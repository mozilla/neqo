// Licensed under the Apache License, Version 2.0 <LICENSE-APACHE or
// http://www.apache.org/licenses/LICENSE-2.0> or the MIT license
// <LICENSE-MIT or http://opensource.org/licenses/MIT>, at your
// option. This file may not be copied, modified, or distributed
// except according to those terms.

mod common;

use neqo_common::{Datagram, Decoder, Encoder, Role};
use neqo_transport::{
    CloseReason, ConnectionParameters, Error, State, Version, MIN_INITIAL_PACKET_SIZE,
};
use test_fixture::{
    default_client, default_server,
    header_protection::{
        apply_header_protection, decode_initial_header, initial_aead_and_hp,
        remove_header_protection,
    },
    new_client, now, split_datagram,
};

#[test]
fn connect() {
    let (_client, _server) = test_fixture::connect();
}

#[test]
fn truncate_long_packet() {
    let mut client = default_client();
    let mut server = default_server();

    let out = client.process(None, now());
    assert!(out.as_dgram_ref().is_some());
    let out = server.process(out.as_dgram_ref(), now());
    assert!(out.as_dgram_ref().is_some());

    // This will truncate the Handshake packet from the server.
    let dupe = out.as_dgram_ref().unwrap().clone();
    // Count the padding in the packet, plus 1.
    let tail = dupe.iter().rev().take_while(|b| **b == 0).count() + 1;
    let truncated = Datagram::new(
        dupe.source(),
        dupe.destination(),
        dupe.tos(),
        &dupe[..(dupe.len() - tail)],
    );
    let hs_probe = client.process(Some(&truncated), now()).dgram();
    assert!(hs_probe.is_some());

    // Now feed in the untruncated packet.
    let out = client.process(out.as_dgram_ref(), now());
    assert!(out.as_dgram_ref().is_some()); // Throw this ACK away.
    assert!(test_fixture::maybe_authenticate(&mut client));
    let out = client.process(None, now());
    assert!(out.as_dgram_ref().is_some());

    assert!(client.state().connected());
    let out = server.process(out.as_dgram_ref(), now());
    assert!(out.as_dgram_ref().is_some());
    assert!(server.state().connected());
}

/// Test that reordering parts of the server Initial doesn't change things.
#[test]
fn reorder_server_initial() {
    // A simple ACK_ECN frame for a single packet with packet number 0 with a single ECT(0) mark.
    const ACK_FRAME: &[u8] = &[0x03, 0x00, 0x00, 0x00, 0x00, 0x01, 0x00, 0x00];

    let mut client = new_client(
        ConnectionParameters::default().versions(Version::Version1, vec![Version::Version1]),
    );
    let mut server = default_server();

    let client_initial = client.process_output(now());
    let (_, client_dcid, _, _) =
        decode_initial_header(client_initial.as_dgram_ref().unwrap(), Role::Client).unwrap();
    let client_dcid = client_dcid.to_owned();

    let server_packet = server.process(client_initial.as_dgram_ref(), now()).dgram();
    let (server_initial, server_hs) = split_datagram(server_packet.as_ref().unwrap());
    let (protected_header, _, _, payload) =
        decode_initial_header(&server_initial, Role::Server).unwrap();

    // Now decrypt the packet.
    let (aead, hp) = initial_aead_and_hp(&client_dcid, Role::Server);
    let (header, pn) = remove_header_protection(&hp, protected_header, payload);
    assert_eq!(pn, 0);
    let pn_len = header.len() - protected_header.len();
    let mut buf = vec![0; payload.len()];
    let mut plaintext = aead
        .decrypt(pn, &header, &payload[pn_len..], &mut buf)
        .unwrap()
        .to_owned();

    // Now we need to find the frames.  Make some really strong assumptions.
    let mut dec = Decoder::new(&plaintext[..]);
    assert_eq!(dec.decode(ACK_FRAME.len()), Some(ACK_FRAME));
    assert_eq!(dec.decode_varint(), Some(0x06)); // CRYPTO
    assert_eq!(dec.decode_varint(), Some(0x00)); // offset
    dec.skip_vvec(); // Skip over the payload.
    let end = dec.offset();

    // Move the ACK frame after the CRYPTO frame.
    plaintext[..end].rotate_left(ACK_FRAME.len());

    // And rebuild a packet.
    let mut packet = header.clone();
    packet.resize(MIN_INITIAL_PACKET_SIZE, 0);
    aead.encrypt(pn, &header, &plaintext, &mut packet[header.len()..])
        .unwrap();
    apply_header_protection(&hp, &mut packet, protected_header.len()..header.len());
    let reordered = Datagram::new(
        server_initial.source(),
        server_initial.destination(),
        server_initial.tos(),
        packet,
    );

    // Now a connection can be made successfully.
    // Though we modified the server's Initial packet, we get away with it.
    // TLS only authenticates the content of the CRYPTO frame, which was untouched.
    client.process_input(&reordered, now());
    client.process_input(&server_hs.unwrap(), now());
    assert!(test_fixture::maybe_authenticate(&mut client));
    let finished = client.process_output(now());
    assert_eq!(*client.state(), State::Connected);

    let done = server.process(finished.as_dgram_ref(), now());
    assert_eq!(*server.state(), State::Confirmed);

    client.process_input(done.as_dgram_ref().unwrap(), now());
    assert_eq!(*client.state(), State::Confirmed);
}

<<<<<<< HEAD
/// Receiving an ACK frame for a packet number that was never sent is an error.
#[test]
fn ack_for_unsent() {
    // A simple ACK_ECN frame for a single packet with packet number 0 with a single ECT(0) mark.
    const ACK_FRAME: &[u8] = &[0x03, 0x00, 0x00, 0x00, 0x00, 0x01, 0x00, 0x00];

    let mut client = new_client(
        ConnectionParameters::default().versions(Version::Version1, vec![Version::Version1]),
    );
    let mut server = default_server();

    let client_initial = client.process_output(now());
    let (_, client_dcid, _, _) =
        decode_initial_header(client_initial.as_dgram_ref().unwrap(), Role::Client).unwrap();
    let client_dcid = client_dcid.to_owned();

    let server_packet = server.process(client_initial.as_dgram_ref(), now()).dgram();
    let (server_initial, server_hs) = split_datagram(server_packet.as_ref().unwrap());
    let (protected_header, _, _, payload) =
        decode_initial_header(&server_initial, Role::Server).unwrap();

    // Now decrypt the packet.
    let (aead, hp) = initial_aead_and_hp(&client_dcid, Role::Server);
    let (header, pn) = remove_header_protection(&hp, protected_header, payload);
    assert_eq!(pn, 0);
    let pn_len = header.len() - protected_header.len();
    let mut buf = vec![0; payload.len()];
    let mut plaintext = aead
        .decrypt(pn, &header, &payload[pn_len..], &mut buf)
        .unwrap()
        .to_owned();

    // Now we need to find the frames.  Make some really strong assumptions.
    let mut dec = Decoder::new(&plaintext[..]);
    assert_eq!(dec.decode(ACK_FRAME.len()), Some(ACK_FRAME));
    assert_eq!(dec.decode_varint(), Some(0x06)); // CRYPTO
    assert_eq!(dec.decode_varint(), Some(0x00)); // offset
    dec.skip_vvec(); // Skip over the payload.

    // Overwrite largest_acked in the ACK frame with 3 (a packet that was never sent).
    plaintext[1] = 0x3;

    // And rebuild the packet.
    let mut packet = header.clone();
    packet.resize(MIN_INITIAL_PACKET_SIZE, 0);
    aead.encrypt(pn, &header, &plaintext, &mut packet[header.len()..])
        .unwrap();
    apply_header_protection(&hp, &mut packet, protected_header.len()..header.len());
    let spoofed = Datagram::new(
        server_initial.source(),
        server_initial.destination(),
        server_initial.tos(),
        packet,
    );

    // Now deliver the packet with the spoofed ACK frame
    client.process_input(&spoofed, now());
    client.process_input(&server_hs.unwrap(), now());
    assert_eq!(
        client.state(),
        &State::Closed(CloseReason::Transport(Error::AckedUnsentPacket))
    );
}

fn set_payload(server_packet: &Option<Datagram>, client_dcid: &[u8], payload: &[u8]) -> Datagram {
=======
fn set_payload(server_packet: Option<&Datagram>, client_dcid: &[u8], payload: &[u8]) -> Datagram {
>>>>>>> d6cc30ec
    let (server_initial, _server_hs) = split_datagram(server_packet.as_ref().unwrap());
    let (protected_header, _, _, orig_payload) =
        decode_initial_header(&server_initial, Role::Server).unwrap();

    // Now decrypt the packet.
    let (aead, hp) = initial_aead_and_hp(client_dcid, Role::Server);
    let (mut header, pn) = remove_header_protection(&hp, protected_header, orig_payload);
    assert_eq!(pn, 0);
    // Re-encode the packet number as four bytes, so we have enough material for the header
    // protection sample if payload is empty.
    let pn_pos = header.len() - 2;
    header[pn_pos] = u8::try_from(4 + aead.expansion()).unwrap();
    header.resize(header.len() + 3, 0);
    header[0] |= 0b0000_0011; // Set the packet number length to 4.

    // And build a packet containing the given payload.
    let mut packet = header.clone();
    packet.resize(header.len() + payload.len() + aead.expansion(), 0);
    aead.encrypt(pn, &header, payload, &mut packet[header.len()..])
        .unwrap();
    apply_header_protection(&hp, &mut packet, protected_header.len()..header.len());
    Datagram::new(
        server_initial.source(),
        server_initial.destination(),
        server_initial.tos(),
        packet,
    )
}

/// Test that the stack treats a packet without any frames as a protocol violation.
#[test]
fn packet_without_frames() {
    let mut client = new_client(
        ConnectionParameters::default().versions(Version::Version1, vec![Version::Version1]),
    );
    let mut server = default_server();

    let client_initial = client.process_output(now());
    let (_, client_dcid, _, _) =
        decode_initial_header(client_initial.as_dgram_ref().unwrap(), Role::Client).unwrap();

    let server_packet = server.process(client_initial.as_dgram_ref(), now()).dgram();
    let modified = set_payload(server_packet.as_ref(), client_dcid, &[]);
    client.process_input(&modified, now());
    assert_eq!(
        client.state(),
        &State::Closed(CloseReason::Transport(Error::ProtocolViolation))
    );
}

/// Test that the stack permits a packet containing only padding.
#[test]
fn packet_with_only_padding() {
    let mut client = new_client(
        ConnectionParameters::default().versions(Version::Version1, vec![Version::Version1]),
    );
    let mut server = default_server();

    let client_initial = client.process_output(now());
    let (_, client_dcid, _, _) =
        decode_initial_header(client_initial.as_dgram_ref().unwrap(), Role::Client).unwrap();

    let server_packet = server.process(client_initial.as_dgram_ref(), now()).dgram();
    let modified = set_payload(server_packet.as_ref(), client_dcid, &[0]);
    client.process_input(&modified, now());
    assert_eq!(client.state(), &State::WaitInitial);
}

/// Overflow the crypto buffer.
#[allow(clippy::similar_names)] // For ..._scid and ..._dcid, which are fine.
#[test]
fn overflow_crypto() {
    let mut client = new_client(
        ConnectionParameters::default().versions(Version::Version1, vec![Version::Version1]),
    );
    let mut server = default_server();

    let client_initial = client.process_output(now()).dgram();
    let (_, client_dcid, _, _) =
        decode_initial_header(client_initial.as_ref().unwrap(), Role::Client).unwrap();
    let client_dcid = client_dcid.to_owned();

    let server_packet = server.process(client_initial.as_ref(), now()).dgram();
    let (server_initial, _) = split_datagram(server_packet.as_ref().unwrap());

    // Now decrypt the server packet to get AEAD and HP instances.
    // We won't be using the packet, but making new ones.
    let (aead, hp) = initial_aead_and_hp(&client_dcid, Role::Server);
    let (_, server_dcid, server_scid, _) =
        decode_initial_header(&server_initial, Role::Server).unwrap();

    // Send in 100 packets, each with 1000 bytes of crypto frame data each,
    // eventually this will overrun the buffer we keep for crypto data.
    let mut payload = Encoder::with_capacity(1024);
    for pn in 0..100_u64 {
        payload.truncate(0);
        payload
            .encode_varint(0x06_u64) // CRYPTO frame type.
            .encode_varint(pn * 1000 + 1) // offset
            .encode_varint(1000_u64); // length
        let plen = payload.len();
        payload.pad_to(plen + 1000, 44);

        let mut packet = Encoder::with_capacity(MIN_INITIAL_PACKET_SIZE);
        packet
            .encode_byte(0xc1) // Initial with packet number length of 2.
            .encode_uint(4, Version::Version1.wire_version())
            .encode_vec(1, server_dcid)
            .encode_vec(1, server_scid)
            .encode_vvec(&[]) // token
            .encode_varint(u64::try_from(2 + payload.len() + aead.expansion()).unwrap()); // length
        let pn_offset = packet.len();
        packet.encode_uint(2, pn);

        let mut packet = Vec::from(packet);
        let header = packet.clone();
        packet.resize(header.len() + payload.len() + aead.expansion(), 0);
        aead.encrypt(pn, &header, payload.as_ref(), &mut packet[header.len()..])
            .unwrap();
        apply_header_protection(&hp, &mut packet, pn_offset..(pn_offset + 2));
        packet.resize(MIN_INITIAL_PACKET_SIZE, 0); // Initial has to be MIN_INITIAL_PACKET_SIZE bytes!

        let dgram = Datagram::new(
            server_initial.source(),
            server_initial.destination(),
            server_initial.tos(),
            packet,
        );
        client.process_input(&dgram, now());
        if let State::Closing { error, .. } = client.state() {
            assert!(
                matches!(error, CloseReason::Transport(Error::CryptoBufferExceeded)),
                "the connection need to abort on crypto buffer"
            );
            assert!(pn > 64, "at least 64000 bytes of data is buffered");
            return;
        }
    }
    panic!("Was not able to overflow the crypto buffer");
}

#[test]
fn handshake_mlkem768x25519() {
    let mut client = default_client();
    let mut server = default_server();

    client
        .set_groups(&[neqo_crypto::TLS_GRP_KEM_MLKEM768X25519])
        .ok();
    client.send_additional_key_shares(0).ok();

    test_fixture::handshake(&mut client, &mut server);
    assert_eq!(*client.state(), State::Confirmed);
    assert_eq!(*server.state(), State::Confirmed);
    assert_eq!(
        client.tls_info().unwrap().key_exchange(),
        neqo_crypto::TLS_GRP_KEM_MLKEM768X25519
    );
    assert_eq!(
        server.tls_info().unwrap().key_exchange(),
        neqo_crypto::TLS_GRP_KEM_MLKEM768X25519
    );
}<|MERGE_RESOLUTION|>--- conflicted
+++ resolved
@@ -132,7 +132,6 @@
     assert_eq!(*client.state(), State::Confirmed);
 }
 
-<<<<<<< HEAD
 /// Receiving an ACK frame for a packet number that was never sent is an error.
 #[test]
 fn ack_for_unsent() {
@@ -197,10 +196,7 @@
     );
 }
 
-fn set_payload(server_packet: &Option<Datagram>, client_dcid: &[u8], payload: &[u8]) -> Datagram {
-=======
 fn set_payload(server_packet: Option<&Datagram>, client_dcid: &[u8], payload: &[u8]) -> Datagram {
->>>>>>> d6cc30ec
     let (server_initial, _server_hs) = split_datagram(server_packet.as_ref().unwrap());
     let (protected_header, _, _, orig_payload) =
         decode_initial_header(&server_initial, Role::Server).unwrap();
