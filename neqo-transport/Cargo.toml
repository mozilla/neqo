[package]
name = "neqo-transport"
authors.workspace = true
homepage.workspace = true
repository.workspace = true
version.workspace = true
edition.workspace = true
rust-version.workspace = true
license.workspace = true
description.workspace = true
keywords.workspace = true
categories.workspace = true
readme.workspace = true

[lints]
workspace = true

[dependencies]
# Checked against https://searchfox.org/mozilla-central/source/Cargo.lock 2024-11-11
enum-map = { workspace = true }
enumset = { workspace = true }
indexmap = { version = "2.2", default-features = false } # See https://github.com/mozilla/neqo/issues/1858
log = { workspace = true }
neqo-common = { path = "../neqo-common" }
neqo-crypto = { path = "../neqo-crypto" }
<<<<<<< HEAD
mtu = { version = "0.2.7", default-features = false } # neqo is only user currently, can bump freely
=======
mtu = { version = "0.2", default-features = false } # neqo is only user currently, can bump freely
>>>>>>> fc0cbd5d
qlog = { workspace = true }
smallvec = { version = "1.13", default-features = false }
static_assertions = { workspace = true }
strum = { workspace = true }

[dev-dependencies]
criterion = { version = "0.5", default-features = false }
neqo-transport = { path = ".", features = ["draft-29"] }
test-fixture = { path = "../test-fixture" }

[features]
bench = ["neqo-common/bench", "neqo-crypto/bench"]
build-fuzzing-corpus = [
        "neqo-common/build-fuzzing-corpus",
        "neqo-crypto/disable-encryption",
        "neqo-crypto/disable-random",
        "test-fixture/disable-random",
]
disable-encryption = ["neqo-crypto/disable-encryption"]
draft-29 = []
gecko = ["mtu/gecko"]

[lib]
# See https://github.com/bheisler/criterion.rs/blob/master/book/src/faq.md#cargo-bench-gives-unrecognized-option-errors-for-valid-command-line-options
bench = false

[[bench]]
name = "transfer"
harness = false
required-features = ["bench"]

[[bench]]
name = "rx_stream_orderer"
harness = false
required-features = ["bench"]

[[bench]]
name = "range_tracker"
harness = false
required-features = ["bench"]

[[bench]]
name = "sent_packets"
harness = false
required-features = ["bench"]<|MERGE_RESOLUTION|>--- conflicted
+++ resolved
@@ -23,11 +23,7 @@
 log = { workspace = true }
 neqo-common = { path = "../neqo-common" }
 neqo-crypto = { path = "../neqo-crypto" }
-<<<<<<< HEAD
-mtu = { version = "0.2.7", default-features = false } # neqo is only user currently, can bump freely
-=======
 mtu = { version = "0.2", default-features = false } # neqo is only user currently, can bump freely
->>>>>>> fc0cbd5d
 qlog = { workspace = true }
 smallvec = { version = "1.13", default-features = false }
 static_assertions = { workspace = true }
