--- conflicted
+++ resolved
@@ -1,10 +1,6 @@
 [package]
 name = "neqo-transport"
-<<<<<<< HEAD
-version = "0.4.26"
-=======
 version = "0.4.27"
->>>>>>> 5771ba0c
 authors = ["EKR <ekr@rtfm.com>", "Andy Grover <agrover@mozilla.com>"]
 edition = "2018"
 license = "MIT/Apache-2.0"
