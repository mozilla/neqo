[package]
name = "neqo-transport"
authors.workspace = true
homepage.workspace = true
repository.workspace = true
version.workspace = true
edition.workspace = true
rust-version.workspace = true
license.workspace = true
description.workspace = true
keywords.workspace = true
categories.workspace = true
readme.workspace = true

[lints]
workspace = true

[dependencies]
<<<<<<< HEAD
# Sync with https://searchfox.org/mozilla-central/source/Cargo.lock 2024-02-08
enum-map = { version = "2.7", default-features = false }
indexmap = { version = "2.2", default-features = false }                                    # See https://github.com/mozilla/neqo/issues/1858
=======
# Checked against https://searchfox.org/mozilla-central/source/Cargo.lock 2024-11-11
enum-map = { workspace = true }
indexmap = { version = "2.2", default-features = false } # See https://github.com/mozilla/neqo/issues/1858
>>>>>>> f3d01912
log = { workspace = true }
neqo-common = { path = "../neqo-common" }
neqo-crypto = { path = "../neqo-crypto" }
mtu = { git = "https://github.com/mozilla/mtu.git", branch = "feat-from-routing", default-features = false } # TODO: Point to the crate on crates.io
qlog = { workspace = true }
smallvec = { version = "1.13", default-features = false }
static_assertions = { workspace = true }

[dev-dependencies]
criterion = { version = "0.5", default-features = false }
test-fixture = { path = "../test-fixture" }

[features]
bench = ["test-fixture/bench"]
build-fuzzing-corpus = [
        "neqo-common/build-fuzzing-corpus",
        "neqo-crypto/disable-encryption",
        "neqo-crypto/disable-random",
        "test-fixture/disable-random",
]
disable-encryption = ["neqo-crypto/disable-encryption"]

[lib]
# See https://github.com/bheisler/criterion.rs/blob/master/book/src/faq.md#cargo-bench-gives-unrecognized-option-errors-for-valid-command-line-options
bench = false

[[bench]]
name = "transfer"
harness = false
required-features = ["bench"]

[[bench]]
name = "rx_stream_orderer"
harness = false
required-features = ["bench"]

[[bench]]
name = "range_tracker"
harness = false
required-features = ["bench"]<|MERGE_RESOLUTION|>--- conflicted
+++ resolved
@@ -16,15 +16,9 @@
 workspace = true
 
 [dependencies]
-<<<<<<< HEAD
-# Sync with https://searchfox.org/mozilla-central/source/Cargo.lock 2024-02-08
-enum-map = { version = "2.7", default-features = false }
-indexmap = { version = "2.2", default-features = false }                                    # See https://github.com/mozilla/neqo/issues/1858
-=======
 # Checked against https://searchfox.org/mozilla-central/source/Cargo.lock 2024-11-11
 enum-map = { workspace = true }
 indexmap = { version = "2.2", default-features = false } # See https://github.com/mozilla/neqo/issues/1858
->>>>>>> f3d01912
 log = { workspace = true }
 neqo-common = { path = "../neqo-common" }
 neqo-crypto = { path = "../neqo-crypto" }
