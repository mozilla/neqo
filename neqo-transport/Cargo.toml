--- conflicted
+++ resolved
@@ -25,12 +25,8 @@
 neqo-crypto = { path = "../neqo-crypto" }
 mtu = { version = "0.2", default-features = false } # neqo is only user currently, can bump freely
 qlog = { workspace = true }
-<<<<<<< HEAD
 rustc-hash = { workspace = true }
-smallvec = { version = "1.13", default-features = false }
-=======
 smallvec = { version = "1.13", default-features = false, features = ["union", "const_generics"] }
->>>>>>> 9354a535
 static_assertions = { workspace = true }
 strum = { workspace = true }
 
