--- conflicted
+++ resolved
@@ -69,14 +69,9 @@
     packet::MIN_INITIAL_PACKET_SIZE,
     pmtud::Pmtud,
     quic_datagrams::DatagramTracking,
-<<<<<<< HEAD
     recv_stream::{RecvStreamStats, INITIAL_RECV_BUFFER_SIZE},
     send_stream::{SendStreamStats, INITIAL_SEND_BUFFER_SIZE},
-=======
-    recv_stream::{RecvStreamStats, RECV_BUFFER_SIZE},
-    send_stream::{SendStreamStats, SEND_BUFFER_SIZE},
     shuffle::find_sni,
->>>>>>> 2bc5ffc6
     stats::Stats,
     stream_id::{StreamId, StreamType},
     version::Version,
