// Licensed under the Apache License, Version 2.0 <LICENSE-APACHE or
// http://www.apache.org/licenses/LICENSE-2.0> or the MIT license
// <LICENSE-MIT or http://opensource.org/licenses/MIT>, at your
// option. This file may not be copied, modified, or distributed
// except according to those terms.

#![cfg_attr(feature = "deny-warnings", deny(warnings))]
#![warn(clippy::use_self)]

use neqo_common::qinfo;
use neqo_crypto;

mod cc;
mod cid;
mod connection;
mod crypto;
mod dump;
mod events;
mod flow_mgr;
mod frame;
mod packet;
mod recovery;
mod recv_stream;
mod send_stream;
pub mod server;
mod stats;
mod stream_id;
mod tparams;
mod tracking;

pub use self::cid::ConnectionIdManager;
pub use self::connection::{Connection, FixedConnectionIdManager, Output, Role, State};
pub use self::events::{ConnectionEvent, ConnectionEvents};
pub use self::frame::CloseError;
pub use self::frame::StreamType;
pub use self::tparams::{tp_constants, TransportParameter};

/// The supported version of the QUIC protocol.
<<<<<<< HEAD
pub type Version = u32;
pub const QUIC_VERSION: Version = 0xff00_0018;
=======
pub const QUIC_VERSION: u32 = 0xff00_0000 + 25;
>>>>>>> 175d5ae5

const LOCAL_IDLE_TIMEOUT: std::time::Duration = std::time::Duration::from_secs(60); // 1 minute

type TransportError = u64;

#[derive(Clone, Debug, PartialEq, PartialOrd, Ord, Eq)]
#[allow(clippy::pub_enum_variant_names)]
pub enum Error {
    NoError,
    InternalError,
    ServerBusy,
    FlowControlError,
    StreamLimitError,
    StreamStateError,
    FinalSizeError,
    FrameEncodingError,
    TransportParameterError,
    ProtocolViolation,
    InvalidMigration,
    CryptoError(neqo_crypto::Error),
    CryptoAlert(u8),

    // All internal errors from here.
    AckedUnsentPacket,
    ConnectionState,
    DecodingFrame,
    DecryptError,
    HandshakeFailed,
    IdleTimeout,
    IntegerOverflow,
    InvalidInput,
    InvalidPacket,
    InvalidResumptionToken,
    InvalidRetry,
    InvalidStreamId,
    // Packet protection keys aren't available yet, or they have been discarded.
    KeysNotFound,
    // An attempt to update keys can be blocked if
    // a packet sent with the current keys hasn't been acknowledged.
    KeyUpdateBlocked,
    NoMoreData,
    NotConnected,
    PacketNumberOverlap,
    PeerError(TransportError),
    TooMuchData,
    UnexpectedMessage,
    UnknownFrameType,
    VersionNegotiation,
    WrongRole,
    KeysDiscarded,
}

impl Error {
    pub fn code(&self) -> TransportError {
        match self {
            Self::NoError => 0,
            Self::ServerBusy => 2,
            Self::FlowControlError => 3,
            Self::StreamLimitError => 4,
            Self::StreamStateError => 5,
            Self::FinalSizeError => 6,
            Self::FrameEncodingError => 7,
            Self::TransportParameterError => 8,
            Self::ProtocolViolation => 10,
            Self::InvalidMigration => 12,
            Self::CryptoAlert(a) => 0x100 + u64::from(*a),
            Self::PeerError(a) => *a,
            // All the rest are internal errors.
            _ => 1,
        }
    }
}

impl From<neqo_crypto::Error> for Error {
    fn from(err: neqo_crypto::Error) -> Self {
        qinfo!("Crypto operation failed {:?}", err);
        Self::CryptoError(err)
    }
}

impl From<std::num::TryFromIntError> for Error {
    fn from(_: std::num::TryFromIntError) -> Self {
        Self::IntegerOverflow
    }
}

impl ::std::error::Error for Error {
    fn source(&self) -> Option<&(dyn ::std::error::Error + 'static)> {
        match self {
            Self::CryptoError(e) => Some(e),
            _ => None,
        }
    }
}

impl ::std::fmt::Display for Error {
    fn fmt(&self, f: &mut ::std::fmt::Formatter) -> ::std::fmt::Result {
        write!(f, "Transport error: {:?}", self)
    }
}

pub type AppError = u64;

#[derive(Clone, Debug, PartialEq, PartialOrd, Ord, Eq)]
pub enum ConnectionError {
    Transport(Error),
    Application(AppError),
}

impl ConnectionError {
    pub fn app_code(&self) -> Option<AppError> {
        match self {
            Self::Application(e) => Some(*e),
            _ => None,
        }
    }
}

impl From<CloseError> for ConnectionError {
    fn from(err: CloseError) -> Self {
        match err {
            CloseError::Transport(c) => Self::Transport(Error::PeerError(c)),
            CloseError::Application(c) => Self::Application(c),
        }
    }
}

pub type Res<T> = std::result::Result<T, Error>;<|MERGE_RESOLUTION|>--- conflicted
+++ resolved
@@ -36,12 +36,8 @@
 pub use self::tparams::{tp_constants, TransportParameter};
 
 /// The supported version of the QUIC protocol.
-<<<<<<< HEAD
 pub type Version = u32;
-pub const QUIC_VERSION: Version = 0xff00_0018;
-=======
-pub const QUIC_VERSION: u32 = 0xff00_0000 + 25;
->>>>>>> 175d5ae5
+pub const QUIC_VERSION: Version = 0xff00_0000 + 25;
 
 const LOCAL_IDLE_TIMEOUT: std::time::Duration = std::time::Duration::from_secs(60); // 1 minute
 
