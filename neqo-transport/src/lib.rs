--- conflicted
+++ resolved
@@ -67,15 +67,9 @@
     packet::MIN_INITIAL_PACKET_SIZE,
     pmtud::Pmtud,
     quic_datagrams::DatagramTracking,
-<<<<<<< HEAD
     recv_stream::{RecvStreamStats, INITIAL_RECV_WINDOW_SIZE},
     send_stream::SendStreamStats,
-    shuffle::find_sni,
-=======
-    recv_stream::{RecvStreamStats, RECV_BUFFER_SIZE},
-    send_stream::{SendStreamStats, SEND_BUFFER_SIZE},
     sni::find_sni,
->>>>>>> fab0046d
     stats::Stats,
     stream_id::{StreamId, StreamType},
     version::Version,
