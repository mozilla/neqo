// Licensed under the Apache License, Version 2.0 <LICENSE-APACHE or
// http://www.apache.org/licenses/LICENSE-2.0> or the MIT license
// <LICENSE-MIT or http://opensource.org/licenses/MIT>, at your
// option. This file may not be copied, modified, or distributed
// except according to those terms.

// Tracking of sent packets and detecting their loss.

use std::cmp::{max, min};
use std::collections::BTreeMap;
use std::ops::{Index, IndexMut};
use std::time::{Duration, Instant};

use smallvec::SmallVec;

use neqo_common::{qdebug, qtrace};

use crate::cc::CongestionControl;
use crate::crypto::CryptoRecoveryToken;
use crate::flow_mgr::FlowControlRecoveryToken;
use crate::send_stream::StreamRecoveryToken;
use crate::tracking::{AckToken, PNSpace, SentPacket};
use crate::LOCAL_IDLE_TIMEOUT;

pub const GRANULARITY: Duration = Duration::from_millis(20);
// Defined in -recovery 6.2 as 500ms but using lower value until we have RTT
// caching. See https://github.com/mozilla/neqo/issues/79
const INITIAL_RTT: Duration = Duration::from_millis(100);
const PACKET_THRESHOLD: u64 = 3;
<<<<<<< HEAD
/// `MIN_CC_LIMIT` is the minimum size of the congestion window.
/// If the window is below this, we will only send ACK frames.
pub(crate) const MIN_CC_LIMIT: usize = 512;
=======
/// The number of packets we send on a PTO.
/// And the number to declare lost when the PTO timer is hit.
const PTO_PACKET_COUNT: usize = 2;
>>>>>>> 0de408c8

#[derive(Debug, Clone)]
pub enum RecoveryToken {
    Ack(AckToken),
    Stream(StreamRecoveryToken),
    Crypto(CryptoRecoveryToken),
    Flow(FlowControlRecoveryToken),
    HandshakeDone,
}

#[derive(Debug, Default)]
struct RttVals {
    latest_rtt: Duration,
    smoothed_rtt: Option<Duration>,
    rttvar: Duration,
    min_rtt: Duration,
    max_ack_delay: Duration,
}

impl RttVals {
    fn update_rtt(&mut self, latest_rtt: Duration, ack_delay: Duration) {
        self.latest_rtt = latest_rtt;
        // min_rtt ignores ack delay.
        self.min_rtt = min(self.min_rtt, self.latest_rtt);
        // Limit ack_delay by max_ack_delay
        let ack_delay = min(ack_delay, self.max_ack_delay);
        // Adjust for ack delay if it's plausible.
        if self.latest_rtt - self.min_rtt >= ack_delay {
            self.latest_rtt -= ack_delay;
        }
        // Based on {{?RFC6298}}.
        match self.smoothed_rtt {
            None => {
                self.smoothed_rtt = Some(self.latest_rtt);
                self.rttvar = self.latest_rtt / 2;
            }
            Some(smoothed_rtt) => {
                let rttvar_sample = if smoothed_rtt > self.latest_rtt {
                    smoothed_rtt - self.latest_rtt
                } else {
                    self.latest_rtt - smoothed_rtt
                };

                self.rttvar = (self.rttvar * 3 + rttvar_sample) / 4;
                self.smoothed_rtt = Some((smoothed_rtt * 7 + self.latest_rtt) / 8);
            }
        }
    }

    pub fn rtt(&self) -> Duration {
        self.smoothed_rtt.unwrap_or(self.latest_rtt)
    }

    fn pto(&self, pn_space: PNSpace) -> Duration {
        self.rtt()
            + max(4 * self.rttvar, GRANULARITY)
            + if pn_space != PNSpace::ApplicationData {
                Duration::from_millis(0)
            } else {
                self.max_ack_delay
            }
    }
}

<<<<<<< HEAD
/// `SendProfile` tells a sender how to send packets.
#[derive(Debug)]
pub struct SendProfile {
    limit: usize,
    pto: Option<PNSpace>,
    paced: bool,
}

impl SendProfile {
    pub fn pto(&self) -> Option<PNSpace> {
        self.pto
    }

    pub fn ack_only(&self) -> bool {
        self.limit < MIN_CC_LIMIT || self.paced
    }

    pub fn paced(&self) -> bool {
        self.paced
    }

    pub fn limit(&self) -> usize {
        self.limit
    }

    pub fn disabled(&self) -> bool {
        self.pto.is_some() && self.limit == 0
    }

    pub fn can_send(&self, space: PNSpace) -> bool {
        self.pto.map_or(true, |sp| space >= sp)
    }
}

#[derive(Debug)]
pub(crate) struct LossRecoveryState {
    mode: LossRecoveryMode,
    callback_time: Option<Instant>,
}

impl LossRecoveryState {
    fn new(mode: LossRecoveryMode, callback_time: Option<Instant>) -> Self {
        Self {
            mode,
            callback_time,
        }
    }

    pub fn callback_time(&self) -> Option<Instant> {
        self.callback_time
    }

    pub fn mode(&self) -> LossRecoveryMode {
        self.mode
    }

    pub fn pto(&self) -> Option<PNSpace> {
        if let LossRecoveryMode::PtoExpired { min_pn_space, .. } = &self.mode {
            Some(*min_pn_space)
        } else {
            None
        }
    }

    pub fn take_pto_packet(&mut self) -> bool {
        if let LossRecoveryMode::PtoExpired {
            dgram_available, ..
        } = &mut self.mode
        {
            if *dgram_available > 0 {
                *dgram_available -= 1;
                true
            } else {
                false
            }
        } else {
            panic!("not a PTO");
        }
    }
}

impl Default for LossRecoveryState {
    fn default() -> Self {
        Self {
            mode: LossRecoveryMode::None,
            callback_time: None,
        }
    }
}

#[derive(Debug, PartialEq, Clone, Copy)]
pub(crate) enum LossRecoveryMode {
    None,
    LostPacketsTimer, // lost packet timer is armed.
    PtoTimer,         // pto timer is armed
    PtoExpired {
        dgram_available: usize,
        min_pn_space: PNSpace,
    }, // pto expired, in this state we should send pto packets.
}

=======
>>>>>>> 0de408c8
#[derive(Debug, Default)]
pub(crate) struct LossRecoverySpace {
    largest_acked: Option<u64>,
    largest_acked_sent_time: Option<Instant>,
    time_of_last_sent_ack_eliciting_packet: Option<Instant>,
    ack_eliciting_outstanding: u64,
    sent_packets: BTreeMap<u64, SentPacket>,
    out_of_order_found: bool,
}

impl LossRecoverySpace {
    pub fn earliest_sent_time(&self) -> Option<Instant> {
        // Lowest PN must have been sent earliest
        let earliest = self.sent_packets.values().next().map(|sp| sp.time_sent);
        debug_assert_eq!(
            earliest,
            self.sent_packets
                .values()
                .min_by_key(|sp| sp.time_sent)
                .map(|sp| sp.time_sent)
        );
        earliest
    }

    pub fn ack_eliciting_outstanding(&self) -> bool {
        self.ack_eliciting_outstanding > 0
    }

    pub fn pto_packets(&mut self, count: usize) -> impl Iterator<Item = &SentPacket> {
        self.sent_packets
            .iter_mut()
            .filter_map(|(pn, sent)| {
                if sent.pto() {
                    qtrace!("PTO: marking packet {} lost ", pn);
                    Some(&*sent)
                } else {
                    None
                }
            })
            .take(count)
    }

    pub fn time_of_last_sent_ack_eliciting_packet(&self) -> Option<Instant> {
        if self.ack_eliciting_outstanding() {
            debug_assert!(self.time_of_last_sent_ack_eliciting_packet.is_some());
            self.time_of_last_sent_ack_eliciting_packet
        } else {
            None
        }
    }

    pub fn on_packet_sent(&mut self, packet_number: u64, sent_packet: SentPacket) {
        if sent_packet.ack_eliciting {
            self.time_of_last_sent_ack_eliciting_packet = Some(sent_packet.time_sent);
            self.ack_eliciting_outstanding += 1;
        }
        self.sent_packets.insert(packet_number, sent_packet);
    }

    pub fn remove_packet(&mut self, pn: u64) -> Option<SentPacket> {
        if let Some(sent) = self.sent_packets.remove(&pn) {
            if sent.ack_eliciting {
                debug_assert!(self.ack_eliciting_outstanding > 0);
                self.ack_eliciting_outstanding -= 1;
            }
            Some(sent)
        } else {
            None
        }
    }

    // Remove all the acked packets. Returns them in ascending order -- largest
    // (i.e. highest PN) acked packet is last.
    fn remove_acked(&mut self, acked_ranges: Vec<(u64, u64)>) -> (Vec<SentPacket>, bool) {
        let mut acked_packets = BTreeMap::new();
        let mut eliciting = false;
        for (end, start) in acked_ranges {
            // ^^ Notabug: see Frame::decode_ack_frame()
            for pn in start..=end {
                if let Some(sent) = self.remove_packet(pn) {
                    qdebug!("acked={}", pn);
                    eliciting |= sent.ack_eliciting;
                    acked_packets.insert(pn, sent);
                }
            }
        }
        (
            acked_packets.into_iter().map(|(_k, v)| v).collect(),
            eliciting,
        )
    }

    /// Remove all tracked packets from the space.
    /// This is called by a client when 0-RTT packets are dropped, when a Retry is received
    /// and when keys are dropped.
    fn remove_ignored(&mut self) -> impl Iterator<Item = SentPacket> {
        self.ack_eliciting_outstanding = 0;
        std::mem::take(&mut self.sent_packets)
            .into_iter()
            .map(|(_, v)| v)
    }

    /// This returns a boolean indicating whether out-of-order packets were found.
    pub fn has_out_of_order(&self) -> bool {
        self.out_of_order_found
    }

    pub fn detect_lost_packets(
        &mut self,
        now: Instant,
        loss_delay: Duration,
        lost_packets: &mut Vec<SentPacket>,
    ) {
        // Packets sent before this time are deemed lost.
        let lost_deadline = now - loss_delay;
        qtrace!(
            "detect lost packets = now {:?} loss delay {:?} lost_deadline {:?}",
            now,
            loss_delay,
            lost_deadline
        );
        self.out_of_order_found = false;

        let largest_acked = self.largest_acked;

        // Lost for retrans/CC purposes
        let mut lost_pns = SmallVec::<[_; 8]>::new();

        // Lost for we-can-actually-forget-about-it purposes
        let mut really_lost_pns = SmallVec::<[_; 8]>::new();

        for (pn, packet) in self
            .sent_packets
            .iter_mut()
            // BTreeMap iterates in order of ascending PN
            .take_while(|(&k, _)| Some(k) < largest_acked)
        {
            if packet.time_sent <= lost_deadline {
                qdebug!(
                    "lost={}, time sent {:?} is before lost_deadline {:?}",
                    pn,
                    packet.time_sent,
                    lost_deadline
                );
            } else if largest_acked >= Some(*pn + PACKET_THRESHOLD) {
                qdebug!(
                    "lost={}, is >= {} from largest acked {:?}",
                    pn,
                    PACKET_THRESHOLD,
                    largest_acked
                );
            } else {
                self.out_of_order_found = true;
                // No more packets can be declared lost after this one.
                break;
            };

            if packet.time_declared_lost.is_none() {
                // Track declared-lost packets for a little while, maybe they
                // will still show up?
                packet.time_declared_lost = Some(now);

                lost_pns.push(*pn);
            } else if packet
                .time_declared_lost
                .map(|tdl| tdl + (loss_delay * 2) < now)
                .unwrap_or(false)
            {
                really_lost_pns.push(*pn);
            }
        }

        for pn in really_lost_pns {
            self.remove_packet(pn).expect("lost packet missing");
        }

        lost_packets.extend(lost_pns.iter().map(|pn| self.sent_packets[pn].clone()));
    }
}

#[derive(Debug, Default)]
pub(crate) struct LossRecoverySpaces([LossRecoverySpace; 3]);

impl Index<PNSpace> for LossRecoverySpaces {
    type Output = LossRecoverySpace;

    fn index(&self, index: PNSpace) -> &Self::Output {
        &self.0[index as usize]
    }
}

impl IndexMut<PNSpace> for LossRecoverySpaces {
    fn index_mut(&mut self, index: PNSpace) -> &mut Self::Output {
        &mut self.0[index as usize]
    }
}

impl LossRecoverySpaces {
    fn iter(&self) -> impl Iterator<Item = &LossRecoverySpace> {
        self.0.iter()
    }
    fn iter_mut(&mut self) -> impl Iterator<Item = &mut LossRecoverySpace> {
        self.0.iter_mut()
    }
}

#[derive(Debug)]
struct PtoState {
    space: PNSpace,
    count: usize,
    packets: usize,
}

impl PtoState {
    pub fn new(space: PNSpace) -> Self {
        Self {
            space,
            count: 1,
            packets: PTO_PACKET_COUNT,
        }
    }

    pub fn pto(&mut self, space: PNSpace) {
        self.space = space;
        self.count += 1;
        self.packets = PTO_PACKET_COUNT;
    }

    /// Take a packet, indicating what space it should be from.
    /// Returns `None` if there are no packets left.
    pub fn take_packet(&mut self) -> Option<PNSpace> {
        if self.packets > 0 {
            self.packets -= 1;
            Some(self.space)
        } else {
            None
        }
    }
}

#[derive(Debug, Default)]
pub(crate) struct LossRecovery {
    pto_state: Option<PtoState>,
    rtt_vals: RttVals,
    cc: CongestionControl,

    enable_timed_loss_detection: bool,
    spaces: LossRecoverySpaces,
}

impl LossRecovery {
    pub fn new() -> Self {
        Self {
            rtt_vals: RttVals {
                min_rtt: Duration::from_secs(u64::max_value()),
                max_ack_delay: Duration::from_millis(25),
                latest_rtt: INITIAL_RTT,
                ..RttVals::default()
            },

            ..Self::default()
        }
    }

    #[cfg(test)]
    pub fn cwnd(&self) -> usize {
        self.cc.cwnd()
    }

    #[cfg(test)]
    pub fn ssthresh(&self) -> usize {
        self.cc.ssthresh()
    }

    pub fn rtt(&self) -> Duration {
        self.rtt_vals.rtt()
    }

    pub fn set_initial_rtt(&mut self, value: Duration) {
        debug_assert!(self.rtt_vals.smoothed_rtt.is_none());
        self.rtt_vals.latest_rtt = value
    }

    pub fn cwnd_avail(&self) -> usize {
        self.cc.cwnd_avail()
    }

    pub fn largest_acknowledged_pn(&self, pn_space: PNSpace) -> Option<u64> {
        self.spaces[pn_space].largest_acked
    }

    pub fn pto(&self) -> Duration {
        self.rtt_vals.pto(PNSpace::ApplicationData)
    }

    pub fn drop_0rtt(&mut self) -> Vec<SentPacket> {
        // The largest acknowledged or loss_time should still be unset.
        // The client should not have received any ACK frames when it drops 0-RTT.
        assert!(self.spaces[PNSpace::ApplicationData]
            .largest_acked
            .is_none());
        self.spaces[PNSpace::ApplicationData]
            .remove_ignored()
            .inspect(|p| self.cc.discard(&p))
            .collect()
    }

    pub fn on_packet_sent(
        &mut self,
        pn_space: PNSpace,
        packet_number: u64,
        sent_packet: SentPacket,
    ) {
        qdebug!([self], "packet {:?}-{} sent.", pn_space, packet_number);
        self.cc.on_packet_sent(&sent_packet, self.rtt());
        self.spaces[pn_space].on_packet_sent(packet_number, sent_packet);
    }

    /// Returns (acked packets, lost packets)
    pub fn on_ack_received(
        &mut self,
        pn_space: PNSpace,
        largest_acked: u64,
        acked_ranges: Vec<(u64, u64)>,
        ack_delay: Duration,
        now: Instant,
    ) -> (Vec<SentPacket>, Vec<SentPacket>) {
        qdebug!(
            [self],
            "ACK for {} - largest_acked={}.",
            pn_space,
            largest_acked
        );

        let (acked_packets, any_ack_eliciting) = self.spaces[pn_space].remove_acked(acked_ranges);
        if acked_packets.is_empty() {
            // No new information.
            return (Vec::new(), Vec::new());
        }

        // Track largest PN acked per space
        let space = &mut self.spaces[pn_space];
        let prev_largest_acked_sent_time = space.largest_acked_sent_time;
        if Some(largest_acked) > space.largest_acked {
            space.largest_acked = Some(largest_acked);

            // If the largest acknowledged is newly acked and any newly acked
            // packet was ack-eliciting, update the RTT. (-recovery 5.1)
            let largest_acked_pkt = acked_packets.last().expect("must be there");
            space.largest_acked_sent_time = Some(largest_acked_pkt.time_sent);
            if any_ack_eliciting {
                let latest_rtt = now - largest_acked_pkt.time_sent;
                self.rtt_vals.update_rtt(latest_rtt, ack_delay);
            }
        }

        // TODO Process ECN information if present.

        let loss_delay = self.loss_delay();
        let mut lost_packets = Vec::new();
        self.spaces[pn_space].detect_lost_packets(now, loss_delay, &mut lost_packets);

        self.pto_state = None;

        self.cc.on_packets_acked(&acked_packets);

        self.cc.on_packets_lost(
            now,
            prev_largest_acked_sent_time,
            self.rtt_vals.pto(pn_space),
            &lost_packets,
        );

        (acked_packets, lost_packets)
    }

    fn loss_delay(&self) -> Duration {
        // kTimeThreshold = 9/8
        // loss_delay = kTimeThreshold * max(latest_rtt, smoothed_rtt)
        // loss_delay = max(loss_delay, kGranularity)
        let rtt = match self.rtt_vals.smoothed_rtt {
            None => self.rtt_vals.latest_rtt,
            Some(smoothed_rtt) => max(self.rtt_vals.latest_rtt, smoothed_rtt),
        };
        max(rtt * 9 / 8, GRANULARITY)
    }

    /// When receiving a retry, get all the sent packets so that they can be flushed.
    /// We also need to pretend that they never happened for the purposes of congestion control.
    pub fn retry(&mut self) -> Vec<SentPacket> {
        let cc = &mut self.cc;
        self.spaces
            .iter_mut()
            .flat_map(|spc| spc.remove_ignored())
            .inspect(|p| cc.discard(&p))
            .collect()
    }

    /// Discard state for a given packet number space.
    pub fn discard(&mut self, space: PNSpace) {
        qdebug!([self], "Reset loss recovery state for {}", space);
        // We just made progress, so discard PTO count.
        self.pto_state = None;
        for p in self.spaces[space].remove_ignored() {
            self.cc.discard(&p);
        }
    }

    /// Calculate when the next timeout is likely to be.  This is the earlier of the loss timer
    /// and the PTO timer; either or both might be disabled, so this can return `None`.
    pub fn next_timeout(&mut self) -> Option<Instant> {
        let loss_time = self.earliest_loss_time();
        let pto_time = self.earliest_pto();
        qtrace!(
            [self],
            "next_timeout loss={:?} pto={:?}",
            loss_time,
            pto_time
        );
        match (loss_time, pto_time) {
            (Some((_, loss_time)), Some((_, pto_time))) => Some(min(loss_time, pto_time)),
            (Some((_, loss_time)), None) => Some(loss_time),
            (None, Some((_, pto_time))) => Some(pto_time),
            _ => None,
        }
    }

<<<<<<< HEAD
    #[cfg(test)]
    pub fn state_mode(&self) -> LossRecoveryMode {
        self.loss_recovery_state.mode()
    }

    /// Start the packet pacer.
    pub fn start_pacer(&mut self, now: Instant) {
        self.cc.start_pacer(now);
    }

    /// Get the next time that a paced packet might be sent.
    pub fn next_paced(&self) -> Option<Instant> {
        self.cc.next_paced(self.rtt())
    }

    pub fn calculate_timer(&mut self) -> Option<Instant> {
        qtrace!([self], "calculate_timer");

        let has_ack_eliciting_out = self.spaces.iter().any(|sp| sp.ack_eliciting_outstanding());

        qdebug!([self], "has_ack_eliciting_out={}", has_ack_eliciting_out);

        if !has_ack_eliciting_out {
            self.loss_recovery_state = LossRecoveryState::new(LossRecoveryMode::None, None);
            return None;
        }

        qinfo!(
            [self],
            "sent packets init:({} ack_eliciting:{}), hs:({} ack_eliciting:{}), app:({} ack_eliciting:{})",
            self.spaces[PNSpace::Initial].sent_packets.len(),
            self.spaces[PNSpace::Initial].ack_eliciting_outstanding(),
            self.spaces[PNSpace::Handshake].sent_packets.len(),
            self.spaces[PNSpace::Handshake].ack_eliciting_outstanding(),
            self.spaces[PNSpace::ApplicationData].sent_packets.len(),
            self.spaces[PNSpace::ApplicationData].ack_eliciting_outstanding()
        );

        // QUIC only has one timer, but it does double duty because it falls
        // back to other uses if first use is not needed: first the loss
        // detection timer, and then the probe timeout (PTO).

        self.loss_recovery_state = if let Some((_, earliest_time)) = self.get_earliest_loss_time() {
            LossRecoveryState::new(LossRecoveryMode::LostPacketsTimer, Some(earliest_time))
        } else {
            LossRecoveryState::new(LossRecoveryMode::PtoTimer, self.get_min_pto())
        };

        qdebug!(
            [self],
            "loss_detection_timer mode={:?} timer={:?}",
            self.loss_recovery_state.mode(),
            self.loss_recovery_state.callback_time()
        );
        self.loss_recovery_state.callback_time()
    }

    /// Find when the earliest sent packet should be considered lost.
    pub fn get_earliest_loss_time(&self) -> Option<(PNSpace, Instant)> {
        if !self.enable_timed_loss_detection {
            return None;
        }

        PNSpace::iter()
            .filter_map(|spc| {
                if let Some(time) = self.spaces[*spc].earliest_sent_time() {
                    Some((*spc, time))
=======
    /// Find when the earliest sent packet should be considered lost.
    fn earliest_loss_time(&self) -> Option<(PNSpace, Instant)> {
        if self.enable_timed_loss_detection {
            PNSpace::iter()
                .filter_map(|&spc| {
                    self.spaces[spc]
                        .earliest_sent_time()
                        .map(|time| (spc, time))
                })
                .min_by_key(|&(_, time)| time)
                .map(|(spc, val)| (spc, val + self.loss_delay()))
        } else {
            None
        }
    }

    /// Get the Base PTO value, which is derived only from the RTT and RTTvar values.
    /// This is for those cases where you need a value for the time you might sensibly
    /// wait for a packet to propagate.  Using `3*raw_pto()` is common.
    pub fn raw_pto(&self) -> Duration {
        self.rtt_vals.pto(PNSpace::ApplicationData)
    }

    // Calculate PTO time for the given space.
    fn pto_time(&self, space: PNSpace) -> Option<Instant> {
        self.spaces[space]
            .time_of_last_sent_ack_eliciting_packet()
            .map(|t| {
                t + self
                    .rtt_vals
                    .pto(space)
                    .checked_mul(1 << self.pto_state.as_ref().map_or(0, |p| p.count))
                    .unwrap_or(LOCAL_IDLE_TIMEOUT * 2)
            })
    }

    /// Find when the last ack eliciting packet was sent.
    fn earliest_pto(&self) -> Option<(PNSpace, Instant)> {
        match (
            self.pto_time(PNSpace::Initial),
            self.pto_time(PNSpace::Handshake),
        ) {
            (Some(initial_pto), Some(handshake_pto)) => {
                if initial_pto <= handshake_pto {
                    Some((PNSpace::Initial, initial_pto))
>>>>>>> 0de408c8
                } else {
                    Some((PNSpace::Handshake, handshake_pto))
                }
            }
            (Some(initial_pto), None) => Some((PNSpace::Initial, initial_pto)),
            (None, Some(handshake_pto)) => Some((PNSpace::Handshake, handshake_pto)),
            _ => self
                .pto_time(PNSpace::ApplicationData)
                .map(|t| (PNSpace::ApplicationData, t)),
        }
    }

    /// This checks whether the PTO timer has fired.
    /// When it has, mark a few packets as "lost" for the purposes of having frames
    /// regenerated in subsequent packets.  The packets aren't truly lost, so
    /// we have to clone the `SentPacket` instance.
    fn maybe_pto(&mut self, now: Instant, lost: &mut Vec<SentPacket>) {
        let mut pto_space = None;
        for space in PNSpace::iter() {
            // Skip early packet number spaces where the PTO timer hasn't fired.
            // Once the timer for one space has fired, include higher spaces. Declaring more
            // data as "lost" makes it more likely that PTO packets will include useful data.
            if pto_space.is_none() && self.pto_time(*space).map(|t| t > now).unwrap_or(true) {
                continue;
            }
            qdebug!([self], "PTO timer fired for {}", space);
            pto_space = pto_space.or(Some(*space));
            lost.extend(self.spaces[*space].pto_packets(PTO_PACKET_COUNT).cloned());
        }

        // This has to happen outside the loop. Increasing the PTO count here causes the
        // pto_time to increase which might cause PTO for later packet number spaces to not fire.
        if let Some(space) = pto_space {
            if let Some(st) = &mut self.pto_state {
                st.pto(space);
            } else {
                self.pto_state = Some(PtoState::new(space));
            }
        }
    }

    pub fn timeout(&mut self, now: Instant) -> Vec<SentPacket> {
        qtrace!([self], "timeout {:?}", now);

<<<<<<< HEAD
        if self.loss_recovery_state.callback_time() > Some(now) {
            // LR timer, but hasn't expired.
            return None;
=======
        let loss_delay = self.loss_delay();
        let mut lost_packets = Vec::new();
        for space in self.spaces.iter_mut() {
            space.detect_lost_packets(now, loss_delay, &mut lost_packets);
>>>>>>> 0de408c8
        }
        self.enable_timed_loss_detection = self.spaces.iter().any(|space| space.has_out_of_order());
        self.maybe_pto(now, &mut lost_packets);
        lost_packets
    }

    pub fn pto_active(&self) -> bool {
        self.pto_state.is_some()
    }

<<<<<<< HEAD
    /// Check how packets should be sent, based on whether there is a PTO,
    /// what the current congestion window is, and what the pacer says.
    pub fn send_profile(&mut self, now: Instant, mtu: usize) -> SendProfile {
        qdebug!([self], "get send profile {:?}", now);
        let pto = self.loss_recovery_state.pto();
        let limit = if pto.is_some() {
            if self.loss_recovery_state.take_pto_packet() {
                mtu
            } else {
                0
            }
        } else {
            let cwnd = self.cwnd_avail();
            if cwnd < MIN_CC_LIMIT {
                MIN_CC_LIMIT - 1 // This will cause only ACKs to be sent.
            } else if cwnd < mtu {
                cwnd
            } else {
                // More than an MTU available; we might need to pace.
                let paced = self.next_paced().map_or(false, |t| t > now);
                return SendProfile {
                    limit: mtu,
                    pto,
                    paced,
                };
            }
        };
        SendProfile {
            limit,
            pto,
            paced: false,
        }
=======
    pub fn take_pto_packet(&mut self) -> Option<PNSpace> {
        self.pto_state.as_mut().unwrap().take_packet()
>>>>>>> 0de408c8
    }
}

impl ::std::fmt::Display for LossRecovery {
    fn fmt(&self, f: &mut ::std::fmt::Formatter) -> ::std::fmt::Result {
        write!(f, "LossRecovery")
    }
}

#[cfg(test)]
mod tests {
    use super::*;
    use std::convert::TryInto;
    use std::time::{Duration, Instant};
    use test_fixture::now;

    const ON_SENT_SIZE: usize = 100;

    fn assert_rtts(
        lr: &LossRecovery,
        latest_rtt: Duration,
        smoothed_rtt: Duration,
        rttvar: Duration,
        min_rtt: Duration,
    ) {
        println!(
            "rtts: {:?} {:?} {:?} {:?}",
            lr.rtt_vals.latest_rtt,
            lr.rtt_vals.smoothed_rtt,
            lr.rtt_vals.rttvar,
            lr.rtt_vals.min_rtt,
        );
        assert_eq!(lr.rtt_vals.latest_rtt, latest_rtt, "latest RTT");
        assert_eq!(lr.rtt_vals.smoothed_rtt, Some(smoothed_rtt), "smoothed RTT");
        assert_eq!(lr.rtt_vals.rttvar, rttvar, "RTT variance");
        assert_eq!(lr.rtt_vals.min_rtt, min_rtt, "min RTT");
    }

    fn assert_sent_times(
        lr: &LossRecovery,
        initial: Option<Instant>,
        handshake: Option<Instant>,
        app_data: Option<Instant>,
    ) {
        if !lr.enable_timed_loss_detection {
            return;
        }
        println!(
            "loss times: {:?} {:?} {:?}",
            lr.spaces[PNSpace::Initial].earliest_sent_time(),
            lr.spaces[PNSpace::Handshake].earliest_sent_time(),
            lr.spaces[PNSpace::ApplicationData].earliest_sent_time(),
        );
        assert_eq!(
            lr.spaces[PNSpace::Initial].earliest_sent_time(),
            initial,
            "Initial earliest sent time"
        );
        assert_eq!(
            lr.spaces[PNSpace::Handshake].earliest_sent_time(),
            handshake,
            "Handshake earliest sent time"
        );
        assert_eq!(
            lr.spaces[PNSpace::ApplicationData].earliest_sent_time(),
            app_data,
            "AppData earliest sent time"
        );
    }

    fn assert_no_sent_times(lr: &LossRecovery) {
        assert_sent_times(lr, None, None, None);
    }

    // Time in milliseconds.
    macro_rules! ms {
        ($t:expr) => {
            Duration::from_millis($t)
        };
    }

    // In most of the tests below, packets are sent at a fixed cadence, with PACING between each.
    const PACING: Duration = ms!(7);
    fn pn_time(pn: u64) -> Instant {
        now() + (PACING * pn.try_into().unwrap())
    }

    fn pace(lr: &mut LossRecovery, count: u64) {
        for pn in 0..count {
            lr.on_packet_sent(
                PNSpace::ApplicationData,
                pn,
                SentPacket::new(pn_time(pn), true, Vec::new(), ON_SENT_SIZE, true),
            );
        }
    }

    const ACK_DELAY: Duration = ms!(24);
    /// Acknowledge PN with the identified delay.
    fn ack(lr: &mut LossRecovery, pn: u64, delay: Duration) {
        lr.on_ack_received(
            PNSpace::ApplicationData,
            pn,
            vec![(pn, pn)],
            ACK_DELAY,
            pn_time(pn) + delay,
        );
    }

    #[test]
    fn initial_rtt() {
        let mut lr = LossRecovery::new();
        lr.start_pacer(now());
        pace(&mut lr, 1);
        let rtt = ms!(100);
        ack(&mut lr, 0, rtt);
        assert_rtts(&lr, rtt, rtt, rtt / 2, rtt);
        assert_no_sent_times(&lr);
    }

    /// An INITIAL_RTT for using with setup_lr().
    const INITIAL_RTT: Duration = ms!(80);
    const INITIAL_RTTVAR: Duration = ms!(40);

    /// Send `n` packets (using PACING), then acknowledge the first.
    fn setup_lr(n: u64) -> LossRecovery {
        let mut lr = LossRecovery::new();
        lr.start_pacer(now());
        pace(&mut lr, n);
        ack(&mut lr, 0, INITIAL_RTT);
        assert_rtts(&lr, INITIAL_RTT, INITIAL_RTT, INITIAL_RTTVAR, INITIAL_RTT);
        assert_no_sent_times(&lr);
        lr
    }

    // The ack delay is removed from any RTT estimate.
    #[test]
    fn ack_delay_adjusted() {
        let mut lr = setup_lr(2);
        ack(&mut lr, 1, INITIAL_RTT + ACK_DELAY);
        // RTT stays the same, but the RTTVAR is adjusted downwards.
        assert_rtts(
            &lr,
            INITIAL_RTT,
            INITIAL_RTT,
            INITIAL_RTTVAR * 3 / 4,
            INITIAL_RTT,
        );
        assert_no_sent_times(&lr);
    }

    // The ack delay is ignored when it would cause a sample to be less than min_rtt.
    #[test]
    fn ack_delay_ignored() {
        let mut lr = setup_lr(2);
        let extra = ms!(8);
        assert!(extra < ACK_DELAY);
        ack(&mut lr, 1, INITIAL_RTT + extra);
        let expected_rtt = INITIAL_RTT + (extra / 8);
        let expected_rttvar = (INITIAL_RTTVAR * 3 + extra) / 4;
        assert_rtts(
            &lr,
            INITIAL_RTT + extra,
            expected_rtt,
            expected_rttvar,
            INITIAL_RTT,
        );
        assert_no_sent_times(&lr);
    }

    // A lower observed RTT is used as min_rtt (and ack delay is ignored).
    #[test]
    fn reduce_min_rtt() {
        let mut lr = setup_lr(2);
        let delta = ms!(4);
        let reduced_rtt = INITIAL_RTT - delta;
        ack(&mut lr, 1, reduced_rtt);
        let expected_rtt = INITIAL_RTT - (delta / 8);
        let expected_rttvar = (INITIAL_RTTVAR * 3 + delta) / 4;
        assert_rtts(&lr, reduced_rtt, expected_rtt, expected_rttvar, reduced_rtt);
        assert_no_sent_times(&lr);
    }

    // Acknowledging something again has no effect.
    #[test]
    fn no_new_acks() {
        let mut lr = setup_lr(1);
        let check = |lr: &LossRecovery| {
            assert_rtts(&lr, INITIAL_RTT, INITIAL_RTT, INITIAL_RTTVAR, INITIAL_RTT);
            assert_no_sent_times(&lr);
        };
        check(&lr);

        ack(&mut lr, 0, ms!(1339)); // much delayed ACK
        check(&lr);

        ack(&mut lr, 0, ms!(3)); // time travel!
        check(&lr);
    }

    // Test time loss detection as part of handling a regular ACK.
    #[test]
    fn time_loss_detection_gap() {
        let mut lr = LossRecovery::new();
        lr.start_pacer(now());
        // Create a single packet gap, and have pn 0 time out.
        // This can't use the default pacing, which is too tight.
        // So send two packets with 1/4 RTT between them.  Acknowledge pn 1 after 1 RTT.
        // pn 0 should then be marked lost because it is then outstanding for 5RTT/4
        // the loss time for packets is 9RTT/8.
        lr.on_packet_sent(
            PNSpace::ApplicationData,
            0,
            SentPacket::new(pn_time(0), true, Vec::new(), ON_SENT_SIZE, true),
        );
        lr.on_packet_sent(
            PNSpace::ApplicationData,
            1,
            SentPacket::new(
                pn_time(0) + INITIAL_RTT / 4,
                true,
                Vec::new(),
                ON_SENT_SIZE,
                true,
            ),
        );
        let (_, lost) = lr.on_ack_received(
            PNSpace::ApplicationData,
            1,
            vec![(1, 1)],
            ACK_DELAY,
            pn_time(0) + (INITIAL_RTT * 5 / 4),
        );
        assert_eq!(lost.len(), 1);
        assert_no_sent_times(&lr);
    }

    // Test time loss detection as part of an explicit timeout.
    #[test]
    fn time_loss_detection_timeout() {
        let mut lr = setup_lr(3);

        // We want to declare PN 2 as acknowledged before we declare PN 1 as lost.
        // For this to work, we need PACING above to be less than 1/8 of an RTT.
        let pn1_sent_time = pn_time(1);
        let pn1_loss_time = pn1_sent_time + (INITIAL_RTT * 9 / 8);
        let pn2_ack_time = pn_time(2) + INITIAL_RTT;
        assert!(pn1_loss_time > pn2_ack_time);

        let (_, lost) = lr.on_ack_received(
            PNSpace::ApplicationData,
            2,
            vec![(2, 2)],
            ACK_DELAY,
            pn2_ack_time,
        );
        assert!(lost.is_empty());
        // Run the timeout function here to force time-based loss recovery to be enabled.
        let lost = lr.timeout(pn2_ack_time);
        assert!(lost.is_empty());
        assert_sent_times(&lr, None, None, Some(pn1_sent_time));

        // After time elapses, pn 1 is marked lost.
        let callback_time = lr.next_timeout();
        assert_eq!(callback_time, Some(pn1_loss_time));
        let packets = lr.timeout(pn1_loss_time);
        assert_eq!(packets.len(), 1);
        assert_eq!(packets[0].time_declared_lost, callback_time);
        assert_no_sent_times(&lr);
    }

    #[test]
    fn big_gap_loss() {
        let mut lr = setup_lr(5); // This sends packets 0-4 and acknowledges pn 0.
                                  // Acknowledge just 2-4, which will cause pn 1 to be marked as lost.
        assert_eq!(super::PACKET_THRESHOLD, 3);
        let (_, lost) = lr.on_ack_received(
            PNSpace::ApplicationData,
            4,
            vec![(4, 2)],
            ACK_DELAY,
            pn_time(4),
        );
        assert_eq!(lost.len(), 1);
    }
}<|MERGE_RESOLUTION|>--- conflicted
+++ resolved
@@ -27,15 +27,12 @@
 // caching. See https://github.com/mozilla/neqo/issues/79
 const INITIAL_RTT: Duration = Duration::from_millis(100);
 const PACKET_THRESHOLD: u64 = 3;
-<<<<<<< HEAD
-/// `MIN_CC_LIMIT` is the minimum size of the congestion window.
-/// If the window is below this, we will only send ACK frames.
-pub(crate) const MIN_CC_LIMIT: usize = 512;
-=======
+/// `ACK_ONLY_SIZE_LIMIT` is the minimum size of the congestion window.
+/// If the congestion window is this small, we will only send ACK frames.
+pub(crate) const ACK_ONLY_SIZE_LIMIT: usize = 256;
 /// The number of packets we send on a PTO.
 /// And the number to declare lost when the PTO timer is hit.
 const PTO_PACKET_COUNT: usize = 2;
->>>>>>> 0de408c8
 
 #[derive(Debug, Clone)]
 pub enum RecoveryToken {
@@ -100,7 +97,6 @@
     }
 }
 
-<<<<<<< HEAD
 /// `SendProfile` tells a sender how to send packets.
 #[derive(Debug)]
 pub struct SendProfile {
@@ -110,12 +106,20 @@
 }
 
 impl SendProfile {
+    pub fn new(limit: usize, paced: bool) -> Self {
+        Self {
+            limit: max(ACK_ONLY_SIZE_LIMIT, limit),
+            pto: None,
+            paced,
+        }
+    }
+
     pub fn pto(&self) -> Option<PNSpace> {
         self.pto
     }
 
     pub fn ack_only(&self) -> bool {
-        self.limit < MIN_CC_LIMIT || self.paced
+        self.limit <= ACK_ONLY_SIZE_LIMIT || self.paced
     }
 
     pub fn paced(&self) -> bool {
@@ -127,7 +131,7 @@
     }
 
     pub fn disabled(&self) -> bool {
-        self.pto.is_some() && self.limit == 0
+        self.limit == 0
     }
 
     pub fn can_send(&self, space: PNSpace) -> bool {
@@ -135,75 +139,6 @@
     }
 }
 
-#[derive(Debug)]
-pub(crate) struct LossRecoveryState {
-    mode: LossRecoveryMode,
-    callback_time: Option<Instant>,
-}
-
-impl LossRecoveryState {
-    fn new(mode: LossRecoveryMode, callback_time: Option<Instant>) -> Self {
-        Self {
-            mode,
-            callback_time,
-        }
-    }
-
-    pub fn callback_time(&self) -> Option<Instant> {
-        self.callback_time
-    }
-
-    pub fn mode(&self) -> LossRecoveryMode {
-        self.mode
-    }
-
-    pub fn pto(&self) -> Option<PNSpace> {
-        if let LossRecoveryMode::PtoExpired { min_pn_space, .. } = &self.mode {
-            Some(*min_pn_space)
-        } else {
-            None
-        }
-    }
-
-    pub fn take_pto_packet(&mut self) -> bool {
-        if let LossRecoveryMode::PtoExpired {
-            dgram_available, ..
-        } = &mut self.mode
-        {
-            if *dgram_available > 0 {
-                *dgram_available -= 1;
-                true
-            } else {
-                false
-            }
-        } else {
-            panic!("not a PTO");
-        }
-    }
-}
-
-impl Default for LossRecoveryState {
-    fn default() -> Self {
-        Self {
-            mode: LossRecoveryMode::None,
-            callback_time: None,
-        }
-    }
-}
-
-#[derive(Debug, PartialEq, Clone, Copy)]
-pub(crate) enum LossRecoveryMode {
-    None,
-    LostPacketsTimer, // lost packet timer is armed.
-    PtoTimer,         // pto timer is armed
-    PtoExpired {
-        dgram_available: usize,
-        min_pn_space: PNSpace,
-    }, // pto expired, in this state we should send pto packets.
-}
-
-=======
->>>>>>> 0de408c8
 #[derive(Debug, Default)]
 pub(crate) struct LossRecoverySpace {
     largest_acked: Option<u64>,
@@ -432,14 +367,19 @@
         self.packets = PTO_PACKET_COUNT;
     }
 
-    /// Take a packet, indicating what space it should be from.
-    /// Returns `None` if there are no packets left.
-    pub fn take_packet(&mut self) -> Option<PNSpace> {
-        if self.packets > 0 {
+    /// Generate a sending profile, indicating what space it should be from.
+    /// This takes a packet from the supply or returns a disabled profile if it can't.
+    pub fn send_profile(&mut self, mtu: usize) -> SendProfile {
+        let limit = if self.packets > 0 {
             self.packets -= 1;
-            Some(self.space)
+            mtu
         } else {
-            None
+            0
+        };
+        SendProfile {
+            limit,
+            pto: Some(self.space),
+            paced: false,
         }
     }
 }
@@ -631,75 +571,6 @@
         }
     }
 
-<<<<<<< HEAD
-    #[cfg(test)]
-    pub fn state_mode(&self) -> LossRecoveryMode {
-        self.loss_recovery_state.mode()
-    }
-
-    /// Start the packet pacer.
-    pub fn start_pacer(&mut self, now: Instant) {
-        self.cc.start_pacer(now);
-    }
-
-    /// Get the next time that a paced packet might be sent.
-    pub fn next_paced(&self) -> Option<Instant> {
-        self.cc.next_paced(self.rtt())
-    }
-
-    pub fn calculate_timer(&mut self) -> Option<Instant> {
-        qtrace!([self], "calculate_timer");
-
-        let has_ack_eliciting_out = self.spaces.iter().any(|sp| sp.ack_eliciting_outstanding());
-
-        qdebug!([self], "has_ack_eliciting_out={}", has_ack_eliciting_out);
-
-        if !has_ack_eliciting_out {
-            self.loss_recovery_state = LossRecoveryState::new(LossRecoveryMode::None, None);
-            return None;
-        }
-
-        qinfo!(
-            [self],
-            "sent packets init:({} ack_eliciting:{}), hs:({} ack_eliciting:{}), app:({} ack_eliciting:{})",
-            self.spaces[PNSpace::Initial].sent_packets.len(),
-            self.spaces[PNSpace::Initial].ack_eliciting_outstanding(),
-            self.spaces[PNSpace::Handshake].sent_packets.len(),
-            self.spaces[PNSpace::Handshake].ack_eliciting_outstanding(),
-            self.spaces[PNSpace::ApplicationData].sent_packets.len(),
-            self.spaces[PNSpace::ApplicationData].ack_eliciting_outstanding()
-        );
-
-        // QUIC only has one timer, but it does double duty because it falls
-        // back to other uses if first use is not needed: first the loss
-        // detection timer, and then the probe timeout (PTO).
-
-        self.loss_recovery_state = if let Some((_, earliest_time)) = self.get_earliest_loss_time() {
-            LossRecoveryState::new(LossRecoveryMode::LostPacketsTimer, Some(earliest_time))
-        } else {
-            LossRecoveryState::new(LossRecoveryMode::PtoTimer, self.get_min_pto())
-        };
-
-        qdebug!(
-            [self],
-            "loss_detection_timer mode={:?} timer={:?}",
-            self.loss_recovery_state.mode(),
-            self.loss_recovery_state.callback_time()
-        );
-        self.loss_recovery_state.callback_time()
-    }
-
-    /// Find when the earliest sent packet should be considered lost.
-    pub fn get_earliest_loss_time(&self) -> Option<(PNSpace, Instant)> {
-        if !self.enable_timed_loss_detection {
-            return None;
-        }
-
-        PNSpace::iter()
-            .filter_map(|spc| {
-                if let Some(time) = self.spaces[*spc].earliest_sent_time() {
-                    Some((*spc, time))
-=======
     /// Find when the earliest sent packet should be considered lost.
     fn earliest_loss_time(&self) -> Option<(PNSpace, Instant)> {
         if self.enable_timed_loss_detection {
@@ -745,7 +616,6 @@
             (Some(initial_pto), Some(handshake_pto)) => {
                 if initial_pto <= handshake_pto {
                     Some((PNSpace::Initial, initial_pto))
->>>>>>> 0de408c8
                 } else {
                     Some((PNSpace::Handshake, handshake_pto))
                 }
@@ -790,63 +660,42 @@
     pub fn timeout(&mut self, now: Instant) -> Vec<SentPacket> {
         qtrace!([self], "timeout {:?}", now);
 
-<<<<<<< HEAD
-        if self.loss_recovery_state.callback_time() > Some(now) {
-            // LR timer, but hasn't expired.
-            return None;
-=======
         let loss_delay = self.loss_delay();
         let mut lost_packets = Vec::new();
         for space in self.spaces.iter_mut() {
             space.detect_lost_packets(now, loss_delay, &mut lost_packets);
->>>>>>> 0de408c8
         }
         self.enable_timed_loss_detection = self.spaces.iter().any(|space| space.has_out_of_order());
         self.maybe_pto(now, &mut lost_packets);
         lost_packets
     }
 
-    pub fn pto_active(&self) -> bool {
-        self.pto_state.is_some()
-    }
-
-<<<<<<< HEAD
+    /// Start the packet pacer.
+    pub fn start_pacer(&mut self, now: Instant) {
+        self.cc.start_pacer(now);
+    }
+
+    /// Get the next time that a paced packet might be sent.
+    pub fn next_paced(&self) -> Option<Instant> {
+        self.cc.next_paced(self.rtt())
+    }
+
     /// Check how packets should be sent, based on whether there is a PTO,
     /// what the current congestion window is, and what the pacer says.
     pub fn send_profile(&mut self, now: Instant, mtu: usize) -> SendProfile {
         qdebug!([self], "get send profile {:?}", now);
-        let pto = self.loss_recovery_state.pto();
-        let limit = if pto.is_some() {
-            if self.loss_recovery_state.take_pto_packet() {
-                mtu
-            } else {
-                0
-            }
+        if let Some(pto) = self.pto_state.as_mut() {
+            pto.send_profile(mtu)
         } else {
             let cwnd = self.cwnd_avail();
-            if cwnd < MIN_CC_LIMIT {
-                MIN_CC_LIMIT - 1 // This will cause only ACKs to be sent.
-            } else if cwnd < mtu {
-                cwnd
-            } else {
+            if cwnd > mtu {
                 // More than an MTU available; we might need to pace.
                 let paced = self.next_paced().map_or(false, |t| t > now);
-                return SendProfile {
-                    limit: mtu,
-                    pto,
-                    paced,
-                };
-            }
-        };
-        SendProfile {
-            limit,
-            pto,
-            paced: false,
-        }
-=======
-    pub fn take_pto_packet(&mut self) -> Option<PNSpace> {
-        self.pto_state.as_mut().unwrap().take_packet()
->>>>>>> 0de408c8
+                SendProfile::new(mtu, paced)
+            } else {
+                SendProfile::new(cwnd, false)
+            }
+        }
     }
 }
 
