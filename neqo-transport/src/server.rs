--- conflicted
+++ resolved
@@ -273,18 +273,7 @@
         }
     }
 
-<<<<<<< HEAD
-    #[cfg_attr(
-        not(feature = "qlog"),
-        expect(unused_variables, clippy::unused_self, reason = "Only used with qlog.")
-    )]
-    fn create_qlog_trace(&self, odcid: ConnectionIdRef<'_>) -> Qlog {
-        #[cfg(not(feature = "qlog"))]
-        return Qlog::disabled();
-        #[cfg(feature = "qlog")]
-=======
     fn create_qlog_trace(&self, odcid: ConnectionIdRef<'_>, now: Instant) -> Qlog {
->>>>>>> 3a429ef8
         self.qlog_dir
             .as_ref()
             .map_or_else(Qlog::disabled, |qlog_dir| {
@@ -323,12 +312,7 @@
             c.set_retry_cids(odcid, initial.src_cid, &initial.dst_cid);
         }
         c.set_validation(&self.address_validation);
-<<<<<<< HEAD
-        #[cfg(feature = "qlog")]
-        c.set_qlog(self.create_qlog_trace(orig_dcid.unwrap_or(initial.dst_cid).as_cid_ref()));
-=======
         c.set_qlog(self.create_qlog_trace(orig_dcid.unwrap_or(initial.dst_cid).as_cid_ref(), now));
->>>>>>> 3a429ef8
         if let Some(cfg) = &self.ech_config {
             if c.server_enable_ech(cfg.config, &cfg.public_name, &cfg.sk, &cfg.pk)
                 .is_err()
