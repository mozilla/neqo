// Licensed under the Apache License, Version 2.0 <LICENSE-APACHE or
// http://www.apache.org/licenses/LICENSE-2.0> or the MIT license
// <LICENSE-MIT or http://opensource.org/licenses/MIT>, at your
// option. This file may not be copied, modified, or distributed
// except according to those terms.

// This file implements a server that can handle multiple connections.

use neqo_common::{
    self as common, hex, matches, qdebug, qerror, qinfo, qlog::NeqoQlog, qtrace, qwarn,
    timer::Timer, Datagram, Decoder, Encoder, Role,
};
use neqo_crypto::{
    constants::{TLS_AES_128_GCM_SHA256, TLS_VERSION_1_3},
    selfencrypt::SelfEncrypt,
    AntiReplay, ZeroRttCheckResult, ZeroRttChecker,
};

use crate::cid::{ConnectionId, ConnectionIdDecoder, ConnectionIdManager, ConnectionIdRef};
use crate::connection::{Connection, Output, State};
use crate::packet::{PacketBuilder, PacketType, PublicPacket};
use crate::{QuicVersion, Res};

use std::cell::RefCell;
use std::collections::{HashMap, HashSet, VecDeque};
use std::convert::TryFrom;
use std::fs::OpenOptions;
use std::mem;
use std::net::{IpAddr, SocketAddr};
use std::ops::{Deref, DerefMut};
use std::path::PathBuf;
use std::rc::Rc;
use std::time::{Duration, Instant};

pub enum InitialResult {
    Accept,
    Drop,
    Retry(Vec<u8>),
}

/// MIN_INITIAL_PACKET_SIZE is the smallest packet that can be used to establish
/// a new connection across all QUIC versions this server supports.
const MIN_INITIAL_PACKET_SIZE: usize = 1200;
const TIMER_GRANULARITY: Duration = Duration::from_millis(10);
const TIMER_CAPACITY: usize = 16384;

type StateRef = Rc<RefCell<ServerConnectionState>>;
type CidMgr = Rc<RefCell<dyn ConnectionIdManager>>;
type ConnectionTableRef = Rc<RefCell<HashMap<ConnectionId, StateRef>>>;

#[derive(Debug)]
pub struct ServerConnectionState {
    c: Connection,
    active_attempt: Option<AttemptKey>,
    last_timer: Instant,
}

impl Deref for ServerConnectionState {
    type Target = Connection;
    fn deref(&self) -> &Self::Target {
        &self.c
    }
}

impl DerefMut for ServerConnectionState {
    fn deref_mut(&mut self) -> &mut Self::Target {
        &mut self.c
    }
}

enum RetryTokenResult {
    Pass,
    Valid(ConnectionId),
    Validate,
    Invalid,
}

struct RetryToken {
    /// Whether to send a Retry.
    require_retry: bool,
    /// A self-encryption object used for protecting Retry tokens.
    self_encrypt: SelfEncrypt,
    /// When this object was created.
    start_time: Instant,
}

impl RetryToken {
    fn new(now: Instant) -> Res<Self> {
        Ok(Self {
            require_retry: false,
            self_encrypt: SelfEncrypt::new(TLS_VERSION_1_3, TLS_AES_128_GCM_SHA256)?,
            start_time: now,
        })
    }

    fn encode_peer_address(peer_address: SocketAddr) -> Vec<u8> {
        // Let's be "clever" by putting the peer's address in the AAD.
        // We don't need to encode these into the token as they should be
        // available when we need to check the token.
        let mut encoded_address = Encoder::default();
        match peer_address.ip() {
            IpAddr::V4(a) => {
                encoded_address.encode_byte(4);
                encoded_address.encode(&a.octets());
            }
            IpAddr::V6(a) => {
                encoded_address.encode_byte(6);
                encoded_address.encode(&a.octets());
            }
        }
        encoded_address.encode_uint(2, peer_address.port());
        encoded_address.into()
    }

    /// This generates a token for use with Retry.
    pub fn generate_token(
        &mut self,
        dcid: &ConnectionId,
        peer_address: SocketAddr,
        now: Instant,
    ) -> Res<Vec<u8>> {
        // TODO(mt) rotate keys on a fixed schedule.
        let mut token = Encoder::default();
        const EXPIRATION: Duration = Duration::from_secs(5);
        let end = now + EXPIRATION;
        let end_millis = u32::try_from(end.duration_since(self.start_time).as_millis())?;
        token.encode_uint(4, end_millis);
        token.encode(dcid);
        let peer_addr = Self::encode_peer_address(peer_address);
        Ok(self.self_encrypt.seal(&peer_addr, &token)?)
    }

    pub fn set_retry_required(&mut self, retry: bool) {
        self.require_retry = retry;
    }

    /// Decrypts `token` and returns the connection Id it contains.
    /// Returns `None` if the date is invalid in any way (such as it being expired or garbled).
    fn decrypt_token(
        &self,
        token: &[u8],
        peer_address: SocketAddr,
        now: Instant,
    ) -> Option<ConnectionId> {
        let peer_addr = Self::encode_peer_address(peer_address);
        let data = if let Ok(d) = self.self_encrypt.open(&peer_addr, token) {
            d
        } else {
            return None;
        };
        let mut dec = Decoder::new(&data);
        match dec.decode_uint(4) {
            Some(d) => {
                let end = self.start_time + Duration::from_millis(d);
                if end < now {
                    return None;
                }
            }
            _ => return None,
        }
        Some(ConnectionId::from(dec.decode_remainder()))
    }

    pub fn validate(
        &self,
        token: &[u8],
        peer_address: SocketAddr,
        now: Instant,
    ) -> RetryTokenResult {
        if token.is_empty() {
            if self.require_retry {
                RetryTokenResult::Validate
            } else {
                RetryTokenResult::Pass
            }
        } else if let Some(cid) = self.decrypt_token(token, peer_address, now) {
            RetryTokenResult::Valid(cid)
        } else {
            RetryTokenResult::Invalid
        }
    }
}

/// A `AttemptKey` is used to disambiguate connection attempts.
/// Multiple connection attempts with the same key won't produce multiple connections.
#[derive(Clone, Debug, Hash, PartialEq, Eq)]
struct AttemptKey {
    // Using the remote address is sufficient for disambiguation,
    // until we support multiple local socket addresses.
    remote_address: SocketAddr,
    odcid: ConnectionId,
}

/// A `ServerZeroRttChecker` is a simple wrapper around a single checker.
/// It uses `RefCell` so that the wrapped checker can be shared between
/// multiple connections created by the server.
#[derive(Clone, Debug)]
struct ServerZeroRttChecker {
    checker: Rc<RefCell<Box<dyn ZeroRttChecker>>>,
}

impl ServerZeroRttChecker {
    pub fn new(checker: Box<dyn ZeroRttChecker>) -> Self {
        Self {
            checker: Rc::new(RefCell::new(checker)),
        }
    }
}

impl ZeroRttChecker for ServerZeroRttChecker {
    fn check(&self, token: &[u8]) -> ZeroRttCheckResult {
        self.checker.borrow().check(token)
    }
}

pub struct Server {
    /// The names of certificates.
    certs: Vec<String>,
    /// The ALPN values that the server supports.
    protocols: Vec<String>,
    /// Anti-replay configuration for 0-RTT.
    anti_replay: AntiReplay,
    /// A function for determining if 0-RTT can be accepted.
    zero_rtt_checker: ServerZeroRttChecker,
    /// A connection ID manager.
    cid_manager: CidMgr,
    /// Active connection attempts, keyed by `AttemptKey`.  Initial packets with
    /// the same key are routed to the connection that was first accepted.
    /// This is cleared out when the connection is closed or established.
    active_attempts: HashMap<AttemptKey, StateRef>,
    /// All connections, keyed by ConnectionId.
    connections: ConnectionTableRef,
    /// The connections that have new events.
    active: HashSet<ActiveConnectionRef>,
    /// The set of connections that need immediate processing.
    waiting: VecDeque<StateRef>,
    /// Outstanding timers for connections.
    timers: Timer<StateRef>,
    /// Whether a Retry packet will be sent in response to new
    /// Initial packets.
    retry: RetryToken,
    /// Directory to create qlog traces in
    qlog_dir: Option<PathBuf>,
}

impl Server {
    /// Construct a new server.
    /// * `now` is the time that the server is instantiated.
    /// * `certs` is a list of the certificates that should be configured.
    /// * `protocols` is the preference list of ALPN values.
    /// * `anti_replay` is an anti-replay context.
    /// * `zero_rtt_checker` determines whether 0-RTT should be accepted. This
    ///   will be passed the value of the `extra` argument that was passed to
    ///   `Connection::send_ticket` to see if it is OK.
    /// * `cid_manager` is responsible for generating connection IDs and parsing them;
    ///   connection IDs produced by the manager cannot be zero-length.
    pub fn new(
        now: Instant,
        certs: &[impl AsRef<str>],
        protocols: &[impl AsRef<str>],
        anti_replay: AntiReplay,
        zero_rtt_checker: Box<dyn ZeroRttChecker>,
        cid_manager: CidMgr,
    ) -> Res<Self> {
        Ok(Self {
            certs: certs.iter().map(|x| String::from(x.as_ref())).collect(),
            protocols: protocols.iter().map(|x| String::from(x.as_ref())).collect(),
            anti_replay,
            zero_rtt_checker: ServerZeroRttChecker::new(zero_rtt_checker),
            cid_manager,
            active_attempts: HashMap::default(),
            connections: Rc::default(),
            active: HashSet::default(),
            waiting: VecDeque::default(),
            timers: Timer::new(now, TIMER_GRANULARITY, TIMER_CAPACITY),
            retry: RetryToken::new(now)?,
            qlog_dir: None,
        })
    }

    /// Set or clear directory to create logs of connection events in QLOG format.
    pub fn set_qlog_dir(&mut self, dir: Option<PathBuf>) {
        self.qlog_dir = dir;
    }

    pub fn set_retry_required(&mut self, require_retry: bool) {
        self.retry.set_retry_required(require_retry);
    }

    fn remove_timer(&mut self, c: &StateRef) {
        let last = c.borrow().last_timer;
        self.timers.remove(last, |t| Rc::ptr_eq(t, c));
    }

    fn process_connection(
        &mut self,
        c: StateRef,
        dgram: Option<Datagram>,
        now: Instant,
    ) -> Option<Datagram> {
        qtrace!([self], "Process connection {:?}", c);
        let out = c.borrow_mut().process(dgram, now);
        match out {
            Output::Datagram(_) => {
                qtrace!([self], "Sending packet, added to waiting connections");
                self.waiting.push_back(c.clone());
            }
            Output::Callback(delay) => {
                let next = now + delay;
                if next != c.borrow().last_timer {
                    qtrace!([self], "Change timer to {:?}", next);
                    self.remove_timer(&c);
                    c.borrow_mut().last_timer = next;
                    self.timers.add(next, c.clone());
                }
            }
            _ => {
                self.remove_timer(&c);
            }
        }
        if c.borrow().has_events() {
            qtrace!([self], "Connection active: {:?}", c);
            self.active.insert(ActiveConnectionRef { c: c.clone() });
        }

        if *c.borrow().state() > State::Handshaking {
            // Remove any active connection attempt now that this is no longer handshaking.
            if let Some(k) = c.borrow_mut().active_attempt.take() {
                self.active_attempts.remove(&k);
            }
        }

        if matches!(c.borrow().state(), State::Closed(_)) {
            c.borrow_mut().set_qlog(None);
            self.connections
                .borrow_mut()
                .retain(|_, v| !Rc::ptr_eq(v, &c));
        }
        out.dgram()
    }

    fn connection(&self, cid: &ConnectionIdRef) -> Option<StateRef> {
        if let Some(c) = self.connections.borrow().get(&cid[..]) {
            Some(Rc::clone(&c))
        } else {
            None
        }
    }

    fn handle_initial(
        &mut self,
        dcid: ConnectionId,
        scid: ConnectionId,
        token: Vec<u8>,
        dgram: Datagram,
        now: Instant,
        quic_version: QuicVersion,
    ) -> Option<Datagram> {
        qdebug!([self], "Handle initial packet");
        match self.retry.validate(&token, dgram.source(), now) {
            RetryTokenResult::Invalid => None,
            RetryTokenResult::Pass => self.connection_attempt(dcid, None, dgram, now, quic_version),
            RetryTokenResult::Valid(orig_dcid) => {
                self.connection_attempt(dcid, Some(orig_dcid), dgram, now, quic_version)
            }
            RetryTokenResult::Validate => {
                qinfo!([self], "Send retry for {:?}", dcid);

                let res = self.retry.generate_token(&dcid, dgram.source(), now);
                let token = if let Ok(t) = res {
                    t
                } else {
                    qerror!([self], "unable to generate token, dropping packet");
                    return None;
                };
                let new_dcid = self.cid_manager.borrow_mut().generate_cid();
                let packet = PacketBuilder::retry(quic_version, &scid, &new_dcid, &token, &dcid);
                if let Ok(p) = packet {
                    let retry = Datagram::new(dgram.destination(), dgram.source(), p);
                    Some(retry)
                } else {
                    qerror!([self], "unable to encode retry, dropping packet");
                    None
                }
            }
        }
    }

    fn connection_attempt(
        &mut self,
        dcid: ConnectionId,
        orig_dcid: Option<ConnectionId>,
        dgram: Datagram,
        now: Instant,
        quic_version: QuicVersion,
    ) -> Option<Datagram> {
        let attempt_key = AttemptKey {
            remote_address: dgram.source(),
            odcid: orig_dcid.as_ref().unwrap_or(&dcid).clone(),
        };
        if let Some(c) = self.active_attempts.get(&attempt_key) {
            qdebug!(
                [self],
                "Handle Initial for existing connection attempt {:?}",
                attempt_key
            );
            let c = Rc::clone(c);
            self.process_connection(c, Some(dgram), now)
        } else {
            self.accept_connection(attempt_key, dcid, orig_dcid, dgram, now, quic_version)
        }
    }

    fn create_qlog_trace(&self, attempt_key: &AttemptKey) -> Option<NeqoQlog> {
        if let Some(qlog_dir) = &self.qlog_dir {
            let mut qlog_path = qlog_dir.to_path_buf();

            // TODO(mt) - the original DCID is not really unique, which means that attackers
            // can cause us to overwrite our own logs.  That's not ideal.
            qlog_path.push(format!("{}.qlog", attempt_key.odcid));

            match OpenOptions::new()
                .write(true)
                .create(true)
                .truncate(true)
                .open(&qlog_path)
            {
                Ok(f) => {
                    qinfo!("Qlog output to {}", qlog_path.display());

                    let streamer = ::qlog::QlogStreamer::new(
                        qlog::QLOG_VERSION.to_string(),
                        Some("Neqo server qlog".to_string()),
                        Some("Neqo server qlog".to_string()),
                        None,
                        std::time::Instant::now(),
                        common::qlog::new_trace(Role::Server),
                        Box::new(f),
                    );
                    let n_qlog = NeqoQlog::new(streamer, qlog_path);
                    match n_qlog {
                        Ok(nql) => Some(nql),
                        Err(e) => {
                            // Keep going but w/o qlogging
                            qerror!("NeqoQlog error: {}", e);
                            None
                        }
                    }
                }
                Err(e) => {
                    qerror!(
                        "Could not open file {} for qlog output: {}",
                        qlog_path.display(),
                        e
                    );
                    None
                }
            }
        } else {
            None
        }
    }

    fn accept_connection(
        &mut self,
        attempt_key: AttemptKey,
        dcid: ConnectionId,
        orig_dcid: Option<ConnectionId>,
        dgram: Datagram,
        now: Instant,
        quic_version: QuicVersion,
    ) -> Option<Datagram> {
        qinfo!([self], "Accept connection {:?}", attempt_key);
        // The internal connection ID manager that we use is not used directly.
        // Instead, wrap it so that we can save connection IDs.

        let local_initial_source_cid = self.cid_manager.borrow_mut().generate_cid();

        let cid_mgr = Rc::new(RefCell::new(ServerConnectionIdManager {
            c: None,
            cid_manager: self.cid_manager.clone(),
            connections: self.connections.clone(),
        }));

<<<<<<< HEAD
        let sconn = Connection::new_server(&self.certs, &self.protocols, cid_mgr.clone());
=======
        let sconn = Connection::new_server(
            &self.certs,
            &self.protocols,
            &self.anti_replay,
            self.cid_manager.clone(),
            quic_version,
            local_initial_source_cid.clone(),
        );

>>>>>>> 0aeafc8c
        if let Ok(mut c) = sconn {
            let zcheck = self.zero_rtt_checker.clone();
            if c.server_enable_0rtt(&self.anti_replay, zcheck).is_err() {
                qwarn!([self], "Unable to enable 0-RTT");
            }
            if let Some(odcid) = orig_dcid {
                // There was a retry.
                c.set_original_destination_cid(odcid);
                c.set_retry_source_cid(dcid);
            }
            c.set_qlog(self.create_qlog_trace(&attempt_key));
            let c = Rc::new(RefCell::new(ServerConnectionState {
                c,
                last_timer: now,
                active_attempt: Some(attempt_key.clone()),
            }));
            cid_mgr.borrow_mut().c = Some(c.clone());
            cid_mgr.borrow_mut().insert_cid(local_initial_source_cid);
            let previous_attempt = self.active_attempts.insert(attempt_key, c.clone());
            debug_assert!(previous_attempt.is_none());
            self.process_connection(c, Some(dgram), now)
        } else {
            qwarn!([self], "Unable to create connection");
            None
        }
    }

    fn process_input(&mut self, dgram: Datagram, now: Instant) -> Option<Datagram> {
        qtrace!("Process datagram: {}", hex(&dgram[..]));

        // This is only looking at the first packet header in the datagram.
        // All packets in the datagram are routed to the same connection.
        let res = PublicPacket::decode(&dgram[..], self.cid_manager.borrow().as_decoder());
        let (packet, _remainder) = match res {
            Ok(res) => res,
            _ => {
                qtrace!([self], "Discarding {:?}", dgram);
                return None;
            }
        };

        // Finding an existing connection. Should be the most common case.
        if let Some(c) = self.connection(packet.dcid()) {
            return self.process_connection(c, Some(dgram), now);
        }

        if packet.packet_type() == PacketType::Short {
            // TODO send a stateless reset here.
            qtrace!([self], "Short header packet for an unknown connection");
            return None;
        }

        if dgram.len() < MIN_INITIAL_PACKET_SIZE {
            qtrace!([self], "Bogus packet: too short");
            return None;
        }
        match packet.packet_type() {
            PacketType::Initial => {
                // Copy values from `packet` because they are currently still borrowing from `dgram`.
                let dcid = ConnectionId::from(packet.dcid());
                let scid = ConnectionId::from(packet.scid());
                let token = packet.token().to_vec();
                let quic_version = packet.version().expect("Initial must have version field");
                self.handle_initial(dcid, scid, token, dgram, now, quic_version)
            }
            PacketType::OtherVersion => {
                let vn = PacketBuilder::version_negotiation(packet.scid(), packet.dcid());
                Some(Datagram::new(dgram.destination(), dgram.source(), vn))
            }
            _ => {
                qtrace!([self], "Not an initial packet");
                None
            }
        }
    }

    /// Iterate through the pending connections looking for any that might want
    /// to send a datagram.  Stop at the first one that does.
    fn process_next_output(&mut self, now: Instant) -> Option<Datagram> {
        qtrace!([self], "No packet to send, look at waiting connections");
        while let Some(c) = self.waiting.pop_front() {
            if let Some(d) = self.process_connection(c, None, now) {
                return Some(d);
            }
        }
        qtrace!([self], "No packet to send still, run timers");
        while let Some(c) = self.timers.take_next(now) {
            if let Some(d) = self.process_connection(c, None, now) {
                return Some(d);
            }
        }
        None
    }

    fn next_time(&mut self, now: Instant) -> Option<Duration> {
        if self.waiting.is_empty() {
            self.timers.next_time().map(|x| x - now)
        } else {
            Some(Duration::new(0, 0))
        }
    }

    pub fn process(&mut self, dgram: Option<Datagram>, now: Instant) -> Output {
        let out = if let Some(d) = dgram {
            self.process_input(d, now)
        } else {
            None
        };
        let out = out.or_else(|| self.process_next_output(now));
        match out {
            Some(d) => {
                qtrace!([self], "Send packet: {:?}", d);
                Output::Datagram(d)
            }
            _ => match self.next_time(now) {
                Some(delay) => {
                    qtrace!([self], "Wait: {:?}", delay);
                    Output::Callback(delay)
                }
                _ => {
                    qtrace!([self], "Go dormant");
                    Output::None
                }
            },
        }
    }

    /// This lists the connections that have received new events
    /// as a result of calling `process()`.
    pub fn active_connections(&mut self) -> Vec<ActiveConnectionRef> {
        mem::take(&mut self.active).into_iter().collect()
    }

    pub fn add_to_waiting(&mut self, c: ActiveConnectionRef) {
        self.waiting.push_back(c.connection());
    }
}

#[derive(Clone, Debug)]
pub struct ActiveConnectionRef {
    c: StateRef,
}

impl ActiveConnectionRef {
    pub fn borrow<'a>(&'a self) -> impl Deref<Target = Connection> + 'a {
        std::cell::Ref::map(self.c.borrow(), |c| &c.c)
    }

    pub fn borrow_mut<'a>(&'a mut self) -> impl DerefMut<Target = Connection> + 'a {
        std::cell::RefMut::map(self.c.borrow_mut(), |c| &mut c.c)
    }

    pub fn connection(&self) -> StateRef {
        Rc::clone(&self.c)
    }
}

impl std::hash::Hash for ActiveConnectionRef {
    fn hash<H: std::hash::Hasher>(&self, state: &mut H) {
        let ptr: *const _ = self.c.as_ref();
        ptr.hash(state)
    }
}

impl PartialEq for ActiveConnectionRef {
    fn eq(&self, other: &Self) -> bool {
        Rc::ptr_eq(&self.c, &other.c)
    }
}

impl Eq for ActiveConnectionRef {}

struct ServerConnectionIdManager {
    c: Option<StateRef>,
    connections: ConnectionTableRef,
    cid_manager: CidMgr,
}

impl ServerConnectionIdManager {
    fn insert_cid(&mut self, cid: ConnectionId) {
        assert!(!cid.is_empty());
        let v = self
            .connections
            .borrow_mut()
            .insert(cid, self.c.as_ref().unwrap().clone());
        if let Some(v) = v {
            debug_assert!(Rc::ptr_eq(&v, self.c.as_ref().unwrap()));
        }
    }
}

impl ConnectionIdDecoder for ServerConnectionIdManager {
    fn decode_cid<'a>(&self, dec: &mut Decoder<'a>) -> Option<ConnectionIdRef<'a>> {
        self.cid_manager.borrow_mut().decode_cid(dec)
    }
}

impl ConnectionIdManager for ServerConnectionIdManager {
    fn generate_cid(&mut self) -> ConnectionId {
        let cid = self.cid_manager.borrow_mut().generate_cid();
        self.insert_cid(cid.clone());
        cid
    }

    fn as_decoder(&self) -> &dyn ConnectionIdDecoder {
        self
    }
}

impl ::std::fmt::Display for Server {
    fn fmt(&self, f: &mut ::std::fmt::Formatter) -> ::std::fmt::Result {
        write!(f, "Server")
    }
}<|MERGE_RESOLUTION|>--- conflicted
+++ resolved
@@ -482,19 +482,14 @@
             connections: self.connections.clone(),
         }));
 
-<<<<<<< HEAD
-        let sconn = Connection::new_server(&self.certs, &self.protocols, cid_mgr.clone());
-=======
         let sconn = Connection::new_server(
             &self.certs,
             &self.protocols,
-            &self.anti_replay,
             self.cid_manager.clone(),
             quic_version,
             local_initial_source_cid.clone(),
         );
 
->>>>>>> 0aeafc8c
         if let Ok(mut c) = sconn {
             let zcheck = self.zero_rtt_checker.clone();
             if c.server_enable_0rtt(&self.anti_replay, zcheck).is_err() {
