// Licensed under the Apache License, Version 2.0 <LICENSE-APACHE or
// http://www.apache.org/licenses/LICENSE-2.0> or the MIT license
// <LICENSE-MIT or http://opensource.org/licenses/MIT>, at your
// option. This file may not be copied, modified, or distributed
// except according to those terms.

// Congestion control

use std::cmp::max;
use std::fmt::{self, Display};
use std::time::{Duration, Instant};

use crate::pace::Pacer;
use crate::path::PATH_MTU_V6;
use crate::tracking::SentPacket;
use neqo_common::{const_max, const_min, qdebug, qinfo, qtrace};

pub const MAX_DATAGRAM_SIZE: usize = PATH_MTU_V6;
pub const INITIAL_CWND_PKTS: usize = 10;
const INITIAL_WINDOW: usize = const_min(
    INITIAL_CWND_PKTS * MAX_DATAGRAM_SIZE,
    const_max(2 * MAX_DATAGRAM_SIZE, 14720),
);
pub const MIN_CONG_WINDOW: usize = MAX_DATAGRAM_SIZE * 2;
/// The number of packets we allow to burst from the pacer.
pub(crate) const PACING_BURST_SIZE: usize = 2;
const PERSISTENT_CONG_THRESH: u32 = 3;

#[derive(Debug)]
pub struct CongestionControl {
    congestion_window: usize, // = kInitialWindow
    bytes_in_flight: usize,
    congestion_recovery_start_time: Option<Instant>,
    ssthresh: usize,
    pacer: Option<Pacer>,
}

impl Default for CongestionControl {
    fn default() -> Self {
        Self {
            congestion_window: INITIAL_WINDOW,
            bytes_in_flight: 0,
            congestion_recovery_start_time: None,
            ssthresh: std::usize::MAX,
            pacer: None,
        }
    }
}

impl Display for CongestionControl {
    fn fmt(&self, f: &mut fmt::Formatter) -> fmt::Result {
        write!(
            f,
            "CongCtrl {}/{} ssthresh {}",
            self.bytes_in_flight, self.congestion_window, self.ssthresh,
        )?;
        if let Some(p) = &self.pacer {
            write!(f, " {}", p)?;
        }
        Ok(())
    }
}

impl CongestionControl {
    #[cfg(test)]
    #[must_use]
    pub fn cwnd(&self) -> usize {
        self.congestion_window
    }

    #[cfg(test)]
    #[must_use]
    pub fn ssthresh(&self) -> usize {
        self.ssthresh
    }

    #[must_use]
    pub fn cwnd_avail(&self) -> usize {
        // BIF can be higher than cwnd due to PTO packets, which are sent even
        // if avail is 0, but still count towards BIF.
        self.congestion_window.saturating_sub(self.bytes_in_flight)
    }

    // Multi-packet version of OnPacketAckedCC
    pub fn on_packets_acked(&mut self, acked_pkts: &[SentPacket]) {
        for pkt in acked_pkts.iter().filter(|pkt| pkt.cc_outstanding()) {
            assert!(self.bytes_in_flight >= pkt.size);
            self.bytes_in_flight -= pkt.size;

            if self.in_congestion_recovery(pkt.time_sent) {
                // Do not increase congestion window in recovery period.
                continue;
            }
            if self.app_limited() {
                // Do not increase congestion_window if application limited.
                continue;
            }

            if self.congestion_window < self.ssthresh {
                self.congestion_window += pkt.size;
                qinfo!([self], "slow start");
            } else {
                self.congestion_window += (MAX_DATAGRAM_SIZE * pkt.size) / self.congestion_window;
                qinfo!([self], "congestion avoidance");
            }
        }
    }

    pub fn on_packets_lost(
        &mut self,
        now: Instant,
        largest_acked_sent: Option<Instant>,
        pto: Duration,
        lost_packets: &[SentPacket],
    ) {
        if lost_packets.is_empty() {
            return;
        }

        for pkt in lost_packets.iter().filter(|pkt| pkt.cc_in_flight()) {
            assert!(self.bytes_in_flight >= pkt.size);
            self.bytes_in_flight -= pkt.size;
        }

        qdebug!([self], "Pkts lost {}", lost_packets.len());

        let last_lost_pkt = lost_packets.last().unwrap();
        self.on_congestion_event(now, last_lost_pkt.time_sent);

        let in_persistent_congestion = {
            let congestion_period = pto * PERSISTENT_CONG_THRESH;

            match largest_acked_sent {
                Some(las) => las < last_lost_pkt.time_sent - congestion_period,
                None => {
                    // Nothing has ever been acked. Could still be PC.
                    let first_lost_pkt_sent = lost_packets.first().unwrap().time_sent;
                    last_lost_pkt.time_sent - first_lost_pkt_sent > congestion_period
                }
            }
        };
        if in_persistent_congestion {
            qinfo!([self], "persistent congestion");
            self.congestion_window = MIN_CONG_WINDOW;
        }
    }

    pub fn discard(&mut self, pkt: &SentPacket) {
        if pkt.cc_outstanding() {
            assert!(self.bytes_in_flight >= pkt.size);
            self.bytes_in_flight -= pkt.size;
            qtrace!([self], "Ignore pkt with size {}", pkt.size);
        }
    }

<<<<<<< HEAD
    pub fn on_packet_sent(&mut self, pkt: &SentPacket, rtt: Duration) {
        self.pacer
            .as_mut()
            .unwrap()
            .spend(pkt.time_sent, rtt, self.congestion_window, pkt.size);

        if !pkt.in_flight {
=======
    pub fn on_packet_sent(&mut self, pkt: &SentPacket) {
        if !pkt.cc_in_flight() {
>>>>>>> 66ffe30d
            return;
        }

        self.bytes_in_flight += pkt.size;
        qdebug!(
            [self],
            "Pkt Sent len {}, bif {}, cwnd {}",
            pkt.size,
            self.bytes_in_flight,
            self.congestion_window
        );
        debug_assert!(self.bytes_in_flight <= self.congestion_window);
    }

    #[must_use]
    pub fn in_congestion_recovery(&self, sent_time: Instant) -> bool {
        self.congestion_recovery_start_time
            .map(|start| sent_time <= start)
            .unwrap_or(false)
    }

    fn on_congestion_event(&mut self, now: Instant, sent_time: Instant) {
        // Start a new congestion event if packet was sent after the
        // start of the previous congestion recovery period.
        if !self.in_congestion_recovery(sent_time) {
            self.congestion_recovery_start_time = Some(now);
            self.congestion_window /= 2; // kLossReductionFactor = 0.5
            self.congestion_window = max(self.congestion_window, MIN_CONG_WINDOW);
            self.ssthresh = self.congestion_window;
            qinfo!(
                [self],
                "Cong event -> recovery; cwnd {}, ssthresh {}",
                self.congestion_window,
                self.ssthresh
            );
        } else {
            qdebug!([self], "Cong event but already in recovery");
        }
    }

    fn app_limited(&self) -> bool {
        //TODO(agrover): how do we get this info??
        false
    }

    pub fn start_pacer(&mut self, now: Instant) {
        // Start the pacer with a small burst size of 2 packets.
        self.pacer = Some(Pacer::new(now, MAX_DATAGRAM_SIZE * PACING_BURST_SIZE, MAX_DATAGRAM_SIZE));
    }

    pub fn next_paced(&self, rtt: Duration) -> Option<Instant> {
        // Only pace if there are bytes in flight.
        if self.bytes_in_flight > 0 {
            Some(
                self.pacer
                    .as_ref()
                    .unwrap()
                    .next(rtt, self.congestion_window),
            )
        } else {
            None
        }
    }
}<|MERGE_RESOLUTION|>--- conflicted
+++ resolved
@@ -153,18 +153,13 @@
         }
     }
 
-<<<<<<< HEAD
     pub fn on_packet_sent(&mut self, pkt: &SentPacket, rtt: Duration) {
         self.pacer
             .as_mut()
             .unwrap()
             .spend(pkt.time_sent, rtt, self.congestion_window, pkt.size);
 
-        if !pkt.in_flight {
-=======
-    pub fn on_packet_sent(&mut self, pkt: &SentPacket) {
         if !pkt.cc_in_flight() {
->>>>>>> 66ffe30d
             return;
         }
 
@@ -212,7 +207,11 @@
 
     pub fn start_pacer(&mut self, now: Instant) {
         // Start the pacer with a small burst size of 2 packets.
-        self.pacer = Some(Pacer::new(now, MAX_DATAGRAM_SIZE * PACING_BURST_SIZE, MAX_DATAGRAM_SIZE));
+        self.pacer = Some(Pacer::new(
+            now,
+            MAX_DATAGRAM_SIZE * PACING_BURST_SIZE,
+            MAX_DATAGRAM_SIZE,
+        ));
     }
 
     pub fn next_paced(&self, rtt: Duration) -> Option<Instant> {
