// Licensed under the Apache License, Version 2.0 <LICENSE-APACHE or
// http://www.apache.org/licenses/LICENSE-2.0> or the MIT license
// <LICENSE-MIT or http://opensource.org/licenses/MIT>, at your
// option. This file may not be copied, modified, or distributed
// except according to those terms.

// The class implementing a QUIC connection.

use std::{
    cell::RefCell,
    cmp::{max, min},
    fmt::{self, Debug},
    iter, mem,
    net::{IpAddr, SocketAddr},
    num::NonZeroUsize,
    ops::RangeInclusive,
    rc::{Rc, Weak},
    time::{Duration, Instant},
};

use neqo_common::{
    event::Provider as EventProvider, hex, hex_snip_middle, hrtime, qdebug, qerror, qinfo,
    qlog::NeqoQlog, qtrace, qwarn, Datagram, Decoder, Encoder, Role,
};
use neqo_crypto::{
    agent::CertificateInfo, Agent, AntiReplay, AuthenticationStatus, Cipher, Client, Group,
    HandshakeState, PrivateKey, PublicKey, ResumptionToken, SecretAgentInfo, SecretAgentPreInfo,
    Server, ZeroRttChecker,
};
use smallvec::SmallVec;

use crate::{
    addr_valid::{AddressValidation, NewTokenState},
    cid::{
        ConnectionId, ConnectionIdEntry, ConnectionIdGenerator, ConnectionIdManager,
        ConnectionIdRef, ConnectionIdStore, LOCAL_ACTIVE_CID_LIMIT,
    },
    crypto::{Crypto, CryptoDxState, CryptoSpace},
    ecn::EcnCount,
    events::{ConnectionEvent, ConnectionEvents, OutgoingDatagramOutcome},
    frame::{
        CloseError, Frame, FrameType, FRAME_TYPE_CONNECTION_CLOSE_APPLICATION,
        FRAME_TYPE_CONNECTION_CLOSE_TRANSPORT,
    },
    packet::{DecryptedPacket, PacketBuilder, PacketNumber, PacketType, PublicPacket},
    path::{Path, PathRef, Paths},
    qlog,
    quic_datagrams::{DatagramTracking, QuicDatagrams},
    recovery::{LossRecovery, RecoveryToken, SendProfile, SentPacket},
    recv_stream::RecvStreamStats,
    rtt::{RttEstimate, GRANULARITY, INITIAL_RTT},
    send_stream::SendStream,
    stats::{Stats, StatsCell},
    stream_id::StreamType,
    streams::{SendOrder, Streams},
    tparams::{
        self, TransportParameter, TransportParameterId, TransportParameters,
        TransportParametersHandler,
    },
    tracking::{AckTracker, PacketNumberSpace, RecvdPackets},
    version::{Version, WireVersion},
    AppError, CloseReason, Error, Res, StreamId,
};

mod dump;
mod idle;
pub mod params;
mod saved;
mod state;
#[cfg(test)]
pub mod test_internal;

use dump::dump_packet;
use idle::IdleTimeout;
pub use params::ConnectionParameters;
use params::PreferredAddressConfig;
#[cfg(test)]
pub use params::ACK_RATIO_SCALE;
use saved::SavedDatagrams;
use state::StateSignaling;
pub use state::{ClosingFrame, State};

pub use crate::send_stream::{RetransmissionPriority, SendStreamStats, TransmissionPriority};

/// The number of Initial packets that the client will send in response
/// to receiving an undecryptable packet during the early part of the
/// handshake.  This is a hack, but a useful one.
const EXTRA_INITIALS: usize = 4;

#[derive(Debug, PartialEq, Eq, Clone, Copy)]
pub enum ZeroRttState {
    Init,
    Sending,
    AcceptedClient,
    AcceptedServer,
    Rejected,
}

#[derive(Clone, Debug, PartialEq, Eq)]
/// Type returned from `process()` and `process_output()`. Users are required to
/// call these repeatedly until `Callback` or `None` is returned.
pub enum Output {
    /// Connection requires no action.
    None,
    /// Connection requires the datagram be sent.
    Datagram(Datagram),
    /// Connection requires `process_input()` be called when the `Duration`
    /// elapses.
    Callback(Duration),
}

impl Output {
    /// Convert into an `Option<Datagram>`.
    #[must_use]
    pub fn dgram(self) -> Option<Datagram> {
        match self {
            Self::Datagram(dg) => Some(dg),
            _ => None,
        }
    }

    /// Get a reference to the Datagram, if any.
    #[must_use]
    pub const fn as_dgram_ref(&self) -> Option<&Datagram> {
        match self {
            Self::Datagram(dg) => Some(dg),
            _ => None,
        }
    }

    /// Ask how long the caller should wait before calling back.
    #[must_use]
    pub const fn callback(&self) -> Duration {
        match self {
            Self::Callback(t) => *t,
            _ => Duration::new(0, 0),
        }
    }

    #[must_use]
    pub fn or_else<F>(self, f: F) -> Self
    where
        F: FnOnce() -> Self,
    {
        match self {
            x @ (Self::Datagram(_) | Self::Callback(_)) => x,
            Self::None => f(),
        }
    }
}

/// Used by inner functions like `Connection::output`.
enum SendOption {
    /// Yes, please send this datagram.
    Yes(Datagram),
    /// Don't send.  If this was blocked on the pacer (the arg is true).
    No(bool),
}

impl Default for SendOption {
    fn default() -> Self {
        Self::No(false)
    }
}

/// Used by `Connection::preprocess` to determine what to do
/// with an packet before attempting to remove protection.
#[derive(Debug, Clone, Copy, PartialEq, Eq)]
enum PreprocessResult {
    /// End processing and return successfully.
    End,
    /// Stop processing this datagram and move on to the next.
    Next,
    /// Continue and process this packet.
    Continue,
}

/// `AddressValidationInfo` holds information relevant to either
/// responding to address validation (`NewToken`, `Retry`) or generating
/// tokens for address validation (`Server`).
enum AddressValidationInfo {
    None,
    // We are a client and have information from `NEW_TOKEN`.
    NewToken(Vec<u8>),
    // We are a client and have received a `Retry` packet.
    Retry {
        token: Vec<u8>,
        retry_source_cid: ConnectionId,
    },
    // We are a server and can generate tokens.
    Server(Weak<RefCell<AddressValidation>>),
}

impl AddressValidationInfo {
    pub fn token(&self) -> &[u8] {
        match self {
            Self::NewToken(token) | Self::Retry { token, .. } => token,
            _ => &[],
        }
    }

    pub fn generate_new_token(&self, peer_address: SocketAddr, now: Instant) -> Option<Vec<u8>> {
        match self {
            Self::Server(ref w) => w.upgrade().and_then(|validation| {
                validation
                    .borrow()
                    .generate_new_token(peer_address, now)
                    .ok()
            }),
            Self::None => None,
            _ => unreachable!("called a server function on a client"),
        }
    }
}

/// A QUIC Connection
///
/// First, create a new connection using `new_client()` or `new_server()`.
///
/// For the life of the connection, handle activity in the following manner:
/// 1. Perform operations using the `stream_*()` methods.
/// 1. Call `process_input()` when a datagram is received or the timer expires. Obtain information
///    on connection state changes by checking `events()`.
/// 1. Having completed handling current activity, repeatedly call `process_output()` for packets to
///    send, until it returns `Output::Callback` or `Output::None`.
///
/// After the connection is closed (either by calling `close()` or by the
/// remote) continue processing until `state()` returns `Closed`.
pub struct Connection {
    role: Role,
    version: Version,
    state: State,
    tps: Rc<RefCell<TransportParametersHandler>>,
    /// What we are doing with 0-RTT.
    zero_rtt_state: ZeroRttState,
    /// All of the network paths that we are aware of.
    paths: Paths,
    /// This object will generate connection IDs for the connection.
    cid_manager: ConnectionIdManager,
    address_validation: AddressValidationInfo,
    /// The connection IDs that were provided by the peer.
    connection_ids: ConnectionIdStore<[u8; 16]>,

    /// The source connection ID that this endpoint uses for the handshake.
    /// Since we need to communicate this to our peer in tparams, setting this
    /// value is part of constructing the struct.
    local_initial_source_cid: ConnectionId,
    /// The source connection ID from the first packet from the other end.
    /// This is checked against the peer's transport parameters.
    remote_initial_source_cid: Option<ConnectionId>,
    /// The destination connection ID from the first packet from the client.
    /// This is checked by the client against the server's transport parameters.
    original_destination_cid: Option<ConnectionId>,

    /// We sometimes save a datagram against the possibility that keys will later
    /// become available.  This avoids reporting packets as dropped during the handshake
    /// when they are either just reordered or we haven't been able to install keys yet.
    /// In particular, this occurs when asynchronous certificate validation happens.
    saved_datagrams: SavedDatagrams,
    /// Some packets were received, but not tracked.
    received_untracked: bool,

    /// This is responsible for the `QuicDatagrams`' handling:
    /// <https://datatracker.ietf.org/doc/html/draft-ietf-quic-datagram>
    quic_datagrams: QuicDatagrams,

    pub(crate) crypto: Crypto,
    pub(crate) acks: AckTracker,
    idle_timeout: IdleTimeout,
    streams: Streams,
    state_signaling: StateSignaling,
    loss_recovery: LossRecovery,
    events: ConnectionEvents,
    new_token: NewTokenState,
    stats: StatsCell,
    qlog: NeqoQlog,
    /// A session ticket was received without `NEW_TOKEN`,
    /// this is when that turns into an event without `NEW_TOKEN`.
    release_resumption_token_timer: Option<Instant>,
    conn_params: ConnectionParameters,
    hrtime: hrtime::Handle,

    /// For testing purposes it is sometimes necessary to inject frames that wouldn't
    /// otherwise be sent, just to see how a connection handles them.  Inserting them
    /// into packets proper mean that the frames follow the entire processing path.
    #[cfg(test)]
    pub test_frame_writer: Option<Box<dyn test_internal::FrameWriter>>,
}

impl Debug for Connection {
    fn fmt(&self, f: &mut fmt::Formatter) -> fmt::Result {
        write!(
            f,
            "{:?} Connection: {:?} {:?}",
            self.role,
            self.state,
            self.paths.primary()
        )
    }
}

impl Connection {
    /// A long default for timer resolution, so that we don't tax the
    /// system too hard when we don't need to.
    const LOOSE_TIMER_RESOLUTION: Duration = Duration::from_millis(50);

    /// Create a new QUIC connection with Client role.
    /// # Errors
    /// When NSS fails and an agent cannot be created.
    pub fn new_client(
        server_name: impl Into<String>,
        protocols: &[impl AsRef<str>],
        cid_generator: Rc<RefCell<dyn ConnectionIdGenerator>>,
        local_addr: SocketAddr,
        remote_addr: SocketAddr,
        conn_params: ConnectionParameters,
        now: Instant,
    ) -> Res<Self> {
        let dcid = ConnectionId::generate_initial();
        let mut c = Self::new(
            Role::Client,
            Agent::from(Client::new(server_name.into(), conn_params.is_greasing())?),
            cid_generator,
            protocols,
            conn_params,
        )?;
        c.crypto.states.init(
            c.conn_params.get_versions().compatible(),
            Role::Client,
            &dcid,
        )?;
        c.original_destination_cid = Some(dcid);
        let path = Path::temporary(
            local_addr,
            remote_addr,
            c.conn_params.get_cc_algorithm(),
            c.conn_params.pacing_enabled(),
            NeqoQlog::default(),
            now,
        );
        c.setup_handshake_path(&Rc::new(RefCell::new(path)), now);
        Ok(c)
    }

    /// Create a new QUIC connection with Server role.
    /// # Errors
    /// When NSS fails and an agent cannot be created.
    pub fn new_server(
        certs: &[impl AsRef<str>],
        protocols: &[impl AsRef<str>],
        cid_generator: Rc<RefCell<dyn ConnectionIdGenerator>>,
        conn_params: ConnectionParameters,
    ) -> Res<Self> {
        Self::new(
            Role::Server,
            Agent::from(Server::new(certs)?),
            cid_generator,
            protocols,
            conn_params,
        )
    }

    fn new<P: AsRef<str>>(
        role: Role,
        agent: Agent,
        cid_generator: Rc<RefCell<dyn ConnectionIdGenerator>>,
        protocols: &[P],
        conn_params: ConnectionParameters,
    ) -> Res<Self> {
        // Setup the local connection ID.
        let local_initial_source_cid = cid_generator
            .borrow_mut()
            .generate_cid()
            .ok_or(Error::ConnectionIdsExhausted)?;
        let mut cid_manager =
            ConnectionIdManager::new(cid_generator, local_initial_source_cid.clone());
        let mut tps = conn_params.create_transport_parameter(role, &mut cid_manager)?;
        tps.local.set_bytes(
            tparams::INITIAL_SOURCE_CONNECTION_ID,
            local_initial_source_cid.to_vec(),
        );

        let tphandler = Rc::new(RefCell::new(tps));
        let crypto = Crypto::new(
            conn_params.get_versions().initial(),
            agent,
            protocols.iter().map(P::as_ref).map(String::from).collect(),
            Rc::clone(&tphandler),
        )?;

        let stats = StatsCell::default();
        let events = ConnectionEvents::default();
        let quic_datagrams = QuicDatagrams::new(
            conn_params.get_datagram_size(),
            conn_params.get_outgoing_datagram_queue(),
            conn_params.get_incoming_datagram_queue(),
            events.clone(),
        );

        let c = Self {
            role,
            version: conn_params.get_versions().initial(),
            state: State::Init,
            paths: Paths::default(),
            cid_manager,
            tps: tphandler.clone(),
            zero_rtt_state: ZeroRttState::Init,
            address_validation: AddressValidationInfo::None,
            local_initial_source_cid,
            remote_initial_source_cid: None,
            original_destination_cid: None,
            saved_datagrams: SavedDatagrams::default(),
            received_untracked: false,
            crypto,
            acks: AckTracker::default(),
            idle_timeout: IdleTimeout::new(conn_params.get_idle_timeout()),
            streams: Streams::new(tphandler, role, events.clone()),
            connection_ids: ConnectionIdStore::default(),
            state_signaling: StateSignaling::Idle,
            loss_recovery: LossRecovery::new(stats.clone(), conn_params.get_fast_pto()),
            events,
            new_token: NewTokenState::new(role),
            stats,
            qlog: NeqoQlog::disabled(),
            release_resumption_token_timer: None,
            conn_params,
            hrtime: hrtime::Time::get(Self::LOOSE_TIMER_RESOLUTION),
            quic_datagrams,
            #[cfg(test)]
            test_frame_writer: None,
        };
        c.stats.borrow_mut().init(format!("{c}"));
        Ok(c)
    }

    /// # Errors
    /// When the operation fails.
    pub fn server_enable_0rtt(
        &mut self,
        anti_replay: &AntiReplay,
        zero_rtt_checker: impl ZeroRttChecker + 'static,
    ) -> Res<()> {
        self.crypto
            .server_enable_0rtt(self.tps.clone(), anti_replay, zero_rtt_checker)
    }

    /// # Errors
    /// When the operation fails.
    pub fn server_enable_ech(
        &mut self,
        config: u8,
        public_name: &str,
        sk: &PrivateKey,
        pk: &PublicKey,
    ) -> Res<()> {
        self.crypto.server_enable_ech(config, public_name, sk, pk)
    }

    /// Get the active ECH configuration, which is empty if ECH is disabled.
    #[must_use]
    pub fn ech_config(&self) -> &[u8] {
        self.crypto.ech_config()
    }

    /// # Errors
    /// When the operation fails.
    pub fn client_enable_ech(&mut self, ech_config_list: impl AsRef<[u8]>) -> Res<()> {
        self.crypto.client_enable_ech(ech_config_list)
    }

    /// Set or clear the qlog for this connection.
    pub fn set_qlog(&mut self, qlog: NeqoQlog) {
        self.loss_recovery.set_qlog(qlog.clone());
        self.paths.set_qlog(qlog.clone());
        self.qlog = qlog;
    }

    /// Get the qlog (if any) for this connection.
    pub fn qlog_mut(&mut self) -> &mut NeqoQlog {
        &mut self.qlog
    }

    /// Get the original destination connection id for this connection. This
    /// will always be present for `Role::Client` but not if `Role::Server` is in
    /// `State::Init`.
    #[must_use]
    pub const fn odcid(&self) -> Option<&ConnectionId> {
        self.original_destination_cid.as_ref()
    }

    /// Set a local transport parameter, possibly overriding a default value.
    /// This only sets transport parameters without dealing with other aspects of
    /// setting the value.
    ///
    /// # Errors
    /// When the transport parameter is invalid.
    /// # Panics
    /// This panics if the transport parameter is known to this crate.
    pub fn set_local_tparam(&self, tp: TransportParameterId, value: TransportParameter) -> Res<()> {
        #[cfg(not(test))]
        {
            assert!(!tparams::INTERNAL_TRANSPORT_PARAMETERS.contains(&tp));
        }
        if *self.state() == State::Init {
            self.tps.borrow_mut().local.set(tp, value);
            Ok(())
        } else {
            qerror!("Current state: {:?}", self.state());
            qerror!("Cannot set local tparam when not in an initial connection state.");
            Err(Error::ConnectionState)
        }
    }

    /// `odcid` is their original choice for our CID, which we get from the Retry token.
    /// `remote_cid` is the value from the Source Connection ID field of an incoming packet: what
    /// the peer wants us to use now. `retry_cid` is what we asked them to use when we sent the
    /// Retry.
    pub(crate) fn set_retry_cids(
        &mut self,
        odcid: &ConnectionId,
        remote_cid: ConnectionId,
        retry_cid: &ConnectionId,
    ) {
        debug_assert_eq!(self.role, Role::Server);
        qtrace!(
            [self],
            "Retry CIDs: odcid={} remote={} retry={}",
            odcid,
            remote_cid,
            retry_cid
        );
        // We advertise "our" choices in transport parameters.
        let local_tps = &mut self.tps.borrow_mut().local;
        local_tps.set_bytes(tparams::ORIGINAL_DESTINATION_CONNECTION_ID, odcid.to_vec());
        local_tps.set_bytes(tparams::RETRY_SOURCE_CONNECTION_ID, retry_cid.to_vec());

        // ...and save their choices for later validation.
        self.remote_initial_source_cid = Some(remote_cid);
    }

    fn retry_sent(&self) -> bool {
        self.tps
            .borrow()
            .local
            .get_bytes(tparams::RETRY_SOURCE_CONNECTION_ID)
            .is_some()
    }

    /// Set ALPN preferences. Strings that appear earlier in the list are given
    /// higher preference.
    /// # Errors
    /// When the operation fails, which is usually due to bad inputs or bad connection state.
    pub fn set_alpn(&mut self, protocols: &[impl AsRef<str>]) -> Res<()> {
        self.crypto.tls.set_alpn(protocols)?;
        Ok(())
    }

    /// Enable a set of ciphers.
    /// # Errors
    /// When the operation fails, which is usually due to bad inputs or bad connection state.
    pub fn set_ciphers(&mut self, ciphers: &[Cipher]) -> Res<()> {
        if self.state != State::Init {
            qerror!([self], "Cannot enable ciphers in state {:?}", self.state);
            return Err(Error::ConnectionState);
        }
        self.crypto.tls.set_ciphers(ciphers)?;
        Ok(())
    }

    /// Enable a set of key exchange groups.
    /// # Errors
    /// When the operation fails, which is usually due to bad inputs or bad connection state.
    pub fn set_groups(&mut self, groups: &[Group]) -> Res<()> {
        if self.state != State::Init {
            qerror!([self], "Cannot enable groups in state {:?}", self.state);
            return Err(Error::ConnectionState);
        }
        self.crypto.tls.set_groups(groups)?;
        Ok(())
    }

    /// Set the number of additional key shares to send in the client hello.
    /// # Errors
    /// When the operation fails, which is usually due to bad inputs or bad connection state.
    pub fn send_additional_key_shares(&mut self, count: usize) -> Res<()> {
        if self.state != State::Init {
            qerror!([self], "Cannot enable groups in state {:?}", self.state);
            return Err(Error::ConnectionState);
        }
        self.crypto.tls.send_additional_key_shares(count)?;
        Ok(())
    }

    fn make_resumption_token(&mut self) -> ResumptionToken {
        debug_assert_eq!(self.role, Role::Client);
        debug_assert!(self.crypto.has_resumption_token());
        // Values less than GRANULARITY are ignored when using the token, so use 0 where needed.
        let rtt = self.paths.primary().map_or_else(
            // If we don't have a path, we don't have an RTT.
            || Duration::from_millis(0),
            |p| {
                let rtt = p.borrow().rtt().estimate();
                if p.borrow().rtt().is_guesstimate() {
                    // When we have no actual RTT sample, do not encode a guestimated RTT larger
                    // than the default initial RTT. (The guess can be very large under lossy
                    // conditions.)
                    if rtt < INITIAL_RTT {
                        rtt
                    } else {
                        Duration::from_millis(0)
                    }
                } else {
                    rtt
                }
            },
        );

        self.crypto
            .create_resumption_token(
                self.new_token.take_token(),
                self.tps
                    .borrow()
                    .remote
                    .as_ref()
                    .expect("should have transport parameters"),
                self.version,
                u64::try_from(rtt.as_millis()).unwrap_or(0),
            )
            .unwrap()
    }

    fn confirmed(&self) -> bool {
        self.state == State::Confirmed
    }

    /// Get the simplest PTO calculation for all those cases where we need
    /// a value of this approximate order.  Don't use this for loss recovery,
    /// only use it where a more precise value is not important.
    fn pto(&self) -> Duration {
        self.paths.primary().map_or_else(
            || RttEstimate::default().pto(self.confirmed()),
            |p| p.borrow().rtt().pto(self.confirmed()),
        )
    }

    fn create_resumption_token(&mut self, now: Instant) {
        if self.role == Role::Server || self.state < State::Connected {
            return;
        }

        qtrace!(
            [self],
            "Maybe create resumption token: {} {}",
            self.crypto.has_resumption_token(),
            self.new_token.has_token()
        );

        while self.crypto.has_resumption_token() && self.new_token.has_token() {
            let token = self.make_resumption_token();
            self.events.client_resumption_token(token);
        }

        // If we have a resumption ticket check or set a timer.
        if self.crypto.has_resumption_token() {
            let arm = if let Some(expiration_time) = self.release_resumption_token_timer {
                if expiration_time <= now {
                    let token = self.make_resumption_token();
                    self.events.client_resumption_token(token);
                    self.release_resumption_token_timer = None;

                    // This means that we release one session ticket every 3 PTOs
                    // if no NEW_TOKEN frame is received.
                    self.crypto.has_resumption_token()
                } else {
                    false
                }
            } else {
                true
            };

            if arm {
                self.release_resumption_token_timer = Some(now + 3 * self.pto());
            }
        }
    }

    /// The correct way to obtain a resumption token is to wait for the
    /// `ConnectionEvent::ResumptionToken` event. To emit the event we are waiting for a
    /// resumption token and a `NEW_TOKEN` frame to arrive. Some servers don't send `NEW_TOKEN`
    /// frames and in this case, we wait for 3xPTO before emitting an event. This is especially a
    /// problem for short-lived connections, where the connection is closed before any events are
    /// released. This function retrieves the token, without waiting for a `NEW_TOKEN` frame to
    /// arrive.
    ///
    /// # Panics
    ///
    /// If this is called on a server.
    pub fn take_resumption_token(&mut self, now: Instant) -> Option<ResumptionToken> {
        assert_eq!(self.role, Role::Client);

        if self.crypto.has_resumption_token() {
            let token = self.make_resumption_token();
            if self.crypto.has_resumption_token() {
                self.release_resumption_token_timer = Some(now + 3 * self.pto());
            }
            Some(token)
        } else {
            None
        }
    }

    /// Enable resumption, using a token previously provided.
    /// This can only be called once and only on the client.
    /// After calling the function, it should be possible to attempt 0-RTT
    /// if the token supports that.
    /// # Errors
    /// When the operation fails, which is usually due to bad inputs or bad connection state.
    pub fn enable_resumption(&mut self, now: Instant, token: impl AsRef<[u8]>) -> Res<()> {
        if self.state != State::Init {
            qerror!([self], "set token in state {:?}", self.state);
            return Err(Error::ConnectionState);
        }
        if self.role == Role::Server {
            return Err(Error::ConnectionState);
        }

        qinfo!(
            [self],
            "resumption token {}",
            hex_snip_middle(token.as_ref())
        );
        let mut dec = Decoder::from(token.as_ref());

        let version = Version::try_from(u32::try_from(
            dec.decode_uint(4).ok_or(Error::InvalidResumptionToken)?,
        )?)?;
        qtrace!([self], "  version {:?}", version);
        if !self.conn_params.get_versions().all().contains(&version) {
            return Err(Error::DisabledVersion);
        }

        let rtt = Duration::from_millis(dec.decode_varint().ok_or(Error::InvalidResumptionToken)?);
        qtrace!([self], "  RTT {:?}", rtt);

        let tp_slice = dec.decode_vvec().ok_or(Error::InvalidResumptionToken)?;
        qtrace!([self], "  transport parameters {}", hex(tp_slice));
        let mut dec_tp = Decoder::from(tp_slice);
        let tp =
            TransportParameters::decode(&mut dec_tp).map_err(|_| Error::InvalidResumptionToken)?;

        let init_token = dec.decode_vvec().ok_or(Error::InvalidResumptionToken)?;
        qtrace!([self], "  Initial token {}", hex(init_token));

        let tok = dec.decode_remainder();
        qtrace!([self], "  TLS token {}", hex(tok));

        match self.crypto.tls {
            Agent::Client(ref mut c) => {
                let res = c.enable_resumption(tok);
                if let Err(e) = res {
                    self.absorb_error::<Error>(now, Err(Error::from(e)));
                    return Ok(());
                }
            }
            Agent::Server(_) => return Err(Error::WrongRole),
        }

        self.version = version;
        self.conn_params.get_versions_mut().set_initial(version);
        self.tps.borrow_mut().set_version(version);
        self.tps.borrow_mut().remote_0rtt = Some(tp);
        if !init_token.is_empty() {
            self.address_validation = AddressValidationInfo::NewToken(init_token.to_vec());
        }
        self.paths
            .primary()
            .ok_or(Error::InternalError)?
            .borrow_mut()
            .rtt_mut()
            .set_initial(rtt);
        self.set_initial_limits();
        // Start up TLS, which has the effect of setting up all the necessary
        // state for 0-RTT.  This only stages the CRYPTO frames.
        let res = self.client_start(now);
        self.absorb_error(now, res);
        Ok(())
    }

    pub(crate) fn set_validation(&mut self, validation: &Rc<RefCell<AddressValidation>>) {
        qtrace!([self], "Enabling NEW_TOKEN");
        assert_eq!(self.role, Role::Server);
        self.address_validation = AddressValidationInfo::Server(Rc::downgrade(validation));
    }

    /// Send a TLS session ticket AND a `NEW_TOKEN` frame (if possible).
    /// # Errors
    /// When the operation fails, which is usually due to bad inputs or bad connection state.
    pub fn send_ticket(&mut self, now: Instant, extra: &[u8]) -> Res<()> {
        if self.role == Role::Client {
            return Err(Error::WrongRole);
        }

        let tps = &self.tps;
        if let Agent::Server(ref mut s) = self.crypto.tls {
            let mut enc = Encoder::default();
            enc.encode_vvec_with(|enc_inner| {
                tps.borrow().local.encode(enc_inner);
            });
            enc.encode(extra);
            let records = s.send_ticket(now, enc.as_ref())?;
            qdebug!([self], "send session ticket {}", hex(&enc));
            self.crypto.buffer_records(records)?;
        } else {
            unreachable!();
        }

        // If we are able, also send a NEW_TOKEN frame.
        // This should be recording all remote addresses that are valid,
        // but there are just 0 or 1 in the current implementation.
        if let Some(path) = self.paths.primary() {
            if let Some(token) = self
                .address_validation
                .generate_new_token(path.borrow().remote_address(), now)
            {
                self.new_token.send_new_token(token);
            }
            Ok(())
        } else {
            Err(Error::NotConnected)
        }
    }

    #[must_use]
    pub fn tls_info(&self) -> Option<&SecretAgentInfo> {
        self.crypto.tls.info()
    }

    /// # Errors
    /// When there is no information to obtain.
    pub fn tls_preinfo(&self) -> Res<SecretAgentPreInfo> {
        Ok(self.crypto.tls.preinfo()?)
    }

    /// Get the peer's certificate chain and other info.
    #[must_use]
    pub fn peer_certificate(&self) -> Option<CertificateInfo> {
        self.crypto.tls.peer_certificate()
    }

    /// Call by application when the peer cert has been verified.
    ///
    /// This panics if there is no active peer.  It's OK to call this
    /// when authentication isn't needed, that will likely only cause
    /// the connection to fail.  However, if no packets have been
    /// exchanged, it's not OK.
    pub fn authenticated(&mut self, status: AuthenticationStatus, now: Instant) {
        qdebug!([self], "Authenticated {:?}", status);
        self.crypto.tls.authenticated(status);
        let res = self.handshake(now, self.version, PacketNumberSpace::Handshake, None);
        self.absorb_error(now, res);
        self.process_saved(now);
    }

    /// Get the role of the connection.
    #[must_use]
    pub const fn role(&self) -> Role {
        self.role
    }

    /// Get the state of the connection.
    #[must_use]
    pub const fn state(&self) -> &State {
        &self.state
    }

    /// The QUIC version in use.
    #[must_use]
    pub const fn version(&self) -> Version {
        self.version
    }

    /// Get the 0-RTT state of the connection.
    #[must_use]
    pub const fn zero_rtt_state(&self) -> ZeroRttState {
        self.zero_rtt_state
    }

    /// Get a snapshot of collected statistics.
    #[must_use]
    pub fn stats(&self) -> Stats {
        let mut v = self.stats.borrow().clone();
        if let Some(p) = self.paths.primary() {
            let p = p.borrow();
            v.rtt = p.rtt().estimate();
            v.rttvar = p.rtt().rttvar();
        }
        v
    }

    // This function wraps a call to another function and sets the connection state
    // properly if that call fails.
    fn capture_error<T>(
        &mut self,
        path: Option<PathRef>,
        now: Instant,
        frame_type: FrameType,
        res: Res<T>,
    ) -> Res<T> {
        if let Err(v) = &res {
            #[cfg(debug_assertions)]
            let msg = format!("{v:?}");
            #[cfg(not(debug_assertions))]
            let msg = "";
            let error = CloseReason::Transport(v.clone());
            match &self.state {
                State::Closing { error: err, .. }
                | State::Draining { error: err, .. }
                | State::Closed(err) => {
                    qwarn!([self], "Closing again after error {:?}", err);
                }
                State::Init => {
                    // We have not even sent anything just close the connection without sending any
                    // error. This may happen when client_start fails.
                    self.set_state(State::Closed(error), now);
                }
                State::WaitInitial => {
                    // We don't have any state yet, so don't bother with
                    // the closing state, just send one CONNECTION_CLOSE.
                    if let Some(path) = path.or_else(|| self.paths.primary()) {
                        self.state_signaling
                            .close(path, error.clone(), frame_type, msg);
                    }
                    self.set_state(State::Closed(error), now);
                }
                _ => {
                    if let Some(path) = path.or_else(|| self.paths.primary()) {
                        self.state_signaling
                            .close(path, error.clone(), frame_type, msg);
                        if matches!(v, Error::KeysExhausted) {
                            self.set_state(State::Closed(error), now);
                        } else {
                            self.set_state(
                                State::Closing {
                                    error,
                                    timeout: self.get_closing_period_time(now),
                                },
                                now,
                            );
                        }
                    } else {
                        self.set_state(State::Closed(error), now);
                    }
                }
            }
        }
        res
    }

    /// For use with `process_input()`. Errors there can be ignored, but this
    /// needs to ensure that the state is updated.
    fn absorb_error<T>(&mut self, now: Instant, res: Res<T>) -> Option<T> {
        self.capture_error(None, now, 0, res).ok()
    }

    fn process_timer(&mut self, now: Instant) {
        match &self.state {
            // Only the client runs timers while waiting for Initial packets.
            State::WaitInitial => debug_assert_eq!(self.role, Role::Client),
            // If Closing or Draining, check if it is time to move to Closed.
            State::Closing { error, timeout } | State::Draining { error, timeout } => {
                if *timeout <= now {
                    let st = State::Closed(error.clone());
                    self.set_state(st, now);
                    qinfo!("Closing timer expired");
                    return;
                }
            }
            State::Closed(_) => {
                qdebug!("Timer fired while closed");
                return;
            }
            _ => (),
        }

        let pto = self.pto();
        if self.idle_timeout.expired(now, pto) {
            qinfo!([self], "idle timeout expired");
            self.set_state(
                State::Closed(CloseReason::Transport(Error::IdleTimeout)),
                now,
            );
            return;
        }

        if self.state.closing() {
            qtrace!([self], "Closing, not processing other timers");
            return;
        }

        self.streams.cleanup_closed_streams();

        let res = self.crypto.states.check_key_update(now);
        self.absorb_error(now, res);

        if let Some(path) = self.paths.primary() {
            let lost = self.loss_recovery.timeout(&path, now);
            self.handle_lost_packets(&lost);
            qlog::packets_lost(&self.qlog, &lost, now);
        }

        if self.release_resumption_token_timer.is_some() {
            self.create_resumption_token(now);
        }

        if !self
            .paths
            .process_timeout(now, pto, &mut self.stats.borrow_mut())
        {
            qinfo!([self], "last available path failed");
            self.absorb_error::<Error>(now, Err(Error::NoAvailablePath));
        }
    }

    /// Whether the given [`ConnectionIdRef`] is a valid local [`ConnectionId`].
    #[must_use]
    pub fn is_valid_local_cid(&self, cid: ConnectionIdRef) -> bool {
        self.cid_manager.is_valid(cid)
    }

    /// Process new input datagrams on the connection.
    pub fn process_input(&mut self, d: Datagram<impl AsRef<[u8]>>, now: Instant) {
        self.process_multiple_input(iter::once(d), now);
    }

    /// Process new input datagrams on the connection.
    pub fn process_multiple_input(
        &mut self,
        dgrams: impl IntoIterator<Item = Datagram<impl AsRef<[u8]>>>,
        now: Instant,
    ) {
        let mut dgrams = dgrams.into_iter().peekable();
        if dgrams.peek().is_none() {
            return;
        }

        for d in dgrams {
            self.input(d, now, now);
        }
        self.process_saved(now);
        self.streams.cleanup_closed_streams();
    }

    /// Get the time that we next need to be called back, relative to `now`.
    fn next_delay(&mut self, now: Instant, paced: bool) -> Duration {
        qtrace!([self], "Get callback delay {:?}", now);

        // Only one timer matters when closing...
        if let State::Closing { timeout, .. } | State::Draining { timeout, .. } = self.state {
            self.hrtime.update(Self::LOOSE_TIMER_RESOLUTION);
            return timeout.duration_since(now);
        }

        let mut delays = SmallVec::<[_; 7]>::new();
        if let Some(ack_time) = self.acks.ack_time(now) {
            qtrace!([self], "Delayed ACK timer {:?}", ack_time);
            delays.push(ack_time);
        }

        if let Some(p) = self.paths.primary() {
            let path = p.borrow();
            let rtt = path.rtt();
            let pto = rtt.pto(self.confirmed());

            let idle_time = self.idle_timeout.expiry(now, pto);
            qtrace!([self], "Idle timer {:?}", idle_time);
            delays.push(idle_time);

            if self.streams.need_keep_alive() {
                if let Some(keep_alive_time) = self.idle_timeout.next_keep_alive(now, pto) {
                    qtrace!([self], "Keep alive timer {:?}", keep_alive_time);
                    delays.push(keep_alive_time);
                }
            }

            if let Some(lr_time) = self.loss_recovery.next_timeout(&path) {
                qtrace!([self], "Loss recovery timer {:?}", lr_time);
                delays.push(lr_time);
            }

            if paced {
                if let Some(pace_time) = path.sender().next_paced(rtt.estimate()) {
                    qtrace!([self], "Pacing timer {:?}", pace_time);
                    delays.push(pace_time);
                }
            }

            if let Some(path_time) = self.paths.next_timeout(pto) {
                qtrace!([self], "Path probe timer {:?}", path_time);
                delays.push(path_time);
            }
        }

        if let Some(key_update_time) = self.crypto.states.update_time() {
            qtrace!([self], "Key update timer {:?}", key_update_time);
            delays.push(key_update_time);
        }

        // `release_resumption_token_timer` is not considered here, because
        // it is not important enough to force the application to set a
        // timeout for it  It is expected that other activities will
        // drive it.

        let earliest = delays.into_iter().min().unwrap();
        // TODO(agrover, mt) - need to analyze and fix #47
        // rather than just clamping to zero here.
        debug_assert!(earliest > now);
        let delay = earliest.saturating_duration_since(now);
        qdebug!([self], "delay duration {:?}", delay);
        self.hrtime.update(delay / 4);
        delay
    }

    /// Get output packets, as a result of receiving packets, or actions taken
    /// by the application.
    /// Returns datagrams to send, and how long to wait before calling again
    /// even if no incoming packets.
    #[must_use = "Output of the process_output function must be handled"]
    pub fn process_output(&mut self, now: Instant) -> Output {
        qtrace!([self], "process_output {:?} {:?}", self.state, now);

        match (&self.state, self.role) {
            (State::Init, Role::Client) => {
                let res = self.client_start(now);
                self.absorb_error(now, res);
            }
            (State::Init | State::WaitInitial, Role::Server) => {
                return Output::None;
            }
            _ => {
                self.process_timer(now);
            }
        }

        match self.output(now) {
            SendOption::Yes(dgram) => Output::Datagram(dgram),
            SendOption::No(paced) => match self.state {
                State::Init | State::Closed(_) => Output::None,
                State::Closing { timeout, .. } | State::Draining { timeout, .. } => {
                    Output::Callback(timeout.duration_since(now))
                }
                _ => Output::Callback(self.next_delay(now, paced)),
            },
        }
    }

    /// A test-only output function that uses the provided writer to
    /// pack something extra into the output.
    #[cfg(test)]
    pub fn test_write_frames<W>(&mut self, writer: W, now: Instant) -> Output
    where
        W: test_internal::FrameWriter + 'static,
    {
        self.test_frame_writer = Some(Box::new(writer));
        let res = self.process_output(now);
        self.test_frame_writer = None;
        res
    }

    /// Process input and generate output.
    #[must_use = "Output of the process function must be handled"]
    pub fn process(&mut self, dgram: Option<Datagram<impl AsRef<[u8]>>>, now: Instant) -> Output {
        if let Some(d) = dgram {
            self.input(d, now, now);
            self.process_saved(now);
        }
        #[allow(clippy::let_and_return)]
        let output = self.process_output(now);
        #[cfg(all(feature = "build-fuzzing-corpus", test))]
        if self.test_frame_writer.is_none() {
            if let Some(d) = output.clone().dgram() {
                neqo_common::write_item_to_fuzzing_corpus("packet", &d);
            }
        }
        output
    }

    fn handle_retry(&mut self, packet: &PublicPacket, now: Instant) -> Res<()> {
        qinfo!([self], "received Retry");
        if matches!(self.address_validation, AddressValidationInfo::Retry { .. }) {
            self.stats.borrow_mut().pkt_dropped("Extra Retry");
            return Ok(());
        }
        if packet.token().is_empty() {
            self.stats.borrow_mut().pkt_dropped("Retry without a token");
            return Ok(());
        }
        if !packet.is_valid_retry(
            self.original_destination_cid
                .as_ref()
                .ok_or(Error::InvalidRetry)?,
        ) {
            self.stats
                .borrow_mut()
                .pkt_dropped("Retry with bad integrity tag");
            return Ok(());
        }
        // At this point, we should only have the connection ID that we generated.
        // Update to the one that the server prefers.
        let Some(path) = self.paths.primary() else {
            self.stats
                .borrow_mut()
                .pkt_dropped("Retry without an existing path");
            return Ok(());
        };

        path.borrow_mut().set_remote_cid(packet.scid());

        let retry_scid = ConnectionId::from(packet.scid());
        qinfo!(
            [self],
            "Valid Retry received, token={} scid={}",
            hex(packet.token()),
            retry_scid
        );

        let lost_packets = self.loss_recovery.retry(&path, now);
        self.handle_lost_packets(&lost_packets);

        self.crypto.states.init(
            self.conn_params.get_versions().compatible(),
            self.role,
            &retry_scid,
        )?;
        self.address_validation = AddressValidationInfo::Retry {
            token: packet.token().to_vec(),
            retry_source_cid: retry_scid,
        };
        Ok(())
    }

    fn discard_keys(&mut self, space: PacketNumberSpace, now: Instant) {
        if self.crypto.discard(space) {
            qdebug!([self], "Drop packet number space {}", space);
            if let Some(path) = self.paths.primary() {
                self.loss_recovery.discard(&path, space, now);
            }
            self.acks.drop_space(space);
        }
    }

    fn is_stateless_reset(&self, path: &PathRef, d: &Datagram<impl AsRef<[u8]>>) -> bool {
        // If the datagram is too small, don't try.
        // If the connection is connected, then the reset token will be invalid.
        if d.len() < 16 || !self.state.connected() {
            return false;
        }
        <&[u8; 16]>::try_from(&d.as_ref()[d.len() - 16..])
            .is_ok_and(|token| path.borrow().is_stateless_reset(token))
    }

    fn check_stateless_reset(
        &mut self,
        path: &PathRef,
        d: &Datagram<impl AsRef<[u8]>>,
        first: bool,
        now: Instant,
    ) -> Res<()> {
        if first && self.is_stateless_reset(path, d) {
            // Failing to process a packet in a datagram might
            // indicate that there is a stateless reset present.
            qdebug!([self], "Stateless reset: {}", hex(&d[d.len() - 16..]));
            self.state_signaling.reset();
            self.set_state(
                State::Draining {
                    error: CloseReason::Transport(Error::StatelessReset),
                    timeout: self.get_closing_period_time(now),
                },
                now,
            );
            Err(Error::StatelessReset)
        } else {
            Ok(())
        }
    }

    /// Process any saved datagrams that might be available for processing.
    fn process_saved(&mut self, now: Instant) {
        while let Some(cspace) = self.saved_datagrams.available() {
            qdebug!([self], "process saved for space {:?}", cspace);
            debug_assert!(self.crypto.states.rx_hp(self.version, cspace).is_some());
            for saved in self.saved_datagrams.take_saved() {
                qtrace!([self], "input saved @{:?}: {:?}", saved.t, saved.d);
                self.input(saved.d, saved.t, now);
            }
        }
    }

    /// In case a datagram arrives that we can only partially process, save any
    /// part that we don't have keys for.
    #[allow(clippy::needless_pass_by_value)] // To consume an owned datagram below.
    fn save_datagram(
        &mut self,
        cspace: CryptoSpace,
        d: Datagram<impl AsRef<[u8]>>,
        remaining: usize,
        now: Instant,
    ) {
        let d = Datagram::new(
            d.source(),
            d.destination(),
            d.tos(),
            d[d.len() - remaining..].to_vec(),
        );
        self.saved_datagrams.save(cspace, d, now);
        self.stats.borrow_mut().saved_datagrams += 1;
    }

    /// Perform version negotiation.
    fn version_negotiation(&mut self, supported: &[WireVersion], now: Instant) -> Res<()> {
        debug_assert_eq!(self.role, Role::Client);

        if let Some(version) = self.conn_params.get_versions().preferred(supported) {
            assert_ne!(self.version, version);

            qinfo!([self], "Version negotiation: trying {:?}", version);
            let path = self.paths.primary().ok_or(Error::NoAvailablePath)?;
            let local_addr = path.borrow().local_address();
            let remote_addr = path.borrow().remote_address();
            let conn_params = self
                .conn_params
                .clone()
                .versions(version, self.conn_params.get_versions().all().to_vec());
            let mut c = Self::new_client(
                self.crypto.server_name().ok_or(Error::VersionNegotiation)?,
                self.crypto.protocols(),
                self.cid_manager.generator(),
                local_addr,
                remote_addr,
                conn_params,
                now,
            )?;
            c.conn_params
                .get_versions_mut()
                .set_initial(self.conn_params.get_versions().initial());
            mem::swap(self, &mut c);
            qlog::client_version_information_negotiated(
                &self.qlog,
                self.conn_params.get_versions().all(),
                supported,
                version,
                now,
            );
            Ok(())
        } else {
            qinfo!([self], "Version negotiation: failed with {:?}", supported);
            // This error goes straight to closed.
            self.set_state(
                State::Closed(CloseReason::Transport(Error::VersionNegotiation)),
                now,
            );
            Err(Error::VersionNegotiation)
        }
    }

    /// Perform any processing that we might have to do on packets prior to
    /// attempting to remove protection.
    #[allow(clippy::too_many_lines)] // Yeah, it's a work in progress.
    fn preprocess_packet(
        &mut self,
        packet: &PublicPacket,
        path: &PathRef,
        dcid: Option<&ConnectionId>,
        now: Instant,
    ) -> Res<PreprocessResult> {
        if dcid.is_some_and(|d| d != &packet.dcid()) {
            self.stats
                .borrow_mut()
                .pkt_dropped("Coalesced packet has different DCID");
            return Ok(PreprocessResult::Next);
        }

        if (packet.packet_type() == PacketType::Initial
            || packet.packet_type() == PacketType::Handshake)
            && self.role == Role::Client
            && !path.borrow().is_primary()
        {
            // If we have received a packet from a different address than we have sent to
            // we should ignore the packet. In such a case a path will be a newly created
            // temporary path, not the primary path.
            return Ok(PreprocessResult::Next);
        }

        match (packet.packet_type(), &self.state, &self.role) {
            (PacketType::Initial, State::Init, Role::Server) => {
                let version = packet.version().ok_or(Error::ProtocolViolation)?;
                if !packet.is_valid_initial()
                    || !self.conn_params.get_versions().all().contains(&version)
                {
                    self.stats.borrow_mut().pkt_dropped("Invalid Initial");
                    return Ok(PreprocessResult::Next);
                }
                qinfo!(
                    [self],
                    "Received valid Initial packet with scid {:?} dcid {:?}",
                    packet.scid(),
                    packet.dcid()
                );
                // Record the client's selected CID so that it can be accepted until
                // the client starts using a real connection ID.
                let dcid = ConnectionId::from(packet.dcid());
                self.crypto.states.init_server(version, &dcid)?;
                self.original_destination_cid = Some(dcid);
                self.set_state(State::WaitInitial, now);

                // We need to make sure that we set this transport parameter.
                // This has to happen prior to processing the packet so that
                // the TLS handshake has all it needs.
                if !self.retry_sent() {
                    self.tps.borrow_mut().local.set_bytes(
                        tparams::ORIGINAL_DESTINATION_CONNECTION_ID,
                        packet.dcid().to_vec(),
                    );
                }
            }
            (PacketType::VersionNegotiation, State::WaitInitial, Role::Client) => {
                if let Ok(versions) = packet.supported_versions() {
                    if versions.is_empty()
                        || versions.contains(&self.version().wire_version())
                        || versions.contains(&0)
                        || &packet.scid() != self.odcid().ok_or(Error::InternalError)?
                        || matches!(self.address_validation, AddressValidationInfo::Retry { .. })
                    {
                        // Ignore VersionNegotiation packets that contain the current version.
                        // Or don't have the right connection ID.
                        // Or are received after a Retry.
                        self.stats.borrow_mut().pkt_dropped("Invalid VN");
                    } else {
                        self.version_negotiation(&versions, now)?;
                    }
                } else {
                    self.stats.borrow_mut().pkt_dropped("VN with no versions");
                };
                return Ok(PreprocessResult::End);
            }
            (PacketType::Retry, State::WaitInitial, Role::Client) => {
                self.handle_retry(packet, now)?;
                return Ok(PreprocessResult::Next);
            }
            (PacketType::Handshake | PacketType::Short, State::WaitInitial, Role::Client) => {
                // This packet can't be processed now, but it could be a sign
                // that Initial packets were lost.
                // Resend Initial CRYPTO frames immediately a few times just
                // in case.  As we don't have an RTT estimate yet, this helps
                // when there is a short RTT and losses. Also mark all 0-RTT
                // data as lost.
                if dcid.is_none()
                    && self.cid_manager.is_valid(packet.dcid())
                    && self.stats.borrow().saved_datagrams <= EXTRA_INITIALS
                {
                    self.crypto.resend_unacked(PacketNumberSpace::Initial);
                    self.resend_0rtt(now);
                }
            }
            (PacketType::VersionNegotiation | PacketType::Retry | PacketType::OtherVersion, ..) => {
                self.stats
                    .borrow_mut()
                    .pkt_dropped(format!("{:?}", packet.packet_type()));
                return Ok(PreprocessResult::Next);
            }
            _ => {}
        }

        let res = match self.state {
            State::Init => {
                self.stats
                    .borrow_mut()
                    .pkt_dropped("Received while in Init state");
                PreprocessResult::Next
            }
            State::WaitInitial => PreprocessResult::Continue,
            State::WaitVersion | State::Handshaking | State::Connected | State::Confirmed => {
                if self.cid_manager.is_valid(packet.dcid()) {
                    if self.role == Role::Server && packet.packet_type() == PacketType::Handshake {
                        // Server has received a Handshake packet -> discard Initial keys and states
                        self.discard_keys(PacketNumberSpace::Initial, now);
                    }
                    PreprocessResult::Continue
                } else {
                    self.stats
                        .borrow_mut()
                        .pkt_dropped(format!("Invalid DCID {:?}", packet.dcid()));
                    PreprocessResult::Next
                }
            }
            State::Closing { .. } => {
                // Don't bother processing the packet. Instead ask to get a
                // new close frame.
                self.state_signaling.send_close();
                PreprocessResult::Next
            }
            State::Draining { .. } | State::Closed(..) => {
                // Do nothing.
                self.stats
                    .borrow_mut()
                    .pkt_dropped(format!("State {:?}", self.state));
                PreprocessResult::Next
            }
        };
        Ok(res)
    }

    /// After a Initial, Handshake, `ZeroRtt`, or Short packet is successfully processed.
    fn postprocess_packet(
        &mut self,
        path: &PathRef,
        d: &Datagram<impl AsRef<[u8]>>,
        packet: &PublicPacket,
        migrate: bool,
        now: Instant,
    ) {
        let space = PacketNumberSpace::from(packet.packet_type());
        if let Some(space) = self.acks.get_mut(space) {
            let space_ecn_marks = space.ecn_marks();
            *space_ecn_marks += d.tos().into();
            self.stats.borrow_mut().ecn_rx = *space_ecn_marks;
        } else {
            qtrace!("Not tracking ECN for dropped packet number space");
        }

        if self.state == State::WaitInitial {
            self.start_handshake(path, packet, now);
        }

        if self.state.connected() {
            self.handle_migration(path, d, migrate, now);
        } else if self.role != Role::Client
            && (packet.packet_type() == PacketType::Handshake
                || (packet.dcid().len() >= 8 && packet.dcid() == self.local_initial_source_cid))
        {
            // We only allow one path during setup, so apply handshake
            // path validation to this path.
            path.borrow_mut().set_valid(now);
        }
    }

    /// Take a datagram as input.  This reports an error if the packet was bad.
    /// This takes two times: when the datagram was received, and the current time.
    fn input(&mut self, d: Datagram<impl AsRef<[u8]>>, received: Instant, now: Instant) {
        // First determine the path.
        let path = self.paths.find_path(
            d.destination(),
            d.source(),
            self.conn_params.get_cc_algorithm(),
            self.conn_params.pacing_enabled(),
            now,
        );
        path.borrow_mut().add_received(d.len());
        let res = self.input_path(&path, d, received);
        self.capture_error(Some(path), now, 0, res).ok();
    }

    fn input_path(
        &mut self,
        path: &PathRef,
        d: Datagram<impl AsRef<[u8]>>,
        now: Instant,
    ) -> Res<()> {
        let mut slc = d.as_ref();
        let mut dcid = None;

        qtrace!([self], "{} input {}", path.borrow(), hex(&d));
        let pto = path.borrow().rtt().pto(self.confirmed());

        // Handle each packet in the datagram.
        while !slc.is_empty() {
            self.stats.borrow_mut().packets_rx += 1;
            let (packet, remainder) =
                match PublicPacket::decode(slc, self.cid_manager.decoder().as_ref()) {
                    Ok((packet, remainder)) => (packet, remainder),
                    Err(e) => {
                        qinfo!([self], "Garbage packet: {}", e);
                        qtrace!([self], "Garbage packet contents: {}", hex(slc));
                        self.stats.borrow_mut().pkt_dropped("Garbage packet");
                        break;
                    }
                };
            match self.preprocess_packet(&packet, path, dcid.as_ref(), now)? {
                PreprocessResult::Continue => (),
                PreprocessResult::Next => break,
                PreprocessResult::End => return Ok(()),
            }

            qtrace!([self], "Received unverified packet {:?}", packet);

            match packet.decrypt(&mut self.crypto.states, now + pto) {
                Ok(payload) => {
                    // OK, we have a valid packet.
                    self.idle_timeout.on_packet_received(now);
                    dump_packet(
                        self,
                        path,
                        "-> RX",
                        payload.packet_type(),
                        payload.pn(),
                        &payload[..],
                        d.tos(),
                        d.len(),
                    );

                    #[cfg(feature = "build-fuzzing-corpus")]
                    if packet.packet_type() == PacketType::Initial {
                        let target = if self.role == Role::Client {
                            "server_initial"
                        } else {
                            "client_initial"
                        };
                        neqo_common::write_item_to_fuzzing_corpus(target, &payload[..]);
                    }

                    qlog::packet_received(&self.qlog, &packet, &payload, now);
                    let space = PacketNumberSpace::from(payload.packet_type());
                    if let Some(space) = self.acks.get_mut(space) {
                        if space.is_duplicate(payload.pn()) {
                            qdebug!("Duplicate packet {}-{}", space, payload.pn());
                            self.stats.borrow_mut().dups_rx += 1;
                        } else {
                            match self.process_packet(path, &payload, now) {
                                Ok(migrate) => {
                                    self.postprocess_packet(path, &d, &packet, migrate, now);
                                }
                                Err(e) => {
                                    self.ensure_error_path(path, &packet, now);
                                    return Err(e);
                                }
                            }
                        }
                    } else {
                        qdebug!(
                            [self],
                            "Received packet {} for untracked space {}",
                            space,
                            payload.pn()
                        );
                        return Err(Error::ProtocolViolation);
                    }
                }
                Err(e) => {
                    match e {
                        Error::KeysPending(cspace) => {
                            // This packet can't be decrypted because we don't have the keys yet.
                            // Don't check this packet for a stateless reset, just return.
                            let remaining = slc.len();
                            self.save_datagram(cspace, d, remaining, now);
                            return Ok(());
                        }
                        Error::KeysExhausted => {
                            // Exhausting read keys is fatal.
                            return Err(e);
                        }
                        Error::KeysDiscarded(cspace) => {
                            // This was a valid-appearing Initial packet: maybe probe with
                            // a Handshake packet to keep the handshake moving.
                            self.received_untracked |=
                                self.role == Role::Client && cspace == CryptoSpace::Initial;
                        }
                        _ => (),
                    }
                    // Decryption failure, or not having keys is not fatal.
                    // If the state isn't available, or we can't decrypt the packet, drop
                    // the rest of the datagram on the floor, but don't generate an error.
                    self.check_stateless_reset(path, &d, dcid.is_none(), now)?;
                    self.stats.borrow_mut().pkt_dropped("Decryption failure");
                    qlog::packet_dropped(&self.qlog, &packet, now);
                }
            }
            slc = remainder;
            dcid = Some(ConnectionId::from(packet.dcid()));
        }
        self.check_stateless_reset(path, &d, dcid.is_none(), now)?;
        Ok(())
    }

    /// Process a packet.  Returns true if the packet might initiate migration.
    fn process_packet(
        &mut self,
        path: &PathRef,
        packet: &DecryptedPacket,
        now: Instant,
    ) -> Res<bool> {
        (!packet.is_empty())
            .then_some(())
            .ok_or(Error::ProtocolViolation)?;

        // TODO(ekr@rtfm.com): Have the server blow away the initial
        // crypto state if this fails? Otherwise, we will get a panic
        // on the assert for doesn't exist.
        // OK, we have a valid packet.

        // Get the next packet number we'll send, for ACK verification.
        // TODO: Once PR #2118 lands, this can move to `input_frame`. For now, it needs to be here,
        // because we can drop packet number spaces as we parse throught the packet, and if an ACK
        // frame follows a CRYPTO frame that makes us drop a space, we need to know this
        // packet number to verify the ACK against.
        let next_pn = self
            .crypto
            .states
            .select_tx(self.version, PacketNumberSpace::from(packet.packet_type()))
            .map_or(0, |(_, tx)| tx.next_pn());

        let mut ack_eliciting = false;
        let mut probing = true;
        let mut d = Decoder::from(&packet[..]);
        while d.remaining() > 0 {
            #[cfg(feature = "build-fuzzing-corpus")]
            let pos = d.offset();
            let f = Frame::decode(&mut d)?;
            #[cfg(feature = "build-fuzzing-corpus")]
            neqo_common::write_item_to_fuzzing_corpus("frame", &packet[pos..d.offset()]);
            ack_eliciting |= f.ack_eliciting();
            probing &= f.path_probing();
            let t = f.get_type();
            if let Err(e) = self.input_frame(
                path,
                packet.version(),
                packet.packet_type(),
                f,
                next_pn,
                now,
            ) {
                self.capture_error(Some(Rc::clone(path)), now, t, Err(e))?;
            }
        }

        let largest_received = if let Some(space) = self
            .acks
            .get_mut(PacketNumberSpace::from(packet.packet_type()))
        {
            space.set_received(now, packet.pn(), ack_eliciting)
        } else {
            qdebug!(
                [self],
                "processed a {:?} packet without tracking it",
                packet.packet_type(),
            );
            // This was a valid packet that caused the same packet number to be
            // discarded.  This happens when the client discards the Initial packet
            // number space after receiving the ServerHello.  Remember this so
            // that we guarantee that we send a Handshake packet.
            self.received_untracked = true;
            // We don't migrate during the handshake, so return false.
            false
        };

        Ok(largest_received && !probing)
    }

    /// During connection setup, the first path needs to be setup.
    /// This uses the connection IDs that were provided during the handshake
    /// to setup that path.
    fn setup_handshake_path(&mut self, path: &PathRef, now: Instant) {
        self.paths.make_permanent(
            path,
            Some(self.local_initial_source_cid.clone()),
            // Ideally we know what the peer wants us to use for the remote CID.
            // But we will use our own guess if necessary.
            ConnectionIdEntry::initial_remote(
                self.remote_initial_source_cid
                    .as_ref()
                    .or(self.original_destination_cid.as_ref())
                    .unwrap()
                    .clone(),
            ),
            now,
        );
        if self.role == Role::Client {
            path.borrow_mut().set_valid(now);
        }
    }

    /// If the path isn't permanent, assign it a connection ID to make it so.
    fn ensure_permanent(&mut self, path: &PathRef, now: Instant) -> Res<()> {
        if self.paths.is_temporary(path) {
            // If there isn't a connection ID to use for this path, the packet
            // will be processed, but it won't be attributed to a path.  That means
            // no path probes or PATH_RESPONSE.  But it's not fatal.
            if let Some(cid) = self.connection_ids.next() {
                self.paths.make_permanent(path, None, cid, now);
                Ok(())
            } else if let Some(primary) = self.paths.primary() {
                if primary
                    .borrow()
                    .remote_cid()
                    .map_or(true, |id| id.is_empty())
                {
                    self.paths
                        .make_permanent(path, None, ConnectionIdEntry::empty_remote(), now);
                    Ok(())
                } else {
                    qtrace!([self], "Unable to make path permanent: {}", path.borrow());
                    Err(Error::InvalidMigration)
                }
            } else {
                qtrace!([self], "Unable to make path permanent: {}", path.borrow());
                Err(Error::InvalidMigration)
            }
        } else {
            Ok(())
        }
    }

    /// After an error, a permanent path is needed to send the `CONNECTION_CLOSE`.
    /// This attempts to ensure that this exists.  As the connection is now
    /// temporary, there is no reason to do anything special here.
    fn ensure_error_path(&mut self, path: &PathRef, packet: &PublicPacket, now: Instant) {
        path.borrow_mut().set_valid(now);
        if self.paths.is_temporary(path) {
            // First try to fill in handshake details.
            if packet.packet_type() == PacketType::Initial {
                self.remote_initial_source_cid = Some(ConnectionId::from(packet.scid()));
                self.setup_handshake_path(path, now);
            } else {
                // Otherwise try to get a usable connection ID.
                mem::drop(self.ensure_permanent(path, now));
            }
        }
    }

    fn start_handshake(&mut self, path: &PathRef, packet: &PublicPacket, now: Instant) {
        qtrace!([self], "starting handshake");
        debug_assert_eq!(packet.packet_type(), PacketType::Initial);
        self.remote_initial_source_cid = Some(ConnectionId::from(packet.scid()));

        let got_version = if self.role == Role::Server {
            self.cid_manager
                .add_odcid(self.original_destination_cid.as_ref().unwrap().clone());
            // Make a path on which to run the handshake.
            self.setup_handshake_path(path, now);

            self.zero_rtt_state = if self.crypto.enable_0rtt(self.version, self.role) == Ok(true) {
                qdebug!([self], "Accepted 0-RTT");
                ZeroRttState::AcceptedServer
            } else {
                qtrace!([self], "Rejected 0-RTT");
                ZeroRttState::Rejected
            };

            // The server knows the final version if it has remote transport parameters.
            self.tps.borrow().remote.is_some()
        } else {
            qdebug!([self], "Changing to use Server CID={}", packet.scid());
            debug_assert!(path.borrow().is_primary());
            path.borrow_mut().set_remote_cid(packet.scid());

            // The client knows the final version if it processed a CRYPTO frame.
            self.stats.borrow().frame_rx.crypto > 0
        };
        if got_version {
            self.set_state(State::Handshaking, now);
        } else {
            self.set_state(State::WaitVersion, now);
        }
    }

    /// Migrate to the provided path.
    /// Either local or remote address (but not both) may be provided as `None` to have
    /// the address from the current primary path used.
    /// If `force` is true, then migration is immediate.
    /// Otherwise, migration occurs after the path is probed successfully.
    /// Either way, the path is probed and will be abandoned if the probe fails.
    ///
    /// # Errors
    ///
    /// Fails if this is not a client, not confirmed, the peer disabled connection migration, or
    /// there are not enough connection IDs available to use.
    pub fn migrate(
        &mut self,
        local: Option<SocketAddr>,
        remote: Option<SocketAddr>,
        force: bool,
        now: Instant,
    ) -> Res<()> {
        if self.role != Role::Client {
            return Err(Error::InvalidMigration);
        }
        if !matches!(self.state(), State::Confirmed) {
            return Err(Error::InvalidMigration);
        }
        if self
            .tps
            .borrow()
            .remote()
            .get_empty(tparams::DISABLE_MIGRATION)
        {
            return Err(Error::InvalidMigration);
        }

        // Fill in the blanks, using the current primary path.
        if local.is_none() && remote.is_none() {
            // Pointless migration is pointless.
            return Err(Error::InvalidMigration);
        }

        let path = self.paths.primary().ok_or(Error::InvalidMigration)?;
        let local = local.unwrap_or_else(|| path.borrow().local_address());
        let remote = remote.unwrap_or_else(|| path.borrow().remote_address());

        if mem::discriminant(&local.ip()) != mem::discriminant(&remote.ip()) {
            // Can't mix address families.
            return Err(Error::InvalidMigration);
        }
        if local.port() == 0 || remote.ip().is_unspecified() || remote.port() == 0 {
            // All but the local address need to be specified.
            return Err(Error::InvalidMigration);
        }
        if (local.ip().is_loopback() ^ remote.ip().is_loopback()) && !local.ip().is_unspecified() {
            // Block attempts to migrate to a path with loopback on only one end, unless the local
            // address is unspecified.
            return Err(Error::InvalidMigration);
        }

        let path = self.paths.find_path(
            local,
            remote,
            self.conn_params.get_cc_algorithm(),
            self.conn_params.pacing_enabled(),
            now,
        );
        self.ensure_permanent(&path, now)?;
        qinfo!(
            [self],
            "Migrate to {} probe {}",
            path.borrow(),
            if force { "now" } else { "after" }
        );
        if self
            .paths
            .migrate(&path, force, now, &mut self.stats.borrow_mut())
        {
            self.loss_recovery.migrate();
        }
        Ok(())
    }

    fn migrate_to_preferred_address(&mut self, now: Instant) -> Res<()> {
        let spa: Option<(tparams::PreferredAddress, ConnectionIdEntry<[u8; 16]>)> = if matches!(
            self.conn_params.get_preferred_address(),
            PreferredAddressConfig::Disabled
        ) {
            qdebug!([self], "Preferred address is disabled");
            None
        } else {
            self.tps.borrow_mut().remote().get_preferred_address()
        };
        if let Some((addr, cid)) = spa {
            // The connection ID isn't special, so just save it.
            self.connection_ids.add_remote(cid)?;

            // The preferred address doesn't dictate what the local address is, so this
            // has to use the existing address.  So only pay attention to a preferred
            // address from the same family as is currently in use. More thought will
            // be needed to work out how to get addresses from a different family.
            let prev = self
                .paths
                .primary()
                .ok_or(Error::NoAvailablePath)?
                .borrow()
                .remote_address();
            let remote = match prev.ip() {
                IpAddr::V4(_) => addr.ipv4().map(SocketAddr::V4),
                IpAddr::V6(_) => addr.ipv6().map(SocketAddr::V6),
            };

            if let Some(remote) = remote {
                // Ignore preferred address that move to loopback from non-loopback.
                // `migrate` doesn't enforce this rule.
                if !prev.ip().is_loopback() && remote.ip().is_loopback() {
                    qwarn!([self], "Ignoring a move to a loopback address: {}", remote);
                    return Ok(());
                }

                if self.migrate(None, Some(remote), false, now).is_err() {
                    qwarn!([self], "Ignoring bad preferred address: {}", remote);
                }
            } else {
                qwarn!([self], "Unable to migrate to a different address family");
            }
        } else {
            qdebug!([self], "No preferred address to migrate to");
        }
        Ok(())
    }

    fn handle_migration(
        &mut self,
        path: &PathRef,
        d: &Datagram<impl AsRef<[u8]>>,
        migrate: bool,
        now: Instant,
    ) {
        if !migrate {
            return;
        }
        if self.role == Role::Client {
            return;
        }

        if self.ensure_permanent(path, now).is_ok() {
            self.paths
                .handle_migration(path, d.source(), now, &mut self.stats.borrow_mut());
        } else {
            qinfo!(
                [self],
                "{} Peer migrated, but no connection ID available",
                path.borrow()
            );
        }
    }

    fn output(&mut self, now: Instant) -> SendOption {
        qtrace!([self], "output {:?}", now);
        let res = match &self.state {
            State::Init
            | State::WaitInitial
            | State::WaitVersion
            | State::Handshaking
            | State::Connected
            | State::Confirmed => self.paths.select_path().map_or_else(
                || Ok(SendOption::default()),
                |path| {
                    let res = self.output_path(&path, now, None);
                    self.capture_error(Some(path), now, 0, res)
                },
            ),
            State::Closing { .. } | State::Draining { .. } | State::Closed(_) => {
                self.state_signaling.close_frame().map_or_else(
                    || Ok(SendOption::default()),
                    |details| {
                        let path = Rc::clone(details.path());
                        // In some error cases, we will not be able to make a new, permanent path.
                        // For example, if we run out of connection IDs and the error results from
                        // a packet on a new path, we avoid sending (and the privacy risk) rather
                        // than reuse a connection ID.
                        let res = if path.borrow().is_temporary() {
                            qerror!([self], "Attempting to close with a temporary path");
                            Err(Error::InternalError)
                        } else {
                            self.output_path(&path, now, Some(&details))
                        };
                        self.capture_error(Some(path), now, 0, res)
                    },
                )
            }
        };
        res.unwrap_or_default()
    }

    fn build_packet_header(
        path: &Path,
        cspace: CryptoSpace,
        encoder: Encoder,
        tx: &CryptoDxState,
        address_validation: &AddressValidationInfo,
        version: Version,
        grease_quic_bit: bool,
    ) -> (PacketType, PacketBuilder) {
        let pt = PacketType::from(cspace);
        let mut builder = if pt == PacketType::Short {
            qdebug!("Building Short dcid {:?}", path.remote_cid());
            PacketBuilder::short(encoder, tx.key_phase(), path.remote_cid())
        } else {
            qdebug!(
                "Building {:?} dcid {:?} scid {:?}",
                pt,
                path.remote_cid(),
                path.local_cid(),
            );
            PacketBuilder::long(encoder, pt, version, path.remote_cid(), path.local_cid())
        };
        if builder.remaining() > 0 {
            builder.scramble(grease_quic_bit);
            if pt == PacketType::Initial {
                builder.initial_token(address_validation.token());
            }
        }

        (pt, builder)
    }

    #[must_use]
    fn add_packet_number(
        builder: &mut PacketBuilder,
        tx: &CryptoDxState,
        largest_acknowledged: Option<PacketNumber>,
    ) -> PacketNumber {
        // Get the packet number and work out how long it is.
        let pn = tx.next_pn();
        let unacked_range = largest_acknowledged.map_or_else(|| pn + 1, |la| (pn - la) << 1);
        // Count how many bytes in this range are non-zero.
        let pn_len = mem::size_of::<PacketNumber>()
            - usize::try_from(unacked_range.leading_zeros() / 8).unwrap();
        assert!(
            pn_len > 0,
            "pn_len can't be zero as unacked_range should be > 0, pn {pn}, largest_acknowledged {largest_acknowledged:?}, tx {tx}"
        );
        // TODO(mt) also use `4*path CWND/path MTU` to set a minimum length.
        builder.pn(pn, pn_len);
        pn
    }

    fn can_grease_quic_bit(&self) -> bool {
        let tph = self.tps.borrow();
        if let Some(r) = &tph.remote {
            r.get_empty(tparams::GREASE_QUIC_BIT)
        } else if let Some(r) = &tph.remote_0rtt {
            r.get_empty(tparams::GREASE_QUIC_BIT)
        } else {
            false
        }
    }

    /// Write the frames that are exchanged in the application data space.
    /// The order of calls here determines the relative priority of frames.
    fn write_appdata_frames(
        &mut self,
        builder: &mut PacketBuilder,
        tokens: &mut Vec<RecoveryToken>,
    ) {
        let stats = &mut self.stats.borrow_mut();
        let frame_stats = &mut stats.frame_tx;
        if self.role == Role::Server {
            if let Some(t) = self.state_signaling.write_done(builder) {
                tokens.push(t);
                frame_stats.handshake_done += 1;
            }
        }

        for prio in [
            TransmissionPriority::Critical,
            TransmissionPriority::Important,
        ] {
            self.streams
                .write_frames(prio, builder, tokens, frame_stats);
            if builder.is_full() {
                return;
            }
        }

        // NEW_CONNECTION_ID, RETIRE_CONNECTION_ID, and ACK_FREQUENCY.
        self.cid_manager.write_frames(builder, tokens, frame_stats);
        if builder.is_full() {
            return;
        }

        self.paths.write_frames(builder, tokens, frame_stats);
        if builder.is_full() {
            return;
        }

        for prio in [TransmissionPriority::High, TransmissionPriority::Normal] {
            self.streams
                .write_frames(prio, builder, tokens, &mut stats.frame_tx);
            if builder.is_full() {
                return;
            }
        }

        // Datagrams are best-effort and unreliable.  Let streams starve them for now.
        self.quic_datagrams.write_frames(builder, tokens, stats);
        if builder.is_full() {
            return;
        }

        // CRYPTO here only includes NewSessionTicket, plus NEW_TOKEN.
        // Both of these are only used for resumption and so can be relatively low priority.
        let frame_stats = &mut stats.frame_tx;
        self.crypto.write_frame(
            PacketNumberSpace::ApplicationData,
            builder,
            tokens,
            frame_stats,
        );
        if builder.is_full() {
            return;
        }

        self.new_token.write_frames(builder, tokens, frame_stats);
        if builder.is_full() {
            return;
        }

        self.streams
            .write_frames(TransmissionPriority::Low, builder, tokens, frame_stats);

        #[cfg(test)]
        if let Some(w) = &mut self.test_frame_writer {
            w.write_frames(builder);
        }
    }

    // Maybe send a probe.  Return true if the packet was ack-eliciting.
    fn maybe_probe(
        &mut self,
        path: &PathRef,
        force_probe: bool,
        builder: &mut PacketBuilder,
        ack_end: usize,
        tokens: &mut Vec<RecoveryToken>,
        now: Instant,
    ) -> bool {
        let untracked = self.received_untracked && !self.state.connected();
        self.received_untracked = false;

        // Anything written after an ACK already elicits acknowledgment.
        // If we need to probe and nothing has been written, send a PING.
        if builder.len() > ack_end {
            return true;
        }

        let probe = if untracked && builder.packet_empty() || force_probe {
            // If we received an untracked packet and we aren't probing already
            // or the PTO timer fired: probe.
            true
        } else {
            let pto = path.borrow().rtt().pto(self.confirmed());
            if !builder.packet_empty() {
                // The packet only contains an ACK.  Check whether we want to
                // force an ACK with a PING so we can stop tracking packets.
                self.loss_recovery.should_probe(pto, now)
            } else if self.streams.need_keep_alive() {
                // We need to keep the connection alive, including sending
                // a PING again.
                self.idle_timeout.send_keep_alive(now, pto, tokens)
            } else {
                false
            }
        };
        if probe {
            // Nothing ack-eliciting and we need to probe; send PING.
            debug_assert_ne!(builder.remaining(), 0);
            builder.encode_varint(crate::frame::FRAME_TYPE_PING);
            let stats = &mut self.stats.borrow_mut().frame_tx;
            stats.ping += 1;
        }
        probe
    }

    /// Write frames to the provided builder.  Returns a list of tokens used for
    /// tracking loss or acknowledgment, whether any frame was ACK eliciting, and
    /// whether the packet was padded.
    fn write_frames(
        &mut self,
        path: &PathRef,
        space: PacketNumberSpace,
        profile: &SendProfile,
        builder: &mut PacketBuilder,
        coalesced: bool, // Whether this packet is coalesced behind another one.
        now: Instant,
    ) -> (Vec<RecoveryToken>, bool, bool) {
        let mut tokens = Vec::new();
        let primary = path.borrow().is_primary();
        let mut ack_eliciting = false;

        if primary {
            let stats = &mut self.stats.borrow_mut().frame_tx;
            self.acks.write_frame(
                space,
                now,
                path.borrow().rtt().estimate(),
                builder,
                &mut tokens,
                stats,
            );
        }
        let ack_end = builder.len();

        // Avoid sending path validation probes until the handshake completes,
        // but send them even when we don't have space.
        let full_mtu = profile.limit() == path.borrow().plpmtu();
        if space == PacketNumberSpace::ApplicationData && self.state.connected() {
            // Path validation probes should only be padded if the full MTU is available.
            // The probing code needs to know so it can track that.
            if path.borrow_mut().write_frames(
                builder,
                &mut self.stats.borrow_mut().frame_tx,
                full_mtu,
                now,
            ) {
                builder.enable_padding(true);
            }
        }

        if profile.ack_only(space) {
            // If we are CC limited we can only send acks!
            return (tokens, false, false);
        }

        if primary {
            if space == PacketNumberSpace::ApplicationData {
                if self.state.connected()
                    && path.borrow().pmtud().needs_probe()
                    && !coalesced // Only send PMTUD probes using non-coalesced packets.
                    && full_mtu
                {
                    path.borrow_mut()
                        .pmtud_mut()
                        .send_probe(builder, &mut self.stats.borrow_mut());
                    ack_eliciting = true;
                }
                self.write_appdata_frames(builder, &mut tokens);
            } else {
                let stats = &mut self.stats.borrow_mut().frame_tx;
                self.crypto.write_frame(space, builder, &mut tokens, stats);
            }
        }

        // Maybe send a probe now, either to probe for losses or to keep the connection live.
        let force_probe = profile.should_probe(space);
        ack_eliciting |= self.maybe_probe(path, force_probe, builder, ack_end, &mut tokens, now);
        // If this is not the primary path, this should be ack-eliciting.
        debug_assert!(primary || ack_eliciting);

        // Add padding.  Only pad 1-RTT packets so that we don't prevent coalescing.
        // And avoid padding packets that otherwise only contain ACK because adding PADDING
        // causes those packets to consume congestion window, which is not tracked (yet).
        // And avoid padding if we don't have a full MTU available.
        let stats = &mut self.stats.borrow_mut().frame_tx;
        let padded = if ack_eliciting && full_mtu && builder.pad() {
            stats.padding += 1;
            true
        } else {
            false
        };

        (tokens, ack_eliciting, padded)
    }

    fn write_closing_frames(
        &mut self,
        close: &ClosingFrame,
        builder: &mut PacketBuilder,
        space: PacketNumberSpace,
        now: Instant,
        path: &PathRef,
        tokens: &mut Vec<RecoveryToken>,
    ) {
        if builder.remaining() > ClosingFrame::MIN_LENGTH + RecvdPackets::USEFUL_ACK_LEN {
            // Include an ACK frame with the CONNECTION_CLOSE.
            let limit = builder.limit();
            builder.set_limit(limit - ClosingFrame::MIN_LENGTH);
            self.acks.immediate_ack(space, now);
            self.acks.write_frame(
                space,
                now,
                path.borrow().rtt().estimate(),
                builder,
                tokens,
                &mut self.stats.borrow_mut().frame_tx,
            );
            builder.set_limit(limit);
        }
        // CloseReason::Application is only allowed at 1RTT.
        let sanitized = if space == PacketNumberSpace::ApplicationData {
            None
        } else {
            close.sanitize()
        };
        sanitized.as_ref().unwrap_or(close).write_frame(builder);
        self.stats.borrow_mut().frame_tx.connection_close += 1;
    }

    /// Build a datagram, possibly from multiple packets (for different PN
    /// spaces) and each containing 1+ frames.
    #[allow(clippy::too_many_lines)] // Yeah, that's just the way it is.
    fn output_path(
        &mut self,
        path: &PathRef,
        now: Instant,
        closing_frame: Option<&ClosingFrame>,
    ) -> Res<SendOption> {
        let mut initial_sent = None;
        let mut needs_padding = false;
        let grease_quic_bit = self.can_grease_quic_bit();
        let version = self.version();

        // Determine how we are sending packets (PTO, etc..).
        let profile = self.loss_recovery.send_profile(&path.borrow(), now);
        qdebug!([self], "output_path send_profile {:?}", profile);

        // Frames for different epochs must go in different packets, but then these
        // packets can go in a single datagram
        let mut encoder = Encoder::with_capacity(profile.limit());
        for space in PacketNumberSpace::iter() {
            // Ensure we have tx crypto state for this epoch, or skip it.
            let Some((cspace, tx)) = self.crypto.states.select_tx_mut(self.version, *space) else {
                continue;
            };

            let header_start = encoder.len();
            let (pt, mut builder) = Self::build_packet_header(
                &path.borrow(),
                cspace,
                encoder,
                tx,
                &self.address_validation,
                version,
                grease_quic_bit,
            );
            let pn = Self::add_packet_number(
                &mut builder,
                tx,
                self.loss_recovery.largest_acknowledged_pn(*space),
            );
            // The builder will set the limit to 0 if there isn't enough space for the header.
            if builder.is_full() {
                encoder = builder.abort();
                break;
            }

            // Configure the limits and padding for this packet.
            let aead_expansion = tx.expansion();
            needs_padding |= builder.set_initial_limit(
                &profile,
                aead_expansion,
                self.paths
                    .primary()
                    .ok_or(Error::InternalError)?
                    .borrow()
                    .pmtud(),
            );
            builder.enable_padding(needs_padding);
            if builder.is_full() {
                encoder = builder.abort();
                break;
            }

            // Add frames to the packet.
            let payload_start = builder.len();
            let (mut tokens, mut ack_eliciting, mut padded) = (Vec::new(), false, false);
            if let Some(close) = closing_frame {
                self.write_closing_frames(close, &mut builder, *space, now, path, &mut tokens);
            } else {
                (tokens, ack_eliciting, padded) =
                    self.write_frames(path, *space, &profile, &mut builder, header_start != 0, now);
            }
            if builder.packet_empty() {
                // Nothing to include in this packet.
                encoder = builder.abort();
                continue;
            }

            dump_packet(
                self,
                path,
                "TX ->",
                pt,
                pn,
                &builder.as_ref()[payload_start..],
                path.borrow().tos(),
                builder.len() + aead_expansion,
            );
            qlog::packet_sent(
                &self.qlog,
                pt,
                pn,
                builder.len() - header_start + aead_expansion,
                &builder.as_ref()[payload_start..],
                now,
            );

            self.stats.borrow_mut().packets_tx += 1;
            let tx = self
                .crypto
                .states
                .tx_mut(self.version, cspace)
                .ok_or(Error::InternalError)?;
            encoder = builder.build(tx)?;
            self.crypto.states.auto_update()?;

            if ack_eliciting {
                self.idle_timeout.on_packet_sent(now);
            }
            let sent = SentPacket::new(
                pt,
                pn,
                path.borrow().tos().into(),
                now,
                ack_eliciting,
                tokens,
                encoder.len() - header_start,
            );
            if padded {
                needs_padding = false;
                self.loss_recovery.on_packet_sent(path, sent, now);
            } else if pt == PacketType::Initial && (self.role == Role::Client || ack_eliciting) {
                // Packets containing Initial packets might need padding, and we want to
                // track that padding along with the Initial packet.  So defer tracking.
                initial_sent = Some(sent);
                needs_padding = true;
            } else {
                if pt == PacketType::Handshake && self.role == Role::Client {
                    needs_padding = false;
                }
                self.loss_recovery.on_packet_sent(path, sent, now);
            }

            if *space == PacketNumberSpace::Handshake
                && self.role == Role::Server
                && self.state == State::Confirmed
            {
                // We could discard handshake keys in set_state,
                // but wait until after sending an ACK.
                self.discard_keys(PacketNumberSpace::Handshake, now);
            }
        }

        if encoder.is_empty() {
            qdebug!("TX blocked, profile={:?}", profile);
            Ok(SendOption::No(profile.paced()))
        } else {
            // Perform additional padding for Initial packets as necessary.
            let mut packets: Vec<u8> = encoder.into();
            if let Some(mut initial) = initial_sent.take() {
                if needs_padding {
                    qdebug!(
                        [self],
                        "pad Initial from {} to PLPMTU {}",
                        packets.len(),
                        profile.limit()
                    );
                    initial.track_padding(profile.limit() - packets.len());
                    // These zeros aren't padding frames, they are an invalid all-zero coalesced
                    // packet, which is why we don't increase `frame_tx.padding` count here.
                    packets.resize(profile.limit(), 0);
                }
                self.loss_recovery.on_packet_sent(path, initial, now);
            }
            path.borrow_mut().add_sent(packets.len());
            Ok(SendOption::Yes(
                path.borrow_mut()
                    .datagram(packets, &mut self.stats.borrow_mut()),
            ))
        }
    }

    /// # Errors
    /// When connection state is not valid.
    pub fn initiate_key_update(&mut self) -> Res<()> {
        if self.state == State::Confirmed {
            let la = self
                .loss_recovery
                .largest_acknowledged_pn(PacketNumberSpace::ApplicationData);
            qinfo!([self], "Initiating key update");
            self.crypto.states.initiate_key_update(la)
        } else {
            Err(Error::KeyUpdateBlocked)
        }
    }

    #[cfg(test)]
    #[must_use]
    pub fn get_epochs(&self) -> (Option<usize>, Option<usize>) {
        self.crypto.states.get_epochs()
    }

    fn client_start(&mut self, now: Instant) -> Res<()> {
        qdebug!([self], "client_start");
        debug_assert_eq!(self.role, Role::Client);
        if let Some(path) = self.paths.primary() {
            qlog::client_connection_started(&self.qlog, &path, now);
        }
        qlog::client_version_information_initiated(
            &self.qlog,
            self.conn_params.get_versions(),
            now,
        );

        self.handshake(now, self.version, PacketNumberSpace::Initial, None)?;
        self.set_state(State::WaitInitial, now);
        self.zero_rtt_state = if self.crypto.enable_0rtt(self.version, self.role)? {
            qdebug!([self], "Enabled 0-RTT");
            ZeroRttState::Sending
        } else {
            ZeroRttState::Init
        };
        Ok(())
    }

    fn get_closing_period_time(&self, now: Instant) -> Instant {
        // Spec says close time should be at least PTO times 3.
        now + (self.pto() * 3)
    }

    /// Close the connection.
    pub fn close(&mut self, now: Instant, app_error: AppError, msg: impl AsRef<str>) {
        let error = CloseReason::Application(app_error);
        let timeout = self.get_closing_period_time(now);
        if let Some(path) = self.paths.primary() {
            self.state_signaling.close(path, error.clone(), 0, msg);
            self.set_state(State::Closing { error, timeout }, now);
        } else {
            self.set_state(State::Closed(error), now);
        }
    }

    fn set_initial_limits(&mut self) {
        self.streams.set_initial_limits();
        let peer_timeout = self
            .tps
            .borrow()
            .remote()
            .get_integer(tparams::IDLE_TIMEOUT);
        if peer_timeout > 0 {
            self.idle_timeout
                .set_peer_timeout(Duration::from_millis(peer_timeout));
        }

        self.quic_datagrams.set_remote_datagram_size(
            self.tps
                .borrow()
                .remote()
                .get_integer(tparams::MAX_DATAGRAM_FRAME_SIZE),
        );
    }

    #[must_use]
    pub fn is_stream_id_allowed(&self, stream_id: StreamId) -> bool {
        self.streams.is_stream_id_allowed(stream_id)
    }

    /// Process the final set of transport parameters.
    fn process_tps(&mut self, now: Instant) -> Res<()> {
        self.validate_cids()?;
        self.validate_versions()?;
        {
            let tps = self.tps.borrow();
            let remote = tps.remote.as_ref().ok_or(Error::TransportParameterError)?;

            // If the peer provided a preferred address, then we have to be a client
            // and they have to be using a non-empty connection ID.
            if remote.get_preferred_address().is_some()
                && (self.role == Role::Server
                    || self
                        .remote_initial_source_cid
                        .as_ref()
                        .ok_or(Error::UnknownConnectionId)?
                        .is_empty())
            {
                return Err(Error::TransportParameterError);
            }

            let reset_token = remote
                .get_bytes(tparams::STATELESS_RESET_TOKEN)
                .map_or_else(ConnectionIdEntry::random_srt, |token| {
                    <[u8; 16]>::try_from(token).unwrap()
                });
            let path = self.paths.primary().ok_or(Error::NoAvailablePath)?;
            path.borrow_mut().set_reset_token(reset_token);

            let max_ad = Duration::from_millis(remote.get_integer(tparams::MAX_ACK_DELAY));
            let min_ad = if remote.has_value(tparams::MIN_ACK_DELAY) {
                let min_ad = Duration::from_micros(remote.get_integer(tparams::MIN_ACK_DELAY));
                if min_ad > max_ad {
                    return Err(Error::TransportParameterError);
                }
                Some(min_ad)
            } else {
                None
            };
            path.borrow_mut()
                .set_ack_delay(max_ad, min_ad, self.conn_params.get_ack_ratio());

            let max_active_cids = remote.get_integer(tparams::ACTIVE_CONNECTION_ID_LIMIT);
            self.cid_manager.set_limit(max_active_cids);
        }
        self.set_initial_limits();
        qlog::connection_tparams_set(&self.qlog, &self.tps.borrow(), now);
        Ok(())
    }

    fn validate_cids(&self) -> Res<()> {
        let tph = self.tps.borrow();
        let remote_tps = tph.remote.as_ref().ok_or(Error::TransportParameterError)?;

        let tp = remote_tps.get_bytes(tparams::INITIAL_SOURCE_CONNECTION_ID);
        if self
            .remote_initial_source_cid
            .as_ref()
            .map(ConnectionId::as_cid_ref)
            != tp.map(ConnectionIdRef::from)
        {
            qwarn!(
                [self],
                "ISCID test failed: self cid {:?} != tp cid {:?}",
                self.remote_initial_source_cid,
                tp.map(hex),
            );
            return Err(Error::ProtocolViolation);
        }

        if self.role == Role::Client {
            let tp = remote_tps.get_bytes(tparams::ORIGINAL_DESTINATION_CONNECTION_ID);
            if self
                .original_destination_cid
                .as_ref()
                .map(ConnectionId::as_cid_ref)
                != tp.map(ConnectionIdRef::from)
            {
                qwarn!(
                    [self],
                    "ODCID test failed: self cid {:?} != tp cid {:?}",
                    self.original_destination_cid,
                    tp.map(hex),
                );
                return Err(Error::ProtocolViolation);
            }

            let tp = remote_tps.get_bytes(tparams::RETRY_SOURCE_CONNECTION_ID);
            let expected = if let AddressValidationInfo::Retry {
                retry_source_cid, ..
            } = &self.address_validation
            {
                Some(retry_source_cid.as_cid_ref())
            } else {
                None
            };
            if expected != tp.map(ConnectionIdRef::from) {
                qwarn!(
                    [self],
                    "RSCID test failed. self cid {:?} != tp cid {:?}",
                    expected,
                    tp.map(hex),
                );
                return Err(Error::ProtocolViolation);
            }
        }

        Ok(())
    }

    /// Validate the `version_negotiation` transport parameter from the peer.
    fn validate_versions(&self) -> Res<()> {
        let tph = self.tps.borrow();
        let remote_tps = tph.remote.as_ref().ok_or(Error::TransportParameterError)?;
        // `current` and `other` are the value from the peer's transport parameters.
        // We're checking that these match our expectations.
        if let Some((current, other)) = remote_tps.get_versions() {
            qtrace!(
                [self],
                "validate_versions: current={:x} chosen={:x} other={:x?}",
                self.version.wire_version(),
                current,
                other,
            );
            if self.role == Role::Server {
                // 1. A server acts on transport parameters, with validation
                // of `current` happening in the transport parameter handler.
                // All we need to do is confirm that the transport parameter
                // was provided.
                Ok(())
            } else if self.version().wire_version() != current {
                qinfo!([self], "validate_versions: current version mismatch");
                Err(Error::VersionNegotiation)
            } else if self
                .conn_params
                .get_versions()
                .initial()
                .is_compatible(self.version)
            {
                // 2. The current version is compatible with what we attempted.
                // That's a compatible upgrade and that's OK.
                Ok(())
            } else {
                // 3. The initial version we attempted isn't compatible.  Check that
                // the one we would have chosen is compatible with this one.
                let mut all_versions = other.to_owned();
                all_versions.push(current);
                if self
                    .conn_params
                    .get_versions()
                    .preferred(&all_versions)
                    .ok_or(Error::VersionNegotiation)?
                    .is_compatible(self.version)
                {
                    Ok(())
                } else {
                    qinfo!([self], "validate_versions: failed");
                    Err(Error::VersionNegotiation)
                }
            }
        } else if self.version != Version::Version1 && !self.version.is_draft() {
            qinfo!([self], "validate_versions: missing extension");
            Err(Error::VersionNegotiation)
        } else {
            Ok(())
        }
    }

    fn confirm_version(&mut self, v: Version) {
        if self.version != v {
            qdebug!([self], "Compatible upgrade {:?} ==> {:?}", self.version, v);
        }
        self.crypto.confirm_version(v);
        self.version = v;
    }

    fn compatible_upgrade(&mut self, packet_version: Version) -> Res<()> {
        if !matches!(self.state, State::WaitInitial | State::WaitVersion) {
            return Ok(());
        }

        if self.role == Role::Client {
            self.confirm_version(packet_version);
        } else if self.tps.borrow().remote.is_some() {
            let version = self.tps.borrow().version();
            let dcid = self
                .original_destination_cid
                .as_ref()
                .ok_or(Error::ProtocolViolation)?;
            self.crypto.states.init_server(version, dcid)?;
            self.confirm_version(version);
        }
        Ok(())
    }

    fn handshake(
        &mut self,
        now: Instant,
        packet_version: Version,
        space: PacketNumberSpace,
        data: Option<&[u8]>,
    ) -> Res<()> {
        qtrace!([self], "Handshake space={} data={:0x?}", space, data);

        let was_authentication_pending =
            *self.crypto.tls.state() == HandshakeState::AuthenticationPending;
        let try_update = data.is_some();
        match self.crypto.handshake(now, space, data)? {
            HandshakeState::Authenticated(_) | HandshakeState::InProgress => (),
            HandshakeState::AuthenticationPending => {
                if !was_authentication_pending {
                    self.events.authentication_needed();
                }
            }
            HandshakeState::EchFallbackAuthenticationPending(public_name) => self
                .events
                .ech_fallback_authentication_needed(public_name.clone()),
            HandshakeState::Complete(_) => {
                if !self.state.connected() {
                    self.set_connected(now)?;
                }
            }
            _ => {
                qerror!("Crypto state should not be new or failed after successful handshake");
                return Err(Error::CryptoError(neqo_crypto::Error::InternalError));
            }
        }

        // There is a chance that this could be called less often, but getting the
        // conditions right is a little tricky, so call whenever CRYPTO data is used.
        if try_update {
            self.compatible_upgrade(packet_version)?;
            // We have transport parameters, it's go time.
            if self.tps.borrow().remote.is_some() {
                self.set_initial_limits();
            }
            if self.crypto.install_keys(self.role)? {
                if self.role == Role::Client {
                    // We won't acknowledge Initial packets as a result of this, but the
                    // server can rely on implicit acknowledgment.
                    self.discard_keys(PacketNumberSpace::Initial, now);
                }
                self.saved_datagrams.make_available(CryptoSpace::Handshake);
            }
        }

        Ok(())
    }

    fn set_confirmed(&mut self, now: Instant) -> Res<()> {
<<<<<<< HEAD
        self.set_state(State::Confirmed);
=======
        self.set_state(State::Confirmed, now);
>>>>>>> f3d01912
        if self.conn_params.pmtud_enabled() {
            self.paths
                .primary()
                .ok_or(Error::InternalError)?
                .borrow_mut()
                .pmtud_mut()
                .start(now);
        }
        Ok(())
    }

    #[allow(clippy::too_many_lines)] // Yep, but it's a nice big match, which is basically lots of little functions.
    fn input_frame(
        &mut self,
        path: &PathRef,
        packet_version: Version,
        packet_type: PacketType,
        frame: Frame,
        next_pn: PacketNumber,
        now: Instant,
    ) -> Res<()> {
        if !frame.is_allowed(packet_type) {
            qinfo!("frame not allowed: {:?} {:?}", frame, packet_type);
            return Err(Error::ProtocolViolation);
        }
        let space = PacketNumberSpace::from(packet_type);
        if frame.is_stream() {
            return self
                .streams
                .input_frame(&frame, &mut self.stats.borrow_mut().frame_rx);
        }
        match frame {
            Frame::Padding(length) => {
                self.stats.borrow_mut().frame_rx.padding += usize::from(length);
            }
            Frame::Ping => {
                // If we get a PING and there are outstanding CRYPTO frames,
                // prepare to resend them.
                self.stats.borrow_mut().frame_rx.ping += 1;
                self.crypto.resend_unacked(space);
                // Send an ACK immediately if we might not otherwise do so.
                self.acks.immediate_ack(space, now);
            }
            Frame::Ack {
                largest_acknowledged,
                ack_delay,
                first_ack_range,
                ack_ranges,
                ecn_count,
            } => {
                // Ensure that the largest acknowledged packet number was actually sent.
                // (If we ever start using non-contiguous packet numbers, we need to check all the
                // packet numbers in the ACKed ranges.)
                if largest_acknowledged >= next_pn {
                    qwarn!("Largest ACKed {} was never sent", largest_acknowledged);
                    return Err(Error::AckedUnsentPacket);
                }

                let ranges =
                    Frame::decode_ack_frame(largest_acknowledged, first_ack_range, &ack_ranges)?;
                self.handle_ack(space, ranges, ecn_count, ack_delay, now);
            }
            Frame::Crypto { offset, data } => {
                qtrace!(
                    [self],
                    "Crypto frame on space={} offset={}, data={:0x?}",
                    space,
                    offset,
                    &data
                );
                self.stats.borrow_mut().frame_rx.crypto += 1;
                self.crypto.streams.inbound_frame(space, offset, data)?;
                if self.crypto.streams.data_ready(space) {
                    let mut buf = Vec::new();
                    let read = self.crypto.streams.read_to_end(space, &mut buf);
                    qdebug!("Read {:?} bytes", read);
                    self.handshake(now, packet_version, space, Some(&buf))?;
                    self.create_resumption_token(now);
                } else {
                    // If we get a useless CRYPTO frame send outstanding CRYPTO frames and 0-RTT
                    // data again.
                    self.crypto.resend_unacked(space);
                    if space == PacketNumberSpace::Initial {
                        self.crypto.resend_unacked(PacketNumberSpace::Handshake);
                        self.resend_0rtt(now);
                    }
                }
            }
            Frame::NewToken { token } => {
                self.stats.borrow_mut().frame_rx.new_token += 1;
                self.new_token.save_token(token.to_vec());
                self.create_resumption_token(now);
            }
            Frame::NewConnectionId {
                sequence_number,
                connection_id,
                stateless_reset_token,
                retire_prior,
            } => {
                self.stats.borrow_mut().frame_rx.new_connection_id += 1;
                self.connection_ids.add_remote(ConnectionIdEntry::new(
                    sequence_number,
                    ConnectionId::from(connection_id),
                    stateless_reset_token.to_owned(),
                ))?;
                self.paths
                    .retire_cids(retire_prior, &mut self.connection_ids);
                if self.connection_ids.len() >= LOCAL_ACTIVE_CID_LIMIT {
                    qinfo!([self], "received too many connection IDs");
                    return Err(Error::ConnectionIdLimitExceeded);
                }
            }
            Frame::RetireConnectionId { sequence_number } => {
                self.stats.borrow_mut().frame_rx.retire_connection_id += 1;
                self.cid_manager.retire(sequence_number);
            }
            Frame::PathChallenge { data } => {
                self.stats.borrow_mut().frame_rx.path_challenge += 1;
                // If we were challenged, try to make the path permanent.
                // Report an error if we don't have enough connection IDs.
                self.ensure_permanent(path, now)?;
                path.borrow_mut().challenged(data);
            }
            Frame::PathResponse { data } => {
                self.stats.borrow_mut().frame_rx.path_response += 1;
                if self
                    .paths
                    .path_response(data, now, &mut self.stats.borrow_mut())
                {
                    // This PATH_RESPONSE enabled migration; tell loss recovery.
                    self.loss_recovery.migrate();
                }
            }
            Frame::ConnectionClose {
                error_code,
                frame_type,
                reason_phrase,
            } => {
                self.stats.borrow_mut().frame_rx.connection_close += 1;
                qinfo!(
                    [self],
                    "ConnectionClose received. Error code: {:?} frame type {:x} reason {}",
                    error_code,
                    frame_type,
                    reason_phrase
                );
                let (detail, frame_type) = if let CloseError::Application(_) = error_code {
                    // Use a transport error here because we want to send
                    // NO_ERROR in this case.
                    (
                        Error::PeerApplicationError(error_code.code()),
                        FRAME_TYPE_CONNECTION_CLOSE_APPLICATION,
                    )
                } else {
                    (
                        Error::PeerError(error_code.code()),
                        FRAME_TYPE_CONNECTION_CLOSE_TRANSPORT,
                    )
                };
                let error = CloseReason::Transport(detail);
                self.state_signaling
                    .drain(Rc::clone(path), error.clone(), frame_type, "");
                self.set_state(
                    State::Draining {
                        error,
                        timeout: self.get_closing_period_time(now),
                    },
                    now,
                );
            }
            Frame::HandshakeDone => {
                self.stats.borrow_mut().frame_rx.handshake_done += 1;
                if self.role == Role::Server || !self.state.connected() {
                    return Err(Error::ProtocolViolation);
                }
                self.set_confirmed(now)?;
                self.discard_keys(PacketNumberSpace::Handshake, now);
                self.migrate_to_preferred_address(now)?;
            }
            Frame::AckFrequency {
                seqno,
                tolerance,
                delay,
                ignore_order,
            } => {
                self.stats.borrow_mut().frame_rx.ack_frequency += 1;
                let delay = Duration::from_micros(delay);
                if delay < GRANULARITY {
                    return Err(Error::ProtocolViolation);
                }
                self.acks
                    .ack_freq(seqno, tolerance - 1, delay, ignore_order);
            }
            Frame::Datagram { data, .. } => {
                self.stats.borrow_mut().frame_rx.datagram += 1;
                self.quic_datagrams
                    .handle_datagram(data, &mut self.stats.borrow_mut())?;
            }
            _ => unreachable!("All other frames are for streams"),
        };

        Ok(())
    }

    /// Given a set of `SentPacket` instances, ensure that the source of the packet
    /// is told that they are lost.  This gives the frame generation code a chance
    /// to retransmit the frame as needed.
    fn handle_lost_packets(&mut self, lost_packets: &[SentPacket]) {
        for lost in lost_packets {
            for token in lost.tokens() {
                qdebug!([self], "Lost: {:?}", token);
                match token {
                    RecoveryToken::Ack(ack_token) => {
                        // If we lost an ACK frame during the handshake, send another one.
                        if ack_token.space() != PacketNumberSpace::ApplicationData {
                            self.acks.immediate_ack(ack_token.space(), lost.time_sent());
                        }
                    }
                    RecoveryToken::Crypto(ct) => self.crypto.lost(ct),
                    RecoveryToken::HandshakeDone => self.state_signaling.handshake_done(),
                    RecoveryToken::NewToken(seqno) => self.new_token.lost(*seqno),
                    RecoveryToken::NewConnectionId(ncid) => self.cid_manager.lost(ncid),
                    RecoveryToken::RetireConnectionId(seqno) => self.paths.lost_retire_cid(*seqno),
                    RecoveryToken::AckFrequency(rate) => self.paths.lost_ack_frequency(rate),
                    RecoveryToken::KeepAlive => self.idle_timeout.lost_keep_alive(),
                    RecoveryToken::Stream(stream_token) => self.streams.lost(stream_token),
                    RecoveryToken::Datagram(dgram_tracker) => {
                        self.events
                            .datagram_outcome(dgram_tracker, OutgoingDatagramOutcome::Lost);
                        self.stats.borrow_mut().datagram_tx.lost += 1;
                    }
                }
            }
        }
    }

    fn decode_ack_delay(&self, v: u64) -> Duration {
        // If we have remote transport parameters, use them.
        // Otherwise, ack delay should be zero (because it's the handshake).
        self.tps.borrow().remote.as_ref().map_or_else(
            || Duration::new(0, 0),
            |r| {
                let exponent = u32::try_from(r.get_integer(tparams::ACK_DELAY_EXPONENT)).unwrap();
                Duration::from_micros(v.checked_shl(exponent).unwrap_or(u64::MAX))
            },
        )
    }

    fn handle_ack<R>(
        &mut self,
        space: PacketNumberSpace,
        ack_ranges: R,
        ack_ecn: Option<EcnCount>,
        ack_delay: u64,
        now: Instant,
    ) where
        R: IntoIterator<Item = RangeInclusive<PacketNumber>> + Debug,
        R::IntoIter: ExactSizeIterator,
    {
        qdebug!([self], "Rx ACK space={}, ranges={:?}", space, ack_ranges);

        let Some(path) = self.paths.primary() else {
            return;
        };
        let (acked_packets, lost_packets) = self.loss_recovery.on_ack_received(
            &path,
            space,
            ack_ranges,
            ack_ecn,
            self.decode_ack_delay(ack_delay),
            now,
        );
        let largest_acknowledged = acked_packets.first().map(SentPacket::pn);
        for acked in acked_packets {
            for token in acked.tokens() {
                match token {
                    RecoveryToken::Stream(stream_token) => self.streams.acked(stream_token),
                    RecoveryToken::Ack(at) => self.acks.acked(at),
                    RecoveryToken::Crypto(ct) => self.crypto.acked(ct),
                    RecoveryToken::NewToken(seqno) => self.new_token.acked(*seqno),
                    RecoveryToken::NewConnectionId(entry) => self.cid_manager.acked(entry),
                    RecoveryToken::RetireConnectionId(seqno) => self.paths.acked_retire_cid(*seqno),
                    RecoveryToken::AckFrequency(rate) => self.paths.acked_ack_frequency(rate),
                    RecoveryToken::KeepAlive => self.idle_timeout.ack_keep_alive(),
                    RecoveryToken::Datagram(dgram_tracker) => self
                        .events
                        .datagram_outcome(dgram_tracker, OutgoingDatagramOutcome::Acked),
                    // We only worry when these are lost
                    RecoveryToken::HandshakeDone => (),
                }
            }
        }
        self.handle_lost_packets(&lost_packets);
        qlog::packets_lost(&self.qlog, &lost_packets, now);
        let stats = &mut self.stats.borrow_mut().frame_rx;
        stats.ack += 1;
        if let Some(largest_acknowledged) = largest_acknowledged {
            stats.largest_acknowledged = max(stats.largest_acknowledged, largest_acknowledged);
        }
    }

    /// Tell 0-RTT packets that they were "lost".
    fn resend_0rtt(&mut self, now: Instant) {
        if let Some(path) = self.paths.primary() {
            let dropped = self.loss_recovery.drop_0rtt(&path, now);
            self.handle_lost_packets(&dropped);
        }
    }

    /// When the server rejects 0-RTT we need to drop a bunch of stuff.
    fn client_0rtt_rejected(&mut self, now: Instant) {
        if !matches!(self.zero_rtt_state, ZeroRttState::Sending) {
            return;
        }
        qdebug!([self], "0-RTT rejected");
        self.resend_0rtt(now);
        self.streams.zero_rtt_rejected();
        self.crypto.states.discard_0rtt_keys();
        self.events.client_0rtt_rejected();
    }

    fn set_connected(&mut self, now: Instant) -> Res<()> {
        qdebug!([self], "TLS connection complete");
        if self.crypto.tls.info().map(SecretAgentInfo::alpn).is_none() {
            qwarn!([self], "No ALPN. Closing connection.");
            // 120 = no_application_protocol
            return Err(Error::CryptoAlert(120));
        }
        if self.role == Role::Server {
            // Remove the randomized client CID from the list of acceptable CIDs.
            self.cid_manager.remove_odcid();
            // Mark the path as validated, if it isn't already.
            let path = self.paths.primary().ok_or(Error::NoAvailablePath)?;
            path.borrow_mut().set_valid(now);
            // Generate a qlog event that the server connection started.
            qlog::server_connection_started(&self.qlog, &path, now);
        } else {
            self.zero_rtt_state = if self
                .crypto
                .tls
                .info()
                .ok_or(Error::InternalError)?
                .early_data_accepted()
            {
                ZeroRttState::AcceptedClient
            } else {
                self.client_0rtt_rejected(now);
                ZeroRttState::Rejected
            };
        }

        // Setting application keys has to occur after 0-RTT rejection.
        let pto = self.pto();
        self.crypto
            .install_application_keys(self.version, now + pto)?;
        self.process_tps(now)?;
        self.set_state(State::Connected, now);
        self.create_resumption_token(now);
        self.saved_datagrams
            .make_available(CryptoSpace::ApplicationData);
        self.stats.borrow_mut().resumed = self
            .crypto
            .tls
            .info()
            .ok_or(Error::InternalError)?
            .resumed();
        if self.role == Role::Server {
            self.state_signaling.handshake_done();
            self.set_confirmed(now)?;
        }
        qinfo!([self], "Connection established");
        Ok(())
    }

    fn set_state(&mut self, state: State, now: Instant) {
        if state > self.state {
            qdebug!([self], "State change from {:?} -> {:?}", self.state, state);
            self.state = state.clone();
            if self.state.closed() {
                self.streams.clear_streams();
            }
            self.events.connection_state_change(state);
            qlog::connection_state_updated(&self.qlog, &self.state, now);
        } else if mem::discriminant(&state) != mem::discriminant(&self.state) {
            // Only tolerate a regression in state if the new state is closing
            // and the connection is already closed.
            debug_assert!(matches!(
                state,
                State::Closing { .. } | State::Draining { .. }
            ));
            debug_assert!(self.state.closed());
        }
    }

    /// Create a stream.
    /// Returns new stream id
    ///
    /// # Errors
    ///
    /// `ConnectionState` if the connecton stat does not allow to create streams.
    /// `StreamLimitError` if we are limiied by server's stream concurence.
    pub fn stream_create(&mut self, st: StreamType) -> Res<StreamId> {
        // Can't make streams while closing, otherwise rely on the stream limits.
        match self.state {
            State::Closing { .. } | State::Draining { .. } | State::Closed { .. } => {
                return Err(Error::ConnectionState);
            }
            State::WaitInitial | State::Handshaking => {
                if self.role == Role::Client && self.zero_rtt_state != ZeroRttState::Sending {
                    return Err(Error::ConnectionState);
                }
            }
            // In all other states, trust that the stream limits are correct.
            _ => (),
        }

        self.streams.stream_create(st)
    }

    /// Set the priority of a stream.
    ///
    /// # Errors
    ///
    /// `InvalidStreamId` the stream does not exist.
    pub fn stream_priority(
        &mut self,
        stream_id: StreamId,
        transmission: TransmissionPriority,
        retransmission: RetransmissionPriority,
    ) -> Res<()> {
        self.streams
            .get_send_stream_mut(stream_id)?
            .set_priority(transmission, retransmission);
        Ok(())
    }

    /// Set the `SendOrder` of a stream.  Re-enqueues to keep the ordering correct
    ///
    /// # Errors
    /// When the stream does not exist.
    pub fn stream_sendorder(
        &mut self,
        stream_id: StreamId,
        sendorder: Option<SendOrder>,
    ) -> Res<()> {
        self.streams.set_sendorder(stream_id, sendorder)
    }

    /// Set the Fairness of a stream
    ///
    /// # Errors
    /// When the stream does not exist.
    pub fn stream_fairness(&mut self, stream_id: StreamId, fairness: bool) -> Res<()> {
        self.streams.set_fairness(stream_id, fairness)
    }

    /// # Errors
    /// When the stream does not exist.
    pub fn send_stream_stats(&self, stream_id: StreamId) -> Res<SendStreamStats> {
        self.streams
            .get_send_stream(stream_id)
            .map(SendStream::stats)
    }

    /// # Errors
    /// When the stream does not exist.
    pub fn recv_stream_stats(&mut self, stream_id: StreamId) -> Res<RecvStreamStats> {
        let stream = self.streams.get_recv_stream_mut(stream_id)?;

        Ok(stream.stats())
    }

    /// Send data on a stream.
    /// Returns how many bytes were successfully sent. Could be less
    /// than total, based on receiver credit space available, etc.
    ///
    /// # Errors
    ///
    /// `InvalidStreamId` the stream does not exist,
    /// `InvalidInput` if length of `data` is zero,
    /// `FinalSizeError` if the stream has already been closed.
    pub fn stream_send(&mut self, stream_id: StreamId, data: &[u8]) -> Res<usize> {
        self.streams.get_send_stream_mut(stream_id)?.send(data)
    }

    /// Send all data or nothing on a stream. May cause `DATA_BLOCKED` or
    /// `STREAM_DATA_BLOCKED` frames to be sent.
    /// Returns true if data was successfully sent, otherwise false.
    ///
    /// # Errors
    ///
    /// `InvalidStreamId` the stream does not exist,
    /// `InvalidInput` if length of `data` is zero,
    /// `FinalSizeError` if the stream has already been closed.
    pub fn stream_send_atomic(&mut self, stream_id: StreamId, data: &[u8]) -> Res<bool> {
        let val = self
            .streams
            .get_send_stream_mut(stream_id)?
            .send_atomic(data);
        if let Ok(val) = val {
            debug_assert!(
                val == 0 || val == data.len(),
                "Unexpected value {} when trying to send {} bytes atomically",
                val,
                data.len()
            );
        }
        val.map(|v| v == data.len())
    }

    /// Bytes that `stream_send()` is guaranteed to accept for sending.
    /// i.e. that will not be blocked by flow credits or send buffer max
    /// capacity.
    /// # Errors
    /// When the stream ID is invalid.
    pub fn stream_avail_send_space(&self, stream_id: StreamId) -> Res<usize> {
        Ok(self.streams.get_send_stream(stream_id)?.avail())
    }

    /// Set low watermark for [`ConnectionEvent::SendStreamWritable`] event.
    ///
    /// Stream emits a [`crate::ConnectionEvent::SendStreamWritable`] event
    /// when:
    /// - the available sendable bytes increased to or above the watermark
    /// - and was previously below the watermark.
    ///
    /// Default value is `1`. In other words
    /// [`crate::ConnectionEvent::SendStreamWritable`] is emitted whenever the
    /// available sendable bytes was previously at `0` and now increased to `1`
    /// or more.
    ///
    /// Use this when your protocol needs at least `watermark` amount of available
    /// sendable bytes to make progress.
    ///
    /// # Errors
    /// When the stream ID is invalid.
    pub fn stream_set_writable_event_low_watermark(
        &mut self,
        stream_id: StreamId,
        watermark: NonZeroUsize,
    ) -> Res<()> {
        self.streams
            .get_send_stream_mut(stream_id)?
            .set_writable_event_low_watermark(watermark);
        Ok(())
    }

    /// Close the stream. Enqueued data will be sent.
    /// # Errors
    /// When the stream ID is invalid.
    pub fn stream_close_send(&mut self, stream_id: StreamId) -> Res<()> {
        self.streams.get_send_stream_mut(stream_id)?.close();
        Ok(())
    }

    /// Abandon transmission of in-flight and future stream data.
    /// # Errors
    /// When the stream ID is invalid.
    pub fn stream_reset_send(&mut self, stream_id: StreamId, err: AppError) -> Res<()> {
        self.streams.get_send_stream_mut(stream_id)?.reset(err);
        Ok(())
    }

    /// Read buffered data from stream. bool says whether read bytes includes
    /// the final data on stream.
    ///
    /// # Errors
    ///
    /// `InvalidStreamId` if the stream does not exist.
    /// `NoMoreData` if data and fin bit were previously read by the application.
    pub fn stream_recv(&mut self, stream_id: StreamId, data: &mut [u8]) -> Res<(usize, bool)> {
        let stream = self.streams.get_recv_stream_mut(stream_id)?;

        let rb = stream.read(data)?;
        Ok(rb)
    }

    /// Application is no longer interested in this stream.
    /// # Errors
    /// When the stream ID is invalid.
    pub fn stream_stop_sending(&mut self, stream_id: StreamId, err: AppError) -> Res<()> {
        let stream = self.streams.get_recv_stream_mut(stream_id)?;

        stream.stop_sending(err);
        Ok(())
    }

    /// Increases `max_stream_data` for a `stream_id`.
    ///
    /// # Errors
    ///
    /// Returns `InvalidStreamId` if a stream does not exist or the receiving
    /// side is closed.
    pub fn set_stream_max_data(&mut self, stream_id: StreamId, max_data: u64) -> Res<()> {
        let stream = self.streams.get_recv_stream_mut(stream_id)?;

        stream.set_stream_max_data(max_data);
        Ok(())
    }

    /// Mark a receive stream as being important enough to keep the connection alive
    /// (if `keep` is `true`) or no longer important (if `keep` is `false`).  If any
    /// stream is marked this way, PING frames will be used to keep the connection
    /// alive, even when there is no activity.
    ///
    /// # Errors
    ///
    /// Returns `InvalidStreamId` if a stream does not exist or the receiving
    /// side is closed.
    pub fn stream_keep_alive(&mut self, stream_id: StreamId, keep: bool) -> Res<()> {
        self.streams.keep_alive(stream_id, keep)
    }

    #[must_use]
    pub const fn remote_datagram_size(&self) -> u64 {
        self.quic_datagrams.remote_datagram_size()
    }

    /// Returns the current max size of a datagram that can fit into a packet.
    /// The value will change over time depending on the encoded size of the
    /// packet number, ack frames, etc.
    ///
    /// # Errors
    /// The function returns `NotAvailable` if datagrams are not enabled.
    /// # Panics
    /// Basically never, because that unwrap won't fail.
    pub fn max_datagram_size(&self) -> Res<u64> {
        let max_dgram_size = self.quic_datagrams.remote_datagram_size();
        if max_dgram_size == 0 {
            return Err(Error::NotAvailable);
        }
        let version = self.version();
        let Some((cspace, tx)) = self
            .crypto
            .states
            .select_tx(self.version, PacketNumberSpace::ApplicationData)
        else {
            return Err(Error::NotAvailable);
        };
        let path = self.paths.primary().ok_or(Error::NotAvailable)?;
        let mtu = path.borrow().plpmtu();
        let encoder = Encoder::default();

        let (_, mut builder) = Self::build_packet_header(
            &path.borrow(),
            cspace,
            encoder,
            tx,
            &self.address_validation,
            version,
            false,
        );
        _ = Self::add_packet_number(
            &mut builder,
            tx,
            self.loss_recovery
                .largest_acknowledged_pn(PacketNumberSpace::ApplicationData),
        );

        let data_len_possible =
            u64::try_from(mtu.saturating_sub(tx.expansion() + builder.len() + 1))?;
        Ok(min(data_len_possible, max_dgram_size))
    }

    /// Queue a datagram for sending.
    ///
    /// # Errors
    ///
    /// The function returns `TooMuchData` if the supply buffer is bigger than
    /// the allowed remote datagram size. The funcion does not check if the
    /// datagram can fit into a packet (i.e. MTU limit). This is checked during
    /// creation of an actual packet and the datagram will be dropped if it does
    /// not fit into the packet. The app is encourage to use `max_datagram_size`
    /// to check the estimated max datagram size and to use smaller datagrams.
    /// `max_datagram_size` is just a current estimate and will change over
    /// time depending on the encoded size of the packet number, ack frames, etc.
    pub fn send_datagram(&mut self, buf: Vec<u8>, id: impl Into<DatagramTracking>) -> Res<()> {
        self.quic_datagrams
            .add_datagram(buf, id.into(), &mut self.stats.borrow_mut())
    }

    /// Return the PLMTU of the primary path.
    ///
    /// # Panics
    ///
    /// The function panics if there is no primary path. (Should be fine for test usage.)
    #[cfg(test)]
    #[must_use]
    pub fn plpmtu(&self) -> usize {
        self.paths.primary().unwrap().borrow().plpmtu()
    }
}

impl EventProvider for Connection {
    type Event = ConnectionEvent;

    /// Return true if there are outstanding events.
    fn has_events(&self) -> bool {
        self.events.has_events()
    }

    /// Get events that indicate state changes on the connection. This method
    /// correctly handles cases where handling one event can obsolete
    /// previously-queued events, or cause new events to be generated.
    fn next_event(&mut self) -> Option<Self::Event> {
        self.events.next_event()
    }
}

impl ::std::fmt::Display for Connection {
    fn fmt(&self, f: &mut ::std::fmt::Formatter) -> ::std::fmt::Result {
        write!(f, "{:?} ", self.role)?;
        if let Some(cid) = self.odcid() {
            std::fmt::Display::fmt(&cid, f)
        } else {
            write!(f, "...")
        }
    }
}

#[cfg(test)]
mod tests;<|MERGE_RESOLUTION|>--- conflicted
+++ resolved
@@ -2877,11 +2877,7 @@
     }
 
     fn set_confirmed(&mut self, now: Instant) -> Res<()> {
-<<<<<<< HEAD
-        self.set_state(State::Confirmed);
-=======
         self.set_state(State::Confirmed, now);
->>>>>>> f3d01912
         if self.conn_params.pmtud_enabled() {
             self.paths
                 .primary()
