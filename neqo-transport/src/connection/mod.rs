--- conflicted
+++ resolved
@@ -1598,22 +1598,7 @@
                 Ok(payload) => {
                     // OK, we have a valid packet.
                     self.idle_timeout.on_packet_received(now);
-<<<<<<< HEAD
-                    dump_packet(
-                        self,
-                        path,
-                        "-> RX",
-                        payload.packet_type(),
-                        payload.pn(),
-                        payload.as_ref(),
-                        tos,
-                        len,
-=======
-                    self.log_packet(
-                        packet::MetaData::new_in(path, d.tos(), packet.len(), &payload),
-                        now,
->>>>>>> 1090de38
-                    );
+                    self.log_packet(packet::MetaData::new_in(path, tos, packet_len, &payload), now);
 
                     #[cfg(feature = "build-fuzzing-corpus")]
                     if payload.packet_type() == PacketType::Initial {
@@ -1625,10 +1610,6 @@
                         neqo_common::write_item_to_fuzzing_corpus(target, &payload[..]);
                     }
 
-<<<<<<< HEAD
-                    qlog::packet_received(&self.qlog, &payload, packet_len, now);
-=======
->>>>>>> 1090de38
                     let space = PacketNumberSpace::from(payload.packet_type());
                     if let Some(space) = self.acks.get_mut(space) {
                         if space.is_duplicate(payload.pn()) {
