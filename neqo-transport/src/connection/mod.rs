// http://www.apache.org/licenses/LICENSE-2.0> or the MIT license
// <LICENSE-MIT or http://opensource.org/licenses/MIT>, at your
// option. This file may not be copied, modified, or distributed
// except according to those terms.

// The class implementing a QUIC connection.

use std::{
    cell::RefCell,
    cmp::{max, min},
    fmt::{self, Debug, Display, Formatter, Write as _},
    iter, mem,
    net::{IpAddr, SocketAddr},
    num::NonZeroUsize,
    ops::RangeInclusive,
    rc::{Rc, Weak},
    time::{Duration, Instant},
};

use neqo_common::{
    event::Provider as EventProvider, hex, hex_snip_middle, hrtime, qdebug, qerror, qinfo,
    qlog::Qlog, qtrace, qwarn, Buffer, Datagram, DatagramBatch, Decoder, Ecn, Encoder, Role, Tos,
};
use neqo_crypto::{
    agent::{CertificateCompressor, CertificateInfo},
    Agent, AntiReplay, AuthenticationStatus, Cipher, Client, Group, HandshakeState, PrivateKey,
    PublicKey, ResumptionToken, SecretAgentInfo, SecretAgentPreInfo, Server, ZeroRttChecker,
};
use smallvec::SmallVec;
use strum::IntoEnumIterator as _;

use crate::{
    addr_valid::{AddressValidation, NewTokenState},
    cid::{
        ConnectionId, ConnectionIdEntry, ConnectionIdGenerator, ConnectionIdManager,
        ConnectionIdRef, ConnectionIdStore, LOCAL_ACTIVE_CID_LIMIT,
    },
    crypto::{Crypto, CryptoDxState, Epoch},
    ecn,
    events::{ConnectionEvent, ConnectionEvents, OutgoingDatagramOutcome},
    frame::{CloseError, Frame, FrameType},
    packet::{self},
    path::{Path, PathRef, Paths},
    qlog,
    quic_datagrams::{DatagramTracking, QuicDatagrams},
    recovery::{self, sent, SendProfile},
    recv_stream,
    rtt::{RttEstimate, GRANULARITY, INITIAL_RTT},
    saved::SavedDatagrams,
    send_stream::{self, SendStream},
    stats::{Stats, StatsCell},
    stream_id::StreamType,
    streams::{SendOrder, Streams},
    tparams::{
        self,
        TransportParameterId::{
            self, AckDelayExponent, ActiveConnectionIdLimit, DisableMigration, GreaseQuicBit,
            InitialSourceConnectionId, MaxAckDelay, MaxDatagramFrameSize, MinAckDelay,
            OriginalDestinationConnectionId, RetrySourceConnectionId, StatelessResetToken,
        },
        TransportParameters, TransportParametersHandler,
    },
    tracking::{AckTracker, PacketNumberSpace, RecvdPackets},
    version::{self, Version},
    AppError, CloseReason, Error, Res, StreamId,
};

mod idle;
pub mod params;
mod state;
#[cfg(test)]
pub mod test_internal;

use idle::IdleTimeout;
pub use params::ConnectionParameters;
use params::PreferredAddressConfig;
#[cfg(test)]
pub use params::ACK_RATIO_SCALE;
use state::StateSignaling;
pub use state::{ClosingFrame, State};

pub use crate::send_stream::{RetransmissionPriority, TransmissionPriority};

/// The number of Initial packets that the client will send in response
/// to receiving an undecryptable packet during the early part of the
/// handshake.  This is a hack, but a useful one.
const EXTRA_INITIALS: usize = 4;

#[derive(Debug, PartialEq, Eq, Clone, Copy)]
pub enum ZeroRttState {
    Init,
    Sending,
    AcceptedClient,
    AcceptedServer,
    Rejected,
}

#[derive(Clone, Debug, PartialEq, Eq)]
/// Type returned from `process()` and `process_output()`. Users are required to
/// call these repeatedly until `Callback` or `None` is returned.
pub enum Output {
    /// Connection requires no action.
    None,
    /// Connection requires the datagram be sent.
    Datagram(Datagram),
    /// Connection requires `process_input()` be called when the `Duration`
    /// elapses.
    Callback(Duration),
}

impl TryFrom<OutputBatch> for Output {
    type Error = ();

    fn try_from(value: OutputBatch) -> Result<Self, Self::Error> {
        match value {
            OutputBatch::None => Ok(Self::None),
            OutputBatch::DatagramBatch(dg) => Ok(Self::Datagram(dg.try_into()?)),
            OutputBatch::Callback(t) => Ok(Self::Callback(t)),
        }
    }
}

#[derive(Clone, Debug, PartialEq, Eq)]
pub enum OutputBatch {
    /// Connection requires no action.
    None,
    /// Connection requires the datagram batch be sent.
    DatagramBatch(DatagramBatch),
    /// Connection requires `process_input()` be called when the `Duration`
    /// elapses.
    Callback(Duration),
}

impl From<Output> for OutputBatch {
    fn from(value: Output) -> Self {
        match value {
            Output::None => Self::None,
            Output::Datagram(dg) => Self::DatagramBatch(DatagramBatch::from(dg)),
            Output::Callback(t) => Self::Callback(t),
        }
    }
}

impl OutputBatch {
    /// Convert into an [`Option<DatagramBatch>`].
    #[must_use]
    pub fn dgram(self) -> Option<DatagramBatch> {
        match self {
            Self::DatagramBatch(dg) => Some(dg),
            _ => None,
        }
    }

    #[must_use]
    pub fn or_else<F>(self, f: F) -> Self
    where
        F: FnOnce() -> Self,
    {
        match self {
            x @ (Self::DatagramBatch(_) | Self::Callback(_)) => x,
            Self::None => f(),
        }
    }
}

impl Output {
    /// Convert into an [`Option<Datagram>`].
    #[must_use]
    pub fn dgram(self) -> Option<Datagram> {
        match self {
            Self::Datagram(dg) => Some(dg),
            _ => None,
        }
    }

    /// Get a reference to the Datagram, if any.
    #[must_use]
    pub const fn as_dgram_ref(&self) -> Option<&Datagram> {
        match self {
            Self::Datagram(dg) => Some(dg),
            _ => None,
        }
    }

    /// Ask how long the caller should wait before calling back.
    #[must_use]
    pub const fn callback(&self) -> Duration {
        match self {
            Self::Callback(t) => *t,
            _ => Duration::new(0, 0),
        }
    }

    #[must_use]
    pub fn or_else<F>(self, f: F) -> Self
    where
        F: FnOnce() -> Self,
    {
        match self {
            x @ (Self::Datagram(_) | Self::Callback(_)) => x,
            Self::None => f(),
        }
    }
}

impl From<Option<Datagram>> for Output {
    fn from(value: Option<Datagram>) -> Self {
        value.map_or(Self::None, Self::Datagram)
    }
}

/// Used by inner functions like `Connection::output`.
enum SendOptionBatch {
    /// Yes, please send this datagram.
    Yes(DatagramBatch),
    /// Don't send.  If this was blocked on the pacer (the arg is true).
    No(bool),
}

impl Default for SendOptionBatch {
    fn default() -> Self {
        Self::No(false)
    }
}

/// Used by inner functions like `Connection::output`.
enum SendOption {
    /// Yes, please send this datagram.
    Yes,
    /// Don't send.
    No(
        /// Whether this was blocked on the pacer.
        bool,
    ),
}

/// Used by `Connection::preprocess` to determine what to do
/// with an packet before attempting to remove protection.
#[derive(Debug, Clone, Copy, PartialEq, Eq)]
enum PreprocessResult {
    /// End processing and return successfully.
    End,
    /// Stop processing this datagram and move on to the next.
    Next,
    /// Continue and process this packet.
    Continue,
}

/// `AddressValidationInfo` holds information relevant to either
/// responding to address validation (`NewToken`, `Retry`) or generating
/// tokens for address validation (`Server`).
enum AddressValidationInfo {
    None,
    // We are a client and have information from `NEW_TOKEN`.
    NewToken(Vec<u8>),
    // We are a client and have received a `Retry` packet.
    Retry {
        token: Vec<u8>,
        retry_source_cid: ConnectionId,
    },
    // We are a server and can generate tokens.
    Server(Weak<RefCell<AddressValidation>>),
}

impl AddressValidationInfo {
    pub fn token(&self) -> &[u8] {
        match self {
            Self::NewToken(token) | Self::Retry { token, .. } => token,
            _ => &[],
        }
    }

    pub fn generate_new_token(&self, peer_address: SocketAddr, now: Instant) -> Option<Vec<u8>> {
        match self {
            Self::Server(w) => w
                .upgrade()?
                .borrow()
                .generate_new_token(peer_address, now)
                .ok(),
            Self::None => None,
            _ => unreachable!("called a server function on a client"),
        }
    }
}

/// A QUIC Connection
///
/// First, create a new connection using `new_client()` or `new_server()`.
///
/// For the life of the connection, handle activity in the following manner:
/// 1. Perform operations using the `stream_*()` methods.
/// 1. Call `process_input()` when a datagram is received or the timer expires. Obtain information
///    on connection state changes by checking `events()`.
/// 1. Having completed handling current activity, repeatedly call `process_output()` for packets to
///    send, until it returns `Output::Callback` or `Output::None`.
///
/// After the connection is closed (either by calling `close()` or by the
/// remote) continue processing until `state()` returns `Closed`.
pub struct Connection {
    role: Role,
    version: Version,
    state: State,
    tps: Rc<RefCell<TransportParametersHandler>>,
    /// What we are doing with 0-RTT.
    zero_rtt_state: ZeroRttState,
    /// All of the network paths that we are aware of.
    paths: Paths,
    /// This object will generate connection IDs for the connection.
    cid_manager: ConnectionIdManager,
    address_validation: AddressValidationInfo,
    /// The connection IDs that were provided by the peer.
    cids: ConnectionIdStore<[u8; 16]>,

    /// The source connection ID that this endpoint uses for the handshake.
    /// Since we need to communicate this to our peer in tparams, setting this
    /// value is part of constructing the struct.
    local_initial_source_cid: ConnectionId,
    /// The source connection ID from the first packet from the other end.
    /// This is checked against the peer's transport parameters.
    remote_initial_source_cid: Option<ConnectionId>,
    /// The destination connection ID from the first packet from the client.
    /// This is checked by the client against the server's transport parameters.
    original_destination_cid: Option<ConnectionId>,

    /// We sometimes save a datagram against the possibility that keys will later
    /// become available.  This avoids reporting packets as dropped during the handshake
    /// when they are either just reordered or we haven't been able to install keys yet.
    /// In particular, this occurs when asynchronous certificate validation happens.
    saved_datagrams: SavedDatagrams,
    /// Some packets were received, but not tracked.
    received_untracked: bool,

    /// This is responsible for the `QuicDatagrams`' handling:
    /// <https://datatracker.ietf.org/doc/html/draft-ietf-quic-datagram>
    quic_datagrams: QuicDatagrams,

    crypto: Crypto,
    acks: AckTracker,
    idle_timeout: IdleTimeout,
    streams: Streams,
    state_signaling: StateSignaling,
    loss_recovery: recovery::Loss,
    events: ConnectionEvents,
    new_token: NewTokenState,
    stats: StatsCell,
    qlog: Qlog,
    /// A session ticket was received without `NEW_TOKEN`,
    /// this is when that turns into an event without `NEW_TOKEN`.
    release_resumption_token_timer: Option<Instant>,
    conn_params: ConnectionParameters,
    hrtime: hrtime::Handle,

    /// For testing purposes it is sometimes necessary to inject frames that wouldn't
    /// otherwise be sent, just to see how a connection handles them.  Inserting them
    /// into packets proper mean that the frames follow the entire processing path.
    #[cfg(test)]
    test_frame_writer: Option<Box<dyn test_internal::FrameWriter>>,
}

impl Debug for Connection {
    fn fmt(&self, f: &mut Formatter) -> fmt::Result {
        write!(
            f,
            "{:?} Connection: {:?} {:?}",
            self.role,
            self.state,
            self.paths.primary()
        )
    }
}

impl Connection {
    /// A long default for timer resolution, so that we don't tax the
    /// system too hard when we don't need to.
    const LOOSE_TIMER_RESOLUTION: Duration = Duration::from_millis(50);

    /// Create a new QUIC connection with Client role.
    /// # Errors
    /// When NSS fails and an agent cannot be created.
    pub fn new_client<I: Into<String>, A: AsRef<str>>(
        server_name: I,
        protocols: &[A],
        cid_generator: Rc<RefCell<dyn ConnectionIdGenerator>>,
        local_addr: SocketAddr,
        remote_addr: SocketAddr,
        conn_params: ConnectionParameters,
        now: Instant,
    ) -> Res<Self> {
        let dcid = ConnectionId::generate_initial();
        let randomize_ci_pn = conn_params.randomize_ci_pn_enabled();
        let mut c = Self::new(
            Role::Client,
            Agent::from(Client::new(server_name.into(), conn_params.is_greasing())?),
            cid_generator,
            protocols,
            conn_params,
        )?;
        c.crypto.states_mut().init(
            c.conn_params.get_versions().compatible(),
            Role::Client,
            &dcid,
            randomize_ci_pn,
        )?;
        c.original_destination_cid = Some(dcid);
        let path = Path::temporary(
            local_addr,
            remote_addr,
            &c.conn_params,
            Qlog::default(),
            now,
            &mut c.stats.borrow_mut(),
        );
        c.setup_handshake_path(&Rc::new(RefCell::new(path)), now);
        Ok(c)
    }

    /// Create a new QUIC connection with Server role.
    /// # Errors
    /// When NSS fails and an agent cannot be created.
    pub fn new_server<A1: AsRef<str>, A2: AsRef<str>>(
        certs: &[A1],
        protocols: &[A2],
        cid_generator: Rc<RefCell<dyn ConnectionIdGenerator>>,
        conn_params: ConnectionParameters,
    ) -> Res<Self> {
        Self::new(
            Role::Server,
            Agent::from(Server::new(certs)?),
            cid_generator,
            protocols,
            conn_params,
        )
    }

    fn new<P: AsRef<str>>(
        role: Role,
        agent: Agent,
        cid_generator: Rc<RefCell<dyn ConnectionIdGenerator>>,
        protocols: &[P],
        conn_params: ConnectionParameters,
    ) -> Res<Self> {
        // Setup the local connection ID.
        let local_initial_source_cid = cid_generator
            .borrow_mut()
            .generate_cid()
            .ok_or(Error::ConnectionIdsExhausted)?;
        let mut cid_manager =
            ConnectionIdManager::new(cid_generator, local_initial_source_cid.clone());
        let mut tps = conn_params.create_transport_parameter(role, &mut cid_manager)?;
        tps.local_mut()
            .set_bytes(InitialSourceConnectionId, local_initial_source_cid.to_vec());

        let tphandler = Rc::new(RefCell::new(tps));
        let crypto = Crypto::new(
            conn_params.get_versions().initial(),
            &conn_params,
            agent,
            protocols.iter().map(P::as_ref).map(String::from).collect(),
            Rc::clone(&tphandler),
        )?;

        let stats = StatsCell::default();
        let events = ConnectionEvents::default();
        let quic_datagrams = QuicDatagrams::new(
            conn_params.get_datagram_size(),
            conn_params.get_outgoing_datagram_queue(),
            conn_params.get_incoming_datagram_queue(),
            events.clone(),
        );

        let c = Self {
            role,
            version: conn_params.get_versions().initial(),
            state: State::Init,
            paths: Paths::default(),
            cid_manager,
            tps: Rc::clone(&tphandler),
            zero_rtt_state: ZeroRttState::Init,
            address_validation: AddressValidationInfo::None,
            local_initial_source_cid,
            remote_initial_source_cid: None,
            original_destination_cid: None,
            saved_datagrams: SavedDatagrams::default(),
            received_untracked: false,
            crypto,
            acks: AckTracker::default(),
            idle_timeout: IdleTimeout::new(conn_params.get_idle_timeout()),
            streams: Streams::new(tphandler, role, events.clone()),
            cids: ConnectionIdStore::default(),
            state_signaling: StateSignaling::Idle,
            loss_recovery: recovery::Loss::new(stats.clone(), conn_params.get_fast_pto()),
            events,
            new_token: NewTokenState::new(role),
            stats,
            qlog: Qlog::disabled(),
            release_resumption_token_timer: None,
            conn_params,
            hrtime: hrtime::Time::get(Self::LOOSE_TIMER_RESOLUTION),
            quic_datagrams,
            #[cfg(test)]
            test_frame_writer: None,
        };
        c.stats.borrow_mut().init(format!("{c}"));
        Ok(c)
    }

    /// # Errors
    /// When the operation fails.
    pub fn server_enable_0rtt<Z: ZeroRttChecker + 'static>(
        &mut self,
        anti_replay: &AntiReplay,
        zero_rtt_checker: Z,
    ) -> Res<()> {
        self.crypto
            .server_enable_0rtt(Rc::clone(&self.tps), anti_replay, zero_rtt_checker)
    }

    /// # Errors
    /// When the operation fails.
    pub fn set_certificate_compression<T: CertificateCompressor>(&mut self) -> Res<()> {
        self.crypto.tls_mut().set_certificate_compression::<T>()?;
        Ok(())
    }

    /// # Errors
    /// When the operation fails.
    pub fn server_enable_ech(
        &mut self,
        config: u8,
        public_name: &str,
        sk: &PrivateKey,
        pk: &PublicKey,
    ) -> Res<()> {
        self.crypto.server_enable_ech(config, public_name, sk, pk)
    }

    /// Get the active ECH configuration, which is empty if ECH is disabled.
    #[must_use]
    pub fn ech_config(&self) -> &[u8] {
        self.crypto.ech_config()
    }

    /// # Errors
    /// When the operation fails.
    pub fn client_enable_ech<A: AsRef<[u8]>>(&mut self, ech_config_list: A) -> Res<()> {
        self.crypto.client_enable_ech(ech_config_list)
    }

    /// Set or clear the qlog for this connection.
    pub fn set_qlog(&mut self, qlog: Qlog) {
        self.loss_recovery.set_qlog(qlog.clone());
        self.paths.set_qlog(qlog.clone());
        self.qlog = qlog;
    }

    /// Get the qlog (if any) for this connection.
    pub fn qlog_mut(&mut self) -> &mut Qlog {
        &mut self.qlog
    }

    /// Get the original destination connection id for this connection. This
    /// will always be present for `Role::Client` but not if `Role::Server` is in
    /// `State::Init`.
    #[must_use]
    pub const fn odcid(&self) -> Option<&ConnectionId> {
        self.original_destination_cid.as_ref()
    }

    /// Set a local transport parameter, possibly overriding a default value.
    /// This only sets transport parameters without dealing with other aspects of
    /// setting the value.
    ///
    /// # Errors
    /// When the transport parameter is invalid.
    /// # Panics
    /// This panics if the transport parameter is known to this crate.
    #[cfg(test)]
    pub fn set_local_tparam(
        &self,
        tp: TransportParameterId,
        value: tparams::TransportParameter,
    ) -> Res<()> {
        if *self.state() == State::Init {
            self.tps.borrow_mut().local_mut().set(tp, value);
            Ok(())
        } else {
            qerror!("Current state: {:?}", self.state());
            qerror!("Cannot set local tparam when not in an initial connection state");
            Err(Error::ConnectionState)
        }
    }

    /// `odcid` is their original choice for our CID, which we get from the Retry token.
    /// `remote_cid` is the value from the Source Connection ID field of an incoming packet: what
    /// the peer wants us to use now. `retry_cid` is what we asked them to use when we sent the
    /// Retry.
    pub(crate) fn set_retry_cids(
        &mut self,
        odcid: &ConnectionId,
        remote_cid: ConnectionId,
        retry_cid: &ConnectionId,
    ) {
        debug_assert_eq!(self.role, Role::Server);
        qtrace!("[{self}] Retry CIDs: odcid={odcid} remote={remote_cid} retry={retry_cid}");
        // We advertise "our" choices in transport parameters.
        self.tps
            .borrow_mut()
            .local_mut()
            .set_bytes(OriginalDestinationConnectionId, odcid.to_vec());
        self.tps
            .borrow_mut()
            .local_mut()
            .set_bytes(RetrySourceConnectionId, retry_cid.to_vec());

        // ...and save their choices for later validation.
        self.remote_initial_source_cid = Some(remote_cid);
    }

    fn retry_sent(&self) -> bool {
        self.tps
            .borrow()
            .local()
            .get_bytes(RetrySourceConnectionId)
            .is_some()
    }

    /// Set ALPN preferences. Strings that appear earlier in the list are given
    /// higher preference.
    /// # Errors
    /// When the operation fails, which is usually due to bad inputs or bad connection state.
    pub fn set_alpn<A: AsRef<str>>(&mut self, protocols: &[A]) -> Res<()> {
        self.crypto.tls_mut().set_alpn(protocols)?;
        Ok(())
    }

    /// Enable a set of ciphers.
    /// # Errors
    /// When the operation fails, which is usually due to bad inputs or bad connection state.
    pub fn set_ciphers(&mut self, ciphers: &[Cipher]) -> Res<()> {
        if self.state != State::Init {
            qerror!("[{self}] Cannot enable ciphers in state {:?}", self.state);
            return Err(Error::ConnectionState);
        }
        self.crypto.tls_mut().set_ciphers(ciphers)?;
        Ok(())
    }

    /// Enable a set of key exchange groups.
    /// # Errors
    /// When the operation fails, which is usually due to bad inputs or bad connection state.
    pub fn set_groups(&mut self, groups: &[Group]) -> Res<()> {
        if self.state != State::Init {
            qerror!("[{self}] Cannot enable groups in state {:?}", self.state);
            return Err(Error::ConnectionState);
        }
        self.crypto.tls_mut().set_groups(groups)?;
        Ok(())
    }

    /// Set the number of additional key shares to send in the client hello.
    /// # Errors
    /// When the operation fails, which is usually due to bad inputs or bad connection state.
    pub fn send_additional_key_shares(&mut self, count: usize) -> Res<()> {
        if self.state != State::Init {
            qerror!("[{self}] Cannot enable groups in state {:?}", self.state);
            return Err(Error::ConnectionState);
        }
        self.crypto.tls_mut().send_additional_key_shares(count)?;
        Ok(())
    }

    fn make_resumption_token(&mut self) -> ResumptionToken {
        debug_assert_eq!(self.role, Role::Client);
        debug_assert!(self.crypto.has_resumption_token());
        // Values less than GRANULARITY are ignored when using the token, so use 0 where needed.
        let rtt = self.paths.primary().map_or_else(
            // If we don't have a path, we don't have an RTT.
            || Duration::from_millis(0),
            |p| {
                let rtt = p.borrow().rtt().estimate();
                if p.borrow().rtt().is_guesstimate() {
                    // When we have no actual RTT sample, do not encode a guestimated RTT larger
                    // than the default initial RTT. (The guess can be very large under lossy
                    // conditions.)
                    if rtt < INITIAL_RTT {
                        rtt
                    } else {
                        Duration::from_millis(0)
                    }
                } else {
                    rtt
                }
            },
        );

        self.crypto
            .create_resumption_token(
                self.new_token.take_token(),
                self.tps
                    .borrow()
                    .remote_handshake()
                    .as_ref()
                    .expect("should have transport parameters"),
                self.version,
                u64::try_from(rtt.as_millis()).unwrap_or(0),
            )
            .expect("caller checked if a resumption token existed")
    }

    fn confirmed(&self) -> bool {
        self.state == State::Confirmed
    }

    /// Get the simplest PTO calculation for all those cases where we need
    /// a value of this approximate order.  Don't use this for loss recovery,
    /// only use it where a more precise value is not important.
    fn pto(&self) -> Duration {
        self.paths.primary().map_or_else(
            || RttEstimate::default().pto(self.confirmed()),
            |p| p.borrow().rtt().pto(self.confirmed()),
        )
    }

    fn create_resumption_token(&mut self, now: Instant) {
        if self.role == Role::Server || self.state < State::Connected {
            return;
        }

        qtrace!(
            "[{self}] Maybe create resumption token: {} {}",
            self.crypto.has_resumption_token(),
            self.new_token.has_token()
        );

        while self.crypto.has_resumption_token() && self.new_token.has_token() {
            let token = self.make_resumption_token();
            self.events.client_resumption_token(token);
        }

        // If we have a resumption ticket check or set a timer.
        if self.crypto.has_resumption_token() {
            let arm = if let Some(expiration_time) = self.release_resumption_token_timer {
                if expiration_time <= now {
                    let token = self.make_resumption_token();
                    self.events.client_resumption_token(token);
                    self.release_resumption_token_timer = None;

                    // This means that we release one session ticket every 3 PTOs
                    // if no NEW_TOKEN frame is received.
                    self.crypto.has_resumption_token()
                } else {
                    false
                }
            } else {
                true
            };

            if arm {
                self.release_resumption_token_timer = Some(now + 3 * self.pto());
            }
        }
    }

    /// The correct way to obtain a resumption token is to wait for the
    /// `ConnectionEvent::ResumptionToken` event. To emit the event we are waiting for a
    /// resumption token and a `NEW_TOKEN` frame to arrive. Some servers don't send `NEW_TOKEN`
    /// frames and in this case, we wait for 3xPTO before emitting an event. This is especially a
    /// problem for short-lived connections, where the connection is closed before any events are
    /// released. This function retrieves the token, without waiting for a `NEW_TOKEN` frame to
    /// arrive.
    ///
    /// # Panics
    ///
    /// If this is called on a server.
    pub fn take_resumption_token(&mut self, now: Instant) -> Option<ResumptionToken> {
        assert_eq!(self.role, Role::Client);

        self.crypto.has_resumption_token().then(|| {
            let token = self.make_resumption_token();
            if self.crypto.has_resumption_token() {
                self.release_resumption_token_timer = Some(now + 3 * self.pto());
            }
            token
        })
    }

    /// Enable resumption, using a token previously provided.
    /// This can only be called once and only on the client.
    /// After calling the function, it should be possible to attempt 0-RTT
    /// if the token supports that.
    ///
    /// This function starts the TLS stack, which means that any configuration change
    /// to that stack needs to occur prior to calling this.
    ///
    /// # Errors
    /// When the operation fails, which is usually due to bad inputs or bad connection state.
    pub fn enable_resumption<A: AsRef<[u8]>>(&mut self, now: Instant, token: A) -> Res<()> {
        if self.state != State::Init {
            qerror!("[{self}] set token in state {:?}", self.state);
            return Err(Error::ConnectionState);
        }
        if self.role == Role::Server {
            return Err(Error::ConnectionState);
        }

        qinfo!(
            "[{self}] resumption token {}",
            hex_snip_middle(token.as_ref())
        );
        let mut dec = Decoder::from(token.as_ref());

        let version = Version::try_from(
            dec.decode_uint::<version::Wire>()
                .ok_or(Error::InvalidResumptionToken)?,
        )?;
        qtrace!("[{self}]   version {version:?}");
        if !self.conn_params.get_versions().all().contains(&version) {
            return Err(Error::DisabledVersion);
        }

        let rtt = Duration::from_millis(dec.decode_varint().ok_or(Error::InvalidResumptionToken)?);
        qtrace!("[{self}]   RTT {rtt:?}");

        let tp_slice = dec.decode_vvec().ok_or(Error::InvalidResumptionToken)?;
        qtrace!("[{self}]   transport parameters {}", hex(tp_slice));
        let mut dec_tp = Decoder::from(tp_slice);
        let tp =
            TransportParameters::decode(&mut dec_tp).map_err(|_| Error::InvalidResumptionToken)?;

        let init_token = dec.decode_vvec().ok_or(Error::InvalidResumptionToken)?;
        qtrace!("[{self}]   Initial token {}", hex(init_token));

        let tok = dec.decode_remainder();
        qtrace!("[{self}]   TLS token {}", hex(tok));

        match self.crypto.tls_mut() {
            Agent::Client(ref mut c) => {
                let res = c.enable_resumption(tok);
                if let Err(e) = res {
                    self.absorb_error::<Error>(now, Err(Error::from(e)));
                    return Ok(());
                }
            }
            Agent::Server(_) => return Err(Error::WrongRole),
        }

        self.version = version;
        self.conn_params.get_versions_mut().set_initial(version);
        self.tps.borrow_mut().set_version(version);
        self.tps.borrow_mut().set_remote_0rtt(Some(tp));
        if !init_token.is_empty() {
            self.address_validation = AddressValidationInfo::NewToken(init_token.to_vec());
        }
        self.paths
            .primary()
            .ok_or(Error::Internal)?
            .borrow_mut()
            .rtt_mut()
            .set_initial(rtt);
        self.set_initial_limits();
        // Start up TLS, which has the effect of setting up all the necessary
        // state for 0-RTT.  This only stages the CRYPTO frames.
        let res = self.client_start(now);
        self.absorb_error(now, res);
        Ok(())
    }

    pub(crate) fn set_validation(&mut self, validation: &Rc<RefCell<AddressValidation>>) {
        qtrace!("[{self}] Enabling NEW_TOKEN");
        assert_eq!(self.role, Role::Server);
        self.address_validation = AddressValidationInfo::Server(Rc::downgrade(validation));
    }

    /// Send a TLS session ticket AND a `NEW_TOKEN` frame (if possible).
    /// # Errors
    /// When the operation fails, which is usually due to bad inputs or bad connection state.
    pub fn send_ticket(&mut self, now: Instant, extra: &[u8]) -> Res<()> {
        if self.role == Role::Client {
            return Err(Error::WrongRole);
        }

        let tps = &self.tps;
        if let Agent::Server(ref mut s) = self.crypto.tls_mut() {
            let mut enc = Encoder::default();
            enc.encode_vvec_with(|enc_inner| {
                tps.borrow().local().encode(enc_inner);
            });
            enc.encode(extra);
            let records = s.send_ticket(now, enc.as_ref())?;
            qdebug!("[{self}] send session ticket {}", hex(&enc));
            self.crypto.buffer_records(records)?;
        } else {
            unreachable!();
        }

        // If we are able, also send a NEW_TOKEN frame.
        // This should be recording all remote addresses that are valid,
        // but there are just 0 or 1 in the current implementation.
        if let Some(path) = self.paths.primary() {
            if let Some(token) = self
                .address_validation
                .generate_new_token(path.borrow().remote_address(), now)
            {
                self.new_token.send_new_token(token);
            }
            Ok(())
        } else {
            Err(Error::NotConnected)
        }
    }

    #[must_use]
    pub fn tls_info(&self) -> Option<&SecretAgentInfo> {
        self.crypto.tls().info()
    }

    /// # Errors
    /// When there is no information to obtain.
    pub fn tls_preinfo(&self) -> Res<SecretAgentPreInfo> {
        Ok(self.crypto.tls().preinfo()?)
    }

    /// Get the peer's certificate chain and other info.
    #[must_use]
    pub fn peer_certificate(&self) -> Option<CertificateInfo> {
        self.crypto.tls().peer_certificate()
    }

    /// Call by application when the peer cert has been verified.
    ///
    /// This panics if there is no active peer.  It's OK to call this
    /// when authentication isn't needed, that will likely only cause
    /// the connection to fail.  However, if no packets have been
    /// exchanged, it's not OK.
    pub fn authenticated(&mut self, status: AuthenticationStatus, now: Instant) {
        qdebug!("[{self}] Authenticated {status:?}");
        self.crypto.tls_mut().authenticated(status);
        let res = self.handshake(now, self.version, PacketNumberSpace::Handshake, None);
        self.absorb_error(now, res);
        self.process_saved(now);
    }

    /// Get the role of the connection.
    #[must_use]
    pub const fn role(&self) -> Role {
        self.role
    }

    /// Get the state of the connection.
    #[must_use]
    pub const fn state(&self) -> &State {
        &self.state
    }

    /// The QUIC version in use.
    #[must_use]
    pub const fn version(&self) -> Version {
        self.version
    }

    /// Get the 0-RTT state of the connection.
    #[must_use]
    pub const fn zero_rtt_state(&self) -> ZeroRttState {
        self.zero_rtt_state
    }

    /// Get a snapshot of collected statistics.
    #[must_use]
    pub fn stats(&self) -> Stats {
        let mut v = self.stats.borrow().clone();
        if let Some(p) = self.paths.primary() {
            let p = p.borrow();
            v.rtt = p.rtt().estimate();
            v.rttvar = p.rtt().rttvar();
        }
        v
    }

    // This function wraps a call to another function and sets the connection state
    // properly if that call fails.
    fn capture_error<T>(
        &mut self,
        path: Option<PathRef>,
        now: Instant,
        frame_type: FrameType,
        res: Res<T>,
    ) -> Res<T> {
        if let Err(v) = &res {
            #[cfg(debug_assertions)]
            let msg = format!("{v:?}");
            #[cfg(not(debug_assertions))]
            let msg = "";
            let error = CloseReason::Transport(v.clone());
            match &self.state {
                State::Closing { error: err, .. }
                | State::Draining { error: err, .. }
                | State::Closed(err) => {
                    qwarn!("[{self}] Closing again after error {err:?}");
                }
                State::Init => {
                    // We have not even sent anything just close the connection without sending any
                    // error. This may happen when client_start fails.
                    self.set_state(State::Closed(error), now);
                }
                State::WaitInitial | State::WaitVersion => {
                    // We don't have any state yet, so don't bother with
                    // the closing state, just send one CONNECTION_CLOSE.
                    if let Some(path) = path.or_else(|| self.paths.primary()) {
                        self.state_signaling
                            .close(path, error.clone(), frame_type, msg);
                    }
                    self.set_state(State::Closed(error), now);
                }
                _ => {
                    if let Some(path) = path.or_else(|| self.paths.primary()) {
                        self.state_signaling
                            .close(path, error.clone(), frame_type, msg);
                        if matches!(v, Error::KeysExhausted) {
                            self.set_state(State::Closed(error), now);
                        } else {
                            self.set_state(
                                State::Closing {
                                    error,
                                    timeout: self.get_closing_period_time(now),
                                },
                                now,
                            );
                        }
                    } else {
                        self.set_state(State::Closed(error), now);
                    }
                }
            }
        }
        res
    }

    /// For use with `process_input()`. Errors there can be ignored, but this
    /// needs to ensure that the state is updated.
    fn absorb_error<T>(&mut self, now: Instant, res: Res<T>) -> Option<T> {
        self.capture_error(None, now, FrameType::Padding, res).ok()
    }

    fn process_timer(&mut self, now: Instant) {
        match &self.state {
            // Only the client runs timers while waiting for Initial packets.
            State::WaitInitial => debug_assert_eq!(self.role, Role::Client),
            // If Closing or Draining, check if it is time to move to Closed.
            State::Closing { error, timeout } | State::Draining { error, timeout } => {
                if *timeout <= now {
                    let st = State::Closed(error.clone());
                    self.set_state(st, now);
                    qinfo!("Closing timer expired");
                    return;
                }
            }
            State::Closed(_) => {
                qdebug!("Timer fired while closed");
                return;
            }
            _ => (),
        }

        let pto = self.pto();
        if self.idle_timeout.expired(now, pto) {
            qinfo!("[{self}] idle timeout expired");
            self.set_state(
                State::Closed(CloseReason::Transport(Error::IdleTimeout)),
                now,
            );
            return;
        }

        if self.state.closing() {
            qtrace!("[{self}] Closing, not processing other timers");
            return;
        }

        self.streams.cleanup_closed_streams();

        let res = self.crypto.states_mut().check_key_update(now);
        self.absorb_error(now, res);

        if let Some(path) = self.paths.primary() {
            let lost = self.loss_recovery.timeout(&path, now);
            self.handle_lost_packets(&lost);
            qlog::packets_lost(&self.qlog, &lost, now);
        }

        if self.release_resumption_token_timer.is_some() {
            self.create_resumption_token(now);
        }

        if !self
            .paths
            .process_timeout(now, pto, &mut self.stats.borrow_mut())
        {
            qinfo!("[{self}] last available path failed");
            self.absorb_error::<Error>(now, Err(Error::NoAvailablePath));
        }
    }

    /// Whether the given [`ConnectionIdRef`] is a valid local [`ConnectionId`].
    #[must_use]
    pub fn is_valid_local_cid(&self, cid: ConnectionIdRef) -> bool {
        self.cid_manager.is_valid(cid)
    }

    /// Process a new input datagram on the connection.
    pub fn process_input<A: AsRef<[u8]> + AsMut<[u8]>>(&mut self, d: Datagram<A>, now: Instant) {
        self.process_multiple_input(iter::once(d), now);
    }

    /// Process new input datagrams on the connection.
    pub fn process_multiple_input<
        A: AsRef<[u8]> + AsMut<[u8]>,
        I: IntoIterator<Item = Datagram<A>>,
    >(
        &mut self,
        dgrams: I,
        now: Instant,
    ) {
        let mut dgrams = dgrams.into_iter().peekable();
        if dgrams.peek().is_none() {
            return;
        }

        for d in dgrams {
            self.input(d, now, now);
        }
        self.process_saved(now);
        self.streams.cleanup_closed_streams();
    }

    /// Get the time that we next need to be called back, relative to `now`.
    fn next_delay(&mut self, now: Instant, paced: bool) -> Duration {
        qtrace!("[{self}] Get callback delay {now:?}");

        // Only one timer matters when closing...
        if let State::Closing { timeout, .. } | State::Draining { timeout, .. } = self.state {
            self.hrtime.update(Self::LOOSE_TIMER_RESOLUTION);
            return timeout.duration_since(now);
        }

        let mut delays = SmallVec::<[_; 7]>::new();
        if let Some(ack_time) = self.acks.ack_time(now) {
            qtrace!("[{self}] Delayed ACK timer {ack_time:?}");
            delays.push(ack_time);
        }

        if let Some(p) = self.paths.primary() {
            let path = p.borrow();
            let rtt = path.rtt();
            let pto = rtt.pto(self.confirmed());

            let idle_time = self.idle_timeout.expiry(now, pto);
            qtrace!("[{self}] Idle timer {idle_time:?}");
            delays.push(idle_time);

            if self.streams.need_keep_alive() {
                if let Some(keep_alive_time) = self.idle_timeout.next_keep_alive(now, pto) {
                    qtrace!("[{self}] Keep alive timer {keep_alive_time:?}");
                    delays.push(keep_alive_time);
                }
            }

            if let Some(lr_time) = self.loss_recovery.next_timeout(&path) {
                qtrace!("[{self}] Loss recovery timer {lr_time:?}");
                delays.push(lr_time);
            }

            if paced {
                if let Some(pace_time) = path.sender().next_paced(rtt.estimate()) {
                    qtrace!("[{self}] Pacing timer {pace_time:?}");
                    delays.push(pace_time);
                }
            }

            if let Some(path_time) = self.paths.next_timeout(pto) {
                qtrace!("[{self}] Path probe timer {path_time:?}");
                delays.push(path_time);
            }
        }

        if let Some(key_update_time) = self.crypto.states().update_time() {
            qtrace!("[{self}] Key update timer {key_update_time:?}");
            delays.push(key_update_time);
        }

        // `release_resumption_token_timer` is not considered here, because
        // it is not important enough to force the application to set a
        // timeout for it  It is expected that other activities will
        // drive it.

        let earliest = delays.into_iter().min().expect("at least one delay");
        // TODO(agrover, mt) - need to analyze and fix #47
        // rather than just clamping to zero here.
        debug_assert!(earliest > now);
        let delay = earliest.saturating_duration_since(now);
        qdebug!("[{self}] delay duration {delay:?}");
        self.hrtime.update(delay / 4);
        delay
    }

    /// Wrapper around [`Connection::process_multiple_output`] that processes a
    /// single output datagram only.
    #[expect(clippy::missing_panics_doc, reason = "see expect()")]
    #[must_use = "Output of the process_output function must be handled"]
    pub fn process_output(&mut self, now: Instant) -> Output {
        self.process_multiple_output(now, 1.try_into().expect(">0"))
            .try_into()
            .expect("max_datagrams is 1")
    }

    /// Get output packets, as a result of receiving packets, or actions taken
    /// by the application.
    /// Returns datagrams to send, and how long to wait before calling again
    /// even if no incoming packets.
    #[must_use = "OutputBatch of the process_multiple_output function must be handled"]
    pub fn process_multiple_output(
        &mut self,
        now: Instant,
        max_datagrams: NonZeroUsize,
    ) -> OutputBatch {
        qtrace!("[{self}] process_output {:?} {now:?}", self.state);

        match (&self.state, self.role) {
            (State::Init, Role::Client) => {
                let res = self.client_start(now);
                self.absorb_error(now, res);
            }
            (State::Init | State::WaitInitial, Role::Server) => {
                return OutputBatch::None;
            }
            _ => {
                self.process_timer(now);
            }
        }

        match self.output(now, max_datagrams) {
            SendOptionBatch::Yes(dgram) => OutputBatch::DatagramBatch(dgram),
            SendOptionBatch::No(paced) => match self.state {
                State::Init | State::Closed(_) => OutputBatch::None,
                State::Closing { timeout, .. } | State::Draining { timeout, .. } => {
                    OutputBatch::Callback(timeout.duration_since(now))
                }
                _ => OutputBatch::Callback(self.next_delay(now, paced)),
            },
        }
    }

    /// A test-only output function that uses the provided writer to
    /// pack something extra into the output.
    #[cfg(test)]
    pub fn test_write_frames<W>(&mut self, writer: W, now: Instant) -> Output
    where
        W: test_internal::FrameWriter + 'static,
    {
        self.test_frame_writer = Some(Box::new(writer));
        let res = self.process_output(now);
        self.test_frame_writer = None;
        res
    }

    /// Wrapper around [`Connection::process_multiple`], processing a single
    /// input and single output datagram only.
    #[expect(clippy::missing_panics_doc, reason = "see expect()")]
    #[must_use = "Output of the process function must be handled"]
    pub fn process<A: AsRef<[u8]> + AsMut<[u8]>>(
        &mut self,
        dgram: Option<Datagram<A>>,
        now: Instant,
    ) -> Output {
        self.process_multiple(dgram, now, 1.try_into().expect(">0"))
            .try_into()
            .expect("max_datagrams is 1")
    }

    /// Process input and generate output.
    #[must_use = "OutputBatch of the process_multiple function must be handled"]
    pub fn process_multiple(
        &mut self,
        dgram: Option<Datagram<impl AsRef<[u8]> + AsMut<[u8]>>>,
        now: Instant,
        max_datagrams: NonZeroUsize,
    ) -> OutputBatch {
        if let Some(d) = dgram {
            self.input(d, now, now);
            self.process_saved(now);
        }
        let output = self.process_multiple_output(now, max_datagrams);
        #[cfg(all(feature = "build-fuzzing-corpus", test))]
        if self.test_frame_writer.is_none() {
            if let OutputBatch::DatagramBatch(batch) = &output {
                for dgram in batch.iter() {
                    neqo_common::write_item_to_fuzzing_corpus("packet", dgram);
                }
            }
        }
        output
    }

    fn handle_retry(&mut self, packet: &packet::Public, now: Instant) -> Res<()> {
        qinfo!("[{self}] received Retry");
        if matches!(self.address_validation, AddressValidationInfo::Retry { .. }) {
            self.stats.borrow_mut().pkt_dropped("Extra Retry");
            return Ok(());
        }
        if packet.token().is_empty() {
            self.stats.borrow_mut().pkt_dropped("Retry without a token");
            return Ok(());
        }
        if !packet.is_valid_retry(
            self.original_destination_cid
                .as_ref()
                .ok_or(Error::InvalidRetry)?,
        ) {
            self.stats
                .borrow_mut()
                .pkt_dropped("Retry with bad integrity tag");
            return Ok(());
        }
        // At this point, we should only have the connection ID that we generated.
        // Update to the one that the server prefers.
        let Some(path) = self.paths.primary() else {
            self.stats
                .borrow_mut()
                .pkt_dropped("Retry without an existing path");
            return Ok(());
        };

        path.borrow_mut().set_remote_cid(packet.scid());

        let retry_scid = ConnectionId::from(packet.scid());
        qinfo!(
            "[{self}] Valid Retry received, token={} scid={retry_scid}",
            hex(packet.token())
        );

        let lost_packets = self.loss_recovery.retry(&path, now);
        self.handle_lost_packets(&lost_packets);

        self.crypto.states_mut().init(
            self.conn_params.get_versions().compatible(),
            self.role,
            &retry_scid,
            false,
        )?;
        self.address_validation = AddressValidationInfo::Retry {
            token: packet.token().to_vec(),
            retry_source_cid: retry_scid,
        };
        Ok(())
    }

    fn discard_keys(&mut self, space: PacketNumberSpace, now: Instant) {
        if self.crypto.discard(space) {
            qdebug!("[{self}] Drop packet number space {space}");
            if let Some(path) = self.paths.primary() {
                self.loss_recovery.discard(&path, space, now);
            }
            self.acks.drop_space(space);
        }
    }

    fn is_stateless_reset(&self, path: &PathRef, d: &[u8]) -> bool {
        // If the datagram is too small, don't try.
        // If the connection is connected, then the reset token will be invalid.
        if d.len() < 16 || !self.state.connected() {
            return false;
        }
        <&[u8; 16]>::try_from(&d[d.len() - 16..])
            .is_ok_and(|token| path.borrow().is_stateless_reset(token))
    }

    fn check_stateless_reset(
        &mut self,
        path: &PathRef,
        d: &[u8],
        first: bool,
        now: Instant,
    ) -> Res<()> {
        if first && self.is_stateless_reset(path, d) {
            // Failing to process a packet in a datagram might
            // indicate that there is a stateless reset present.
            qdebug!("[{self}] Stateless reset: {}", hex(&d[d.len() - 16..]));
            self.state_signaling.reset();
            self.set_state(
                State::Draining {
                    error: CloseReason::Transport(Error::StatelessReset),
                    timeout: self.get_closing_period_time(now),
                },
                now,
            );
            Err(Error::StatelessReset)
        } else {
            Ok(())
        }
    }

    /// Process any saved datagrams that might be available for processing.
    fn process_saved(&mut self, now: Instant) {
        while let Some(epoch) = self.saved_datagrams.available() {
            qdebug!("[{self}] process saved for epoch {epoch:?}");
            debug_assert!(self
                .crypto
                .states_mut()
                .rx_hp(self.version, epoch)
                .is_some());
            for saved in self.saved_datagrams.take_saved() {
                qtrace!("[{self}] input saved @{:?}: {:?}", saved.t, saved.d);
                self.input(saved.d, saved.t, now);
            }
        }
    }

    /// In case a datagram arrives that we can only partially process, save any
    /// part that we don't have keys for.
    #[expect(
        clippy::needless_pass_by_value,
        reason = "To consume an owned datagram below."
    )]
    fn save_datagram(
        &mut self,
        epoch: Epoch,
        d: Datagram<impl AsRef<[u8]>>,
        remaining: usize,
        now: Instant,
    ) {
        let d = Datagram::new(
            d.source(),
            d.destination(),
            d.tos(),
            d[d.len() - remaining..].to_vec(),
        );
        self.saved_datagrams.save(epoch, d, now);
        self.stats.borrow_mut().saved_datagrams += 1;
        // We already counted the datagram as received in [`input_path`]. We
        // will do so again when we (re-)process it, so reduce the count now.
        self.stats.borrow_mut().packets_rx -= 1;
    }

    /// Perform version negotiation.
    fn version_negotiation(&mut self, supported: &[version::Wire], now: Instant) -> Res<()> {
        debug_assert_eq!(self.role, Role::Client);

        if let Some(version) = self.conn_params.get_versions().preferred(supported) {
            assert_ne!(self.version, version);

            qinfo!("[{self}] Version negotiation: trying {version:?}");
            let path = self.paths.primary().ok_or(Error::NoAvailablePath)?;
            let local_addr = path.borrow().local_address();
            let remote_addr = path.borrow().remote_address();
            let conn_params = self
                .conn_params
                .clone()
                .versions(version, self.conn_params.get_versions().all().to_vec());
            let mut c = Self::new_client(
                self.crypto.server_name().ok_or(Error::VersionNegotiation)?,
                self.crypto.protocols(),
                self.cid_manager.generator(),
                local_addr,
                remote_addr,
                conn_params,
                now,
            )?;
            c.conn_params
                .get_versions_mut()
                .set_initial(self.conn_params.get_versions().initial());
            mem::swap(self, &mut c);
            qlog::client_version_information_negotiated(
                &self.qlog,
                self.conn_params.get_versions().all(),
                supported,
                version,
                now,
            );
            Ok(())
        } else {
            qinfo!("[{self}] Version negotiation: failed with {supported:?}");
            // This error goes straight to closed.
            self.set_state(
                State::Closed(CloseReason::Transport(Error::VersionNegotiation)),
                now,
            );
            Err(Error::VersionNegotiation)
        }
    }

    /// Perform any processing that we might have to do on packets prior to
    /// attempting to remove protection.
    #[expect(clippy::too_many_lines, reason = "Yeah, it's a work in progress.")]
    fn preprocess_packet(
        &mut self,
        packet: &packet::Public,
        path: &PathRef,
        dcid: Option<&ConnectionId>,
        now: Instant,
    ) -> Res<PreprocessResult> {
        if dcid.is_some_and(|d| d != &packet.dcid()) {
            self.stats
                .borrow_mut()
                .pkt_dropped("Coalesced packet has different DCID");
            return Ok(PreprocessResult::Next);
        }

        if (packet.packet_type() == packet::Type::Initial
            || packet.packet_type() == packet::Type::Handshake)
            && self.role == Role::Client
            && !path.borrow().is_primary()
        {
            // If we have received a packet from a different address than we have sent to
            // we should ignore the packet. In such a case a path will be a newly created
            // temporary path, not the primary path.
            return Ok(PreprocessResult::Next);
        }

        match (packet.packet_type(), &self.state, &self.role) {
            (packet::Type::Initial, State::Init, Role::Server) => {
                let version = packet.version().ok_or(Error::ProtocolViolation)?;
                if !packet.is_valid_initial()
                    || !self.conn_params.get_versions().all().contains(&version)
                {
                    self.stats.borrow_mut().pkt_dropped("Invalid Initial");
                    return Ok(PreprocessResult::Next);
                }
                qinfo!(
                    "[{self}] Received valid Initial packet with scid {:?} dcid {:?}",
                    packet.scid(),
                    packet.dcid()
                );
                // Record the client's selected CID so that it can be accepted until
                // the client starts using a real connection ID.
                let dcid = ConnectionId::from(packet.dcid());
                self.crypto.states_mut().init_server(version, &dcid)?;
                self.original_destination_cid = Some(dcid);
                self.set_state(State::WaitInitial, now);

                // We need to make sure that we set this transport parameter.
                // This has to happen prior to processing the packet so that
                // the TLS handshake has all it needs.
                if !self.retry_sent() {
                    self.tps
                        .borrow_mut()
                        .local_mut()
                        .set_bytes(OriginalDestinationConnectionId, packet.dcid().to_vec());
                }
            }
            (packet::Type::VersionNegotiation, State::WaitInitial, Role::Client) => {
                if let Ok(versions) = packet.supported_versions() {
                    if versions.is_empty()
                        || versions.contains(&self.version().wire_version())
                        || versions.contains(&0)
                        || &packet.scid() != self.odcid().ok_or(Error::Internal)?
                        || matches!(self.address_validation, AddressValidationInfo::Retry { .. })
                    {
                        // Ignore VersionNegotiation packets that contain the current version.
                        // Or don't have the right connection ID.
                        // Or are received after a Retry.
                        self.stats.borrow_mut().pkt_dropped("Invalid VN");
                    } else {
                        self.version_negotiation(&versions, now)?;
                    }
                } else {
                    self.stats.borrow_mut().pkt_dropped("VN with no versions");
                }
                return Ok(PreprocessResult::End);
            }
            (packet::Type::Retry, State::WaitInitial, Role::Client) => {
                self.handle_retry(packet, now)?;
                return Ok(PreprocessResult::Next);
            }
            (packet::Type::Handshake | packet::Type::Short, State::WaitInitial, Role::Client) => {
                // This packet can't be processed now, but it could be a sign
                // that Initial packets were lost.
                // Resend Initial CRYPTO frames immediately a few times just
                // in case.  As we don't have an RTT estimate yet, this helps
                // when there is a short RTT and losses. Also mark all 0-RTT
                // data as lost.
                if dcid.is_none()
                    && self.cid_manager.is_valid(packet.dcid())
                    && self.stats.borrow().saved_datagrams <= EXTRA_INITIALS
                {
                    self.crypto.resend_unacked(PacketNumberSpace::Initial);
                    self.resend_0rtt(now);
                }
            }
            (
                packet::Type::VersionNegotiation | packet::Type::Retry | packet::Type::OtherVersion,
                ..,
            ) => {
                self.stats
                    .borrow_mut()
                    .pkt_dropped(format!("{:?}", packet.packet_type()));
                return Ok(PreprocessResult::Next);
            }
            _ => {}
        }

        let res = match self.state {
            State::Init => {
                self.stats
                    .borrow_mut()
                    .pkt_dropped("Received while in Init state");
                PreprocessResult::Next
            }
            State::WaitInitial => PreprocessResult::Continue,
            State::WaitVersion | State::Handshaking | State::Connected | State::Confirmed => {
                if self.cid_manager.is_valid(packet.dcid()) {
                    if self.role == Role::Server && packet.packet_type() == packet::Type::Handshake
                    {
                        // Server has received a Handshake packet -> discard Initial keys and states
                        self.discard_keys(PacketNumberSpace::Initial, now);
                    }
                    PreprocessResult::Continue
                } else {
                    self.stats
                        .borrow_mut()
                        .pkt_dropped(format!("Invalid DCID {:?}", packet.dcid()));
                    PreprocessResult::Next
                }
            }
            State::Closing { .. } => {
                // Don't bother processing the packet. Instead ask to get a
                // new close frame.
                self.state_signaling.send_close();
                PreprocessResult::Next
            }
            State::Draining { .. } | State::Closed(..) => {
                // Do nothing.
                self.stats
                    .borrow_mut()
                    .pkt_dropped(format!("State {:?}", self.state));
                PreprocessResult::Next
            }
        };
        Ok(res)
    }

    /// After a Initial, Handshake, `ZeroRtt`, or Short packet is successfully processed.
    #[expect(clippy::too_many_arguments, reason = "Yes, but they're needed.")]
    fn postprocess_packet(
        &mut self,
        path: &PathRef,
        tos: Tos,
        remote: SocketAddr,
        packet: &packet::Public,
        packet_number: packet::Number,
        migrate: bool,
        now: Instant,
    ) {
        let ecn_mark = Ecn::from(tos);
        let mut stats = self.stats.borrow_mut();
        stats.ecn_rx[packet.packet_type()] += ecn_mark;
        if let Some(last_ecn_mark) = stats.ecn_last_mark.filter(|&last_ecn_mark| {
            last_ecn_mark != ecn_mark && stats.ecn_rx_transition[last_ecn_mark][ecn_mark].is_none()
        }) {
            stats.ecn_rx_transition[last_ecn_mark][ecn_mark] =
                Some((packet.packet_type(), packet_number));
        }

        stats.ecn_last_mark = Some(ecn_mark);
        drop(stats);
        let space = PacketNumberSpace::from(packet.packet_type());
        if let Some(space) = self.acks.get_mut(space) {
            *space.ecn_marks() += ecn_mark;
        } else {
            qtrace!("Not tracking ECN for dropped packet number space");
        }

        if self.state == State::WaitInitial {
            self.start_handshake(path, packet, now);
        }

        if matches!(self.state, State::WaitInitial | State::WaitVersion) {
            let new_state = if self.has_version() {
                State::Handshaking
            } else {
                State::WaitVersion
            };
            self.set_state(new_state, now);
            if self.role == Role::Server && self.state == State::Handshaking {
                self.zero_rtt_state =
                    if self.crypto.enable_0rtt(self.version, self.role) == Ok(true) {
                        qdebug!("[{self}] Accepted 0-RTT");
                        ZeroRttState::AcceptedServer
                    } else {
                        ZeroRttState::Rejected
                    };
            }
        }

        if self.state.connected() {
            self.handle_migration(path, remote, migrate, now);
        } else if self.role != Role::Client
            && (packet.packet_type() == packet::Type::Handshake
                || (packet.dcid().len() >= 8 && packet.dcid() == self.local_initial_source_cid))
        {
            // We only allow one path during setup, so apply handshake
            // path validation to this path.
            path.borrow_mut().set_valid(now);
        }
    }

    /// Take a datagram as input.  This reports an error if the packet was bad.
    /// This takes two times: when the datagram was received, and the current time.
    fn input(
        &mut self,
        d: Datagram<impl AsRef<[u8]> + AsMut<[u8]>>,
        received: Instant,
        now: Instant,
    ) {
        // First determine the path.
        let path = self.paths.find_path(
            d.destination(),
            d.source(),
            &self.conn_params,
            now,
            &mut self.stats.borrow_mut(),
        );
        path.borrow_mut().add_received(d.len());
        let res = self.input_path(&path, d, received);
        _ = self.capture_error(Some(path), now, FrameType::Padding, res);
    }

    fn input_path(
        &mut self,
        path: &PathRef,
        mut d: Datagram<impl AsRef<[u8]> + AsMut<[u8]>>,
        now: Instant,
    ) -> Res<()> {
        qtrace!("[{self}] {} input {}", path.borrow(), hex(&d));
        let tos = d.tos();
        let remote = d.source();
        let mut slc = d.as_mut();
        let mut dcid = None;
        let pto = path.borrow().rtt().pto(self.confirmed());

        // Handle each packet in the datagram.
        while !slc.is_empty() {
            self.stats.borrow_mut().packets_rx += 1;
            self.stats.borrow_mut().dscp_rx[tos.into()] += 1;
            let slc_len = slc.len();
            let (mut packet, remainder) =
                match packet::Public::decode(slc, self.cid_manager.decoder().as_ref()) {
                    Ok((packet, remainder)) => (packet, remainder),
                    Err(e) => {
                        qinfo!("[{self}] Garbage packet: {e}");
                        self.stats.borrow_mut().pkt_dropped("Garbage packet");
                        break;
                    }
                };
            match self.preprocess_packet(&packet, path, dcid.as_ref(), now)? {
                PreprocessResult::Continue => (),
                PreprocessResult::Next => break,
                PreprocessResult::End => return Ok(()),
            }

            qtrace!("[{self}] Received unverified packet {packet:?}");

            let packet_len = packet.len();
            match packet.decrypt(self.crypto.states_mut(), now + pto) {
                Ok(payload) => {
                    // OK, we have a valid packet.
                    let pn = payload.pn();
                    self.idle_timeout.on_packet_received(now);
                    self.log_packet(
                        packet::MetaData::new_in(path, tos, packet_len, &payload),
                        now,
                    );

                    #[cfg(feature = "build-fuzzing-corpus")]
                    if payload.packet_type() == packet::Type::Initial {
                        let target = if self.role == Role::Client {
                            "server_initial"
                        } else {
                            "client_initial"
                        };
                        neqo_common::write_item_to_fuzzing_corpus(target, &payload[..]);
                    }

                    let space = PacketNumberSpace::from(payload.packet_type());
                    if let Some(space) = self.acks.get_mut(space) {
                        if space.is_duplicate(pn) {
                            qdebug!("Duplicate packet {space}-{}", pn);
                            self.stats.borrow_mut().dups_rx += 1;
                        } else {
                            match self.process_packet(path, &payload, now) {
                                Ok(migrate) => {
                                    self.postprocess_packet(
                                        path, tos, remote, &packet, pn, migrate, now,
                                    );
                                }
                                Err(e) => {
                                    self.ensure_error_path(path, &packet, now);
                                    return Err(e);
                                }
                            }
                        }
                    } else {
                        qdebug!(
                            "[{self}] Received packet {space} for untracked space {}",
                            payload.pn()
                        );
                        return Err(Error::ProtocolViolation);
                    }
                }
                Err(e) => {
                    match e {
                        Error::KeysPending(epoch) => {
                            // This packet can't be decrypted because we don't have the keys yet.
                            // Don't check this packet for a stateless reset, just return.
                            let remaining = slc_len;
                            self.save_datagram(epoch, d, remaining, now);
                            return Ok(());
                        }
                        Error::KeysExhausted => {
                            // Exhausting read keys is fatal.
                            return Err(e);
                        }
                        Error::KeysDiscarded(epoch) => {
                            // This was a valid-appearing Initial packet: maybe probe with
                            // a Handshake packet to keep the handshake moving.
                            self.received_untracked |=
                                self.role == Role::Client && epoch == Epoch::Initial;
                        }
                        _ => (),
                    }
                    // Decryption failure, or not having keys is not fatal.
                    // If the state isn't available, or we can't decrypt the packet, drop
                    // the rest of the datagram on the floor, but don't generate an error.
                    self.check_stateless_reset(path, packet.data(), dcid.is_none(), now)?;
                    self.stats.borrow_mut().pkt_dropped("Decryption failure");
                    qlog::packet_dropped(&self.qlog, &packet, now);
                }
            }
            slc = remainder;
            dcid = Some(ConnectionId::from(packet.dcid()));
        }
        self.check_stateless_reset(path, &d, dcid.is_none(), now)?;
        Ok(())
    }

    /// Process a packet.  Returns true if the packet might initiate migration.
    fn process_packet(
        &mut self,
        path: &PathRef,
        packet: &packet::Decrypted,
        now: Instant,
    ) -> Res<bool> {
        (!packet.is_empty())
            .then_some(())
            .ok_or(Error::ProtocolViolation)?;

        // TODO(ekr@rtfm.com): Have the server blow away the initial
        // crypto state if this fails? Otherwise, we will get a panic
        // on the assert for doesn't exist.
        // OK, we have a valid packet.

        // Get the next packet number we'll send, for ACK verification.
        // TODO: Once PR #2118 lands, this can move to `input_frame`. For now, it needs to be here,
        // because we can drop packet number spaces as we parse through the packet, and if an ACK
        // frame follows a CRYPTO frame that makes us drop a space, we need to know this
        // packet number to verify the ACK against.
        let next_pn = self
            .crypto
            .states()
            .select_tx(self.version, PacketNumberSpace::from(packet.packet_type()))
            .map_or(0, |(_, tx)| tx.next_pn());

        let mut ack_eliciting = false;
        let mut probing = true;
        let mut d = Decoder::from(&packet[..]);
        while d.remaining() > 0 {
            #[cfg(feature = "build-fuzzing-corpus")]
            let pos = d.offset();
            let f = Frame::decode(&mut d)?;
            #[cfg(feature = "build-fuzzing-corpus")]
            neqo_common::write_item_to_fuzzing_corpus("frame", &packet[pos..d.offset()]);
            ack_eliciting |= f.ack_eliciting();
            probing &= f.path_probing();
            let t = f.get_type();
            if let Err(e) = self.input_frame(
                path,
                packet.version(),
                packet.packet_type(),
                f,
                next_pn,
                now,
            ) {
                self.capture_error(Some(Rc::clone(path)), now, t, Err(e))?;
            }
        }

        let largest_received = if let Some(space) = self
            .acks
            .get_mut(PacketNumberSpace::from(packet.packet_type()))
        {
            space.set_received(
                now,
                packet.pn(),
                ack_eliciting,
                &mut self.stats.borrow_mut(),
            )?
        } else {
            qdebug!(
                "[{self}] processed a {:?} packet without tracking it",
                packet.packet_type(),
            );
            // This was a valid packet that caused the same packet number to be
            // discarded.  This happens when the client discards the Initial packet
            // number space after receiving the ServerHello.  Remember this so
            // that we guarantee that we send a Handshake packet.
            self.received_untracked = true;
            // We don't migrate during the handshake, so return false.
            false
        };

        Ok(largest_received && !probing)
    }

    /// During connection setup, the first path needs to be setup.
    /// This uses the connection IDs that were provided during the handshake
    /// to setup that path.
    fn setup_handshake_path(&mut self, path: &PathRef, now: Instant) {
        self.paths.make_permanent(
            path,
            Some(self.local_initial_source_cid.clone()),
            // Ideally we know what the peer wants us to use for the remote CID.
            // But we will use our own guess if necessary.
            ConnectionIdEntry::initial_remote(
                self.remote_initial_source_cid
                    .as_ref()
                    .or(self.original_destination_cid.as_ref())
                    .expect("have either remote_initial_source_cid or original_destination_cid")
                    .clone(),
            ),
            now,
        );
        if self.role == Role::Client {
            path.borrow_mut().set_valid(now);
        }
    }

    /// If the path isn't permanent, assign it a connection ID to make it so.
    fn ensure_permanent(&mut self, path: &PathRef, now: Instant) -> Res<()> {
        if self.paths.is_temporary(path) {
            // If there isn't a connection ID to use for this path, the packet
            // will be processed, but it won't be attributed to a path.  That means
            // no path probes or PATH_RESPONSE.  But it's not fatal.
            if let Some(cid) = self.cids.next() {
                self.paths.make_permanent(path, None, cid, now);
                Ok(())
            } else if let Some(primary) = self.paths.primary() {
                if primary
                    .borrow()
                    .remote_cid()
                    .map_or(true, |id| id.is_empty())
                {
                    self.paths
                        .make_permanent(path, None, ConnectionIdEntry::empty_remote(), now);
                    Ok(())
                } else {
                    qtrace!("[{self}] Unable to make path permanent: {}", path.borrow());
                    Err(Error::InvalidMigration)
                }
            } else {
                qtrace!("[{self}] Unable to make path permanent: {}", path.borrow());
                Err(Error::InvalidMigration)
            }
        } else {
            Ok(())
        }
    }

    /// After an error, a permanent path is needed to send the `CONNECTION_CLOSE`.
    /// This attempts to ensure that this exists.  As the connection is now
    /// temporary, there is no reason to do anything special here.
    fn ensure_error_path(&mut self, path: &PathRef, packet: &packet::Public, now: Instant) {
        path.borrow_mut().set_valid(now);
        if self.paths.is_temporary(path) {
            // First try to fill in handshake details.
            if packet.packet_type() == packet::Type::Initial {
                self.remote_initial_source_cid = Some(ConnectionId::from(packet.scid()));
                self.setup_handshake_path(path, now);
            } else {
                // Otherwise try to get a usable connection ID.
                drop(self.ensure_permanent(path, now));
            }
        }
    }

    fn start_handshake(&mut self, path: &PathRef, packet: &packet::Public, now: Instant) {
        qtrace!("[{self}] starting handshake");
        debug_assert_eq!(packet.packet_type(), packet::Type::Initial);
        self.remote_initial_source_cid = Some(ConnectionId::from(packet.scid()));

        if self.role == Role::Server {
            let Some(original_destination_cid) = self.original_destination_cid.as_ref() else {
                qdebug!("[{self}] No original destination DCID");
                return;
            };
            self.cid_manager.add_odcid(original_destination_cid.clone());
            // Make a path on which to run the handshake.
            self.setup_handshake_path(path, now);
        } else {
            qdebug!("[{self}] Changing to use Server CID={}", packet.scid());
            debug_assert!(path.borrow().is_primary());
            path.borrow_mut().set_remote_cid(packet.scid());
        }
    }

    fn has_version(&self) -> bool {
        if self.role == Role::Server {
            // The server knows the final version if it has remote transport parameters.
            self.tps.borrow().remote_handshake().is_some()
        } else {
            // The client knows the final version if it processed a CRYPTO frame.
            self.stats.borrow().frame_rx.crypto > 0
        }
    }

    /// Migrate to the provided path.
    /// Either local or remote address (but not both) may be provided as `None` to have
    /// the address from the current primary path used.
    /// If `force` is true, then migration is immediate.
    /// Otherwise, migration occurs after the path is probed successfully.
    /// Either way, the path is probed and will be abandoned if the probe fails.
    ///
    /// # Errors
    ///
    /// Fails if this is not a client, not confirmed, the peer disabled connection migration, or
    /// there are not enough connection IDs available to use.
    pub fn migrate(
        &mut self,
        local: Option<SocketAddr>,
        remote: Option<SocketAddr>,
        force: bool,
        now: Instant,
    ) -> Res<()> {
        if self.role != Role::Client {
            return Err(Error::InvalidMigration);
        }
        if !matches!(self.state(), State::Confirmed) {
            return Err(Error::InvalidMigration);
        }
        if self.tps.borrow().remote().get_empty(DisableMigration) {
            return Err(Error::InvalidMigration);
        }

        // Fill in the blanks, using the current primary path.
        if local.is_none() && remote.is_none() {
            // Pointless migration is pointless.
            return Err(Error::InvalidMigration);
        }

        let path = self.paths.primary().ok_or(Error::InvalidMigration)?;
        let local = local.unwrap_or_else(|| path.borrow().local_address());
        let remote = remote.unwrap_or_else(|| path.borrow().remote_address());

        if mem::discriminant(&local.ip()) != mem::discriminant(&remote.ip()) {
            // Can't mix address families.
            return Err(Error::InvalidMigration);
        }
        if local.port() == 0 || remote.ip().is_unspecified() || remote.port() == 0 {
            // All but the local address need to be specified.
            return Err(Error::InvalidMigration);
        }
        if (local.ip().is_loopback() ^ remote.ip().is_loopback()) && !local.ip().is_unspecified() {
            // Block attempts to migrate to a path with loopback on only one end, unless the local
            // address is unspecified.
            return Err(Error::InvalidMigration);
        }

        let path = self.paths.find_path(
            local,
            remote,
            &self.conn_params,
            now,
            &mut self.stats.borrow_mut(),
        );
        self.ensure_permanent(&path, now)?;
        qinfo!(
            "[{self}] Migrate to {} probe {}",
            path.borrow(),
            if force { "now" } else { "after" }
        );
        if self
            .paths
            .migrate(&path, force, now, &mut self.stats.borrow_mut())
        {
            self.loss_recovery.migrate();
        }
        Ok(())
    }

    fn migrate_to_preferred_address(&mut self, now: Instant) -> Res<()> {
        let spa: Option<(tparams::PreferredAddress, ConnectionIdEntry<[u8; 16]>)> = if matches!(
            self.conn_params.get_preferred_address(),
            PreferredAddressConfig::Disabled
        ) {
            qdebug!("[{self}] Preferred address is disabled");
            None
        } else {
            self.tps.borrow_mut().remote().get_preferred_address()
        };
        if let Some((addr, cid)) = spa {
            // The connection ID isn't special, so just save it.
            self.cids.add_remote(cid)?;

            // The preferred address doesn't dictate what the local address is, so this
            // has to use the existing address.  So only pay attention to a preferred
            // address from the same family as is currently in use. More thought will
            // be needed to work out how to get addresses from a different family.
            let prev = self
                .paths
                .primary()
                .ok_or(Error::NoAvailablePath)?
                .borrow()
                .remote_address();
            let remote = match prev.ip() {
                IpAddr::V4(_) => addr.ipv4().map(SocketAddr::V4),
                IpAddr::V6(_) => addr.ipv6().map(SocketAddr::V6),
            };

            if let Some(remote) = remote {
                // Ignore preferred address that move to loopback from non-loopback.
                // `migrate` doesn't enforce this rule.
                if !prev.ip().is_loopback() && remote.ip().is_loopback() {
                    qwarn!("[{self}] Ignoring a move to a loopback address: {remote}");
                    return Ok(());
                }

                if self.migrate(None, Some(remote), false, now).is_err() {
                    qwarn!("[{self}] Ignoring bad preferred address: {remote}");
                }
            } else {
                qwarn!("[{self}] Unable to migrate to a different address family");
            }
        } else {
            qdebug!("[{self}] No preferred address to migrate to");
        }
        Ok(())
    }

    fn handle_migration(
        &mut self,
        path: &PathRef,
        remote: SocketAddr,
        migrate: bool,
        now: Instant,
    ) {
        if !migrate {
            return;
        }
        if self.role == Role::Client {
            return;
        }

        if self.ensure_permanent(path, now).is_ok() {
            self.paths
                .handle_migration(path, remote, now, &mut self.stats.borrow_mut());
        } else {
            qinfo!(
                "[{self}] {} Peer migrated, but no connection ID available",
                path.borrow()
            );
        }
    }

    fn output(&mut self, now: Instant, max_datagrams: NonZeroUsize) -> SendOptionBatch {
        qtrace!("[{self}] output {now:?}");
        let res = match &self.state {
            State::Init
            | State::WaitInitial
            | State::WaitVersion
            | State::Handshaking
            | State::Connected
            | State::Confirmed => self.paths.select_path().map_or_else(
                || Ok(SendOptionBatch::default()),
                |path| {
                    let res = self.output_dgram_batch_on_path(&path, now, None, max_datagrams);
                    self.capture_error(Some(path), now, FrameType::Padding, res)
                },
            ),
            State::Closing { .. } | State::Draining { .. } | State::Closed(_) => {
                self.state_signaling.close_frame().map_or_else(
                    || Ok(SendOptionBatch::default()),
                    |details| {
                        let path = Rc::clone(details.path());
                        // In some error cases, we will not be able to make a new, permanent path.
                        // For example, if we run out of connection IDs and the error results from
                        // a packet on a new path, we avoid sending (and the privacy risk) rather
                        // than reuse a connection ID.
                        let res = if path.borrow().is_temporary() {
                            qerror!("[{self}] Attempting to close with a temporary path");
                            Err(Error::Internal)
                        } else {
                            self.output_dgram_batch_on_path(
                                &path,
                                now,
                                Some(&details),
                                max_datagrams,
                            )
                        };
                        self.capture_error(Some(path), now, FrameType::Padding, res)
                    },
                )
            }
        };
        res.unwrap_or_default()
    }

    #[expect(clippy::too_many_arguments, reason = "no easy way to simplify")]
    fn build_packet_header<'a>(
        path: &Path,
        epoch: Epoch,
        encoder: Encoder<&'a mut Vec<u8>>,
        tx: &CryptoDxState,
        address_validation: &AddressValidationInfo,
        version: Version,
        grease_quic_bit: bool,
        limit: usize,
    ) -> (packet::Type, packet::Builder<&'a mut Vec<u8>>) {
        let pt = packet::Type::from(epoch);
        let mut builder = if pt == packet::Type::Short {
            qdebug!("Building Short dcid {:?}", path.remote_cid());
            packet::Builder::short(encoder, tx.key_phase(), path.remote_cid(), limit)
        } else {
            qdebug!(
                "Building {pt:?} dcid {:?} scid {:?}",
                path.remote_cid(),
                path.local_cid(),
            );
            packet::Builder::long(
                encoder,
                pt,
                version,
                path.remote_cid(),
                path.local_cid(),
                limit,
            )
        };
        if builder.remaining() > 0 {
            builder.scramble(grease_quic_bit);
            if pt == packet::Type::Initial {
                builder.initial_token(address_validation.token());
            }
        }

        (pt, builder)
    }

    #[must_use]
    fn add_packet_number(
        builder: &mut packet::Builder<&mut Vec<u8>>,
        tx: &CryptoDxState,
        largest_acknowledged: Option<packet::Number>,
    ) -> packet::Number {
        // Get the packet number and work out how long it is.
        let pn = tx.next_pn();
        let unacked_range = largest_acknowledged.map_or_else(|| pn + 1, |la| (pn - la) << 1);
        // Count how many bytes in this range are non-zero.
        let pn_len = size_of::<packet::Number>()
            - usize::try_from(unacked_range.leading_zeros() / 8).expect("u32 fits in usize");
        assert!(
            pn_len > 0,
            "pn_len can't be zero as unacked_range should be > 0, pn {pn}, largest_acknowledged {largest_acknowledged:?}, tx {tx}"
        );
        // TODO(mt) also use `4*path CWND/path MTU` to set a minimum length.
        builder.pn(pn, pn_len);
        pn
    }

    fn can_grease_quic_bit(&self) -> bool {
        let tph = self.tps.borrow();
        tph.remote_handshake().as_ref().map_or_else(
            || {
                tph.remote_0rtt()
                    .is_some_and(|r| r.get_empty(GreaseQuicBit))
            },
            |r| r.get_empty(GreaseQuicBit),
        )
    }

    /// Write the frames that are exchanged in the application data space.
    /// The order of calls here determines the relative priority of frames.
    fn write_appdata_frames(
        &mut self,
        builder: &mut packet::Builder<&mut Vec<u8>>,
        tokens: &mut recovery::Tokens,
        now: Instant,
    ) {
        let rtt = self.paths.primary().map_or_else(
            || RttEstimate::default().estimate(),
            |p| p.borrow().rtt().estimate(),
        );

        let stats = &mut self.stats.borrow_mut();
        let frame_stats = &mut stats.frame_tx;
        if self.role == Role::Server {
            if let Some(t) = self.state_signaling.write_done(builder) {
                tokens.push(t);
                frame_stats.handshake_done += 1;
            }
        }

        self.streams
            .write_frames(TransmissionPriority::Critical, builder, tokens, frame_stats);
        if builder.is_full() {
            return;
        }

        self.streams
            .write_maintenance_frames(builder, tokens, frame_stats, now, rtt);
        if builder.is_full() {
            return;
        }

        self.streams.write_frames(
            TransmissionPriority::Important,
            builder,
            tokens,
            frame_stats,
        );
        if builder.is_full() {
            return;
        }

        // NEW_CONNECTION_ID, RETIRE_CONNECTION_ID, and ACK_FREQUENCY.
        self.cid_manager.write_frames(builder, tokens, frame_stats);
        if builder.is_full() {
            return;
        }

        self.paths.write_frames(builder, tokens, frame_stats);
        if builder.is_full() {
            return;
        }

        for prio in [TransmissionPriority::High, TransmissionPriority::Normal] {
            self.streams
                .write_frames(prio, builder, tokens, &mut stats.frame_tx);
            if builder.is_full() {
                return;
            }
        }

        // Datagrams are best-effort and unreliable.  Let streams starve them for now.
        self.quic_datagrams.write_frames(builder, tokens, stats);
        if builder.is_full() {
            return;
        }

        // CRYPTO here only includes NewSessionTicket, plus NEW_TOKEN.
        // Both of these are only used for resumption and so can be relatively low priority.
        let frame_stats = &mut stats.frame_tx;
        self.crypto.write_frame(
            PacketNumberSpace::ApplicationData,
            self.conn_params.sni_slicing_enabled(),
            builder,
            tokens,
            frame_stats,
        );
        if builder.is_full() {
            return;
        }

        self.new_token.write_frames(builder, tokens, frame_stats);
        if builder.is_full() {
            return;
        }

        self.streams
            .write_frames(TransmissionPriority::Low, builder, tokens, frame_stats);

        #[cfg(test)]
        if let Some(w) = &mut self.test_frame_writer {
            w.write_frames(builder);
        }
    }

    // Maybe send a probe.  Return true if the packet was ack-eliciting.
    fn maybe_probe<B: Buffer>(
        &mut self,
        path: &PathRef,
        force_probe: bool,
        builder: &mut packet::Builder<B>,
        ack_end: usize,
        tokens: &mut recovery::Tokens,
        now: Instant,
    ) -> bool {
        let untracked = self.received_untracked && !self.state.connected();
        self.received_untracked = false;

        // Anything written after an ACK already elicits acknowledgment.
        // If we need to probe and nothing has been written, send a PING.
        if builder.len() > ack_end {
            return true;
        }

        let pto = path.borrow().rtt().pto(self.confirmed());
        let mut probe = if untracked && builder.packet_empty() || force_probe {
            // If we received an untracked packet and we aren't probing already
            // or the PTO timer fired: probe.
            true
        } else if !builder.packet_empty() {
            // The packet only contains an ACK.  Check whether we want to
            // force an ACK with a PING so we can stop tracking packets.
            self.loss_recovery.should_probe(pto, now)
        } else {
            false
        };

        if self.streams.need_keep_alive() {
            // We need to keep the connection alive, including sending a PING
            // again. If a PING is already scheduled (i.e. `probe` is `true`)
            // piggy back on it. If not, schedule one.
            probe |= self.idle_timeout.send_keep_alive(now, pto, tokens);
        }

        if probe {
            // Nothing ack-eliciting and we need to probe; send PING.
            debug_assert_ne!(builder.remaining(), 0);
            builder.encode_varint(FrameType::Ping);
            let stats = &mut self.stats.borrow_mut().frame_tx;
            stats.ping += 1;
        }
        probe
    }

    /// Write frames to the provided builder.  Returns a list of tokens used for
    /// tracking loss or acknowledgment, whether any frame was ACK eliciting, and
    /// whether the packet was padded.
    fn write_frames(
        &mut self,
        path: &PathRef,
        space: PacketNumberSpace,
        profile: &SendProfile,
        builder: &mut packet::Builder<&mut Vec<u8>>,
        coalesced: bool, // Whether this packet is coalesced behind another one.
        now: Instant,
    ) -> (recovery::Tokens, bool, bool) {
        let mut tokens = recovery::Tokens::new();
        let primary = path.borrow().is_primary();
        let mut ack_eliciting = false;

        if primary {
            let stats = &mut self.stats.borrow_mut().frame_tx;
            self.acks.write_frame(
                space,
                now,
                path.borrow().rtt().estimate(),
                builder,
                &mut tokens,
                stats,
            );
        }
        let ack_end = builder.len();

        // Avoid sending path validation probes until the handshake completes,
        // but send them even when we don't have space.
        let full_mtu = profile.limit() == path.borrow().plpmtu();
        if space == PacketNumberSpace::ApplicationData && self.state.connected() {
            // Path validation probes should only be padded if the full MTU is available.
            // The probing code needs to know so it can track that.
            if path.borrow_mut().write_frames(
                builder,
                &mut self.stats.borrow_mut().frame_tx,
                full_mtu,
                now,
            ) {
                builder.enable_padding(true);
            }
        }

        if profile.ack_only(space) {
            // If we are CC limited we can only send ACKs!
            return (tokens, false, false);
        }

        if primary {
            if space == PacketNumberSpace::ApplicationData {
                if self.state.connected()
                    && path.borrow().pmtud().needs_probe()
                    && !coalesced // Only send PMTUD probes using non-coalesced packets.
                    && full_mtu
                {
                    path.borrow_mut()
                        .pmtud_mut()
                        .send_probe(builder, &mut self.stats.borrow_mut());
                    ack_eliciting = true;
                }
                self.write_appdata_frames(builder, &mut tokens, now);
            } else {
                let stats = &mut self.stats.borrow_mut().frame_tx;
                self.crypto.write_frame(
                    space,
                    self.conn_params.sni_slicing_enabled(),
                    builder,
                    &mut tokens,
                    stats,
                );
            }
        }

        // Maybe send a probe now, either to probe for losses or to keep the connection live.
        let force_probe = profile.should_probe(space);
        ack_eliciting |= self.maybe_probe(path, force_probe, builder, ack_end, &mut tokens, now);
        // If this is not the primary path, this should be ack-eliciting.
        debug_assert!(primary || ack_eliciting);

        // Add padding.  Only pad 1-RTT packets so that we don't prevent coalescing.
        // And avoid padding packets that otherwise only contain ACK because adding PADDING
        // causes those packets to consume congestion window, which is not tracked (yet).
        // And avoid padding if we don't have a full MTU available.
        let stats = &mut self.stats.borrow_mut().frame_tx;
        let padded = if ack_eliciting && full_mtu && builder.pad() {
            stats.padding += 1;
            true
        } else {
            false
        };

        (tokens, ack_eliciting, padded)
    }

    fn write_closing_frames<B: Buffer>(
        &mut self,
        close: &ClosingFrame,
        builder: &mut packet::Builder<B>,
        space: PacketNumberSpace,
        now: Instant,
        path: &PathRef,
        tokens: &mut recovery::Tokens,
    ) {
        if builder.remaining() > ClosingFrame::MIN_LENGTH + RecvdPackets::USEFUL_ACK_LEN {
            // Include an ACK frame with the CONNECTION_CLOSE.
            let limit = builder.limit();
            builder.set_limit(limit - ClosingFrame::MIN_LENGTH);
            self.acks.immediate_ack(space, now);
            self.acks.write_frame(
                space,
                now,
                path.borrow().rtt().estimate(),
                builder,
                tokens,
                &mut self.stats.borrow_mut().frame_tx,
            );
            builder.set_limit(limit);
        }
        // CloseReason::Application is only allowed at 1RTT.
        let sanitized = if space == PacketNumberSpace::ApplicationData {
            None
        } else {
            close.sanitize()
        };
        sanitized.as_ref().unwrap_or(close).write_frame(builder);
        self.stats.borrow_mut().frame_tx.connection_close += 1;
    }

    /// Build batch of datagrams to be sent on the provided path.
    #[expect(
        clippy::unwrap_in_result,
        reason = "expect() used on internal invariants"
    )]
    fn output_dgram_batch_on_path(
        &mut self,
        path: &PathRef,
        now: Instant,
        mut closing_frame: Option<&ClosingFrame>,
        max_datagrams: NonZeroUsize,
    ) -> Res<SendOptionBatch> {
        let packet_tos = path.borrow().tos();
        let mut send_buffer = Vec::new();

        let mut datagram_size = None;
        let mut num_datagrams = 0;

        loop {
            if max_datagrams.get() <= num_datagrams {
                break;
            }

            // Check if we can fit another PMTUD sized datagram into the batch.
            if datagram_size.is_some_and(|datagram_size| {
                min(datagram_size, DatagramBatch::MAX - send_buffer.len()) < path.borrow().plpmtu()
            }) {
                break;
            }

            // Determine how we are sending packets (PTO, etc..).
            let profile = self.loss_recovery.send_profile(&path.borrow(), now);
            qdebug!("[{self}] output_path send_profile {profile:?}");

            match self.output_dgram_on_path(
                path,
                now,
                closing_frame.take(),
                &profile,
                Encoder::new_borrowed_vec(&mut send_buffer),
                packet_tos,
            )? {
                SendOption::Yes => {
                    num_datagrams += 1;
                    let datagram_size = *datagram_size.get_or_insert(send_buffer.len());
                    if ((send_buffer.len()) % datagram_size) > 0 {
                        // GSO requires that all packets in a batch are of equal
                        // size. Only the last packet can be smaller. This
                        // packet was smaller. Make sure it was the last by
                        // breaking the loop.
                        break;
                    }
                }
                SendOption::No(paced) => {
                    if num_datagrams == 0 {
                        debug_assert!(send_buffer.is_empty());
                        return Ok(SendOptionBatch::No(paced));
                    }
                    break;
                }
            }
        }

        debug_assert!(!send_buffer.is_empty());
        let batch = path.borrow_mut().datagram_batch(
            send_buffer,
            packet_tos,
            num_datagrams,
            datagram_size.expect("one or more datagrams"),
            &mut self.stats.borrow_mut(),
        );

        Ok(SendOptionBatch::Yes(batch))
    }

    /// Build a datagram, possibly from multiple packets (for different PN
    /// spaces) and each containing 1+ frames.
    #[expect(clippy::too_many_lines, reason = "Yeah, that's just the way it is.")]
    fn output_dgram_on_path(
        &mut self,
        path: &PathRef,
        now: Instant,
        closing_frame: Option<&ClosingFrame>,
        profile: &SendProfile,
        mut encoder: Encoder<&mut Vec<u8>>,
        packet_tos: Tos,
    ) -> Res<SendOption> {
        let mut initial_sent = None;
        let mut needs_padding = false;
        let grease_quic_bit = self.can_grease_quic_bit();
        let version = self.version();

        // Frames for different epochs must go in different packets, but then these
        // packets can go in a single datagram
        for space in PacketNumberSpace::iter() {
            // Ensure we have tx crypto state for this epoch, or skip it.
            let Some((epoch, tx)) = self.crypto.states_mut().select_tx_mut(self.version, space)
            else {
                continue;
            };
            let aead_expansion = CryptoDxState::expansion();

            let header_start = encoder.len();

            // Configure the limits and padding for this packet.
            let limit = if path.borrow().pmtud().needs_probe() {
                needs_padding = true;
                debug_assert!(path.borrow().pmtud().probe_size() >= profile.limit());
                path.borrow().pmtud().probe_size() - aead_expansion
            } else {
                profile.limit() - aead_expansion
            };

            let (pt, mut builder) = Self::build_packet_header(
                &path.borrow(),
                epoch,
                encoder,
                tx,
                &self.address_validation,
                version,
                grease_quic_bit,
                limit,
            );
            let pn = Self::add_packet_number(
                &mut builder,
                tx,
                self.loss_recovery.largest_acknowledged_pn(space),
            );
            // The builder will set the limit to 0 if there isn't enough space for the header.
            if builder.is_full() {
                encoder = builder.abort();
                break;
            }

            builder.enable_padding(needs_padding);
            if builder.is_full() {
                encoder = builder.abort();
                break;
            }

            // Add frames to the packet.
            let payload_start = builder.len();
            let (mut tokens, mut ack_eliciting, mut padded) =
                (recovery::Tokens::new(), false, false);
            if let Some(close) = closing_frame {
                self.write_closing_frames(close, &mut builder, space, now, path, &mut tokens);
            } else {
                (tokens, ack_eliciting, padded) =
                    self.write_frames(path, space, profile, &mut builder, header_start != 0, now);
            }
            if builder.packet_empty() {
                // Nothing to include in this packet.
                encoder = builder.abort();

                continue;
            }

            if packet_tos.is_ecn_marked() {
                tokens.push(recovery::Token::EcnEct0);
            }

            self.log_packet(
                packet::MetaData::new_out(
                    path,
                    pt,
                    pn,
                    builder.len() + aead_expansion,
                    &builder.as_ref()[payload_start..],
                    packet_tos,
                ),
                now,
            );

            self.stats.borrow_mut().packets_tx += 1;
<<<<<<< HEAD
            if pt == PacketType::Initial && self.stats.borrow().first_initial_pn.is_none() {
                self.stats.borrow_mut().first_initial_pn = Some(pn);
            }
=======
            // Track which packet types are sent with which ECN codepoints. For
            // coalesced packets, this increases the counts for each packet type
            // contained in the coalesced packet. This is per Section 13.4.1 of
            // RFC 9000.
            self.stats.borrow_mut().ecn_tx[pt] += Ecn::from(packet_tos);
>>>>>>> 0ea490a2
            let tx = self
                .crypto
                .states_mut()
                .tx_mut(self.version, epoch)
                .ok_or(Error::Internal)?;
            encoder = builder.build(tx)?;
            self.crypto.states_mut().auto_update()?;

            if ack_eliciting {
                self.idle_timeout.on_packet_sent(now);
            }
            let sent = sent::Packet::new(
                pt,
                pn,
                now,
                ack_eliciting,
                tokens,
                encoder.len() - header_start,
            );
            if padded {
                needs_padding = false;
                self.loss_recovery.on_packet_sent(path, sent, now);
            } else if pt == packet::Type::Initial && (self.role == Role::Client || ack_eliciting) {
                // Packets containing Initial packets might need padding, and we want to
                // track that padding along with the Initial packet.  So defer tracking.
                initial_sent = Some(sent);
                needs_padding = true;
            } else {
                if pt == packet::Type::Handshake && self.role == Role::Client {
                    needs_padding = false;
                }
                self.loss_recovery.on_packet_sent(path, sent, now);
            }

            if space == PacketNumberSpace::Handshake {
                if self.role == Role::Client {
                    // We're sending a Handshake packet, so we can discard Initial keys.
                    self.discard_keys(PacketNumberSpace::Initial, now);
                } else if self.role == Role::Server && self.state == State::Confirmed {
                    // We could discard handshake keys in set_state,
                    // but wait until after sending an ACK.
                    self.discard_keys(PacketNumberSpace::Handshake, now);
                }
            }

            // If the client has more CRYPTO data queued up, do not coalesce if
            // this packet is an Initial. Without this, 0-RTT packets could be
            // coalesced with the first Initial, which some server (e.g., ours)
            // do not support, because they may not save packets they can't
            // decrypt yet.
            if self.role == Role::Client
                && space == PacketNumberSpace::Initial
                && !self.crypto.streams_mut().is_empty(space)
            {
                break;
            }
        }

        if encoder.is_empty() {
            qdebug!("TX blocked, profile={profile:?}");
            Ok(SendOption::No(profile.paced()))
        } else {
            // Perform additional padding for Initial packets as necessary.
            if let Some(mut initial) = initial_sent.take() {
                if needs_padding && encoder.len() < profile.limit() {
                    qdebug!(
                        "[{self}] pad Initial from {} to PLPMTU {}",
                        encoder.len(),
                        profile.limit()
                    );
                    initial.track_padding(profile.limit() - encoder.len());
                    // These zeros aren't padding frames, they are an invalid all-zero coalesced
                    // packet, which is why we don't increase `frame_tx.padding` count here.
                    encoder.pad_to(profile.limit(), 0);
                }
                self.loss_recovery.on_packet_sent(path, initial, now);
            }
            path.borrow_mut().add_sent(encoder.len());
            Ok(SendOption::Yes)
        }
    }

    /// # Errors
    /// When connection state is not valid.
    pub fn initiate_key_update(&mut self) -> Res<()> {
        if self.state == State::Confirmed {
            let la = self
                .loss_recovery
                .largest_acknowledged_pn(PacketNumberSpace::ApplicationData);
            qinfo!("[{self}] Initiating key update");
            self.crypto.states_mut().initiate_key_update(la)
        } else {
            Err(Error::KeyUpdateBlocked)
        }
    }

    #[cfg(test)]
    #[must_use]
    pub fn get_epochs(&self) -> (Option<usize>, Option<usize>) {
        self.crypto.states().get_epochs()
    }

    fn client_start(&mut self, now: Instant) -> Res<()> {
        qdebug!("[{self}] client_start");
        debug_assert_eq!(self.role, Role::Client);
        if let Some(path) = self.paths.primary() {
            qlog::client_connection_started(&self.qlog, &path, now);
        }
        qlog::client_version_information_initiated(
            &self.qlog,
            self.conn_params.get_versions(),
            now,
        );

        self.handshake(now, self.version, PacketNumberSpace::Initial, None)?;
        self.set_state(State::WaitInitial, now);
        self.zero_rtt_state = if self.crypto.enable_0rtt(self.version, self.role)? {
            qdebug!("[{self}] Enabled 0-RTT");
            ZeroRttState::Sending
        } else {
            ZeroRttState::Init
        };
        Ok(())
    }

    fn get_closing_period_time(&self, now: Instant) -> Instant {
        // Spec says close time should be at least PTO times 3.
        now + (self.pto() * 3)
    }

    /// Close the connection.
    pub fn close<A: AsRef<str>>(&mut self, now: Instant, app_error: AppError, msg: A) {
        let error = CloseReason::Application(app_error);
        let timeout = self.get_closing_period_time(now);
        if let Some(path) = self.paths.primary() {
            self.state_signaling
                .close(path, error.clone(), FrameType::Padding, msg);
            self.set_state(State::Closing { error, timeout }, now);
        } else {
            self.set_state(State::Closed(error), now);
        }
    }

    fn set_initial_limits(&mut self) {
        self.streams.set_initial_limits();
        let peer_timeout = self
            .tps
            .borrow()
            .remote()
            .get_integer(TransportParameterId::IdleTimeout);
        if peer_timeout > 0 {
            self.idle_timeout
                .set_peer_timeout(Duration::from_millis(peer_timeout));
        }

        self.quic_datagrams
            .set_remote_datagram_size(self.tps.borrow().remote().get_integer(MaxDatagramFrameSize));
    }

    #[must_use]
    pub fn is_stream_id_allowed(&self, stream_id: StreamId) -> bool {
        self.streams.is_stream_id_allowed(stream_id)
    }

    /// Process the final set of transport parameters.
    fn process_tps(&mut self, now: Instant) -> Res<()> {
        self.validate_cids()?;
        self.validate_versions()?;
        {
            let tps = self.tps.borrow();
            let remote = tps.remote_handshake().ok_or(Error::TransportParameter)?;

            // If the peer provided a preferred address, then we have to be a client
            // and they have to be using a non-empty connection ID.
            if remote.get_preferred_address().is_some()
                && (self.role == Role::Server
                    || self
                        .remote_initial_source_cid
                        .as_ref()
                        .ok_or(Error::UnknownConnectionId)?
                        .is_empty())
            {
                return Err(Error::TransportParameter);
            }

            let reset_token = remote.get_bytes(StatelessResetToken).map_or_else(
                || Ok(ConnectionIdEntry::random_srt()),
                |token| <[u8; 16]>::try_from(token).map_err(|_| Error::TransportParameter),
            )?;
            let path = self.paths.primary().ok_or(Error::NoAvailablePath)?;
            path.borrow_mut().set_reset_token(reset_token);

            let max_ad = Duration::from_millis(remote.get_integer(MaxAckDelay));
            let min_ad = if remote.has_value(MinAckDelay) {
                let min_ad = Duration::from_micros(remote.get_integer(MinAckDelay));
                if min_ad > max_ad {
                    return Err(Error::TransportParameter);
                }
                Some(min_ad)
            } else {
                None
            };
            path.borrow_mut()
                .set_ack_delay(max_ad, min_ad, self.conn_params.get_ack_ratio());

            let max_active_cids = remote.get_integer(ActiveConnectionIdLimit);
            self.cid_manager.set_limit(max_active_cids);
        }
        self.set_initial_limits();
        qlog::connection_tparams_set(&self.qlog, &self.tps.borrow(), now);
        Ok(())
    }

    fn validate_cids(&self) -> Res<()> {
        let tph = self.tps.borrow();
        let remote_tps = tph.remote_handshake().ok_or(Error::TransportParameter)?;

        let tp = remote_tps.get_bytes(InitialSourceConnectionId);
        if self
            .remote_initial_source_cid
            .as_ref()
            .map(ConnectionId::as_cid_ref)
            != tp.map(ConnectionIdRef::from)
        {
            qwarn!(
                "[{self}] ISCID test failed: self cid {:?} != tp cid {:?}",
                self.remote_initial_source_cid,
                tp.map(hex),
            );
            return Err(Error::ProtocolViolation);
        }

        if self.role == Role::Client {
            let tp = remote_tps.get_bytes(OriginalDestinationConnectionId);
            if self
                .original_destination_cid
                .as_ref()
                .map(ConnectionId::as_cid_ref)
                != tp.map(ConnectionIdRef::from)
            {
                qwarn!(
                    "[{self}] ODCID test failed: self cid {:?} != tp cid {:?}",
                    self.original_destination_cid,
                    tp.map(hex),
                );
                return Err(Error::ProtocolViolation);
            }

            let tp = remote_tps.get_bytes(RetrySourceConnectionId);
            let expected = if let AddressValidationInfo::Retry {
                retry_source_cid, ..
            } = &self.address_validation
            {
                Some(retry_source_cid.as_cid_ref())
            } else {
                None
            };
            if expected != tp.map(ConnectionIdRef::from) {
                qwarn!(
                    "[{self}] RSCID test failed. self cid {expected:?} != tp cid {:?}",
                    tp.map(hex),
                );
                return Err(Error::ProtocolViolation);
            }
        }

        Ok(())
    }

    /// Validate the `version_negotiation` transport parameter from the peer.
    fn validate_versions(&self) -> Res<()> {
        let tph = self.tps.borrow();
        let remote_tps = tph.remote_handshake().ok_or(Error::TransportParameter)?;
        // `current` and `other` are the value from the peer's transport parameters.
        // We're checking that these match our expectations.
        if let Some((current, other)) = remote_tps.get_versions() {
            qtrace!(
                "[{self}] validate_versions: current={:x} chosen={current:x} other={other:x?}",
                self.version.wire_version(),
            );
            if self.role == Role::Server {
                // 1. A server acts on transport parameters, with validation
                // of `current` happening in the transport parameter handler.
                // All we need to do is confirm that the transport parameter
                // was provided.
                Ok(())
            } else if self.version().wire_version() != current {
                qinfo!("[{self}] validate_versions: current version mismatch");
                Err(Error::VersionNegotiation)
            } else if self
                .conn_params
                .get_versions()
                .initial()
                .is_compatible(self.version)
            {
                // 2. The current version is compatible with what we attempted.
                // That's a compatible upgrade and that's OK.
                Ok(())
            } else {
                // 3. The initial version we attempted isn't compatible.  Check that
                // the one we would have chosen is compatible with this one.
                let mut all_versions = other.to_owned();
                all_versions.push(current);
                if self
                    .conn_params
                    .get_versions()
                    .preferred(&all_versions)
                    .ok_or(Error::VersionNegotiation)?
                    .is_compatible(self.version)
                {
                    Ok(())
                } else {
                    qinfo!("[{self}] validate_versions: failed");
                    Err(Error::VersionNegotiation)
                }
            }
        } else if self.version != Version::Version1 && !self.version.is_draft() {
            qinfo!("[{self}] validate_versions: missing extension");
            Err(Error::VersionNegotiation)
        } else {
            Ok(())
        }
    }

    fn confirm_version(&mut self, v: Version) -> Res<()> {
        if self.version != v {
            qdebug!("[{self}] Compatible upgrade {:?} ==> {v:?}", self.version);
        }
        self.crypto.confirm_version(v)?;
        self.version = v;
        Ok(())
    }

    fn compatible_upgrade(&mut self, packet_version: Version) -> Res<()> {
        if !matches!(self.state, State::WaitInitial | State::WaitVersion) {
            return Ok(());
        }

        if self.role == Role::Client {
            self.confirm_version(packet_version)?;
        } else if self.tps.borrow().remote_handshake().is_some() {
            let version = self.tps.borrow().version();
            let dcid = self
                .original_destination_cid
                .as_ref()
                .ok_or(Error::ProtocolViolation)?;
            self.crypto.states_mut().init_server(version, dcid)?;
            self.confirm_version(version)?;
        }
        Ok(())
    }

    fn handshake(
        &mut self,
        now: Instant,
        packet_version: Version,
        space: PacketNumberSpace,
        data: Option<&[u8]>,
    ) -> Res<()> {
        qtrace!("[{self}] Handshake space={space} data={data:0x?}");

        let was_authentication_pending =
            *self.crypto.tls().state() == HandshakeState::AuthenticationPending;
        let try_update = data.is_some();
        match self.crypto.handshake(now, space, data)? {
            HandshakeState::Authenticated(_) | HandshakeState::InProgress => (),
            HandshakeState::AuthenticationPending => {
                if !was_authentication_pending {
                    self.events.authentication_needed();
                }
            }
            HandshakeState::EchFallbackAuthenticationPending(public_name) => self
                .events
                .ech_fallback_authentication_needed(public_name.clone()),
            HandshakeState::Complete(_) => {
                if !self.state.connected() {
                    self.set_connected(now)?;
                }
            }
            _ => {
                qerror!("Crypto state should not be new or failed after successful handshake");
                return Err(Error::Crypto(neqo_crypto::Error::Internal));
            }
        }

        // There is a chance that this could be called less often, but getting the
        // conditions right is a little tricky, so call whenever CRYPTO data is used.
        if try_update {
            self.compatible_upgrade(packet_version)?;
            // We have transport parameters, it's go time.
            if self.tps.borrow().remote_handshake().is_some() {
                self.set_initial_limits();
            }
            if self.crypto.install_keys(self.role)? {
                self.saved_datagrams.make_available(Epoch::Handshake);
            }
        }

        Ok(())
    }

    fn set_confirmed(&mut self, now: Instant) -> Res<()> {
        self.set_state(State::Confirmed, now);
        if self.conn_params.pmtud_enabled() {
            self.paths
                .primary()
                .ok_or(Error::Internal)?
                .borrow_mut()
                .pmtud_mut()
                .start(now, &mut self.stats.borrow_mut());
        }
        self.paths.start_ecn(&mut self.stats.borrow_mut());
        Ok(())
    }

    #[expect(clippy::too_many_lines, reason = "Yep, but it's a nice big match.")]
    fn input_frame(
        &mut self,
        path: &PathRef,
        packet_version: Version,
        packet_type: packet::Type,
        frame: Frame,
        next_pn: packet::Number,
        now: Instant,
    ) -> Res<()> {
        if !frame.is_allowed(packet_type) {
            qinfo!("frame not allowed: {frame:?} {packet_type:?}");
            return Err(Error::ProtocolViolation);
        }
        let space = PacketNumberSpace::from(packet_type);
        if frame.is_stream() {
            return self
                .streams
                .input_frame(&frame, &mut self.stats.borrow_mut().frame_rx);
        }
        match frame {
            Frame::Padding(length) => {
                self.stats.borrow_mut().frame_rx.padding += usize::from(length);
            }
            Frame::Ping => {
                // If we get a PING and there are outstanding CRYPTO frames,
                // prepare to resend them.
                self.stats.borrow_mut().frame_rx.ping += 1;
                self.crypto.resend_unacked(space);
                // Send an ACK immediately if we might not otherwise do so.
                self.acks.immediate_ack(space, now);
            }
            Frame::Ack {
                largest_acknowledged,
                ack_delay,
                first_ack_range,
                ack_ranges,
                ecn_count,
            } => {
                // Ensure that the largest acknowledged packet number was actually sent.
                // (If we ever start using non-contiguous packet numbers, we need to check all the
                // packet numbers in the ACKed ranges.)
                if largest_acknowledged >= next_pn {
                    qwarn!("Largest ACKed {largest_acknowledged} was never sent");
                    return Err(Error::AckedUnsentPacket);
                }

                let ranges =
                    Frame::decode_ack_frame(largest_acknowledged, first_ack_range, &ack_ranges)?;
                self.handle_ack(space, ranges, ecn_count.as_ref(), ack_delay, now)?;
            }
            Frame::Crypto { offset, data } => {
                qtrace!(
                    "[{self}] Crypto frame on space={space} offset={offset}, data={:0x?}",
                    &data
                );
                self.stats.borrow_mut().frame_rx.crypto += 1;
                self.crypto
                    .streams_mut()
                    .inbound_frame(space, offset, data)?;
                if self.crypto.streams().data_ready(space) {
                    let mut buf = Vec::new();
                    let read = self.crypto.streams_mut().read_to_end(space, &mut buf);
                    qdebug!("Read {read:?} bytes");
                    self.handshake(now, packet_version, space, Some(&buf))?;
                    self.create_resumption_token(now);
                } else {
                    // If we get a useless CRYPTO frame send outstanding CRYPTO frames and 0-RTT
                    // data again.
                    self.crypto.resend_unacked(space);
                    if space == PacketNumberSpace::Initial {
                        self.crypto.resend_unacked(PacketNumberSpace::Handshake);
                        self.resend_0rtt(now);
                    }
                }
            }
            Frame::NewToken { token } => {
                if self.role == Role::Server || !self.state.connected() {
                    // > Clients MUST NOT send NEW_TOKEN frames. A server MUST
                    // > treat receipt of a NEW_TOKEN frame as a connection error of
                    // > type PROTOCOL_VIOLATION.
                    //
                    // <https://www.rfc-editor.org/rfc/rfc9000.html#name-new_token-frames>
                    return Err(Error::ProtocolViolation);
                }
                self.stats.borrow_mut().frame_rx.new_token += 1;
                self.new_token.save_token(token.to_vec());
                self.create_resumption_token(now);
            }
            Frame::NewConnectionId {
                sequence_number,
                connection_id,
                stateless_reset_token,
                retire_prior,
            } => {
                self.stats.borrow_mut().frame_rx.new_connection_id += 1;
                self.cids.add_remote(ConnectionIdEntry::new(
                    sequence_number,
                    ConnectionId::from(connection_id),
                    stateless_reset_token.to_owned(),
                ))?;
                self.paths.retire_cids(retire_prior, &mut self.cids);
                if self.cids.len() >= LOCAL_ACTIVE_CID_LIMIT {
                    qinfo!("[{self}] received too many connection IDs");
                    return Err(Error::ConnectionIdLimitExceeded);
                }
            }
            Frame::RetireConnectionId { sequence_number } => {
                self.stats.borrow_mut().frame_rx.retire_connection_id += 1;
                self.cid_manager.retire(sequence_number);
            }
            Frame::PathChallenge { data } => {
                self.stats.borrow_mut().frame_rx.path_challenge += 1;
                // If we were challenged, try to make the path permanent.
                // Report an error if we don't have enough connection IDs.
                self.ensure_permanent(path, now)?;
                path.borrow_mut().challenged(data);
            }
            Frame::PathResponse { data } => {
                self.stats.borrow_mut().frame_rx.path_response += 1;
                if self
                    .paths
                    .path_response(data, now, &mut self.stats.borrow_mut())
                {
                    // This PATH_RESPONSE enabled migration; tell loss recovery.
                    self.loss_recovery.migrate();
                }
            }
            Frame::ConnectionClose {
                error_code,
                frame_type,
                reason_phrase,
            } => {
                self.stats.borrow_mut().frame_rx.connection_close += 1;
                qinfo!(
                    "[{self}] ConnectionClose received. Error code: {error_code:?} frame type {frame_type:x} reason {reason_phrase}"
                );
                let (detail, frame_type) = if let CloseError::Application(_) = error_code {
                    // Use a transport error here because we want to send
                    // NO_ERROR in this case.
                    (
                        Error::PeerApplication(error_code.code()),
                        FrameType::ConnectionCloseApplication,
                    )
                } else {
                    (
                        Error::Peer(error_code.code()),
                        FrameType::ConnectionCloseTransport,
                    )
                };
                let error = CloseReason::Transport(detail);
                self.state_signaling
                    .drain(Rc::clone(path), error.clone(), frame_type, "");
                self.set_state(
                    State::Draining {
                        error,
                        timeout: self.get_closing_period_time(now),
                    },
                    now,
                );
            }
            Frame::HandshakeDone => {
                self.stats.borrow_mut().frame_rx.handshake_done += 1;
                if self.role == Role::Server || !self.state.connected() {
                    return Err(Error::ProtocolViolation);
                }
                self.set_confirmed(now)?;
                self.discard_keys(PacketNumberSpace::Handshake, now);
                self.migrate_to_preferred_address(now)?;
            }
            Frame::AckFrequency {
                seqno,
                tolerance,
                delay,
                ignore_order,
            } => {
                self.stats.borrow_mut().frame_rx.ack_frequency += 1;
                let delay = Duration::from_micros(delay);
                if delay < GRANULARITY {
                    return Err(Error::ProtocolViolation);
                }
                self.acks
                    .ack_freq(seqno, tolerance - 1, delay, ignore_order);
            }
            Frame::Datagram { data, .. } => {
                self.stats.borrow_mut().frame_rx.datagram += 1;
                self.quic_datagrams
                    .handle_datagram(data, &mut self.stats.borrow_mut())?;
            }
            _ => unreachable!("All other frames are for streams"),
        }

        Ok(())
    }

    /// Given a set of `sent::Packet` instances, ensure that the source of the packet
    /// is told that they are lost.  This gives the frame generation code a chance
    /// to retransmit the frame as needed.
    fn handle_lost_packets(&mut self, lost_packets: &[sent::Packet]) {
        for lost in lost_packets {
            for token in lost.tokens() {
                qdebug!("[{self}] Lost: {token:?}");
                match token {
                    recovery::Token::Ack(ack_token) => {
                        // If we lost an ACK frame during the handshake, send another one.
                        if ack_token.space() != PacketNumberSpace::ApplicationData {
                            self.acks.immediate_ack(ack_token.space(), lost.time_sent());
                        }
                    }
                    recovery::Token::Crypto(ct) => self.crypto.lost(ct),
                    recovery::Token::HandshakeDone => self.state_signaling.handshake_done(),
                    recovery::Token::NewToken(seqno) => self.new_token.lost(*seqno),
                    recovery::Token::NewConnectionId(ncid) => self.cid_manager.lost(ncid),
                    recovery::Token::RetireConnectionId(seqno) => {
                        self.paths.lost_retire_cid(*seqno);
                    }
                    recovery::Token::AckFrequency(rate) => self.paths.lost_ack_frequency(rate),
                    recovery::Token::KeepAlive => self.idle_timeout.lost_keep_alive(),
                    recovery::Token::Stream(stream_token) => self.streams.lost(stream_token),
                    recovery::Token::Datagram(dgram_tracker) => {
                        self.events
                            .datagram_outcome(dgram_tracker, OutgoingDatagramOutcome::Lost);
                        self.stats.borrow_mut().datagram_tx.lost += 1;
                    }
                    recovery::Token::EcnEct0 => self.paths.lost_ecn(&mut self.stats.borrow_mut()),
                }
            }
        }
    }

    fn decode_ack_delay(&self, v: u64) -> Res<Duration> {
        // If we have remote transport parameters, use them.
        // Otherwise, ack delay should be zero (because it's the handshake).
        self.tps.borrow().remote_handshake().map_or_else(
            || Ok(Duration::default()),
            |r| {
                let exponent = u32::try_from(r.get_integer(AckDelayExponent))?;
                // ACK_DELAY_EXPONENT > 20 is invalid per RFC9000. We already checked that in
                // TransportParameter::decode.
                let corrected = if v.leading_zeros() >= exponent {
                    v << exponent
                } else {
                    u64::MAX
                };
                Ok(Duration::from_micros(corrected))
            },
        )
    }

    fn handle_ack<R>(
        &mut self,
        space: PacketNumberSpace,
        ack_ranges: R,
        ack_ecn: Option<&ecn::Count>,
        ack_delay: u64,
        now: Instant,
    ) -> Res<()>
    where
        R: IntoIterator<Item = RangeInclusive<packet::Number>> + Debug,
        R::IntoIter: ExactSizeIterator,
    {
        qdebug!("[{self}] Rx ACK space={space}, ranges={ack_ranges:?}");

        let Some(path) = self.paths.primary() else {
            return Ok(());
        };
        let (acked_packets, lost_packets) = self.loss_recovery.on_ack_received(
            &path,
            space,
            ack_ranges,
            ack_ecn,
            self.decode_ack_delay(ack_delay)?,
            now,
        );
        let largest_acknowledged = acked_packets.first().map(sent::Packet::pn);
        for acked in acked_packets {
            for token in acked.tokens() {
                match token {
                    recovery::Token::Stream(stream_token) => self.streams.acked(stream_token),
                    recovery::Token::Ack(at) => self.acks.acked(at),
                    recovery::Token::Crypto(ct) => self.crypto.acked(ct),
                    recovery::Token::NewToken(seqno) => self.new_token.acked(*seqno),
                    recovery::Token::NewConnectionId(entry) => self.cid_manager.acked(entry),
                    recovery::Token::RetireConnectionId(seqno) => {
                        self.paths.acked_retire_cid(*seqno);
                    }
                    recovery::Token::AckFrequency(rate) => self.paths.acked_ack_frequency(rate),
                    recovery::Token::KeepAlive => self.idle_timeout.ack_keep_alive(),
                    recovery::Token::Datagram(dgram_tracker) => self
                        .events
                        .datagram_outcome(dgram_tracker, OutgoingDatagramOutcome::Acked),
                    recovery::Token::EcnEct0 => self.paths.acked_ecn(),
                    // We only worry when these are lost
                    recovery::Token::HandshakeDone => (),
                }
            }
        }
        self.handle_lost_packets(&lost_packets);
        qlog::packets_lost(&self.qlog, &lost_packets, now);
        let stats = &mut self.stats.borrow_mut().frame_rx;
        stats.ack += 1;
        if let Some(largest_acknowledged) = largest_acknowledged {
            stats.largest_acknowledged = max(stats.largest_acknowledged, largest_acknowledged);
        }
        Ok(())
    }

    /// Tell 0-RTT packets that they were "lost".
    fn resend_0rtt(&mut self, now: Instant) {
        if let Some(path) = self.paths.primary() {
            let dropped = self.loss_recovery.drop_0rtt(&path, now);
            self.handle_lost_packets(&dropped);
        }
    }

    /// When the server rejects 0-RTT we need to drop a bunch of stuff.
    fn client_0rtt_rejected(&mut self, now: Instant) {
        if !matches!(self.zero_rtt_state, ZeroRttState::Sending) {
            return;
        }
        qdebug!("[{self}] 0-RTT rejected");
        self.resend_0rtt(now);
        self.streams.zero_rtt_rejected();
        self.crypto.states_mut().discard_0rtt_keys();
        self.events.client_0rtt_rejected();
    }

    fn set_connected(&mut self, now: Instant) -> Res<()> {
        qdebug!("[{self}] TLS connection complete");
        if self
            .crypto
            .tls()
            .info()
            .map(SecretAgentInfo::alpn)
            .is_none()
        {
            qwarn!("[{self}] No ALPN, closing connection");
            // 120 = no_application_protocol
            return Err(Error::CryptoAlert(120));
        }
        if self.role == Role::Server {
            // Remove the randomized client CID from the list of acceptable CIDs.
            self.cid_manager.remove_odcid();
            // Mark the path as validated, if it isn't already.
            let path = self.paths.primary().ok_or(Error::NoAvailablePath)?;
            path.borrow_mut().set_valid(now);
            // Generate a qlog event that the server connection started.
            qlog::server_connection_started(&self.qlog, &path, now);
        } else {
            self.zero_rtt_state = if self
                .crypto
                .tls()
                .info()
                .ok_or(Error::Internal)?
                .early_data_accepted()
            {
                ZeroRttState::AcceptedClient
            } else {
                self.client_0rtt_rejected(now);
                ZeroRttState::Rejected
            };
        }

        // Setting application keys has to occur after 0-RTT rejection.
        let pto = self.pto();
        self.crypto
            .install_application_keys(self.version, now + pto)?;
        self.process_tps(now)?;
        self.set_state(State::Connected, now);
        self.create_resumption_token(now);
        self.saved_datagrams.make_available(Epoch::ApplicationData);
        self.stats.borrow_mut().resumed =
            self.crypto.tls().info().ok_or(Error::Internal)?.resumed();
        if self.role == Role::Server {
            self.state_signaling.handshake_done();
            self.set_confirmed(now)?;
        }
        qinfo!("[{self}] Connection established");
        Ok(())
    }

    fn set_state(&mut self, state: State, now: Instant) {
        if state > self.state {
            qdebug!("[{self}] State change from {:?} -> {state:?}", self.state);
            self.state = state.clone();
            if self.state.closed() {
                self.streams.clear_streams();
            }
            self.events.connection_state_change(state);
            qlog::connection_state_updated(&self.qlog, &self.state, now);
        } else if mem::discriminant(&state) != mem::discriminant(&self.state) {
            // Only tolerate a regression in state if the new state is closing
            // and the connection is already closed.
            debug_assert!(matches!(
                state,
                State::Closing { .. } | State::Draining { .. }
            ));
            debug_assert!(self.state.closed());
        }
    }

    /// Create a stream.
    /// Returns new stream id
    ///
    /// # Errors
    ///
    /// `ConnectionState` if the connection stat does not allow to create streams.
    /// `StreamLimitError` if we are limited by server's stream concurrence.
    pub fn stream_create(&mut self, st: StreamType) -> Res<StreamId> {
        // Can't make streams while closing, otherwise rely on the stream limits.
        match self.state {
            State::Closing { .. } | State::Draining { .. } | State::Closed { .. } => {
                return Err(Error::ConnectionState);
            }
            State::WaitInitial | State::Handshaking => {
                if self.role == Role::Client && self.zero_rtt_state != ZeroRttState::Sending {
                    return Err(Error::ConnectionState);
                }
            }
            // In all other states, trust that the stream limits are correct.
            _ => (),
        }

        self.streams.stream_create(st)
    }

    /// Set the priority of a stream.
    ///
    /// # Errors
    ///
    /// `InvalidStreamId` the stream does not exist.
    pub fn stream_priority(
        &mut self,
        stream_id: StreamId,
        transmission: TransmissionPriority,
        retransmission: RetransmissionPriority,
    ) -> Res<()> {
        self.streams
            .get_send_stream_mut(stream_id)?
            .set_priority(transmission, retransmission);
        Ok(())
    }

    /// Set the `SendOrder` of a stream.  Re-enqueues to keep the ordering correct
    ///
    /// # Errors
    /// When the stream does not exist.
    pub fn stream_sendorder(
        &mut self,
        stream_id: StreamId,
        sendorder: Option<SendOrder>,
    ) -> Res<()> {
        self.streams.set_sendorder(stream_id, sendorder)
    }

    /// Set the Fairness of a stream
    ///
    /// # Errors
    /// When the stream does not exist.
    pub fn stream_fairness(&mut self, stream_id: StreamId, fairness: bool) -> Res<()> {
        self.streams.set_fairness(stream_id, fairness)
    }

    /// # Errors
    /// When the stream does not exist.
    pub fn send_stream_stats(&self, stream_id: StreamId) -> Res<send_stream::Stats> {
        self.streams
            .get_send_stream(stream_id)
            .map(SendStream::stats)
    }

    /// # Errors
    /// When the stream does not exist.
    pub fn recv_stream_stats(&mut self, stream_id: StreamId) -> Res<recv_stream::Stats> {
        let stream = self.streams.get_recv_stream_mut(stream_id)?;

        Ok(stream.stats())
    }

    /// Send data on a stream.
    /// Returns how many bytes were successfully sent. Could be less
    /// than total, based on receiver credit space available, etc.
    ///
    /// # Errors
    ///
    /// `InvalidStreamId` the stream does not exist,
    /// `InvalidInput` if length of `data` is zero,
    /// `FinalSizeError` if the stream has already been closed.
    pub fn stream_send(&mut self, stream_id: StreamId, data: &[u8]) -> Res<usize> {
        self.streams.get_send_stream_mut(stream_id)?.send(data)
    }

    /// Send all data or nothing on a stream. May cause `DATA_BLOCKED` or
    /// `STREAM_DATA_BLOCKED` frames to be sent.
    /// Returns true if data was successfully sent, otherwise false.
    ///
    /// # Errors
    ///
    /// `InvalidStreamId` the stream does not exist,
    /// `InvalidInput` if length of `data` is zero,
    /// `FinalSizeError` if the stream has already been closed.
    pub fn stream_send_atomic(&mut self, stream_id: StreamId, data: &[u8]) -> Res<bool> {
        let val = self
            .streams
            .get_send_stream_mut(stream_id)?
            .send_atomic(data);
        if let Ok(val) = val {
            debug_assert!(
                val == 0 || val == data.len(),
                "Unexpected value {val} when trying to send {} bytes atomically",
                data.len()
            );
        }
        val.map(|v| v == data.len())
    }

    /// Bytes that `stream_send()` is guaranteed to accept for sending.
    /// i.e. that will not be blocked by flow credits or send buffer max
    /// capacity.
    /// # Errors
    /// When the stream ID is invalid.
    pub fn stream_avail_send_space(&self, stream_id: StreamId) -> Res<usize> {
        Ok(self.streams.get_send_stream(stream_id)?.avail())
    }

    /// Set low watermark for [`ConnectionEvent::SendStreamWritable`] event.
    ///
    /// Stream emits a [`crate::ConnectionEvent::SendStreamWritable`] event
    /// when:
    /// - the available sendable bytes increased to or above the watermark
    /// - and was previously below the watermark.
    ///
    /// Default value is `1`. In other words
    /// [`crate::ConnectionEvent::SendStreamWritable`] is emitted whenever the
    /// available sendable bytes was previously at `0` and now increased to `1`
    /// or more.
    ///
    /// Use this when your protocol needs at least `watermark` amount of available
    /// sendable bytes to make progress.
    ///
    /// # Errors
    /// When the stream ID is invalid.
    pub fn stream_set_writable_event_low_watermark(
        &mut self,
        stream_id: StreamId,
        watermark: NonZeroUsize,
    ) -> Res<()> {
        self.streams
            .get_send_stream_mut(stream_id)?
            .set_writable_event_low_watermark(watermark);
        Ok(())
    }

    /// Close the stream. Enqueued data will be sent.
    /// # Errors
    /// When the stream ID is invalid.
    pub fn stream_close_send(&mut self, stream_id: StreamId) -> Res<()> {
        self.streams.get_send_stream_mut(stream_id)?.close();
        Ok(())
    }

    /// Abandon transmission of in-flight and future stream data.
    /// # Errors
    /// When the stream ID is invalid.
    pub fn stream_reset_send(&mut self, stream_id: StreamId, err: AppError) -> Res<()> {
        self.streams.get_send_stream_mut(stream_id)?.reset(err);
        Ok(())
    }

    /// Read buffered data from stream. bool says whether read bytes includes
    /// the final data on stream.
    ///
    /// # Errors
    ///
    /// `InvalidStreamId` if the stream does not exist.
    /// `NoMoreData` if data and fin bit were previously read by the application.
    pub fn stream_recv(&mut self, stream_id: StreamId, data: &mut [u8]) -> Res<(usize, bool)> {
        let stream = self.streams.get_recv_stream_mut(stream_id)?;

        let rb = stream.read(data)?;
        Ok(rb)
    }

    /// Application is no longer interested in this stream.
    /// # Errors
    /// When the stream ID is invalid.
    pub fn stream_stop_sending(&mut self, stream_id: StreamId, err: AppError) -> Res<()> {
        let stream = self.streams.get_recv_stream_mut(stream_id)?;

        stream.stop_sending(err);
        Ok(())
    }

    /// Increases `max_stream_data` for a `stream_id`.
    ///
    /// # Errors
    ///
    /// Returns `InvalidStreamId` if a stream does not exist or the receiving
    /// side is closed.
    pub fn set_stream_max_data(&mut self, stream_id: StreamId, max_data: u64) -> Res<()> {
        let stream = self.streams.get_recv_stream_mut(stream_id)?;

        stream.set_stream_max_data(max_data);
        Ok(())
    }

    /// Mark a receive stream as being important enough to keep the connection alive
    /// (if `keep` is `true`) or no longer important (if `keep` is `false`).  If any
    /// stream is marked this way, PING frames will be used to keep the connection
    /// alive, even when there is no activity.
    ///
    /// # Errors
    ///
    /// Returns `InvalidStreamId` if a stream does not exist or the receiving
    /// side is closed.
    pub fn stream_keep_alive(&mut self, stream_id: StreamId, keep: bool) -> Res<()> {
        self.streams.keep_alive(stream_id, keep)
    }

    #[must_use]
    pub const fn remote_datagram_size(&self) -> u64 {
        self.quic_datagrams.remote_datagram_size()
    }

    /// Returns the current max size of a datagram that can fit into a packet.
    /// The value will change over time depending on the encoded size of the
    /// packet number, ack frames, etc.
    ///
    /// # Errors
    /// The function returns `NotAvailable` if datagrams are not enabled.
    /// # Panics
    /// Basically never, because that unwrap won't fail.
    pub fn max_datagram_size(&self) -> Res<u64> {
        let max_dgram_size = self.quic_datagrams.remote_datagram_size();
        if max_dgram_size == 0 {
            return Err(Error::NotAvailable);
        }
        let version = self.version();
        let Some((epoch, tx)) = self
            .crypto
            .states()
            .select_tx(self.version, PacketNumberSpace::ApplicationData)
        else {
            return Err(Error::NotAvailable);
        };
        let path = self.paths.primary().ok_or(Error::NotAvailable)?;
        let mtu = path.borrow().plpmtu();
        let mut buffer = Vec::new();
        let encoder = Encoder::new_borrowed_vec(&mut buffer);

        let (_, mut builder) = Self::build_packet_header(
            &path.borrow(),
            epoch,
            encoder,
            tx,
            &self.address_validation,
            version,
            false,
            usize::MAX,
        );
        _ = Self::add_packet_number(
            &mut builder,
            tx,
            self.loss_recovery
                .largest_acknowledged_pn(PacketNumberSpace::ApplicationData),
        );

        let data_len_possible =
            u64::try_from(mtu.saturating_sub(CryptoDxState::expansion() + builder.len() + 1))?;
        Ok(min(data_len_possible, max_dgram_size))
    }

    /// Queue a datagram for sending.
    ///
    /// # Errors
    ///
    /// The function returns `TooMuchData` if the supply buffer is bigger than
    /// the allowed remote datagram size. The function does not check if the
    /// datagram can fit into a packet (i.e. MTU limit). This is checked during
    /// creation of an actual packet and the datagram will be dropped if it does
    /// not fit into the packet. The app is encourage to use `max_datagram_size`
    /// to check the estimated max datagram size and to use smaller datagrams.
    /// `max_datagram_size` is just a current estimate and will change over
    /// time depending on the encoded size of the packet number, ack frames, etc.
    pub fn send_datagram<I: Into<DatagramTracking>>(&mut self, buf: Vec<u8>, id: I) -> Res<()> {
        self.quic_datagrams
            .add_datagram(buf, id.into(), &mut self.stats.borrow_mut())
    }

    /// Return the PLMTU of the primary path.
    ///
    /// # Panics
    ///
    /// The function panics if there is no primary path. (Should be fine for test usage.)
    #[cfg(test)]
    #[must_use]
    pub fn plpmtu(&self) -> usize {
        self.paths.primary().unwrap().borrow().plpmtu()
    }

    fn log_packet(&self, meta: packet::MetaData, now: Instant) {
        if log::log_enabled!(log::Level::Debug) {
            let mut s = String::new();
            let mut d = Decoder::from(meta.payload());
            while d.remaining() > 0 {
                let Ok(f) = Frame::decode(&mut d) else {
                    s.push_str(" [broken]...");
                    break;
                };
                let x = f.dump();
                if !x.is_empty() {
                    _ = write!(&mut s, "\n  {} {}", meta.direction(), &x);
                }
            }
            qdebug!("[{self}] {meta}{s}");
        }

        qlog::packet_io(&self.qlog, meta, now);
    }
}

impl EventProvider for Connection {
    type Event = ConnectionEvent;

    /// Return true if there are outstanding events.
    fn has_events(&self) -> bool {
        self.events.has_events()
    }

    /// Get events that indicate state changes on the connection. This method
    /// correctly handles cases where handling one event can obsolete
    /// previously-queued events, or cause new events to be generated.
    fn next_event(&mut self) -> Option<Self::Event> {
        self.events.next_event()
    }
}

impl Display for Connection {
    fn fmt(&self, f: &mut Formatter) -> fmt::Result {
        write!(f, "{:?} ", self.role)?;
        if let Some(cid) = self.odcid() {
            Display::fmt(&cid, f)
        } else {
            write!(f, "...")
        }
    }
}

#[cfg(test)]
mod tests;<|MERGE_RESOLUTION|>--- conflicted
+++ resolved
@@ -2733,17 +2733,14 @@
             );
 
             self.stats.borrow_mut().packets_tx += 1;
-<<<<<<< HEAD
             if pt == PacketType::Initial && self.stats.borrow().first_initial_pn.is_none() {
                 self.stats.borrow_mut().first_initial_pn = Some(pn);
             }
-=======
             // Track which packet types are sent with which ECN codepoints. For
             // coalesced packets, this increases the counts for each packet type
             // contained in the coalesced packet. This is per Section 13.4.1 of
             // RFC 9000.
             self.stats.borrow_mut().ecn_tx[pt] += Ecn::from(packet_tos);
->>>>>>> 0ea490a2
             let tx = self
                 .crypto
                 .states_mut()
