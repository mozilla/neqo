--- conflicted
+++ resolved
@@ -6,20 +6,13 @@
 
 // The class implementing a QUIC connection.
 
+pub use crate::send_stream::{RetransmissionPriority, SendStreamStats, TransmissionPriority};
 use crate::{
     addr_valid::{AddressValidation, NewTokenState},
     cid::{
         ConnectionId, ConnectionIdEntry, ConnectionIdGenerator, ConnectionIdManager,
         ConnectionIdRef, ConnectionIdStore, LOCAL_ACTIVE_CID_LIMIT,
     },
-<<<<<<< HEAD
-=======
-};
-
-use crate::recv_stream::RecvStreamStats;
-pub use crate::send_stream::{RetransmissionPriority, SendStreamStats, TransmissionPriority};
-use crate::{
->>>>>>> 98bbe59a
     crypto::{Crypto, CryptoDxState, CryptoSpace},
     dump::*,
     events::{ConnectionEvent, ConnectionEvents, OutgoingDatagramOutcome},
@@ -32,6 +25,7 @@
     qlog,
     quic_datagrams::{DatagramTracking, QuicDatagrams},
     recovery::{LossRecovery, RecoveryToken, SendProfile},
+    recv_stream::RecvStreamStats,
     rtt::GRANULARITY,
     stats::{Stats, StatsCell},
     stream_id::StreamType,
