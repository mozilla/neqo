// Licensed under the Apache License, Version 2.0 <LICENSE-APACHE or
// http://www.apache.org/licenses/LICENSE-2.0> or the MIT license
// <LICENSE-MIT or http://opensource.org/licenses/MIT>, at your
// option. This file may not be copied, modified, or distributed
// except according to those terms.

// The class implementing a QUIC connection.

use std::{
    cell::RefCell,
    cmp::{max, min},
    fmt::{self, Debug, Write as _},
    iter, mem,
    net::{IpAddr, SocketAddr},
    num::NonZeroUsize,
    ops::RangeInclusive,
    rc::{Rc, Weak},
    time::{Duration, Instant},
};

use neqo_common::{
    event::Provider as EventProvider, hex, hex_snip_middle, hrtime, qdebug, qerror, qinfo,
    qlog::NeqoQlog, qtrace, qwarn, Datagram, Decoder, Encoder, IpTos, Role,
};
use neqo_crypto::{
    agent::CertificateInfo, Agent, AntiReplay, AuthenticationStatus, Cipher, Client, Group,
    HandshakeState, PrivateKey, PublicKey, ResumptionToken, SecretAgentInfo, SecretAgentPreInfo,
    Server, ZeroRttChecker,
};
use smallvec::SmallVec;
use strum::IntoEnumIterator as _;

use crate::{
    addr_valid::{AddressValidation, NewTokenState},
    cid::{
        ConnectionId, ConnectionIdEntry, ConnectionIdGenerator, ConnectionIdManager,
        ConnectionIdRef, ConnectionIdStore, LOCAL_ACTIVE_CID_LIMIT,
    },
    crypto::{Crypto, CryptoDxState, Epoch},
    ecn,
    events::{ConnectionEvent, ConnectionEvents, OutgoingDatagramOutcome},
    frame::{CloseError, Frame, FrameType},
    packet::{self, DecryptedPacket, PacketBuilder, PacketNumber, PacketType, PublicPacket},
    path::{Path, PathRef, Paths},
    qlog,
    quic_datagrams::{DatagramTracking, QuicDatagrams},
    recovery::{LossRecovery, RecoveryToken, SendProfile, SentPacket},
    recv_stream::RecvStreamStats,
    rtt::{RttEstimate, GRANULARITY, INITIAL_RTT},
    send_stream::SendStream,
    stats::{Stats, StatsCell},
    stream_id::StreamType,
    streams::{SendOrder, Streams},
    tparams::{
        self,
        TransportParameterId::{
            self, AckDelayExponent, ActiveConnectionIdLimit, DisableMigration, GreaseQuicBit,
            InitialSourceConnectionId, MaxAckDelay, MaxDatagramFrameSize, MinAckDelay,
            OriginalDestinationConnectionId, RetrySourceConnectionId, StatelessResetToken,
        },
        TransportParameters, TransportParametersHandler,
    },
    tracking::{AckTracker, PacketNumberSpace, RecvdPackets},
    version::{Version, WireVersion},
    AppError, CloseReason, Error, Res, StreamId,
};

mod idle;
pub mod params;
mod saved;
mod state;
#[cfg(test)]
pub mod test_internal;

use idle::IdleTimeout;
pub use params::ConnectionParameters;
use params::PreferredAddressConfig;
#[cfg(test)]
pub use params::ACK_RATIO_SCALE;
use saved::SavedDatagrams;
use state::StateSignaling;
pub use state::{ClosingFrame, State};

pub use crate::send_stream::{RetransmissionPriority, SendStreamStats, TransmissionPriority};

/// The number of Initial packets that the client will send in response
/// to receiving an undecryptable packet during the early part of the
/// handshake.  This is a hack, but a useful one.
const EXTRA_INITIALS: usize = 4;

#[derive(Debug, PartialEq, Eq, Clone, Copy)]
pub enum ZeroRttState {
    Init,
    Sending,
    AcceptedClient,
    AcceptedServer,
    Rejected,
}

#[derive(Clone, Debug, PartialEq, Eq)]
/// Type returned from `process()` and `process_output()`. Users are required to
/// call these repeatedly until `Callback` or `None` is returned.
pub enum Output {
    /// Connection requires no action.
    None,
    /// Connection requires the datagram be sent.
    Datagram(Datagram),
    /// Connection requires `process_input()` be called when the `Duration`
    /// elapses.
    Callback(Duration),
}

impl Output {
    /// Convert into an `Option<Datagram>`.
    #[must_use]
    pub fn dgram(self) -> Option<Datagram> {
        match self {
            Self::Datagram(dg) => Some(dg),
            _ => None,
        }
    }

    /// Get a reference to the Datagram, if any.
    #[must_use]
    pub const fn as_dgram_ref(&self) -> Option<&Datagram> {
        match self {
            Self::Datagram(dg) => Some(dg),
            _ => None,
        }
    }

    /// Ask how long the caller should wait before calling back.
    #[must_use]
    pub const fn callback(&self) -> Duration {
        match self {
            Self::Callback(t) => *t,
            _ => Duration::new(0, 0),
        }
    }

    #[must_use]
    pub fn or_else<F>(self, f: F) -> Self
    where
        F: FnOnce() -> Self,
    {
        match self {
            x @ (Self::Datagram(_) | Self::Callback(_)) => x,
            Self::None => f(),
        }
    }
}

/// Used by inner functions like `Connection::output`.
enum SendOption {
    /// Yes, please send this datagram.
    Yes(Datagram),
    /// Don't send.  If this was blocked on the pacer (the arg is true).
    No(bool),
}

impl Default for SendOption {
    fn default() -> Self {
        Self::No(false)
    }
}

/// Used by `Connection::preprocess` to determine what to do
/// with an packet before attempting to remove protection.
#[derive(Debug, Clone, Copy, PartialEq, Eq)]
enum PreprocessResult {
    /// End processing and return successfully.
    End,
    /// Stop processing this datagram and move on to the next.
    Next,
    /// Continue and process this packet.
    Continue,
}

/// `AddressValidationInfo` holds information relevant to either
/// responding to address validation (`NewToken`, `Retry`) or generating
/// tokens for address validation (`Server`).
enum AddressValidationInfo {
    None,
    // We are a client and have information from `NEW_TOKEN`.
    NewToken(Vec<u8>),
    // We are a client and have received a `Retry` packet.
    Retry {
        token: Vec<u8>,
        retry_source_cid: ConnectionId,
    },
    // We are a server and can generate tokens.
    Server(Weak<RefCell<AddressValidation>>),
}

impl AddressValidationInfo {
    #[allow(
        clippy::allow_attributes,
        clippy::missing_const_for_fn,
        reason = "TODO: False positive on nightly."
    )]
    pub fn token(&self) -> &[u8] {
        match self {
            Self::NewToken(token) | Self::Retry { token, .. } => token,
            _ => &[],
        }
    }

    pub fn generate_new_token(&self, peer_address: SocketAddr, now: Instant) -> Option<Vec<u8>> {
        match self {
            Self::Server(w) => w.upgrade().and_then(|validation| {
                validation
                    .borrow()
                    .generate_new_token(peer_address, now)
                    .ok()
            }),
            Self::None => None,
            _ => unreachable!("called a server function on a client"),
        }
    }
}

/// A QUIC Connection
///
/// First, create a new connection using `new_client()` or `new_server()`.
///
/// For the life of the connection, handle activity in the following manner:
/// 1. Perform operations using the `stream_*()` methods.
/// 1. Call `process_input()` when a datagram is received or the timer expires. Obtain information
///    on connection state changes by checking `events()`.
/// 1. Having completed handling current activity, repeatedly call `process_output()` for packets to
///    send, until it returns `Output::Callback` or `Output::None`.
///
/// After the connection is closed (either by calling `close()` or by the
/// remote) continue processing until `state()` returns `Closed`.
pub struct Connection {
    role: Role,
    version: Version,
    state: State,
    tps: Rc<RefCell<TransportParametersHandler>>,
    /// What we are doing with 0-RTT.
    zero_rtt_state: ZeroRttState,
    /// All of the network paths that we are aware of.
    paths: Paths,
    /// This object will generate connection IDs for the connection.
    cid_manager: ConnectionIdManager,
    address_validation: AddressValidationInfo,
    /// The connection IDs that were provided by the peer.
    cids: ConnectionIdStore<[u8; 16]>,

    /// The source connection ID that this endpoint uses for the handshake.
    /// Since we need to communicate this to our peer in tparams, setting this
    /// value is part of constructing the struct.
    local_initial_source_cid: ConnectionId,
    /// The source connection ID from the first packet from the other end.
    /// This is checked against the peer's transport parameters.
    remote_initial_source_cid: Option<ConnectionId>,
    /// The destination connection ID from the first packet from the client.
    /// This is checked by the client against the server's transport parameters.
    original_destination_cid: Option<ConnectionId>,

    /// We sometimes save a datagram against the possibility that keys will later
    /// become available.  This avoids reporting packets as dropped during the handshake
    /// when they are either just reordered or we haven't been able to install keys yet.
    /// In particular, this occurs when asynchronous certificate validation happens.
    saved_datagrams: SavedDatagrams,
    /// Some packets were received, but not tracked.
    received_untracked: bool,

    /// This is responsible for the `QuicDatagrams`' handling:
    /// <https://datatracker.ietf.org/doc/html/draft-ietf-quic-datagram>
    quic_datagrams: QuicDatagrams,

    pub(crate) crypto: Crypto,
    pub(crate) acks: AckTracker,
    idle_timeout: IdleTimeout,
    streams: Streams,
    state_signaling: StateSignaling,
    loss_recovery: LossRecovery,
    events: ConnectionEvents,
    new_token: NewTokenState,
    stats: StatsCell,
    qlog: NeqoQlog,
    /// A session ticket was received without `NEW_TOKEN`,
    /// this is when that turns into an event without `NEW_TOKEN`.
    release_resumption_token_timer: Option<Instant>,
    conn_params: ConnectionParameters,
    hrtime: hrtime::Handle,

    /// For testing purposes it is sometimes necessary to inject frames that wouldn't
    /// otherwise be sent, just to see how a connection handles them.  Inserting them
    /// into packets proper mean that the frames follow the entire processing path.
    #[cfg(test)]
    pub test_frame_writer: Option<Box<dyn test_internal::FrameWriter>>,
}

impl Debug for Connection {
    fn fmt(&self, f: &mut fmt::Formatter) -> fmt::Result {
        write!(
            f,
            "{:?} Connection: {:?} {:?}",
            self.role,
            self.state,
            self.paths.primary()
        )
    }
}

impl Connection {
    /// A long default for timer resolution, so that we don't tax the
    /// system too hard when we don't need to.
    const LOOSE_TIMER_RESOLUTION: Duration = Duration::from_millis(50);

    /// Create a new QUIC connection with Client role.
    /// # Errors
    /// When NSS fails and an agent cannot be created.
    pub fn new_client(
        server_name: impl Into<String>,
        protocols: &[impl AsRef<str>],
        cid_generator: Rc<RefCell<dyn ConnectionIdGenerator>>,
        local_addr: SocketAddr,
        remote_addr: SocketAddr,
        conn_params: ConnectionParameters,
        now: Instant,
    ) -> Res<Self> {
        let dcid = ConnectionId::generate_initial();
        let mut c = Self::new(
            Role::Client,
            Agent::from(Client::new(server_name.into(), conn_params.is_greasing())?),
            cid_generator,
            protocols,
            conn_params,
        )?;
        c.crypto.states.init(
            c.conn_params.get_versions().compatible(),
            Role::Client,
            &dcid,
        )?;
        c.original_destination_cid = Some(dcid);
        let path = Path::temporary(
            local_addr,
            remote_addr,
            &c.conn_params,
            NeqoQlog::default(),
            now,
            &mut c.stats.borrow_mut(),
        );
        c.setup_handshake_path(&Rc::new(RefCell::new(path)), now);
        Ok(c)
    }

    /// Create a new QUIC connection with Server role.
    /// # Errors
    /// When NSS fails and an agent cannot be created.
    pub fn new_server(
        certs: &[impl AsRef<str>],
        protocols: &[impl AsRef<str>],
        cid_generator: Rc<RefCell<dyn ConnectionIdGenerator>>,
        conn_params: ConnectionParameters,
    ) -> Res<Self> {
        Self::new(
            Role::Server,
            Agent::from(Server::new(certs)?),
            cid_generator,
            protocols,
            conn_params,
        )
    }

    fn new<P: AsRef<str>>(
        role: Role,
        agent: Agent,
        cid_generator: Rc<RefCell<dyn ConnectionIdGenerator>>,
        protocols: &[P],
        conn_params: ConnectionParameters,
    ) -> Res<Self> {
        // Setup the local connection ID.
        let local_initial_source_cid = cid_generator
            .borrow_mut()
            .generate_cid()
            .ok_or(Error::ConnectionIdsExhausted)?;
        let mut cid_manager =
            ConnectionIdManager::new(cid_generator, local_initial_source_cid.clone());
        let mut tps = conn_params.create_transport_parameter(role, &mut cid_manager)?;
        tps.local
            .set_bytes(InitialSourceConnectionId, local_initial_source_cid.to_vec());

        let tphandler = Rc::new(RefCell::new(tps));
        let crypto = Crypto::new(
            conn_params.get_versions().initial(),
            &conn_params,
            agent,
            protocols.iter().map(P::as_ref).map(String::from).collect(),
            Rc::clone(&tphandler),
        )?;

        let stats = StatsCell::default();
        let events = ConnectionEvents::default();
        let quic_datagrams = QuicDatagrams::new(
            conn_params.get_datagram_size(),
            conn_params.get_outgoing_datagram_queue(),
            conn_params.get_incoming_datagram_queue(),
            events.clone(),
        );

        let c = Self {
            role,
            version: conn_params.get_versions().initial(),
            state: State::Init,
            paths: Paths::default(),
            cid_manager,
            tps: Rc::clone(&tphandler),
            zero_rtt_state: ZeroRttState::Init,
            address_validation: AddressValidationInfo::None,
            local_initial_source_cid,
            remote_initial_source_cid: None,
            original_destination_cid: None,
            saved_datagrams: SavedDatagrams::default(),
            received_untracked: false,
            crypto,
            acks: AckTracker::default(),
            idle_timeout: IdleTimeout::new(conn_params.get_idle_timeout()),
            streams: Streams::new(tphandler, role, events.clone()),
            cids: ConnectionIdStore::default(),
            state_signaling: StateSignaling::Idle,
            loss_recovery: LossRecovery::new(stats.clone(), conn_params.get_fast_pto()),
            events,
            new_token: NewTokenState::new(role),
            stats,
            qlog: NeqoQlog::disabled(),
            release_resumption_token_timer: None,
            conn_params,
            hrtime: hrtime::Time::get(Self::LOOSE_TIMER_RESOLUTION),
            quic_datagrams,
            #[cfg(test)]
            test_frame_writer: None,
        };
        c.stats.borrow_mut().init(format!("{c}"));
        Ok(c)
    }

    /// # Errors
    /// When the operation fails.
    pub fn server_enable_0rtt(
        &mut self,
        anti_replay: &AntiReplay,
        zero_rtt_checker: impl ZeroRttChecker + 'static,
    ) -> Res<()> {
        self.crypto
            .server_enable_0rtt(Rc::clone(&self.tps), anti_replay, zero_rtt_checker)
    }

    /// # Errors
    /// When the operation fails.
    pub fn server_enable_ech(
        &mut self,
        config: u8,
        public_name: &str,
        sk: &PrivateKey,
        pk: &PublicKey,
    ) -> Res<()> {
        self.crypto.server_enable_ech(config, public_name, sk, pk)
    }

    /// Get the active ECH configuration, which is empty if ECH is disabled.
    #[must_use]
    pub fn ech_config(&self) -> &[u8] {
        self.crypto.ech_config()
    }

    /// # Errors
    /// When the operation fails.
    pub fn client_enable_ech(&mut self, ech_config_list: impl AsRef<[u8]>) -> Res<()> {
        self.crypto.client_enable_ech(ech_config_list)
    }

    /// Set or clear the qlog for this connection.
    pub fn set_qlog(&mut self, qlog: NeqoQlog) {
        self.loss_recovery.set_qlog(qlog.clone());
        self.paths.set_qlog(qlog.clone());
        self.qlog = qlog;
    }

    /// Get the qlog (if any) for this connection.
    pub fn qlog_mut(&mut self) -> &mut NeqoQlog {
        &mut self.qlog
    }

    /// Get the original destination connection id for this connection. This
    /// will always be present for `Role::Client` but not if `Role::Server` is in
    /// `State::Init`.
    #[must_use]
    pub const fn odcid(&self) -> Option<&ConnectionId> {
        self.original_destination_cid.as_ref()
    }

    /// Set a local transport parameter, possibly overriding a default value.
    /// This only sets transport parameters without dealing with other aspects of
    /// setting the value.
    ///
    /// # Errors
    /// When the transport parameter is invalid.
    /// # Panics
    /// This panics if the transport parameter is known to this crate.
    #[cfg(test)]
    pub fn set_local_tparam(
        &self,
        tp: TransportParameterId,
        value: tparams::TransportParameter,
    ) -> Res<()> {
        if *self.state() == State::Init {
            self.tps.borrow_mut().local.set(tp, value);
            Ok(())
        } else {
            qerror!("Current state: {:?}", self.state());
            qerror!("Cannot set local tparam when not in an initial connection state");
            Err(Error::ConnectionState)
        }
    }

    /// `odcid` is their original choice for our CID, which we get from the Retry token.
    /// `remote_cid` is the value from the Source Connection ID field of an incoming packet: what
    /// the peer wants us to use now. `retry_cid` is what we asked them to use when we sent the
    /// Retry.
    pub(crate) fn set_retry_cids(
        &mut self,
        odcid: &ConnectionId,
        remote_cid: ConnectionId,
        retry_cid: &ConnectionId,
    ) {
        debug_assert_eq!(self.role, Role::Server);
        qtrace!("[{self}] Retry CIDs: odcid={odcid} remote={remote_cid} retry={retry_cid}");
        // We advertise "our" choices in transport parameters.
        let local_tps = &mut self.tps.borrow_mut().local;
        local_tps.set_bytes(OriginalDestinationConnectionId, odcid.to_vec());
        local_tps.set_bytes(RetrySourceConnectionId, retry_cid.to_vec());

        // ...and save their choices for later validation.
        self.remote_initial_source_cid = Some(remote_cid);
    }

    fn retry_sent(&self) -> bool {
        self.tps
            .borrow()
            .local
            .get_bytes(RetrySourceConnectionId)
            .is_some()
    }

    /// Set ALPN preferences. Strings that appear earlier in the list are given
    /// higher preference.
    /// # Errors
    /// When the operation fails, which is usually due to bad inputs or bad connection state.
    pub fn set_alpn(&mut self, protocols: &[impl AsRef<str>]) -> Res<()> {
        self.crypto.tls.set_alpn(protocols)?;
        Ok(())
    }

    /// Enable a set of ciphers.
    /// # Errors
    /// When the operation fails, which is usually due to bad inputs or bad connection state.
    pub fn set_ciphers(&mut self, ciphers: &[Cipher]) -> Res<()> {
        if self.state != State::Init {
            qerror!("[{self}] Cannot enable ciphers in state {:?}", self.state);
            return Err(Error::ConnectionState);
        }
        self.crypto.tls.set_ciphers(ciphers)?;
        Ok(())
    }

    /// Enable a set of key exchange groups.
    /// # Errors
    /// When the operation fails, which is usually due to bad inputs or bad connection state.
    pub fn set_groups(&mut self, groups: &[Group]) -> Res<()> {
        if self.state != State::Init {
            qerror!("[{self}] Cannot enable groups in state {:?}", self.state);
            return Err(Error::ConnectionState);
        }
        self.crypto.tls.set_groups(groups)?;
        Ok(())
    }

    /// Set the number of additional key shares to send in the client hello.
    /// # Errors
    /// When the operation fails, which is usually due to bad inputs or bad connection state.
    pub fn send_additional_key_shares(&mut self, count: usize) -> Res<()> {
        if self.state != State::Init {
            qerror!("[{self}] Cannot enable groups in state {:?}", self.state);
            return Err(Error::ConnectionState);
        }
        self.crypto.tls.send_additional_key_shares(count)?;
        Ok(())
    }

    fn make_resumption_token(&mut self) -> ResumptionToken {
        debug_assert_eq!(self.role, Role::Client);
        debug_assert!(self.crypto.has_resumption_token());
        // Values less than GRANULARITY are ignored when using the token, so use 0 where needed.
        let rtt = self.paths.primary().map_or_else(
            // If we don't have a path, we don't have an RTT.
            || Duration::from_millis(0),
            |p| {
                let rtt = p.borrow().rtt().estimate();
                if p.borrow().rtt().is_guesstimate() {
                    // When we have no actual RTT sample, do not encode a guestimated RTT larger
                    // than the default initial RTT. (The guess can be very large under lossy
                    // conditions.)
                    if rtt < INITIAL_RTT {
                        rtt
                    } else {
                        Duration::from_millis(0)
                    }
                } else {
                    rtt
                }
            },
        );

        self.crypto
            .create_resumption_token(
                self.new_token.take_token(),
                self.tps
                    .borrow()
                    .remote
                    .as_ref()
                    .expect("should have transport parameters"),
                self.version,
                u64::try_from(rtt.as_millis()).unwrap_or(0),
            )
            .expect("caller checked if a resumption token existed")
    }

    fn confirmed(&self) -> bool {
        self.state == State::Confirmed
    }

    /// Get the simplest PTO calculation for all those cases where we need
    /// a value of this approximate order.  Don't use this for loss recovery,
    /// only use it where a more precise value is not important.
    fn pto(&self) -> Duration {
        self.paths.primary().map_or_else(
            || RttEstimate::default().pto(self.confirmed()),
            |p| p.borrow().rtt().pto(self.confirmed()),
        )
    }

    fn create_resumption_token(&mut self, now: Instant) {
        if self.role == Role::Server || self.state < State::Connected {
            return;
        }

        qtrace!(
            "[{self}] Maybe create resumption token: {} {}",
            self.crypto.has_resumption_token(),
            self.new_token.has_token()
        );

        while self.crypto.has_resumption_token() && self.new_token.has_token() {
            let token = self.make_resumption_token();
            self.events.client_resumption_token(token);
        }

        // If we have a resumption ticket check or set a timer.
        if self.crypto.has_resumption_token() {
            let arm = if let Some(expiration_time) = self.release_resumption_token_timer {
                if expiration_time <= now {
                    let token = self.make_resumption_token();
                    self.events.client_resumption_token(token);
                    self.release_resumption_token_timer = None;

                    // This means that we release one session ticket every 3 PTOs
                    // if no NEW_TOKEN frame is received.
                    self.crypto.has_resumption_token()
                } else {
                    false
                }
            } else {
                true
            };

            if arm {
                self.release_resumption_token_timer = Some(now + 3 * self.pto());
            }
        }
    }

    /// The correct way to obtain a resumption token is to wait for the
    /// `ConnectionEvent::ResumptionToken` event. To emit the event we are waiting for a
    /// resumption token and a `NEW_TOKEN` frame to arrive. Some servers don't send `NEW_TOKEN`
    /// frames and in this case, we wait for 3xPTO before emitting an event. This is especially a
    /// problem for short-lived connections, where the connection is closed before any events are
    /// released. This function retrieves the token, without waiting for a `NEW_TOKEN` frame to
    /// arrive.
    ///
    /// # Panics
    ///
    /// If this is called on a server.
    pub fn take_resumption_token(&mut self, now: Instant) -> Option<ResumptionToken> {
        assert_eq!(self.role, Role::Client);

        self.crypto.has_resumption_token().then(|| {
            let token = self.make_resumption_token();
            if self.crypto.has_resumption_token() {
                self.release_resumption_token_timer = Some(now + 3 * self.pto());
            }
            token
        })
    }

    /// Enable resumption, using a token previously provided.
    /// This can only be called once and only on the client.
    /// After calling the function, it should be possible to attempt 0-RTT
    /// if the token supports that.
    /// # Errors
    /// When the operation fails, which is usually due to bad inputs or bad connection state.
    pub fn enable_resumption(&mut self, now: Instant, token: impl AsRef<[u8]>) -> Res<()> {
        if self.state != State::Init {
            qerror!("[{self}] set token in state {:?}", self.state);
            return Err(Error::ConnectionState);
        }
        if self.role == Role::Server {
            return Err(Error::ConnectionState);
        }

        qinfo!(
            "[{self}] resumption token {}",
            hex_snip_middle(token.as_ref())
        );
        let mut dec = Decoder::from(token.as_ref());

        let version = Version::try_from(
            dec.decode_uint::<WireVersion>()
                .ok_or(Error::InvalidResumptionToken)?,
        )?;
        qtrace!("[{self}]   version {version:?}");
        if !self.conn_params.get_versions().all().contains(&version) {
            return Err(Error::DisabledVersion);
        }

        let rtt = Duration::from_millis(dec.decode_varint().ok_or(Error::InvalidResumptionToken)?);
        qtrace!("[{self}]   RTT {rtt:?}");

        let tp_slice = dec.decode_vvec().ok_or(Error::InvalidResumptionToken)?;
        qtrace!("[{self}]   transport parameters {}", hex(tp_slice));
        let mut dec_tp = Decoder::from(tp_slice);
        let tp =
            TransportParameters::decode(&mut dec_tp).map_err(|_| Error::InvalidResumptionToken)?;

        let init_token = dec.decode_vvec().ok_or(Error::InvalidResumptionToken)?;
        qtrace!("[{self}]   Initial token {}", hex(init_token));

        let tok = dec.decode_remainder();
        qtrace!("[{self}]   TLS token {}", hex(tok));

        match self.crypto.tls {
            Agent::Client(ref mut c) => {
                let res = c.enable_resumption(tok);
                if let Err(e) = res {
                    self.absorb_error::<Error>(now, Err(Error::from(e)));
                    return Ok(());
                }
            }
            Agent::Server(_) => return Err(Error::WrongRole),
        }

        self.version = version;
        self.conn_params.get_versions_mut().set_initial(version);
        self.tps.borrow_mut().set_version(version);
        self.tps.borrow_mut().remote_0rtt = Some(tp);
        if !init_token.is_empty() {
            self.address_validation = AddressValidationInfo::NewToken(init_token.to_vec());
        }
        self.paths
            .primary()
            .ok_or(Error::InternalError)?
            .borrow_mut()
            .rtt_mut()
            .set_initial(rtt);
        self.set_initial_limits();
        // Start up TLS, which has the effect of setting up all the necessary
        // state for 0-RTT.  This only stages the CRYPTO frames.
        let res = self.client_start(now);
        self.absorb_error(now, res);
        Ok(())
    }

    pub(crate) fn set_validation(&mut self, validation: &Rc<RefCell<AddressValidation>>) {
        qtrace!("[{self}] Enabling NEW_TOKEN");
        assert_eq!(self.role, Role::Server);
        self.address_validation = AddressValidationInfo::Server(Rc::downgrade(validation));
    }

    /// Send a TLS session ticket AND a `NEW_TOKEN` frame (if possible).
    /// # Errors
    /// When the operation fails, which is usually due to bad inputs or bad connection state.
    pub fn send_ticket(&mut self, now: Instant, extra: &[u8]) -> Res<()> {
        if self.role == Role::Client {
            return Err(Error::WrongRole);
        }

        let tps = &self.tps;
        if let Agent::Server(ref mut s) = self.crypto.tls {
            let mut enc = Encoder::default();
            enc.encode_vvec_with(|enc_inner| {
                tps.borrow().local.encode(enc_inner);
            });
            enc.encode(extra);
            let records = s.send_ticket(now, enc.as_ref())?;
            qdebug!("[{self}] send session ticket {}", hex(&enc));
            self.crypto.buffer_records(records)?;
        } else {
            unreachable!();
        }

        // If we are able, also send a NEW_TOKEN frame.
        // This should be recording all remote addresses that are valid,
        // but there are just 0 or 1 in the current implementation.
        if let Some(path) = self.paths.primary() {
            if let Some(token) = self
                .address_validation
                .generate_new_token(path.borrow().remote_address(), now)
            {
                self.new_token.send_new_token(token);
            }
            Ok(())
        } else {
            Err(Error::NotConnected)
        }
    }

    #[allow(
        clippy::allow_attributes,
        clippy::missing_const_for_fn,
        reason = "TODO: False positive on nightly."
    )]
    #[must_use]
    pub fn tls_info(&self) -> Option<&SecretAgentInfo> {
        self.crypto.tls.info()
    }

    /// # Errors
    /// When there is no information to obtain.
    pub fn tls_preinfo(&self) -> Res<SecretAgentPreInfo> {
        Ok(self.crypto.tls.preinfo()?)
    }

    /// Get the peer's certificate chain and other info.
    #[must_use]
    pub fn peer_certificate(&self) -> Option<CertificateInfo> {
        self.crypto.tls.peer_certificate()
    }

    /// Call by application when the peer cert has been verified.
    ///
    /// This panics if there is no active peer.  It's OK to call this
    /// when authentication isn't needed, that will likely only cause
    /// the connection to fail.  However, if no packets have been
    /// exchanged, it's not OK.
    pub fn authenticated(&mut self, status: AuthenticationStatus, now: Instant) {
        qdebug!("[{self}] Authenticated {status:?}");
        self.crypto.tls.authenticated(status);
        let res = self.handshake(now, self.version, PacketNumberSpace::Handshake, None);
        self.absorb_error(now, res);
        self.process_saved(now);
    }

    /// Get the role of the connection.
    #[must_use]
    pub const fn role(&self) -> Role {
        self.role
    }

    /// Get the state of the connection.
    #[must_use]
    pub const fn state(&self) -> &State {
        &self.state
    }

    /// The QUIC version in use.
    #[must_use]
    pub const fn version(&self) -> Version {
        self.version
    }

    /// Get the 0-RTT state of the connection.
    #[must_use]
    pub const fn zero_rtt_state(&self) -> ZeroRttState {
        self.zero_rtt_state
    }

    /// Get a snapshot of collected statistics.
    #[must_use]
    pub fn stats(&self) -> Stats {
        let mut v = self.stats.borrow().clone();
        if let Some(p) = self.paths.primary() {
            let p = p.borrow();
            v.rtt = p.rtt().estimate();
            v.rttvar = p.rtt().rttvar();
        }
        v
    }

    // This function wraps a call to another function and sets the connection state
    // properly if that call fails.
    fn capture_error<T>(
        &mut self,
        path: Option<PathRef>,
        now: Instant,
        frame_type: FrameType,
        res: Res<T>,
    ) -> Res<T> {
        if let Err(v) = &res {
            #[cfg(debug_assertions)]
            let msg = format!("{v:?}");
            #[cfg(not(debug_assertions))]
            let msg = "";
            let error = CloseReason::Transport(v.clone());
            match &self.state {
                State::Closing { error: err, .. }
                | State::Draining { error: err, .. }
                | State::Closed(err) => {
                    qwarn!("[{self}] Closing again after error {err:?}");
                }
                State::Init => {
                    // We have not even sent anything just close the connection without sending any
                    // error. This may happen when client_start fails.
                    self.set_state(State::Closed(error), now);
                }
                State::WaitInitial | State::WaitVersion => {
                    // We don't have any state yet, so don't bother with
                    // the closing state, just send one CONNECTION_CLOSE.
                    if let Some(path) = path.or_else(|| self.paths.primary()) {
                        self.state_signaling
                            .close(path, error.clone(), frame_type, msg);
                    }
                    self.set_state(State::Closed(error), now);
                }
                _ => {
                    if let Some(path) = path.or_else(|| self.paths.primary()) {
                        self.state_signaling
                            .close(path, error.clone(), frame_type, msg);
                        if matches!(v, Error::KeysExhausted) {
                            self.set_state(State::Closed(error), now);
                        } else {
                            self.set_state(
                                State::Closing {
                                    error,
                                    timeout: self.get_closing_period_time(now),
                                },
                                now,
                            );
                        }
                    } else {
                        self.set_state(State::Closed(error), now);
                    }
                }
            }
        }
        res
    }

    /// For use with `process_input()`. Errors there can be ignored, but this
    /// needs to ensure that the state is updated.
    fn absorb_error<T>(&mut self, now: Instant, res: Res<T>) -> Option<T> {
        self.capture_error(None, now, FrameType::Padding, res).ok()
    }

    fn process_timer(&mut self, now: Instant) {
        match &self.state {
            // Only the client runs timers while waiting for Initial packets.
            State::WaitInitial => debug_assert_eq!(self.role, Role::Client),
            // If Closing or Draining, check if it is time to move to Closed.
            State::Closing { error, timeout } | State::Draining { error, timeout } => {
                if *timeout <= now {
                    let st = State::Closed(error.clone());
                    self.set_state(st, now);
                    qinfo!("Closing timer expired");
                    return;
                }
            }
            State::Closed(_) => {
                qdebug!("Timer fired while closed");
                return;
            }
            _ => (),
        }

        let pto = self.pto();
        if self.idle_timeout.expired(now, pto) {
            qinfo!("[{self}] idle timeout expired");
            self.set_state(
                State::Closed(CloseReason::Transport(Error::IdleTimeout)),
                now,
            );
            return;
        }

        if self.state.closing() {
            qtrace!("[{self}] Closing, not processing other timers");
            return;
        }

        self.streams.cleanup_closed_streams();

        let res = self.crypto.states.check_key_update(now);
        self.absorb_error(now, res);

        if let Some(path) = self.paths.primary() {
            let lost = self.loss_recovery.timeout(&path, now);
            self.handle_lost_packets(&lost);
            qlog::packets_lost(&self.qlog, &lost, now);
        }

        if self.release_resumption_token_timer.is_some() {
            self.create_resumption_token(now);
        }

        if !self
            .paths
            .process_timeout(now, pto, &mut self.stats.borrow_mut())
        {
            qinfo!("[{self}] last available path failed");
            self.absorb_error::<Error>(now, Err(Error::NoAvailablePath));
        }
    }

    /// Whether the given [`ConnectionIdRef`] is a valid local [`ConnectionId`].
    #[must_use]
    pub fn is_valid_local_cid(&self, cid: ConnectionIdRef) -> bool {
        self.cid_manager.is_valid(cid)
    }

    /// Process new input datagrams on the connection.
    pub fn process_input(&mut self, d: Datagram<impl AsRef<[u8]> + AsMut<[u8]>>, now: Instant) {
        self.process_multiple_input(iter::once(d), now);
    }

    /// Process new input datagrams on the connection.
    pub fn process_multiple_input(
        &mut self,
        dgrams: impl IntoIterator<Item = Datagram<impl AsRef<[u8]> + AsMut<[u8]>>>,
        now: Instant,
    ) {
        let mut dgrams = dgrams.into_iter().peekable();
        if dgrams.peek().is_none() {
            return;
        }

        for d in dgrams {
            self.input(d, now, now);
        }
        self.process_saved(now);
        self.streams.cleanup_closed_streams();
    }

    /// Get the time that we next need to be called back, relative to `now`.
    fn next_delay(&mut self, now: Instant, paced: bool) -> Duration {
        qtrace!("[{self}] Get callback delay {now:?}");

        // Only one timer matters when closing...
        if let State::Closing { timeout, .. } | State::Draining { timeout, .. } = self.state {
            self.hrtime.update(Self::LOOSE_TIMER_RESOLUTION);
            return timeout.duration_since(now);
        }

        let mut delays = SmallVec::<[_; 7]>::new();
        if let Some(ack_time) = self.acks.ack_time(now) {
            qtrace!("[{self}] Delayed ACK timer {ack_time:?}");
            delays.push(ack_time);
        }

        if let Some(p) = self.paths.primary() {
            let path = p.borrow();
            let rtt = path.rtt();
            let pto = rtt.pto(self.confirmed());

            let idle_time = self.idle_timeout.expiry(now, pto);
            qtrace!("[{self}] Idle timer {idle_time:?}");
            delays.push(idle_time);

            if self.streams.need_keep_alive() {
                if let Some(keep_alive_time) = self.idle_timeout.next_keep_alive(now, pto) {
                    qtrace!("[{self}] Keep alive timer {keep_alive_time:?}");
                    delays.push(keep_alive_time);
                }
            }

            if let Some(lr_time) = self.loss_recovery.next_timeout(&path) {
                qtrace!("[{self}] Loss recovery timer {lr_time:?}");
                delays.push(lr_time);
            }

            if paced {
                if let Some(pace_time) = path.sender().next_paced(rtt.estimate()) {
                    qtrace!("[{self}] Pacing timer {pace_time:?}");
                    delays.push(pace_time);
                }
            }

            if let Some(path_time) = self.paths.next_timeout(pto) {
                qtrace!("[{self}] Path probe timer {path_time:?}");
                delays.push(path_time);
            }
        }

        if let Some(key_update_time) = self.crypto.states.update_time() {
            qtrace!("[{self}] Key update timer {key_update_time:?}");
            delays.push(key_update_time);
        }

        // `release_resumption_token_timer` is not considered here, because
        // it is not important enough to force the application to set a
        // timeout for it  It is expected that other activities will
        // drive it.

        let earliest = delays.into_iter().min().expect("at least one delay");
        // TODO(agrover, mt) - need to analyze and fix #47
        // rather than just clamping to zero here.
        debug_assert!(earliest > now);
        let delay = earliest.saturating_duration_since(now);
        qdebug!("[{self}] delay duration {delay:?}");
        self.hrtime.update(delay / 4);
        delay
    }

    /// Get output packets, as a result of receiving packets, or actions taken
    /// by the application.
    /// Returns datagrams to send, and how long to wait before calling again
    /// even if no incoming packets.
    #[must_use = "Output of the process_output function must be handled"]
    pub fn process_output(&mut self, now: Instant) -> Output {
        qtrace!("[{self}] process_output {:?} {now:?}", self.state);

        match (&self.state, self.role) {
            (State::Init, Role::Client) => {
                let res = self.client_start(now);
                self.absorb_error(now, res);
            }
            (State::Init | State::WaitInitial, Role::Server) => {
                return Output::None;
            }
            _ => {
                self.process_timer(now);
            }
        }

        match self.output(now) {
            SendOption::Yes(dgram) => Output::Datagram(dgram),
            SendOption::No(paced) => match self.state {
                State::Init | State::Closed(_) => Output::None,
                State::Closing { timeout, .. } | State::Draining { timeout, .. } => {
                    Output::Callback(timeout.duration_since(now))
                }
                _ => Output::Callback(self.next_delay(now, paced)),
            },
        }
    }

    /// A test-only output function that uses the provided writer to
    /// pack something extra into the output.
    #[cfg(test)]
    pub fn test_write_frames<W>(&mut self, writer: W, now: Instant) -> Output
    where
        W: test_internal::FrameWriter + 'static,
    {
        self.test_frame_writer = Some(Box::new(writer));
        let res = self.process_output(now);
        self.test_frame_writer = None;
        res
    }

    /// Process input and generate output.
    #[must_use = "Output of the process function must be handled"]
    pub fn process(
        &mut self,
        dgram: Option<Datagram<impl AsRef<[u8]> + AsMut<[u8]>>>,
        now: Instant,
    ) -> Output {
        if let Some(d) = dgram {
            self.input(d, now, now);
            self.process_saved(now);
        }
        let output = self.process_output(now);
        #[cfg(all(feature = "build-fuzzing-corpus", test))]
        if self.test_frame_writer.is_none() {
            if let Some(d) = output.clone().dgram() {
                neqo_common::write_item_to_fuzzing_corpus("packet", &d);
            }
        }
        output
    }

    fn handle_retry(&mut self, packet: &PublicPacket, now: Instant) -> Res<()> {
        qinfo!("[{self}] received Retry");
        if matches!(self.address_validation, AddressValidationInfo::Retry { .. }) {
            self.stats.borrow_mut().pkt_dropped("Extra Retry");
            return Ok(());
        }
        if packet.token().is_empty() {
            self.stats.borrow_mut().pkt_dropped("Retry without a token");
            return Ok(());
        }
        if !packet.is_valid_retry(
            self.original_destination_cid
                .as_ref()
                .ok_or(Error::InvalidRetry)?,
        ) {
            self.stats
                .borrow_mut()
                .pkt_dropped("Retry with bad integrity tag");
            return Ok(());
        }
        // At this point, we should only have the connection ID that we generated.
        // Update to the one that the server prefers.
        let Some(path) = self.paths.primary() else {
            self.stats
                .borrow_mut()
                .pkt_dropped("Retry without an existing path");
            return Ok(());
        };

        path.borrow_mut().set_remote_cid(packet.scid());

        let retry_scid = ConnectionId::from(packet.scid());
        qinfo!(
            "[{self}] Valid Retry received, token={} scid={retry_scid}",
            hex(packet.token())
        );

        let lost_packets = self.loss_recovery.retry(&path, now);
        self.handle_lost_packets(&lost_packets);

        self.crypto.states.init(
            self.conn_params.get_versions().compatible(),
            self.role,
            &retry_scid,
        )?;
        self.address_validation = AddressValidationInfo::Retry {
            token: packet.token().to_vec(),
            retry_source_cid: retry_scid,
        };
        Ok(())
    }

    fn discard_keys(&mut self, space: PacketNumberSpace, now: Instant) {
        if self.crypto.discard(space) {
            qdebug!("[{self}] Drop packet number space {space}");
            if let Some(path) = self.paths.primary() {
                self.loss_recovery.discard(&path, space, now);
            }
            self.acks.drop_space(space);
        }
    }

    fn is_stateless_reset(&self, path: &PathRef, d: &[u8]) -> bool {
        // If the datagram is too small, don't try.
        // If the connection is connected, then the reset token will be invalid.
        if d.len() < 16 || !self.state.connected() {
            return false;
        }
        <&[u8; 16]>::try_from(&d[d.len() - 16..])
            .is_ok_and(|token| path.borrow().is_stateless_reset(token))
    }

    fn check_stateless_reset(
        &mut self,
        path: &PathRef,
        d: &[u8],
        first: bool,
        now: Instant,
    ) -> Res<()> {
        if first && self.is_stateless_reset(path, d) {
            // Failing to process a packet in a datagram might
            // indicate that there is a stateless reset present.
            qdebug!("[{self}] Stateless reset: {}", hex(&d[d.len() - 16..]));
            self.state_signaling.reset();
            self.set_state(
                State::Draining {
                    error: CloseReason::Transport(Error::StatelessReset),
                    timeout: self.get_closing_period_time(now),
                },
                now,
            );
            Err(Error::StatelessReset)
        } else {
            Ok(())
        }
    }

    /// Process any saved datagrams that might be available for processing.
    fn process_saved(&mut self, now: Instant) {
        while let Some(epoch) = self.saved_datagrams.available() {
            qdebug!("[{self}] process saved for epoch {epoch:?}");
            debug_assert!(self.crypto.states.rx_hp(self.version, epoch).is_some());
            for saved in self.saved_datagrams.take_saved() {
                qtrace!("[{self}] input saved @{:?}: {:?}", saved.t, saved.d);
                self.input(saved.d, saved.t, now);
            }
        }
    }

    /// In case a datagram arrives that we can only partially process, save any
    /// part that we don't have keys for.
    #[expect(
        clippy::needless_pass_by_value,
        reason = "To consume an owned datagram below."
    )]
    fn save_datagram(
        &mut self,
        epoch: Epoch,
        d: Datagram<impl AsRef<[u8]>>,
        remaining: usize,
        now: Instant,
    ) {
        let d = Datagram::new(
            d.source(),
            d.destination(),
            d.tos(),
            d[d.len() - remaining..].to_vec(),
        );
        self.saved_datagrams.save(epoch, d, now);
        self.stats.borrow_mut().saved_datagrams += 1;
        // We already counted the datagram as received in [`input_path`]. We
        // will do so again when we (re-)process it, so reduce the count now.
        self.stats.borrow_mut().packets_rx -= 1;
    }

    /// Perform version negotiation.
    fn version_negotiation(&mut self, supported: &[WireVersion], now: Instant) -> Res<()> {
        debug_assert_eq!(self.role, Role::Client);

        if let Some(version) = self.conn_params.get_versions().preferred(supported) {
            assert_ne!(self.version, version);

            qinfo!("[{self}] Version negotiation: trying {version:?}");
            let path = self.paths.primary().ok_or(Error::NoAvailablePath)?;
            let local_addr = path.borrow().local_address();
            let remote_addr = path.borrow().remote_address();
            let conn_params = self
                .conn_params
                .clone()
                .versions(version, self.conn_params.get_versions().all().to_vec());
            let mut c = Self::new_client(
                self.crypto.server_name().ok_or(Error::VersionNegotiation)?,
                self.crypto.protocols(),
                self.cid_manager.generator(),
                local_addr,
                remote_addr,
                conn_params,
                now,
            )?;
            c.conn_params
                .get_versions_mut()
                .set_initial(self.conn_params.get_versions().initial());
            mem::swap(self, &mut c);
            qlog::client_version_information_negotiated(
                &self.qlog,
                self.conn_params.get_versions().all(),
                supported,
                version,
                now,
            );
            Ok(())
        } else {
            qinfo!("[{self}] Version negotiation: failed with {supported:?}");
            // This error goes straight to closed.
            self.set_state(
                State::Closed(CloseReason::Transport(Error::VersionNegotiation)),
                now,
            );
            Err(Error::VersionNegotiation)
        }
    }

    /// Perform any processing that we might have to do on packets prior to
    /// attempting to remove protection.
    #[expect(clippy::too_many_lines, reason = "Yeah, it's a work in progress.")]
    fn preprocess_packet(
        &mut self,
        packet: &PublicPacket,
        path: &PathRef,
        dcid: Option<&ConnectionId>,
        now: Instant,
    ) -> Res<PreprocessResult> {
        if dcid.is_some_and(|d| d != &packet.dcid()) {
            self.stats
                .borrow_mut()
                .pkt_dropped("Coalesced packet has different DCID");
            return Ok(PreprocessResult::Next);
        }

        if (packet.packet_type() == PacketType::Initial
            || packet.packet_type() == PacketType::Handshake)
            && self.role == Role::Client
            && !path.borrow().is_primary()
        {
            // If we have received a packet from a different address than we have sent to
            // we should ignore the packet. In such a case a path will be a newly created
            // temporary path, not the primary path.
            return Ok(PreprocessResult::Next);
        }

        match (packet.packet_type(), &self.state, &self.role) {
            (PacketType::Initial, State::Init, Role::Server) => {
                let version = packet.version().ok_or(Error::ProtocolViolation)?;
                if !packet.is_valid_initial()
                    || !self.conn_params.get_versions().all().contains(&version)
                {
                    self.stats.borrow_mut().pkt_dropped("Invalid Initial");
                    return Ok(PreprocessResult::Next);
                }
                qinfo!(
                    "[{self}] Received valid Initial packet with scid {:?} dcid {:?}",
                    packet.scid(),
                    packet.dcid()
                );
                // Record the client's selected CID so that it can be accepted until
                // the client starts using a real connection ID.
                let dcid = ConnectionId::from(packet.dcid());
                self.crypto.states.init_server(version, &dcid)?;
                self.original_destination_cid = Some(dcid);
                self.set_state(State::WaitInitial, now);

                // We need to make sure that we set this transport parameter.
                // This has to happen prior to processing the packet so that
                // the TLS handshake has all it needs.
                if !self.retry_sent() {
                    self.tps
                        .borrow_mut()
                        .local
                        .set_bytes(OriginalDestinationConnectionId, packet.dcid().to_vec());
                }
            }
            (PacketType::VersionNegotiation, State::WaitInitial, Role::Client) => {
                if let Ok(versions) = packet.supported_versions() {
                    if versions.is_empty()
                        || versions.contains(&self.version().wire_version())
                        || versions.contains(&0)
                        || &packet.scid() != self.odcid().ok_or(Error::InternalError)?
                        || matches!(self.address_validation, AddressValidationInfo::Retry { .. })
                    {
                        // Ignore VersionNegotiation packets that contain the current version.
                        // Or don't have the right connection ID.
                        // Or are received after a Retry.
                        self.stats.borrow_mut().pkt_dropped("Invalid VN");
                    } else {
                        self.version_negotiation(&versions, now)?;
                    }
                } else {
                    self.stats.borrow_mut().pkt_dropped("VN with no versions");
                }
                return Ok(PreprocessResult::End);
            }
            (PacketType::Retry, State::WaitInitial, Role::Client) => {
                self.handle_retry(packet, now)?;
                return Ok(PreprocessResult::Next);
            }
            (PacketType::Handshake | PacketType::Short, State::WaitInitial, Role::Client) => {
                // This packet can't be processed now, but it could be a sign
                // that Initial packets were lost.
                // Resend Initial CRYPTO frames immediately a few times just
                // in case.  As we don't have an RTT estimate yet, this helps
                // when there is a short RTT and losses. Also mark all 0-RTT
                // data as lost.
                if dcid.is_none()
                    && self.cid_manager.is_valid(packet.dcid())
                    && self.stats.borrow().saved_datagrams <= EXTRA_INITIALS
                {
                    self.crypto.resend_unacked(PacketNumberSpace::Initial);
                    self.resend_0rtt(now);
                }
            }
            (PacketType::VersionNegotiation | PacketType::Retry | PacketType::OtherVersion, ..) => {
                self.stats
                    .borrow_mut()
                    .pkt_dropped(format!("{:?}", packet.packet_type()));
                return Ok(PreprocessResult::Next);
            }
            _ => {}
        }

        let res = match self.state {
            State::Init => {
                self.stats
                    .borrow_mut()
                    .pkt_dropped("Received while in Init state");
                PreprocessResult::Next
            }
            State::WaitInitial => PreprocessResult::Continue,
            State::WaitVersion | State::Handshaking | State::Connected | State::Confirmed => {
                if self.cid_manager.is_valid(packet.dcid()) {
                    if self.role == Role::Server && packet.packet_type() == PacketType::Handshake {
                        // Server has received a Handshake packet -> discard Initial keys and states
                        self.discard_keys(PacketNumberSpace::Initial, now);
                    }
                    PreprocessResult::Continue
                } else {
                    self.stats
                        .borrow_mut()
                        .pkt_dropped(format!("Invalid DCID {:?}", packet.dcid()));
                    PreprocessResult::Next
                }
            }
            State::Closing { .. } => {
                // Don't bother processing the packet. Instead ask to get a
                // new close frame.
                self.state_signaling.send_close();
                PreprocessResult::Next
            }
            State::Draining { .. } | State::Closed(..) => {
                // Do nothing.
                self.stats
                    .borrow_mut()
                    .pkt_dropped(format!("State {:?}", self.state));
                PreprocessResult::Next
            }
        };
        Ok(res)
    }

    /// After a Initial, Handshake, `ZeroRtt`, or Short packet is successfully processed.
    fn postprocess_packet(
        &mut self,
        path: &PathRef,
        tos: IpTos,
        remote: SocketAddr,
        packet: &PublicPacket,
        migrate: bool,
        now: Instant,
    ) {
        let space = PacketNumberSpace::from(packet.packet_type());
        if let Some(space) = self.acks.get_mut(space) {
            let space_ecn_marks = space.ecn_marks();
            *space_ecn_marks += tos.into();
            self.stats.borrow_mut().ecn_rx = *space_ecn_marks;
        } else {
            qtrace!("Not tracking ECN for dropped packet number space");
        }

        if self.state == State::WaitInitial {
            self.start_handshake(path, packet, now);
        }

        if matches!(self.state, State::WaitInitial | State::WaitVersion) {
            let new_state = if self.has_version() {
                State::Handshaking
            } else {
                State::WaitVersion
            };
            self.set_state(new_state, now);
            if self.role == Role::Server && self.state == State::Handshaking {
                self.zero_rtt_state =
                    if self.crypto.enable_0rtt(self.version, self.role) == Ok(true) {
                        qdebug!("[{self}] Accepted 0-RTT");
                        ZeroRttState::AcceptedServer
                    } else {
                        ZeroRttState::Rejected
                    };
            }
        }

        if self.state.connected() {
            self.handle_migration(path, remote, migrate, now);
        } else if self.role != Role::Client
            && (packet.packet_type() == PacketType::Handshake
                || (packet.dcid().len() >= 8 && packet.dcid() == self.local_initial_source_cid))
        {
            // We only allow one path during setup, so apply handshake
            // path validation to this path.
            path.borrow_mut().set_valid(now);
        }
    }

    /// Take a datagram as input.  This reports an error if the packet was bad.
    /// This takes two times: when the datagram was received, and the current time.
    fn input(
        &mut self,
        d: Datagram<impl AsRef<[u8]> + AsMut<[u8]>>,
        received: Instant,
        now: Instant,
    ) {
        // First determine the path.
        let path = self.paths.find_path(
            d.destination(),
            d.source(),
            &self.conn_params,
            now,
            &mut self.stats.borrow_mut(),
        );
        path.borrow_mut().add_received(d.len());
        let res = self.input_path(&path, d, received);
        _ = self.capture_error(Some(path), now, FrameType::Padding, res);
    }

    fn input_path(
        &mut self,
        path: &PathRef,
        mut d: Datagram<impl AsRef<[u8]> + AsMut<[u8]>>,
        now: Instant,
    ) -> Res<()> {
        qtrace!("[{self}] {} input {}", path.borrow(), hex(&d));
        let tos = d.tos();
        let remote = d.source();
        let mut slc = d.as_mut();
        let mut dcid = None;
        let pto = path.borrow().rtt().pto(self.confirmed());

        // Handle each packet in the datagram.
        while !slc.is_empty() {
            self.stats.borrow_mut().packets_rx += 1;
            let slc_len = slc.len();
            let (mut packet, remainder) =
                match PublicPacket::decode(slc, self.cid_manager.decoder().as_ref()) {
                    Ok((packet, remainder)) => (packet, remainder),
                    Err(e) => {
                        qinfo!("[{self}] Garbage packet: {e}");
                        self.stats.borrow_mut().pkt_dropped("Garbage packet");
                        break;
                    }
                };
            match self.preprocess_packet(&packet, path, dcid.as_ref(), now)? {
                PreprocessResult::Continue => (),
                PreprocessResult::Next => break,
                PreprocessResult::End => return Ok(()),
            }

            qtrace!("[{self}] Received unverified packet {packet:?}");

            let packet_len = packet.len();
            match packet.decrypt(&mut self.crypto.states, now + pto) {
                Ok(payload) => {
                    // OK, we have a valid packet.
                    self.idle_timeout.on_packet_received(now);
                    self.log_packet(
                        packet::MetaData::new_in(path, tos, packet_len, &payload),
                        now,
                    );

                    #[cfg(feature = "build-fuzzing-corpus")]
                    if payload.packet_type() == PacketType::Initial {
                        let target = if self.role == Role::Client {
                            "server_initial"
                        } else {
                            "client_initial"
                        };
                        neqo_common::write_item_to_fuzzing_corpus(target, &payload[..]);
                    }

                    let space = PacketNumberSpace::from(payload.packet_type());
                    if let Some(space) = self.acks.get_mut(space) {
                        if space.is_duplicate(payload.pn()) {
                            qdebug!("Duplicate packet {space}-{}", payload.pn());
                            self.stats.borrow_mut().dups_rx += 1;
                        } else {
                            match self.process_packet(path, &payload, now) {
                                Ok(migrate) => {
                                    self.postprocess_packet(
                                        path, tos, remote, &packet, migrate, now,
                                    );
                                }
                                Err(e) => {
                                    self.ensure_error_path(path, &packet, now);
                                    return Err(e);
                                }
                            }
                        }
                    } else {
                        qdebug!(
                            "[{self}] Received packet {space} for untracked space {}",
                            payload.pn()
                        );
                        return Err(Error::ProtocolViolation);
                    }
                }
                Err(e) => {
                    match e {
                        Error::KeysPending(epoch) => {
                            // This packet can't be decrypted because we don't have the keys yet.
                            // Don't check this packet for a stateless reset, just return.
                            let remaining = slc_len;
                            self.save_datagram(epoch, d, remaining, now);
                            return Ok(());
                        }
                        Error::KeysExhausted => {
                            // Exhausting read keys is fatal.
                            return Err(e);
                        }
                        Error::KeysDiscarded(epoch) => {
                            // This was a valid-appearing Initial packet: maybe probe with
                            // a Handshake packet to keep the handshake moving.
                            self.received_untracked |=
                                self.role == Role::Client && epoch == Epoch::Initial;
                        }
                        _ => (),
                    }
                    // Decryption failure, or not having keys is not fatal.
                    // If the state isn't available, or we can't decrypt the packet, drop
                    // the rest of the datagram on the floor, but don't generate an error.
                    self.check_stateless_reset(path, packet.data(), dcid.is_none(), now)?;
                    self.stats.borrow_mut().pkt_dropped("Decryption failure");
                    qlog::packet_dropped(&self.qlog, &packet, now);
                }
            }
            slc = remainder;
            dcid = Some(ConnectionId::from(packet.dcid()));
        }
        self.check_stateless_reset(path, &d, dcid.is_none(), now)?;
        Ok(())
    }

    /// Process a packet.  Returns true if the packet might initiate migration.
    fn process_packet(
        &mut self,
        path: &PathRef,
        packet: &DecryptedPacket,
        now: Instant,
    ) -> Res<bool> {
        (!packet.is_empty())
            .then_some(())
            .ok_or(Error::ProtocolViolation)?;

        // TODO(ekr@rtfm.com): Have the server blow away the initial
        // crypto state if this fails? Otherwise, we will get a panic
        // on the assert for doesn't exist.
        // OK, we have a valid packet.

        // Get the next packet number we'll send, for ACK verification.
        // TODO: Once PR #2118 lands, this can move to `input_frame`. For now, it needs to be here,
        // because we can drop packet number spaces as we parse through the packet, and if an ACK
        // frame follows a CRYPTO frame that makes us drop a space, we need to know this
        // packet number to verify the ACK against.
        let next_pn = self
            .crypto
            .states
            .select_tx(self.version, PacketNumberSpace::from(packet.packet_type()))
            .map_or(0, |(_, tx)| tx.next_pn());

        let mut ack_eliciting = false;
        let mut probing = true;
        let mut d = Decoder::from(&packet[..]);
        while d.remaining() > 0 {
            #[cfg(feature = "build-fuzzing-corpus")]
            let pos = d.offset();
            let f = Frame::decode(&mut d)?;
            #[cfg(feature = "build-fuzzing-corpus")]
            neqo_common::write_item_to_fuzzing_corpus("frame", &packet[pos..d.offset()]);
            ack_eliciting |= f.ack_eliciting();
            probing &= f.path_probing();
            let t = f.get_type();
            if let Err(e) = self.input_frame(
                path,
                packet.version(),
                packet.packet_type(),
                f,
                next_pn,
                now,
            ) {
                self.capture_error(Some(Rc::clone(path)), now, t, Err(e))?;
            }
        }

        let largest_received = if let Some(space) = self
            .acks
            .get_mut(PacketNumberSpace::from(packet.packet_type()))
        {
            space.set_received(now, packet.pn(), ack_eliciting)?
        } else {
            qdebug!(
                "[{self}] processed a {:?} packet without tracking it",
                packet.packet_type(),
            );
            // This was a valid packet that caused the same packet number to be
            // discarded.  This happens when the client discards the Initial packet
            // number space after receiving the ServerHello.  Remember this so
            // that we guarantee that we send a Handshake packet.
            self.received_untracked = true;
            // We don't migrate during the handshake, so return false.
            false
        };

        Ok(largest_received && !probing)
    }

    /// During connection setup, the first path needs to be setup.
    /// This uses the connection IDs that were provided during the handshake
    /// to setup that path.
    fn setup_handshake_path(&mut self, path: &PathRef, now: Instant) {
        self.paths.make_permanent(
            path,
            Some(self.local_initial_source_cid.clone()),
            // Ideally we know what the peer wants us to use for the remote CID.
            // But we will use our own guess if necessary.
            ConnectionIdEntry::initial_remote(
                self.remote_initial_source_cid
                    .as_ref()
                    .or(self.original_destination_cid.as_ref())
                    .expect("have either remote_initial_source_cid or original_destination_cid")
                    .clone(),
            ),
            now,
        );
        if self.role == Role::Client {
            path.borrow_mut().set_valid(now);
        }
    }

    /// If the path isn't permanent, assign it a connection ID to make it so.
    fn ensure_permanent(&mut self, path: &PathRef, now: Instant) -> Res<()> {
        if self.paths.is_temporary(path) {
            // If there isn't a connection ID to use for this path, the packet
            // will be processed, but it won't be attributed to a path.  That means
            // no path probes or PATH_RESPONSE.  But it's not fatal.
            if let Some(cid) = self.cids.next() {
                self.paths.make_permanent(path, None, cid, now);
                Ok(())
            } else if let Some(primary) = self.paths.primary() {
                if primary.borrow().remote_cid().is_none_or(|id| id.is_empty()) {
                    self.paths
                        .make_permanent(path, None, ConnectionIdEntry::empty_remote(), now);
                    Ok(())
                } else {
                    qtrace!("[{self}] Unable to make path permanent: {}", path.borrow());
                    Err(Error::InvalidMigration)
                }
            } else {
                qtrace!("[{self}] Unable to make path permanent: {}", path.borrow());
                Err(Error::InvalidMigration)
            }
        } else {
            Ok(())
        }
    }

    /// After an error, a permanent path is needed to send the `CONNECTION_CLOSE`.
    /// This attempts to ensure that this exists.  As the connection is now
    /// temporary, there is no reason to do anything special here.
    fn ensure_error_path(&mut self, path: &PathRef, packet: &PublicPacket, now: Instant) {
        path.borrow_mut().set_valid(now);
        if self.paths.is_temporary(path) {
            // First try to fill in handshake details.
            if packet.packet_type() == PacketType::Initial {
                self.remote_initial_source_cid = Some(ConnectionId::from(packet.scid()));
                self.setup_handshake_path(path, now);
            } else {
                // Otherwise try to get a usable connection ID.
                drop(self.ensure_permanent(path, now));
            }
        }
    }

    fn start_handshake(&mut self, path: &PathRef, packet: &PublicPacket, now: Instant) {
        qtrace!("[{self}] starting handshake");
        debug_assert_eq!(packet.packet_type(), PacketType::Initial);
        self.remote_initial_source_cid = Some(ConnectionId::from(packet.scid()));

        if self.role == Role::Server {
            let Some(original_destination_cid) = self.original_destination_cid.as_ref() else {
                qdebug!("[{self}] No original destination DCID");
                return;
            };
            self.cid_manager.add_odcid(original_destination_cid.clone());
            // Make a path on which to run the handshake.
            self.setup_handshake_path(path, now);
        } else {
            qdebug!("[{self}] Changing to use Server CID={}", packet.scid());
            debug_assert!(path.borrow().is_primary());
            path.borrow_mut().set_remote_cid(packet.scid());
        }
    }

    fn has_version(&self) -> bool {
        if self.role == Role::Server {
            // The server knows the final version if it has remote transport parameters.
            self.tps.borrow().remote.is_some()
        } else {
            // The client knows the final version if it processed a CRYPTO frame.
            self.stats.borrow().frame_rx.crypto > 0
        }
    }

    /// Migrate to the provided path.
    /// Either local or remote address (but not both) may be provided as `None` to have
    /// the address from the current primary path used.
    /// If `force` is true, then migration is immediate.
    /// Otherwise, migration occurs after the path is probed successfully.
    /// Either way, the path is probed and will be abandoned if the probe fails.
    ///
    /// # Errors
    ///
    /// Fails if this is not a client, not confirmed, the peer disabled connection migration, or
    /// there are not enough connection IDs available to use.
    pub fn migrate(
        &mut self,
        local: Option<SocketAddr>,
        remote: Option<SocketAddr>,
        force: bool,
        now: Instant,
    ) -> Res<()> {
        if self.role != Role::Client {
            return Err(Error::InvalidMigration);
        }
        if !matches!(self.state(), State::Confirmed) {
            return Err(Error::InvalidMigration);
        }
        if self.tps.borrow().remote().get_empty(DisableMigration) {
            return Err(Error::InvalidMigration);
        }

        // Fill in the blanks, using the current primary path.
        if local.is_none() && remote.is_none() {
            // Pointless migration is pointless.
            return Err(Error::InvalidMigration);
        }

        let path = self.paths.primary().ok_or(Error::InvalidMigration)?;
        let local = local.unwrap_or_else(|| path.borrow().local_address());
        let remote = remote.unwrap_or_else(|| path.borrow().remote_address());

        if mem::discriminant(&local.ip()) != mem::discriminant(&remote.ip()) {
            // Can't mix address families.
            return Err(Error::InvalidMigration);
        }
        if local.port() == 0 || remote.ip().is_unspecified() || remote.port() == 0 {
            // All but the local address need to be specified.
            return Err(Error::InvalidMigration);
        }
        if (local.ip().is_loopback() ^ remote.ip().is_loopback()) && !local.ip().is_unspecified() {
            // Block attempts to migrate to a path with loopback on only one end, unless the local
            // address is unspecified.
            return Err(Error::InvalidMigration);
        }

        let path = self.paths.find_path(
            local,
            remote,
            &self.conn_params,
            now,
            &mut self.stats.borrow_mut(),
        );
        self.ensure_permanent(&path, now)?;
        qinfo!(
            "[{self}] Migrate to {} probe {}",
            path.borrow(),
            if force { "now" } else { "after" }
        );
        if self
            .paths
            .migrate(&path, force, now, &mut self.stats.borrow_mut())
        {
            self.loss_recovery.migrate();
        }
        Ok(())
    }

    fn migrate_to_preferred_address(&mut self, now: Instant) -> Res<()> {
        let spa: Option<(tparams::PreferredAddress, ConnectionIdEntry<[u8; 16]>)> = if matches!(
            self.conn_params.get_preferred_address(),
            PreferredAddressConfig::Disabled
        ) {
            qdebug!("[{self}] Preferred address is disabled");
            None
        } else {
            self.tps.borrow_mut().remote().get_preferred_address()
        };
        if let Some((addr, cid)) = spa {
            // The connection ID isn't special, so just save it.
            self.cids.add_remote(cid)?;

            // The preferred address doesn't dictate what the local address is, so this
            // has to use the existing address.  So only pay attention to a preferred
            // address from the same family as is currently in use. More thought will
            // be needed to work out how to get addresses from a different family.
            let prev = self
                .paths
                .primary()
                .ok_or(Error::NoAvailablePath)?
                .borrow()
                .remote_address();
            let remote = match prev.ip() {
                IpAddr::V4(_) => addr.ipv4().map(SocketAddr::V4),
                IpAddr::V6(_) => addr.ipv6().map(SocketAddr::V6),
            };

            if let Some(remote) = remote {
                // Ignore preferred address that move to loopback from non-loopback.
                // `migrate` doesn't enforce this rule.
                if !prev.ip().is_loopback() && remote.ip().is_loopback() {
                    qwarn!("[{self}] Ignoring a move to a loopback address: {remote}");
                    return Ok(());
                }

                if self.migrate(None, Some(remote), false, now).is_err() {
                    qwarn!("[{self}] Ignoring bad preferred address: {remote}");
                }
            } else {
                qwarn!("[{self}] Unable to migrate to a different address family");
            }
        } else {
            qdebug!("[{self}] No preferred address to migrate to");
        }
        Ok(())
    }

    fn handle_migration(
        &mut self,
        path: &PathRef,
        remote: SocketAddr,
        migrate: bool,
        now: Instant,
    ) {
        if !migrate {
            return;
        }
        if self.role == Role::Client {
            return;
        }

        if self.ensure_permanent(path, now).is_ok() {
            self.paths
                .handle_migration(path, remote, now, &mut self.stats.borrow_mut());
        } else {
            qinfo!(
                "[{self}] {} Peer migrated, but no connection ID available",
                path.borrow()
            );
        }
    }

    fn output(&mut self, now: Instant) -> SendOption {
        qtrace!("[{self}] output {now:?}");
        let res = match &self.state {
            State::Init
            | State::WaitInitial
            | State::WaitVersion
            | State::Handshaking
            | State::Connected
            | State::Confirmed => self.paths.select_path().map_or_else(
                || Ok(SendOption::default()),
                |path| {
                    let res = self.output_path(&path, now, None);
                    self.capture_error(Some(path), now, FrameType::Padding, res)
                },
            ),
            State::Closing { .. } | State::Draining { .. } | State::Closed(_) => {
                self.state_signaling.close_frame().map_or_else(
                    || Ok(SendOption::default()),
                    |details| {
                        let path = Rc::clone(details.path());
                        // In some error cases, we will not be able to make a new, permanent path.
                        // For example, if we run out of connection IDs and the error results from
                        // a packet on a new path, we avoid sending (and the privacy risk) rather
                        // than reuse a connection ID.
                        let res = if path.borrow().is_temporary() {
                            qerror!("[{self}] Attempting to close with a temporary path");
                            Err(Error::InternalError)
                        } else {
                            self.output_path(&path, now, Some(&details))
                        };
                        self.capture_error(Some(path), now, FrameType::Padding, res)
                    },
                )
            }
        };
        res.unwrap_or_default()
    }

    fn build_packet_header(
        path: &Path,
        epoch: Epoch,
        encoder: Encoder,
        tx: &CryptoDxState,
        address_validation: &AddressValidationInfo,
        version: Version,
        grease_quic_bit: bool,
    ) -> (PacketType, PacketBuilder) {
        let pt = PacketType::from(epoch);
        let mut builder = if pt == PacketType::Short {
            qdebug!("Building Short dcid {:?}", path.remote_cid());
            PacketBuilder::short(encoder, tx.key_phase(), path.remote_cid())
        } else {
            qdebug!(
                "Building {pt:?} dcid {:?} scid {:?}",
                path.remote_cid(),
                path.local_cid(),
            );
            PacketBuilder::long(encoder, pt, version, path.remote_cid(), path.local_cid())
        };
        if builder.remaining() > 0 {
            builder.scramble(grease_quic_bit);
            if pt == PacketType::Initial {
                builder.initial_token(address_validation.token());
            }
        }

        (pt, builder)
    }

    #[must_use]
    fn add_packet_number(
        builder: &mut PacketBuilder,
        tx: &CryptoDxState,
        largest_acknowledged: Option<PacketNumber>,
    ) -> PacketNumber {
        // Get the packet number and work out how long it is.
        let pn = tx.next_pn();
        let unacked_range = largest_acknowledged.map_or_else(|| pn + 1, |la| (pn - la) << 1);
        // Count how many bytes in this range are non-zero.
        let pn_len = size_of::<PacketNumber>()
            - usize::try_from(unacked_range.leading_zeros() / 8).expect("u32 fits in usize");
        assert!(
            pn_len > 0,
            "pn_len can't be zero as unacked_range should be > 0, pn {pn}, largest_acknowledged {largest_acknowledged:?}, tx {tx}"
        );
        // TODO(mt) also use `4*path CWND/path MTU` to set a minimum length.
        builder.pn(pn, pn_len);
        pn
    }

    fn can_grease_quic_bit(&self) -> bool {
        let tph = self.tps.borrow();
        if let Some(r) = &tph.remote {
            r.get_empty(GreaseQuicBit)
        } else if let Some(r) = &tph.remote_0rtt {
            r.get_empty(GreaseQuicBit)
        } else {
            false
        }
    }

    /// Write the frames that are exchanged in the application data space.
    /// The order of calls here determines the relative priority of frames.
    fn write_appdata_frames(
        &mut self,
        builder: &mut PacketBuilder,
        tokens: &mut Vec<RecoveryToken>,
        now: Instant,
    ) {
        let rtt = self.paths.primary().map_or_else(
            || RttEstimate::default().estimate(),
            |p| p.borrow().rtt().estimate(),
        );

        let stats = &mut self.stats.borrow_mut();
        let frame_stats = &mut stats.frame_tx;
        if self.role == Role::Server {
            if let Some(t) = self.state_signaling.write_done(builder) {
                tokens.push(t);
                frame_stats.handshake_done += 1;
            }
        }

        self.streams
            .write_frames(TransmissionPriority::Critical, builder, tokens, frame_stats);
        if builder.is_full() {
            return;
        }

        self.streams
            .write_maintenance_frames(builder, tokens, frame_stats);
        if builder.is_full() {
            return;
        }

        self.streams.write_frames(
            TransmissionPriority::Important,
<<<<<<< HEAD
        ] {
            self.streams
                .write_frames(prio, builder, tokens, frame_stats, now, rtt);
            if builder.is_full() {
                return;
            }
=======
            builder,
            tokens,
            frame_stats,
        );
        if builder.is_full() {
            return;
>>>>>>> fab0046d
        }

        // NEW_CONNECTION_ID, RETIRE_CONNECTION_ID, and ACK_FREQUENCY.
        self.cid_manager.write_frames(builder, tokens, frame_stats);
        if builder.is_full() {
            return;
        }

        self.paths.write_frames(builder, tokens, frame_stats);
        if builder.is_full() {
            return;
        }

        for prio in [TransmissionPriority::High, TransmissionPriority::Normal] {
            self.streams
                .write_frames(prio, builder, tokens, &mut stats.frame_tx, now, rtt);
            if builder.is_full() {
                return;
            }
        }

        // Datagrams are best-effort and unreliable.  Let streams starve them for now.
        self.quic_datagrams.write_frames(builder, tokens, stats);
        if builder.is_full() {
            return;
        }

        // CRYPTO here only includes NewSessionTicket, plus NEW_TOKEN.
        // Both of these are only used for resumption and so can be relatively low priority.
        let frame_stats = &mut stats.frame_tx;
        self.crypto.write_frame(
            PacketNumberSpace::ApplicationData,
            self.conn_params.sni_slicing_enabled(),
            builder,
            tokens,
            frame_stats,
        );
        if builder.is_full() {
            return;
        }

        self.new_token.write_frames(builder, tokens, frame_stats);
        if builder.is_full() {
            return;
        }

        self.streams.write_frames(
            TransmissionPriority::Low,
            builder,
            tokens,
            frame_stats,
            now,
            rtt,
        );

        #[cfg(test)]
        if let Some(w) = &mut self.test_frame_writer {
            w.write_frames(builder);
        }
    }

    // Maybe send a probe.  Return true if the packet was ack-eliciting.
    fn maybe_probe(
        &mut self,
        path: &PathRef,
        force_probe: bool,
        builder: &mut PacketBuilder,
        ack_end: usize,
        tokens: &mut Vec<RecoveryToken>,
        now: Instant,
    ) -> bool {
        let untracked = self.received_untracked && !self.state.connected();
        self.received_untracked = false;

        // Anything written after an ACK already elicits acknowledgment.
        // If we need to probe and nothing has been written, send a PING.
        if builder.len() > ack_end {
            return true;
        }

        let pto = path.borrow().rtt().pto(self.confirmed());
        let mut probe = if untracked && builder.packet_empty() || force_probe {
            // If we received an untracked packet and we aren't probing already
            // or the PTO timer fired: probe.
            true
        } else if !builder.packet_empty() {
            // The packet only contains an ACK.  Check whether we want to
            // force an ACK with a PING so we can stop tracking packets.
            self.loss_recovery.should_probe(pto, now)
        } else {
            false
        };

        if self.streams.need_keep_alive() {
            // We need to keep the connection alive, including sending a PING
            // again. If a PING is already scheduled (i.e. `probe` is `true`)
            // piggy back on it. If not, schedule one.
            probe |= self.idle_timeout.send_keep_alive(now, pto, tokens);
        }

        if probe {
            // Nothing ack-eliciting and we need to probe; send PING.
            debug_assert_ne!(builder.remaining(), 0);
            builder.encode_varint(FrameType::Ping);
            let stats = &mut self.stats.borrow_mut().frame_tx;
            stats.ping += 1;
        }
        probe
    }

    /// Write frames to the provided builder.  Returns a list of tokens used for
    /// tracking loss or acknowledgment, whether any frame was ACK eliciting, and
    /// whether the packet was padded.
    fn write_frames(
        &mut self,
        path: &PathRef,
        space: PacketNumberSpace,
        profile: &SendProfile,
        builder: &mut PacketBuilder,
        coalesced: bool, // Whether this packet is coalesced behind another one.
        now: Instant,
    ) -> (Vec<RecoveryToken>, bool, bool) {
        let mut tokens = Vec::new();
        let primary = path.borrow().is_primary();
        let mut ack_eliciting = false;

        if primary {
            let stats = &mut self.stats.borrow_mut().frame_tx;
            self.acks.write_frame(
                space,
                now,
                path.borrow().rtt().estimate(),
                builder,
                &mut tokens,
                stats,
            );
        }
        let ack_end = builder.len();

        // Avoid sending path validation probes until the handshake completes,
        // but send them even when we don't have space.
        let full_mtu = profile.limit() == path.borrow().plpmtu();
        if space == PacketNumberSpace::ApplicationData && self.state.connected() {
            // Path validation probes should only be padded if the full MTU is available.
            // The probing code needs to know so it can track that.
            if path.borrow_mut().write_frames(
                builder,
                &mut self.stats.borrow_mut().frame_tx,
                full_mtu,
                now,
            ) {
                builder.enable_padding(true);
            }
        }

        if profile.ack_only(space) {
            // If we are CC limited we can only send ACKs!
            return (tokens, false, false);
        }

        if primary {
            if space == PacketNumberSpace::ApplicationData {
                if self.state.connected()
                    && path.borrow().pmtud().needs_probe()
                    && !coalesced // Only send PMTUD probes using non-coalesced packets.
                    && full_mtu
                {
                    path.borrow_mut()
                        .pmtud_mut()
                        .send_probe(builder, &mut self.stats.borrow_mut());
                    ack_eliciting = true;
                }
                self.write_appdata_frames(builder, &mut tokens, now);
            } else {
                let stats = &mut self.stats.borrow_mut().frame_tx;
                self.crypto.write_frame(
                    space,
                    self.conn_params.sni_slicing_enabled(),
                    builder,
                    &mut tokens,
                    stats,
                );
            }
        }

        // Maybe send a probe now, either to probe for losses or to keep the connection live.
        let force_probe = profile.should_probe(space);
        ack_eliciting |= self.maybe_probe(path, force_probe, builder, ack_end, &mut tokens, now);
        // If this is not the primary path, this should be ack-eliciting.
        debug_assert!(primary || ack_eliciting);

        // Add padding.  Only pad 1-RTT packets so that we don't prevent coalescing.
        // And avoid padding packets that otherwise only contain ACK because adding PADDING
        // causes those packets to consume congestion window, which is not tracked (yet).
        // And avoid padding if we don't have a full MTU available.
        let stats = &mut self.stats.borrow_mut().frame_tx;
        let padded = if ack_eliciting && full_mtu && builder.pad() {
            stats.padding += 1;
            true
        } else {
            false
        };

        (tokens, ack_eliciting, padded)
    }

    fn write_closing_frames(
        &mut self,
        close: &ClosingFrame,
        builder: &mut PacketBuilder,
        space: PacketNumberSpace,
        now: Instant,
        path: &PathRef,
        tokens: &mut Vec<RecoveryToken>,
    ) {
        if builder.remaining() > ClosingFrame::MIN_LENGTH + RecvdPackets::USEFUL_ACK_LEN {
            // Include an ACK frame with the CONNECTION_CLOSE.
            let limit = builder.limit();
            builder.set_limit(limit - ClosingFrame::MIN_LENGTH);
            self.acks.immediate_ack(space, now);
            self.acks.write_frame(
                space,
                now,
                path.borrow().rtt().estimate(),
                builder,
                tokens,
                &mut self.stats.borrow_mut().frame_tx,
            );
            builder.set_limit(limit);
        }
        // CloseReason::Application is only allowed at 1RTT.
        let sanitized = if space == PacketNumberSpace::ApplicationData {
            None
        } else {
            close.sanitize()
        };
        sanitized.as_ref().unwrap_or(close).write_frame(builder);
        self.stats.borrow_mut().frame_tx.connection_close += 1;
    }

    /// Build a datagram, possibly from multiple packets (for different PN
    /// spaces) and each containing 1+ frames.
    #[expect(clippy::too_many_lines, reason = "Yeah, that's just the way it is.")]
    fn output_path(
        &mut self,
        path: &PathRef,
        now: Instant,
        closing_frame: Option<&ClosingFrame>,
    ) -> Res<SendOption> {
        let mut initial_sent = None;
        let mut packet_tos = None;
        let mut needs_padding = false;
        let grease_quic_bit = self.can_grease_quic_bit();
        let version = self.version();

        // Determine how we are sending packets (PTO, etc..).
        let profile = self.loss_recovery.send_profile(&path.borrow(), now);
        qdebug!("[{self}] output_path send_profile {profile:?}");

        // Frames for different epochs must go in different packets, but then these
        // packets can go in a single datagram
        let mut encoder = Encoder::with_capacity(profile.limit());
        for space in PacketNumberSpace::iter() {
            // Ensure we have tx crypto state for this epoch, or skip it.
            let Some((epoch, tx)) = self.crypto.states.select_tx_mut(self.version, space) else {
                continue;
            };

            let header_start = encoder.len();
            let (pt, mut builder) = Self::build_packet_header(
                &path.borrow(),
                epoch,
                encoder,
                tx,
                &self.address_validation,
                version,
                grease_quic_bit,
            );
            let pn = Self::add_packet_number(
                &mut builder,
                tx,
                self.loss_recovery.largest_acknowledged_pn(space),
            );
            // The builder will set the limit to 0 if there isn't enough space for the header.
            if builder.is_full() {
                encoder = builder.abort();
                break;
            }

            // Configure the limits and padding for this packet.
            let aead_expansion = tx.expansion();
            needs_padding |= builder.set_initial_limit(
                &profile,
                aead_expansion,
                self.paths
                    .primary()
                    .ok_or(Error::InternalError)?
                    .borrow()
                    .pmtud(),
            );
            builder.enable_padding(needs_padding);
            if builder.is_full() {
                encoder = builder.abort();
                break;
            }

            // Add frames to the packet.
            let payload_start = builder.len();
            let (mut tokens, mut ack_eliciting, mut padded) = (Vec::new(), false, false);
            if let Some(close) = closing_frame {
                self.write_closing_frames(close, &mut builder, space, now, path, &mut tokens);
            } else {
                (tokens, ack_eliciting, padded) =
                    self.write_frames(path, space, &profile, &mut builder, header_start != 0, now);
            }
            if builder.packet_empty() {
                // Nothing to include in this packet.
                encoder = builder.abort();
                continue;
            }

            self.log_packet(
                packet::MetaData::new_out(
                    path,
                    pt,
                    pn,
                    builder.len() + aead_expansion,
                    &builder.as_ref()[payload_start..],
                    *packet_tos.get_or_insert(path.borrow().tos(&mut tokens)),
                ),
                now,
            );

            self.stats.borrow_mut().packets_tx += 1;
            let tx = self
                .crypto
                .states
                .tx_mut(self.version, epoch)
                .ok_or(Error::InternalError)?;
            encoder = builder.build(tx)?;
            self.crypto.states.auto_update()?;

            if ack_eliciting {
                self.idle_timeout.on_packet_sent(now);
            }
            let sent = SentPacket::new(
                pt,
                pn,
                now,
                ack_eliciting,
                tokens,
                encoder.len() - header_start,
            );
            if padded {
                needs_padding = false;
                self.loss_recovery.on_packet_sent(path, sent, now);
            } else if pt == PacketType::Initial && (self.role == Role::Client || ack_eliciting) {
                // Packets containing Initial packets might need padding, and we want to
                // track that padding along with the Initial packet.  So defer tracking.
                initial_sent = Some(sent);
                needs_padding = true;
            } else {
                if pt == PacketType::Handshake && self.role == Role::Client {
                    needs_padding = false;
                }
                self.loss_recovery.on_packet_sent(path, sent, now);
            }

            if space == PacketNumberSpace::Handshake
                && self.role == Role::Server
                && self.state == State::Confirmed
            {
                // We could discard handshake keys in set_state,
                // but wait until after sending an ACK.
                self.discard_keys(PacketNumberSpace::Handshake, now);
            }

            // If the client has more CRYPTO data queued up, do not coalesce if
            // this packet is an Initial. Without this, 0-RTT packets could be
            // coalesced with the first Initial, which some server (e.g., ours)
            // do not support, because they may not save packets they can't
            // decrypt yet.
            if self.role == Role::Client
                && space == PacketNumberSpace::Initial
                && !self.crypto.streams.is_empty(space)
            {
                break;
            }
        }

        if encoder.is_empty() {
            qdebug!("TX blocked, profile={profile:?}");
            Ok(SendOption::No(profile.paced()))
        } else {
            // Perform additional padding for Initial packets as necessary.
            let mut packets: Vec<u8> = encoder.into();
            if let Some(mut initial) = initial_sent.take() {
                if needs_padding && packets.len() < profile.limit() {
                    qdebug!(
                        "[{self}] pad Initial from {} to PLPMTU {}",
                        packets.len(),
                        profile.limit()
                    );
                    initial.track_padding(profile.limit() - packets.len());
                    // These zeros aren't padding frames, they are an invalid all-zero coalesced
                    // packet, which is why we don't increase `frame_tx.padding` count here.
                    packets.resize(profile.limit(), 0);
                }
                self.loss_recovery.on_packet_sent(path, initial, now);
            }
            path.borrow_mut().add_sent(packets.len());
            Ok(SendOption::Yes(path.borrow_mut().datagram(
                packets,
                packet_tos.unwrap_or_default(),
                &mut self.stats.borrow_mut(),
            )))
        }
    }

    /// # Errors
    /// When connection state is not valid.
    pub fn initiate_key_update(&mut self) -> Res<()> {
        if self.state == State::Confirmed {
            let la = self
                .loss_recovery
                .largest_acknowledged_pn(PacketNumberSpace::ApplicationData);
            qinfo!("[{self}] Initiating key update");
            self.crypto.states.initiate_key_update(la)
        } else {
            Err(Error::KeyUpdateBlocked)
        }
    }

    #[cfg(test)]
    #[must_use]
    pub fn get_epochs(&self) -> (Option<usize>, Option<usize>) {
        self.crypto.states.get_epochs()
    }

    fn client_start(&mut self, now: Instant) -> Res<()> {
        qdebug!("[{self}] client_start");
        debug_assert_eq!(self.role, Role::Client);
        if let Some(path) = self.paths.primary() {
            qlog::client_connection_started(&self.qlog, &path, now);
        }
        qlog::client_version_information_initiated(
            &self.qlog,
            self.conn_params.get_versions(),
            now,
        );

        self.handshake(now, self.version, PacketNumberSpace::Initial, None)?;
        self.set_state(State::WaitInitial, now);
        self.zero_rtt_state = if self.crypto.enable_0rtt(self.version, self.role)? {
            qdebug!("[{self}] Enabled 0-RTT");
            ZeroRttState::Sending
        } else {
            ZeroRttState::Init
        };
        Ok(())
    }

    fn get_closing_period_time(&self, now: Instant) -> Instant {
        // Spec says close time should be at least PTO times 3.
        now + (self.pto() * 3)
    }

    /// Close the connection.
    pub fn close(&mut self, now: Instant, app_error: AppError, msg: impl AsRef<str>) {
        let error = CloseReason::Application(app_error);
        let timeout = self.get_closing_period_time(now);
        if let Some(path) = self.paths.primary() {
            self.state_signaling
                .close(path, error.clone(), FrameType::Padding, msg);
            self.set_state(State::Closing { error, timeout }, now);
        } else {
            self.set_state(State::Closed(error), now);
        }
    }

    fn set_initial_limits(&mut self) {
        self.streams.set_initial_limits();
        let peer_timeout = self
            .tps
            .borrow()
            .remote()
            .get_integer(TransportParameterId::IdleTimeout);
        if peer_timeout > 0 {
            self.idle_timeout
                .set_peer_timeout(Duration::from_millis(peer_timeout));
        }

        self.quic_datagrams
            .set_remote_datagram_size(self.tps.borrow().remote().get_integer(MaxDatagramFrameSize));
    }

    #[must_use]
    pub fn is_stream_id_allowed(&self, stream_id: StreamId) -> bool {
        self.streams.is_stream_id_allowed(stream_id)
    }

    /// Process the final set of transport parameters.
    fn process_tps(&mut self, now: Instant) -> Res<()> {
        self.validate_cids()?;
        self.validate_versions()?;
        {
            let tps = self.tps.borrow();
            let remote = tps.remote.as_ref().ok_or(Error::TransportParameterError)?;

            // If the peer provided a preferred address, then we have to be a client
            // and they have to be using a non-empty connection ID.
            if remote.get_preferred_address().is_some()
                && (self.role == Role::Server
                    || self
                        .remote_initial_source_cid
                        .as_ref()
                        .ok_or(Error::UnknownConnectionId)?
                        .is_empty())
            {
                return Err(Error::TransportParameterError);
            }

            let reset_token = remote.get_bytes(StatelessResetToken).map_or_else(
                || Ok(ConnectionIdEntry::random_srt()),
                |token| <[u8; 16]>::try_from(token).map_err(|_| Error::TransportParameterError),
            )?;
            let path = self.paths.primary().ok_or(Error::NoAvailablePath)?;
            path.borrow_mut().set_reset_token(reset_token);

            let max_ad = Duration::from_millis(remote.get_integer(MaxAckDelay));
            let min_ad = if remote.has_value(MinAckDelay) {
                let min_ad = Duration::from_micros(remote.get_integer(MinAckDelay));
                if min_ad > max_ad {
                    return Err(Error::TransportParameterError);
                }
                Some(min_ad)
            } else {
                None
            };
            path.borrow_mut()
                .set_ack_delay(max_ad, min_ad, self.conn_params.get_ack_ratio());

            let max_active_cids = remote.get_integer(ActiveConnectionIdLimit);
            self.cid_manager.set_limit(max_active_cids);
        }
        self.set_initial_limits();
        qlog::connection_tparams_set(&self.qlog, &self.tps.borrow(), now);
        Ok(())
    }

    fn validate_cids(&self) -> Res<()> {
        let tph = self.tps.borrow();
        let remote_tps = tph.remote.as_ref().ok_or(Error::TransportParameterError)?;

        let tp = remote_tps.get_bytes(InitialSourceConnectionId);
        if self
            .remote_initial_source_cid
            .as_ref()
            .map(ConnectionId::as_cid_ref)
            != tp.map(ConnectionIdRef::from)
        {
            qwarn!(
                "[{self}] ISCID test failed: self cid {:?} != tp cid {:?}",
                self.remote_initial_source_cid,
                tp.map(hex),
            );
            return Err(Error::ProtocolViolation);
        }

        if self.role == Role::Client {
            let tp = remote_tps.get_bytes(OriginalDestinationConnectionId);
            if self
                .original_destination_cid
                .as_ref()
                .map(ConnectionId::as_cid_ref)
                != tp.map(ConnectionIdRef::from)
            {
                qwarn!(
                    "[{self}] ODCID test failed: self cid {:?} != tp cid {:?}",
                    self.original_destination_cid,
                    tp.map(hex),
                );
                return Err(Error::ProtocolViolation);
            }

            let tp = remote_tps.get_bytes(RetrySourceConnectionId);
            let expected = if let AddressValidationInfo::Retry {
                retry_source_cid, ..
            } = &self.address_validation
            {
                Some(retry_source_cid.as_cid_ref())
            } else {
                None
            };
            if expected != tp.map(ConnectionIdRef::from) {
                qwarn!(
                    "[{self}] RSCID test failed. self cid {expected:?} != tp cid {:?}",
                    tp.map(hex),
                );
                return Err(Error::ProtocolViolation);
            }
        }

        Ok(())
    }

    /// Validate the `version_negotiation` transport parameter from the peer.
    fn validate_versions(&self) -> Res<()> {
        let tph = self.tps.borrow();
        let remote_tps = tph.remote.as_ref().ok_or(Error::TransportParameterError)?;
        // `current` and `other` are the value from the peer's transport parameters.
        // We're checking that these match our expectations.
        if let Some((current, other)) = remote_tps.get_versions() {
            qtrace!(
                "[{self}] validate_versions: current={:x} chosen={current:x} other={other:x?}",
                self.version.wire_version(),
            );
            if self.role == Role::Server {
                // 1. A server acts on transport parameters, with validation
                // of `current` happening in the transport parameter handler.
                // All we need to do is confirm that the transport parameter
                // was provided.
                Ok(())
            } else if self.version().wire_version() != current {
                qinfo!("[{self}] validate_versions: current version mismatch");
                Err(Error::VersionNegotiation)
            } else if self
                .conn_params
                .get_versions()
                .initial()
                .is_compatible(self.version)
            {
                // 2. The current version is compatible with what we attempted.
                // That's a compatible upgrade and that's OK.
                Ok(())
            } else {
                // 3. The initial version we attempted isn't compatible.  Check that
                // the one we would have chosen is compatible with this one.
                let mut all_versions = other.to_owned();
                all_versions.push(current);
                if self
                    .conn_params
                    .get_versions()
                    .preferred(&all_versions)
                    .ok_or(Error::VersionNegotiation)?
                    .is_compatible(self.version)
                {
                    Ok(())
                } else {
                    qinfo!("[{self}] validate_versions: failed");
                    Err(Error::VersionNegotiation)
                }
            }
        } else if self.version != Version::Version1 && !self.version.is_draft() {
            qinfo!("[{self}] validate_versions: missing extension");
            Err(Error::VersionNegotiation)
        } else {
            Ok(())
        }
    }

    fn confirm_version(&mut self, v: Version) {
        if self.version != v {
            qdebug!("[{self}] Compatible upgrade {:?} ==> {v:?}", self.version);
        }
        self.crypto.confirm_version(v);
        self.version = v;
    }

    fn compatible_upgrade(&mut self, packet_version: Version) -> Res<()> {
        if !matches!(self.state, State::WaitInitial | State::WaitVersion) {
            return Ok(());
        }

        if self.role == Role::Client {
            self.confirm_version(packet_version);
        } else if self.tps.borrow().remote.is_some() {
            let version = self.tps.borrow().version();
            let dcid = self
                .original_destination_cid
                .as_ref()
                .ok_or(Error::ProtocolViolation)?;
            self.crypto.states.init_server(version, dcid)?;
            self.confirm_version(version);
        }
        Ok(())
    }

    fn handshake(
        &mut self,
        now: Instant,
        packet_version: Version,
        space: PacketNumberSpace,
        data: Option<&[u8]>,
    ) -> Res<()> {
        qtrace!("[{self}] Handshake space={space} data={data:0x?}");

        let was_authentication_pending =
            *self.crypto.tls.state() == HandshakeState::AuthenticationPending;
        let try_update = data.is_some();
        match self.crypto.handshake(now, space, data)? {
            HandshakeState::Authenticated(_) | HandshakeState::InProgress => (),
            HandshakeState::AuthenticationPending => {
                if !was_authentication_pending {
                    self.events.authentication_needed();
                }
            }
            HandshakeState::EchFallbackAuthenticationPending(public_name) => self
                .events
                .ech_fallback_authentication_needed(public_name.clone()),
            HandshakeState::Complete(_) => {
                if !self.state.connected() {
                    self.set_connected(now)?;
                }
            }
            _ => {
                qerror!("Crypto state should not be new or failed after successful handshake");
                return Err(Error::CryptoError(neqo_crypto::Error::InternalError));
            }
        }

        // There is a chance that this could be called less often, but getting the
        // conditions right is a little tricky, so call whenever CRYPTO data is used.
        if try_update {
            self.compatible_upgrade(packet_version)?;
            // We have transport parameters, it's go time.
            if self.tps.borrow().remote.is_some() {
                self.set_initial_limits();
            }
            if self.crypto.install_keys(self.role)? {
                if self.role == Role::Client {
                    // We won't acknowledge Initial packets as a result of this, but the
                    // server can rely on implicit acknowledgment.
                    self.discard_keys(PacketNumberSpace::Initial, now);
                }
                self.saved_datagrams.make_available(Epoch::Handshake);
            }
        }

        Ok(())
    }

    fn set_confirmed(&mut self, now: Instant) -> Res<()> {
        self.set_state(State::Confirmed, now);
        if self.conn_params.pmtud_enabled() {
            self.paths
                .primary()
                .ok_or(Error::InternalError)?
                .borrow_mut()
                .pmtud_mut()
                .start(now, &mut self.stats.borrow_mut());
        }
        Ok(())
    }

    #[expect(clippy::too_many_lines, reason = "Yep, but it's a nice big match.")]
    fn input_frame(
        &mut self,
        path: &PathRef,
        packet_version: Version,
        packet_type: PacketType,
        frame: Frame,
        next_pn: PacketNumber,
        now: Instant,
    ) -> Res<()> {
        if !frame.is_allowed(packet_type) {
            qinfo!("frame not allowed: {frame:?} {packet_type:?}");
            return Err(Error::ProtocolViolation);
        }
        let space = PacketNumberSpace::from(packet_type);
        if frame.is_stream() {
            return self
                .streams
                .input_frame(&frame, &mut self.stats.borrow_mut().frame_rx);
        }
        match frame {
            Frame::Padding(length) => {
                self.stats.borrow_mut().frame_rx.padding += usize::from(length);
            }
            Frame::Ping => {
                // If we get a PING and there are outstanding CRYPTO frames,
                // prepare to resend them.
                self.stats.borrow_mut().frame_rx.ping += 1;
                self.crypto.resend_unacked(space);
                // Send an ACK immediately if we might not otherwise do so.
                self.acks.immediate_ack(space, now);
            }
            Frame::Ack {
                largest_acknowledged,
                ack_delay,
                first_ack_range,
                ack_ranges,
                ecn_count,
            } => {
                // Ensure that the largest acknowledged packet number was actually sent.
                // (If we ever start using non-contiguous packet numbers, we need to check all the
                // packet numbers in the ACKed ranges.)
                if largest_acknowledged >= next_pn {
                    qwarn!("Largest ACKed {largest_acknowledged} was never sent");
                    return Err(Error::AckedUnsentPacket);
                }

                let ranges =
                    Frame::decode_ack_frame(largest_acknowledged, first_ack_range, &ack_ranges)?;
                self.handle_ack(space, ranges, ecn_count, ack_delay, now)?;
            }
            Frame::Crypto { offset, data } => {
                qtrace!(
                    "[{self}] Crypto frame on space={space} offset={offset}, data={:0x?}",
                    &data
                );
                self.stats.borrow_mut().frame_rx.crypto += 1;
                self.crypto.streams.inbound_frame(space, offset, data)?;
                if self.crypto.streams.data_ready(space) {
                    let mut buf = Vec::new();
                    let read = self.crypto.streams.read_to_end(space, &mut buf);
                    qdebug!("Read {read:?} bytes");
                    self.handshake(now, packet_version, space, Some(&buf))?;
                    self.create_resumption_token(now);
                } else {
                    // If we get a useless CRYPTO frame send outstanding CRYPTO frames and 0-RTT
                    // data again.
                    self.crypto.resend_unacked(space);
                    if space == PacketNumberSpace::Initial {
                        self.crypto.resend_unacked(PacketNumberSpace::Handshake);
                        self.resend_0rtt(now);
                    }
                }
            }
            Frame::NewToken { token } => {
                self.stats.borrow_mut().frame_rx.new_token += 1;
                self.new_token.save_token(token.to_vec());
                self.create_resumption_token(now);
            }
            Frame::NewConnectionId {
                sequence_number,
                connection_id,
                stateless_reset_token,
                retire_prior,
            } => {
                self.stats.borrow_mut().frame_rx.new_connection_id += 1;
                self.cids.add_remote(ConnectionIdEntry::new(
                    sequence_number,
                    ConnectionId::from(connection_id),
                    stateless_reset_token.to_owned(),
                ))?;
                self.paths.retire_cids(retire_prior, &mut self.cids);
                if self.cids.len() >= LOCAL_ACTIVE_CID_LIMIT {
                    qinfo!("[{self}] received too many connection IDs");
                    return Err(Error::ConnectionIdLimitExceeded);
                }
            }
            Frame::RetireConnectionId { sequence_number } => {
                self.stats.borrow_mut().frame_rx.retire_connection_id += 1;
                self.cid_manager.retire(sequence_number);
            }
            Frame::PathChallenge { data } => {
                self.stats.borrow_mut().frame_rx.path_challenge += 1;
                // If we were challenged, try to make the path permanent.
                // Report an error if we don't have enough connection IDs.
                self.ensure_permanent(path, now)?;
                path.borrow_mut().challenged(data);
            }
            Frame::PathResponse { data } => {
                self.stats.borrow_mut().frame_rx.path_response += 1;
                if self
                    .paths
                    .path_response(data, now, &mut self.stats.borrow_mut())
                {
                    // This PATH_RESPONSE enabled migration; tell loss recovery.
                    self.loss_recovery.migrate();
                }
            }
            Frame::ConnectionClose {
                error_code,
                frame_type,
                reason_phrase,
            } => {
                self.stats.borrow_mut().frame_rx.connection_close += 1;
                qinfo!(
                    "[{self}] ConnectionClose received. Error code: {error_code:?} frame type {frame_type:x} reason {reason_phrase}"
                );
                let (detail, frame_type) = if let CloseError::Application(_) = error_code {
                    // Use a transport error here because we want to send
                    // NO_ERROR in this case.
                    (
                        Error::PeerApplicationError(error_code.code()),
                        FrameType::ConnectionCloseApplication,
                    )
                } else {
                    (
                        Error::PeerError(error_code.code()),
                        FrameType::ConnectionCloseTransport,
                    )
                };
                let error = CloseReason::Transport(detail);
                self.state_signaling
                    .drain(Rc::clone(path), error.clone(), frame_type, "");
                self.set_state(
                    State::Draining {
                        error,
                        timeout: self.get_closing_period_time(now),
                    },
                    now,
                );
            }
            Frame::HandshakeDone => {
                self.stats.borrow_mut().frame_rx.handshake_done += 1;
                if self.role == Role::Server || !self.state.connected() {
                    return Err(Error::ProtocolViolation);
                }
                self.set_confirmed(now)?;
                self.discard_keys(PacketNumberSpace::Handshake, now);
                self.migrate_to_preferred_address(now)?;
            }
            Frame::AckFrequency {
                seqno,
                tolerance,
                delay,
                ignore_order,
            } => {
                self.stats.borrow_mut().frame_rx.ack_frequency += 1;
                let delay = Duration::from_micros(delay);
                if delay < GRANULARITY {
                    return Err(Error::ProtocolViolation);
                }
                self.acks
                    .ack_freq(seqno, tolerance - 1, delay, ignore_order);
            }
            Frame::Datagram { data, .. } => {
                self.stats.borrow_mut().frame_rx.datagram += 1;
                self.quic_datagrams
                    .handle_datagram(data, &mut self.stats.borrow_mut())?;
            }
            _ => unreachable!("All other frames are for streams"),
        }

        Ok(())
    }

    /// Given a set of `SentPacket` instances, ensure that the source of the packet
    /// is told that they are lost.  This gives the frame generation code a chance
    /// to retransmit the frame as needed.
    fn handle_lost_packets(&mut self, lost_packets: &[SentPacket]) {
        for lost in lost_packets {
            for token in lost.tokens() {
                qdebug!("[{self}] Lost: {token:?}");
                match token {
                    RecoveryToken::Ack(ack_token) => {
                        // If we lost an ACK frame during the handshake, send another one.
                        if ack_token.space() != PacketNumberSpace::ApplicationData {
                            self.acks.immediate_ack(ack_token.space(), lost.time_sent());
                        }
                    }
                    RecoveryToken::Crypto(ct) => self.crypto.lost(ct),
                    RecoveryToken::HandshakeDone => self.state_signaling.handshake_done(),
                    RecoveryToken::NewToken(seqno) => self.new_token.lost(*seqno),
                    RecoveryToken::NewConnectionId(ncid) => self.cid_manager.lost(ncid),
                    RecoveryToken::RetireConnectionId(seqno) => self.paths.lost_retire_cid(*seqno),
                    RecoveryToken::AckFrequency(rate) => self.paths.lost_ack_frequency(rate),
                    RecoveryToken::KeepAlive => self.idle_timeout.lost_keep_alive(),
                    RecoveryToken::Stream(stream_token) => self.streams.lost(stream_token),
                    RecoveryToken::Datagram(dgram_tracker) => {
                        self.events
                            .datagram_outcome(dgram_tracker, OutgoingDatagramOutcome::Lost);
                        self.stats.borrow_mut().datagram_tx.lost += 1;
                    }
                    RecoveryToken::EcnEct0 => self
                        .paths
                        .lost_ecn(lost.packet_type(), &mut self.stats.borrow_mut()),
                }
            }
        }
    }

    fn decode_ack_delay(&self, v: u64) -> Res<Duration> {
        // If we have remote transport parameters, use them.
        // Otherwise, ack delay should be zero (because it's the handshake).
        self.tps.borrow().remote.as_ref().map_or_else(
            || Ok(Duration::default()),
            |r| {
                let exponent = u32::try_from(r.get_integer(AckDelayExponent))?;
                // ACK_DELAY_EXPONENT > 20 is invalid per RFC9000. We already checked that in
                // TransportParameter::decode.
                let corrected = if v.leading_zeros() >= exponent {
                    v << exponent
                } else {
                    u64::MAX
                };
                Ok(Duration::from_micros(corrected))
            },
        )
    }

    fn handle_ack<R>(
        &mut self,
        space: PacketNumberSpace,
        ack_ranges: R,
        ack_ecn: Option<ecn::Count>,
        ack_delay: u64,
        now: Instant,
    ) -> Res<()>
    where
        R: IntoIterator<Item = RangeInclusive<PacketNumber>> + Debug,
        R::IntoIter: ExactSizeIterator,
    {
        qdebug!("[{self}] Rx ACK space={space}, ranges={ack_ranges:?}");

        let Some(path) = self.paths.primary() else {
            return Ok(());
        };
        let (acked_packets, lost_packets) = self.loss_recovery.on_ack_received(
            &path,
            space,
            ack_ranges,
            ack_ecn,
            self.decode_ack_delay(ack_delay)?,
            now,
        );
        let largest_acknowledged = acked_packets.first().map(SentPacket::pn);
        for acked in acked_packets {
            for token in acked.tokens() {
                match token {
                    RecoveryToken::Stream(stream_token) => self.streams.acked(stream_token),
                    RecoveryToken::Ack(at) => self.acks.acked(at),
                    RecoveryToken::Crypto(ct) => self.crypto.acked(ct),
                    RecoveryToken::NewToken(seqno) => self.new_token.acked(*seqno),
                    RecoveryToken::NewConnectionId(entry) => self.cid_manager.acked(entry),
                    RecoveryToken::RetireConnectionId(seqno) => self.paths.acked_retire_cid(*seqno),
                    RecoveryToken::AckFrequency(rate) => self.paths.acked_ack_frequency(rate),
                    RecoveryToken::KeepAlive => self.idle_timeout.ack_keep_alive(),
                    RecoveryToken::Datagram(dgram_tracker) => self
                        .events
                        .datagram_outcome(dgram_tracker, OutgoingDatagramOutcome::Acked),
                    // We only worry when these are lost
                    RecoveryToken::HandshakeDone | RecoveryToken::EcnEct0 => (),
                }
            }
        }
        self.handle_lost_packets(&lost_packets);
        qlog::packets_lost(&self.qlog, &lost_packets, now);
        let stats = &mut self.stats.borrow_mut().frame_rx;
        stats.ack += 1;
        if let Some(largest_acknowledged) = largest_acknowledged {
            stats.largest_acknowledged = max(stats.largest_acknowledged, largest_acknowledged);
        }
        Ok(())
    }

    /// Tell 0-RTT packets that they were "lost".
    fn resend_0rtt(&mut self, now: Instant) {
        if let Some(path) = self.paths.primary() {
            let dropped = self.loss_recovery.drop_0rtt(&path, now);
            self.handle_lost_packets(&dropped);
        }
    }

    /// When the server rejects 0-RTT we need to drop a bunch of stuff.
    fn client_0rtt_rejected(&mut self, now: Instant) {
        if !matches!(self.zero_rtt_state, ZeroRttState::Sending) {
            return;
        }
        qdebug!("[{self}] 0-RTT rejected");
        self.resend_0rtt(now);
        self.streams.zero_rtt_rejected();
        self.crypto.states.discard_0rtt_keys();
        self.events.client_0rtt_rejected();
    }

    fn set_connected(&mut self, now: Instant) -> Res<()> {
        qdebug!("[{self}] TLS connection complete");
        if self.crypto.tls.info().map(SecretAgentInfo::alpn).is_none() {
            qwarn!("[{self}] No ALPN, closing connection");
            // 120 = no_application_protocol
            return Err(Error::CryptoAlert(120));
        }
        if self.role == Role::Server {
            // Remove the randomized client CID from the list of acceptable CIDs.
            self.cid_manager.remove_odcid();
            // Mark the path as validated, if it isn't already.
            let path = self.paths.primary().ok_or(Error::NoAvailablePath)?;
            path.borrow_mut().set_valid(now);
            // Generate a qlog event that the server connection started.
            qlog::server_connection_started(&self.qlog, &path, now);
        } else {
            self.zero_rtt_state = if self
                .crypto
                .tls
                .info()
                .ok_or(Error::InternalError)?
                .early_data_accepted()
            {
                ZeroRttState::AcceptedClient
            } else {
                self.client_0rtt_rejected(now);
                ZeroRttState::Rejected
            };
        }

        // Setting application keys has to occur after 0-RTT rejection.
        let pto = self.pto();
        self.crypto
            .install_application_keys(self.version, now + pto)?;
        self.process_tps(now)?;
        self.set_state(State::Connected, now);
        self.create_resumption_token(now);
        self.saved_datagrams.make_available(Epoch::ApplicationData);
        self.stats.borrow_mut().resumed = self
            .crypto
            .tls
            .info()
            .ok_or(Error::InternalError)?
            .resumed();
        if self.role == Role::Server {
            self.state_signaling.handshake_done();
            self.set_confirmed(now)?;
        }
        qinfo!("[{self}] Connection established");
        Ok(())
    }

    fn set_state(&mut self, state: State, now: Instant) {
        if state > self.state {
            qdebug!("[{self}] State change from {:?} -> {state:?}", self.state);
            self.state = state.clone();
            if self.state.closed() {
                self.streams.clear_streams();
            }
            self.events.connection_state_change(state);
            qlog::connection_state_updated(&self.qlog, &self.state, now);
        } else if mem::discriminant(&state) != mem::discriminant(&self.state) {
            // Only tolerate a regression in state if the new state is closing
            // and the connection is already closed.
            debug_assert!(matches!(
                state,
                State::Closing { .. } | State::Draining { .. }
            ));
            debug_assert!(self.state.closed());
        }
    }

    /// Create a stream.
    /// Returns new stream id
    ///
    /// # Errors
    ///
    /// `ConnectionState` if the connection stat does not allow to create streams.
    /// `StreamLimitError` if we are limited by server's stream concurrence.
    pub fn stream_create(&mut self, st: StreamType) -> Res<StreamId> {
        // Can't make streams while closing, otherwise rely on the stream limits.
        match self.state {
            State::Closing { .. } | State::Draining { .. } | State::Closed { .. } => {
                return Err(Error::ConnectionState);
            }
            State::WaitInitial | State::Handshaking => {
                if self.role == Role::Client && self.zero_rtt_state != ZeroRttState::Sending {
                    return Err(Error::ConnectionState);
                }
            }
            // In all other states, trust that the stream limits are correct.
            _ => (),
        }

        self.streams.stream_create(st)
    }

    /// Set the priority of a stream.
    ///
    /// # Errors
    ///
    /// `InvalidStreamId` the stream does not exist.
    pub fn stream_priority(
        &mut self,
        stream_id: StreamId,
        transmission: TransmissionPriority,
        retransmission: RetransmissionPriority,
    ) -> Res<()> {
        self.streams
            .get_send_stream_mut(stream_id)?
            .set_priority(transmission, retransmission);
        Ok(())
    }

    /// Set the `SendOrder` of a stream.  Re-enqueues to keep the ordering correct
    ///
    /// # Errors
    /// When the stream does not exist.
    pub fn stream_sendorder(
        &mut self,
        stream_id: StreamId,
        sendorder: Option<SendOrder>,
    ) -> Res<()> {
        self.streams.set_sendorder(stream_id, sendorder)
    }

    /// Set the Fairness of a stream
    ///
    /// # Errors
    /// When the stream does not exist.
    pub fn stream_fairness(&mut self, stream_id: StreamId, fairness: bool) -> Res<()> {
        self.streams.set_fairness(stream_id, fairness)
    }

    /// # Errors
    /// When the stream does not exist.
    pub fn send_stream_stats(&self, stream_id: StreamId) -> Res<SendStreamStats> {
        self.streams
            .get_send_stream(stream_id)
            .map(SendStream::stats)
    }

    /// # Errors
    /// When the stream does not exist.
    pub fn recv_stream_stats(&mut self, stream_id: StreamId) -> Res<RecvStreamStats> {
        let stream = self.streams.get_recv_stream_mut(stream_id)?;

        Ok(stream.stats())
    }

    /// Send data on a stream.
    /// Returns how many bytes were successfully sent. Could be less
    /// than total, based on receiver credit space available, etc.
    ///
    /// # Errors
    ///
    /// `InvalidStreamId` the stream does not exist,
    /// `InvalidInput` if length of `data` is zero,
    /// `FinalSizeError` if the stream has already been closed.
    pub fn stream_send(&mut self, stream_id: StreamId, data: &[u8]) -> Res<usize> {
        self.streams.get_send_stream_mut(stream_id)?.send(data)
    }

    /// Send all data or nothing on a stream. May cause `DATA_BLOCKED` or
    /// `STREAM_DATA_BLOCKED` frames to be sent.
    /// Returns true if data was successfully sent, otherwise false.
    ///
    /// # Errors
    ///
    /// `InvalidStreamId` the stream does not exist,
    /// `InvalidInput` if length of `data` is zero,
    /// `FinalSizeError` if the stream has already been closed.
    pub fn stream_send_atomic(&mut self, stream_id: StreamId, data: &[u8]) -> Res<bool> {
        let val = self
            .streams
            .get_send_stream_mut(stream_id)?
            .send_atomic(data);
        if let Ok(val) = val {
            debug_assert!(
                val == 0 || val == data.len(),
                "Unexpected value {val} when trying to send {} bytes atomically",
                data.len()
            );
        }
        val.map(|v| v == data.len())
    }

    /// Bytes that `stream_send()` is guaranteed to accept for sending.
    /// i.e. that will not be blocked by flow credits or send buffer max
    /// capacity.
    /// # Errors
    /// When the stream ID is invalid.
    pub fn stream_avail_send_space(&self, stream_id: StreamId) -> Res<usize> {
        Ok(self.streams.get_send_stream(stream_id)?.avail())
    }

    /// Set low watermark for [`ConnectionEvent::SendStreamWritable`] event.
    ///
    /// Stream emits a [`crate::ConnectionEvent::SendStreamWritable`] event
    /// when:
    /// - the available sendable bytes increased to or above the watermark
    /// - and was previously below the watermark.
    ///
    /// Default value is `1`. In other words
    /// [`crate::ConnectionEvent::SendStreamWritable`] is emitted whenever the
    /// available sendable bytes was previously at `0` and now increased to `1`
    /// or more.
    ///
    /// Use this when your protocol needs at least `watermark` amount of available
    /// sendable bytes to make progress.
    ///
    /// # Errors
    /// When the stream ID is invalid.
    pub fn stream_set_writable_event_low_watermark(
        &mut self,
        stream_id: StreamId,
        watermark: NonZeroUsize,
    ) -> Res<()> {
        self.streams
            .get_send_stream_mut(stream_id)?
            .set_writable_event_low_watermark(watermark);
        Ok(())
    }

    /// Close the stream. Enqueued data will be sent.
    /// # Errors
    /// When the stream ID is invalid.
    pub fn stream_close_send(&mut self, stream_id: StreamId) -> Res<()> {
        self.streams.get_send_stream_mut(stream_id)?.close();
        Ok(())
    }

    /// Abandon transmission of in-flight and future stream data.
    /// # Errors
    /// When the stream ID is invalid.
    pub fn stream_reset_send(&mut self, stream_id: StreamId, err: AppError) -> Res<()> {
        self.streams.get_send_stream_mut(stream_id)?.reset(err);
        Ok(())
    }

    /// Read buffered data from stream. bool says whether read bytes includes
    /// the final data on stream.
    ///
    /// # Errors
    ///
    /// `InvalidStreamId` if the stream does not exist.
    /// `NoMoreData` if data and fin bit were previously read by the application.
    pub fn stream_recv(&mut self, stream_id: StreamId, data: &mut [u8]) -> Res<(usize, bool)> {
        let stream = self.streams.get_recv_stream_mut(stream_id)?;

        let rb = stream.read(data)?;
        Ok(rb)
    }

    /// Application is no longer interested in this stream.
    /// # Errors
    /// When the stream ID is invalid.
    pub fn stream_stop_sending(&mut self, stream_id: StreamId, err: AppError) -> Res<()> {
        let stream = self.streams.get_recv_stream_mut(stream_id)?;

        stream.stop_sending(err);
        Ok(())
    }

    /// Increases `max_stream_data` for a `stream_id`.
    ///
    /// # Errors
    ///
    /// Returns `InvalidStreamId` if a stream does not exist or the receiving
    /// side is closed.
    pub fn set_stream_max_data(&mut self, stream_id: StreamId, max_data: u64) -> Res<()> {
        let stream = self.streams.get_recv_stream_mut(stream_id)?;

        stream.set_stream_max_data(max_data);
        Ok(())
    }

    /// Mark a receive stream as being important enough to keep the connection alive
    /// (if `keep` is `true`) or no longer important (if `keep` is `false`).  If any
    /// stream is marked this way, PING frames will be used to keep the connection
    /// alive, even when there is no activity.
    ///
    /// # Errors
    ///
    /// Returns `InvalidStreamId` if a stream does not exist or the receiving
    /// side is closed.
    pub fn stream_keep_alive(&mut self, stream_id: StreamId, keep: bool) -> Res<()> {
        self.streams.keep_alive(stream_id, keep)
    }

    #[must_use]
    pub const fn remote_datagram_size(&self) -> u64 {
        self.quic_datagrams.remote_datagram_size()
    }

    /// Returns the current max size of a datagram that can fit into a packet.
    /// The value will change over time depending on the encoded size of the
    /// packet number, ack frames, etc.
    ///
    /// # Errors
    /// The function returns `NotAvailable` if datagrams are not enabled.
    /// # Panics
    /// Basically never, because that unwrap won't fail.
    pub fn max_datagram_size(&self) -> Res<u64> {
        let max_dgram_size = self.quic_datagrams.remote_datagram_size();
        if max_dgram_size == 0 {
            return Err(Error::NotAvailable);
        }
        let version = self.version();
        let Some((epoch, tx)) = self
            .crypto
            .states
            .select_tx(self.version, PacketNumberSpace::ApplicationData)
        else {
            return Err(Error::NotAvailable);
        };
        let path = self.paths.primary().ok_or(Error::NotAvailable)?;
        let mtu = path.borrow().plpmtu();
        let encoder = Encoder::default();

        let (_, mut builder) = Self::build_packet_header(
            &path.borrow(),
            epoch,
            encoder,
            tx,
            &self.address_validation,
            version,
            false,
        );
        _ = Self::add_packet_number(
            &mut builder,
            tx,
            self.loss_recovery
                .largest_acknowledged_pn(PacketNumberSpace::ApplicationData),
        );

        let data_len_possible =
            u64::try_from(mtu.saturating_sub(tx.expansion() + builder.len() + 1))?;
        Ok(min(data_len_possible, max_dgram_size))
    }

    /// Queue a datagram for sending.
    ///
    /// # Errors
    ///
    /// The function returns `TooMuchData` if the supply buffer is bigger than
    /// the allowed remote datagram size. The function does not check if the
    /// datagram can fit into a packet (i.e. MTU limit). This is checked during
    /// creation of an actual packet and the datagram will be dropped if it does
    /// not fit into the packet. The app is encourage to use `max_datagram_size`
    /// to check the estimated max datagram size and to use smaller datagrams.
    /// `max_datagram_size` is just a current estimate and will change over
    /// time depending on the encoded size of the packet number, ack frames, etc.
    pub fn send_datagram(&mut self, buf: Vec<u8>, id: impl Into<DatagramTracking>) -> Res<()> {
        self.quic_datagrams
            .add_datagram(buf, id.into(), &mut self.stats.borrow_mut())
    }

    /// Return the PLMTU of the primary path.
    ///
    /// # Panics
    ///
    /// The function panics if there is no primary path. (Should be fine for test usage.)
    #[cfg(test)]
    #[must_use]
    pub fn plpmtu(&self) -> usize {
        self.paths.primary().unwrap().borrow().plpmtu()
    }

    fn log_packet(&self, meta: packet::MetaData, now: Instant) {
        if !log::log_enabled!(log::Level::Debug) {
            return;
        }

        let mut s = String::new();
        let mut d = Decoder::from(meta.payload());
        while d.remaining() > 0 {
            let Ok(f) = Frame::decode(&mut d) else {
                s.push_str(" [broken]...");
                break;
            };
            let x = f.dump();
            if !x.is_empty() {
                _ = write!(&mut s, "\n  {} {}", meta.direction(), &x);
            }
        }
        qdebug!("[{self}] {meta}{s}");
        qlog::packet_io(&self.qlog, meta, now);
    }
}

impl EventProvider for Connection {
    type Event = ConnectionEvent;

    /// Return true if there are outstanding events.
    fn has_events(&self) -> bool {
        self.events.has_events()
    }

    /// Get events that indicate state changes on the connection. This method
    /// correctly handles cases where handling one event can obsolete
    /// previously-queued events, or cause new events to be generated.
    fn next_event(&mut self) -> Option<Self::Event> {
        self.events.next_event()
    }
}

impl ::std::fmt::Display for Connection {
    fn fmt(&self, f: &mut ::std::fmt::Formatter) -> ::std::fmt::Result {
        write!(f, "{:?} ", self.role)?;
        if let Some(cid) = self.odcid() {
            fmt::Display::fmt(&cid, f)
        } else {
            write!(f, "...")
        }
    }
}

#[cfg(test)]
mod tests;<|MERGE_RESOLUTION|>--- conflicted
+++ resolved
@@ -2155,28 +2155,19 @@
         }
 
         self.streams
-            .write_maintenance_frames(builder, tokens, frame_stats);
+            .write_maintenance_frames(builder, tokens, frame_stats, now, rtt);
         if builder.is_full() {
             return;
         }
 
         self.streams.write_frames(
             TransmissionPriority::Important,
-<<<<<<< HEAD
-        ] {
-            self.streams
-                .write_frames(prio, builder, tokens, frame_stats, now, rtt);
-            if builder.is_full() {
-                return;
-            }
-=======
             builder,
             tokens,
             frame_stats,
         );
         if builder.is_full() {
             return;
->>>>>>> fab0046d
         }
 
         // NEW_CONNECTION_ID, RETIRE_CONNECTION_ID, and ACK_FREQUENCY.
@@ -2192,7 +2183,7 @@
 
         for prio in [TransmissionPriority::High, TransmissionPriority::Normal] {
             self.streams
-                .write_frames(prio, builder, tokens, &mut stats.frame_tx, now, rtt);
+                .write_frames(prio, builder, tokens, &mut stats.frame_tx);
             if builder.is_full() {
                 return;
             }
@@ -2223,14 +2214,8 @@
             return;
         }
 
-        self.streams.write_frames(
-            TransmissionPriority::Low,
-            builder,
-            tokens,
-            frame_stats,
-            now,
-            rtt,
-        );
+        self.streams
+            .write_frames(TransmissionPriority::Low, builder, tokens, frame_stats);
 
         #[cfg(test)]
         if let Some(w) = &mut self.test_frame_writer {
