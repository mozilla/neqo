// Licensed under the Apache License, Version 2.0 <LICENSE-APACHE or
// http://www.apache.org/licenses/LICENSE-2.0> or the MIT license
// <LICENSE-MIT or http://opensource.org/licenses/MIT>, at your
// option. This file may not be copied, modified, or distributed
// except according to those terms.

// The class implementing a QUIC connection.

use std::{
    cell::RefCell,
    cmp::{max, min},
    fmt::{self, Debug, Write as _},
    iter, mem,
    net::{IpAddr, SocketAddr},
    num::NonZeroUsize,
    ops::RangeInclusive,
    rc::{Rc, Weak},
    time::{Duration, Instant},
};

use neqo_common::{
    event::Provider as EventProvider, hex, hex_snip_middle, hrtime, qdebug, qerror, qinfo,
    qlog::NeqoQlog, qtrace, qwarn, Datagram, Decoder, Encoder, IpTos, IpTosEcn, Role,
};
use neqo_crypto::{
    agent::CertificateInfo, Agent, AntiReplay, AuthenticationStatus, Cipher, Client, Group,
    HandshakeState, PrivateKey, PublicKey, ResumptionToken, SecretAgentInfo, SecretAgentPreInfo,
    Server, ZeroRttChecker,
};
use smallvec::SmallVec;
use strum::IntoEnumIterator as _;

use crate::{
    addr_valid::{AddressValidation, NewTokenState},
    cid::{
        ConnectionId, ConnectionIdEntry, ConnectionIdGenerator, ConnectionIdManager,
        ConnectionIdRef, ConnectionIdStore, LOCAL_ACTIVE_CID_LIMIT,
    },
    crypto::{Crypto, CryptoDxState, Epoch},
    ecn,
    events::{ConnectionEvent, ConnectionEvents, OutgoingDatagramOutcome},
    frame::{CloseError, Frame, FrameType},
    packet::{self, DecryptedPacket, PacketBuilder, PacketNumber, PacketType, PublicPacket},
    path::{Path, PathRef, Paths},
    qlog,
    quic_datagrams::{DatagramTracking, QuicDatagrams},
    recovery::{LossRecovery, RecoveryToken, SendProfile, SentPacket},
    recv_stream::RecvStreamStats,
    rtt::{RttEstimate, GRANULARITY, INITIAL_RTT},
    send_stream::SendStream,
    stats::{Stats, StatsCell},
    stream_id::StreamType,
    streams::{SendOrder, Streams},
    tparams::{
        self,
        TransportParameterId::{
            self, AckDelayExponent, ActiveConnectionIdLimit, DisableMigration, GreaseQuicBit,
            InitialSourceConnectionId, MaxAckDelay, MaxDatagramFrameSize, MinAckDelay,
            OriginalDestinationConnectionId, RetrySourceConnectionId, StatelessResetToken,
        },
        TransportParameters, TransportParametersHandler,
    },
    tracking::{AckTracker, PacketNumberSpace, RecvdPackets},
    version::{Version, WireVersion},
    AppError, CloseReason, Error, Res, StreamId,
};

mod idle;
pub mod params;
mod saved;
mod state;
#[cfg(test)]
pub mod test_internal;

use idle::IdleTimeout;
pub use params::ConnectionParameters;
use params::PreferredAddressConfig;
#[cfg(test)]
pub use params::ACK_RATIO_SCALE;
use saved::SavedDatagrams;
use state::StateSignaling;
pub use state::{ClosingFrame, State};

pub use crate::send_stream::{RetransmissionPriority, SendStreamStats, TransmissionPriority};

/// The number of Initial packets that the client will send in response
/// to receiving an undecryptable packet during the early part of the
/// handshake.  This is a hack, but a useful one.
const EXTRA_INITIALS: usize = 4;

#[derive(Debug, PartialEq, Eq, Clone, Copy)]
pub enum ZeroRttState {
    Init,
    Sending,
    AcceptedClient,
    AcceptedServer,
    Rejected,
}

#[derive(Clone, Debug, PartialEq, Eq)]
/// Type returned from `process()` and `process_output()`. Users are required to
/// call these repeatedly until `Callback` or `None` is returned.
pub enum Output {
    /// Connection requires no action.
    None,
    /// Connection requires the datagram be sent.
    Datagram(Datagram),
    /// Connection requires `process_input()` be called when the `Duration`
    /// elapses.
    Callback(Duration),
}

impl Output {
    /// Convert into an `Option<Datagram>`.
    #[must_use]
    pub fn dgram(self) -> Option<Datagram> {
        match self {
            Self::Datagram(dg) => Some(dg),
            _ => None,
        }
    }

    /// Get a reference to the Datagram, if any.
    #[must_use]
    pub const fn as_dgram_ref(&self) -> Option<&Datagram> {
        match self {
            Self::Datagram(dg) => Some(dg),
            _ => None,
        }
    }

    /// Ask how long the caller should wait before calling back.
    #[must_use]
    pub const fn callback(&self) -> Duration {
        match self {
            Self::Callback(t) => *t,
            _ => Duration::new(0, 0),
        }
    }

    #[must_use]
    pub fn or_else<F>(self, f: F) -> Self
    where
        F: FnOnce() -> Self,
    {
        match self {
            x @ (Self::Datagram(_) | Self::Callback(_)) => x,
            Self::None => f(),
        }
    }
}

/// Used by inner functions like `Connection::output`.
enum SendOption {
    /// Yes, please send this datagram.
    Yes(Datagram),
    /// Don't send.  If this was blocked on the pacer (the arg is true).
    No(bool),
}

impl Default for SendOption {
    fn default() -> Self {
        Self::No(false)
    }
}

/// Used by `Connection::preprocess` to determine what to do
/// with an packet before attempting to remove protection.
#[derive(Debug, Clone, Copy, PartialEq, Eq)]
enum PreprocessResult {
    /// End processing and return successfully.
    End,
    /// Stop processing this datagram and move on to the next.
    Next,
    /// Continue and process this packet.
    Continue,
}

/// `AddressValidationInfo` holds information relevant to either
/// responding to address validation (`NewToken`, `Retry`) or generating
/// tokens for address validation (`Server`).
enum AddressValidationInfo {
    None,
    // We are a client and have information from `NEW_TOKEN`.
    NewToken(Vec<u8>),
    // We are a client and have received a `Retry` packet.
    Retry {
        token: Vec<u8>,
        retry_source_cid: ConnectionId,
    },
    // We are a server and can generate tokens.
    Server(Weak<RefCell<AddressValidation>>),
}

impl AddressValidationInfo {
    #[allow(
        clippy::allow_attributes,
        clippy::missing_const_for_fn,
        reason = "TODO: False positive on nightly."
    )]
    pub fn token(&self) -> &[u8] {
        match self {
            Self::NewToken(token) | Self::Retry { token, .. } => token,
            _ => &[],
        }
    }

    pub fn generate_new_token(&self, peer_address: SocketAddr, now: Instant) -> Option<Vec<u8>> {
        match self {
            Self::Server(w) => w.upgrade().and_then(|validation| {
                validation
                    .borrow()
                    .generate_new_token(peer_address, now)
                    .ok()
            }),
            Self::None => None,
            _ => unreachable!("called a server function on a client"),
        }
    }
}

/// A QUIC Connection
///
/// First, create a new connection using `new_client()` or `new_server()`.
///
/// For the life of the connection, handle activity in the following manner:
/// 1. Perform operations using the `stream_*()` methods.
/// 1. Call `process_input()` when a datagram is received or the timer expires. Obtain information
///    on connection state changes by checking `events()`.
/// 1. Having completed handling current activity, repeatedly call `process_output()` for packets to
///    send, until it returns `Output::Callback` or `Output::None`.
///
/// After the connection is closed (either by calling `close()` or by the
/// remote) continue processing until `state()` returns `Closed`.
pub struct Connection {
    role: Role,
    version: Version,
    state: State,
    tps: Rc<RefCell<TransportParametersHandler>>,
    /// What we are doing with 0-RTT.
    zero_rtt_state: ZeroRttState,
    /// All of the network paths that we are aware of.
    paths: Paths,
    /// This object will generate connection IDs for the connection.
    cid_manager: ConnectionIdManager,
    address_validation: AddressValidationInfo,
    /// The connection IDs that were provided by the peer.
    cids: ConnectionIdStore<[u8; 16]>,

    /// The source connection ID that this endpoint uses for the handshake.
    /// Since we need to communicate this to our peer in tparams, setting this
    /// value is part of constructing the struct.
    local_initial_source_cid: ConnectionId,
    /// The source connection ID from the first packet from the other end.
    /// This is checked against the peer's transport parameters.
    remote_initial_source_cid: Option<ConnectionId>,
    /// The destination connection ID from the first packet from the client.
    /// This is checked by the client against the server's transport parameters.
    original_destination_cid: Option<ConnectionId>,

    /// We sometimes save a datagram against the possibility that keys will later
    /// become available.  This avoids reporting packets as dropped during the handshake
    /// when they are either just reordered or we haven't been able to install keys yet.
    /// In particular, this occurs when asynchronous certificate validation happens.
    saved_datagrams: SavedDatagrams,
    /// Some packets were received, but not tracked.
    received_untracked: bool,

    /// This is responsible for the `QuicDatagrams`' handling:
    /// <https://datatracker.ietf.org/doc/html/draft-ietf-quic-datagram>
    quic_datagrams: QuicDatagrams,

    pub(crate) crypto: Crypto,
    pub(crate) acks: AckTracker,
    idle_timeout: IdleTimeout,
    streams: Streams,
    state_signaling: StateSignaling,
    loss_recovery: LossRecovery,
    events: ConnectionEvents,
    new_token: NewTokenState,
    stats: StatsCell,
    qlog: NeqoQlog,
    /// A session ticket was received without `NEW_TOKEN`,
    /// this is when that turns into an event without `NEW_TOKEN`.
    release_resumption_token_timer: Option<Instant>,
    conn_params: ConnectionParameters,
    hrtime: hrtime::Handle,

    /// For testing purposes it is sometimes necessary to inject frames that wouldn't
    /// otherwise be sent, just to see how a connection handles them.  Inserting them
    /// into packets proper mean that the frames follow the entire processing path.
    #[cfg(test)]
    pub test_frame_writer: Option<Box<dyn test_internal::FrameWriter>>,
}

impl Debug for Connection {
    fn fmt(&self, f: &mut fmt::Formatter) -> fmt::Result {
        write!(
            f,
            "{:?} Connection: {:?} {:?}",
            self.role,
            self.state,
            self.paths.primary()
        )
    }
}

impl Connection {
    /// A long default for timer resolution, so that we don't tax the
    /// system too hard when we don't need to.
    const LOOSE_TIMER_RESOLUTION: Duration = Duration::from_millis(50);

    /// Create a new QUIC connection with Client role.
    /// # Errors
    /// When NSS fails and an agent cannot be created.
    pub fn new_client(
        server_name: impl Into<String>,
        protocols: &[impl AsRef<str>],
        cid_generator: Rc<RefCell<dyn ConnectionIdGenerator>>,
        local_addr: SocketAddr,
        remote_addr: SocketAddr,
        conn_params: ConnectionParameters,
        now: Instant,
    ) -> Res<Self> {
        let dcid = ConnectionId::generate_initial();
        let mut c = Self::new(
            Role::Client,
            Agent::from(Client::new(server_name.into(), conn_params.is_greasing())?),
            cid_generator,
            protocols,
            conn_params,
        )?;
        c.crypto.states.init(
            c.conn_params.get_versions().compatible(),
            Role::Client,
            &dcid,
        )?;
        c.original_destination_cid = Some(dcid);
        let path = Path::temporary(
            local_addr,
            remote_addr,
            &c.conn_params,
            NeqoQlog::default(),
            now,
            &mut c.stats.borrow_mut(),
        );
        c.setup_handshake_path(&Rc::new(RefCell::new(path)), now);
        Ok(c)
    }

    /// Create a new QUIC connection with Server role.
    /// # Errors
    /// When NSS fails and an agent cannot be created.
    pub fn new_server(
        certs: &[impl AsRef<str>],
        protocols: &[impl AsRef<str>],
        cid_generator: Rc<RefCell<dyn ConnectionIdGenerator>>,
        conn_params: ConnectionParameters,
    ) -> Res<Self> {
        Self::new(
            Role::Server,
            Agent::from(Server::new(certs)?),
            cid_generator,
            protocols,
            conn_params,
        )
    }

    fn new<P: AsRef<str>>(
        role: Role,
        agent: Agent,
        cid_generator: Rc<RefCell<dyn ConnectionIdGenerator>>,
        protocols: &[P],
        conn_params: ConnectionParameters,
    ) -> Res<Self> {
        // Setup the local connection ID.
        let local_initial_source_cid = cid_generator
            .borrow_mut()
            .generate_cid()
            .ok_or(Error::ConnectionIdsExhausted)?;
        let mut cid_manager =
            ConnectionIdManager::new(cid_generator, local_initial_source_cid.clone());
        let mut tps = conn_params.create_transport_parameter(role, &mut cid_manager)?;
        tps.local
            .set_bytes(InitialSourceConnectionId, local_initial_source_cid.to_vec());

        let tphandler = Rc::new(RefCell::new(tps));
        let crypto = Crypto::new(
            conn_params.get_versions().initial(),
            &conn_params,
            agent,
            protocols.iter().map(P::as_ref).map(String::from).collect(),
            Rc::clone(&tphandler),
        )?;

        let stats = StatsCell::default();
        let events = ConnectionEvents::default();
        let quic_datagrams = QuicDatagrams::new(
            conn_params.get_datagram_size(),
            conn_params.get_outgoing_datagram_queue(),
            conn_params.get_incoming_datagram_queue(),
            events.clone(),
        );

        let c = Self {
            role,
            version: conn_params.get_versions().initial(),
            state: State::Init,
            paths: Paths::default(),
            cid_manager,
            tps: Rc::clone(&tphandler),
            zero_rtt_state: ZeroRttState::Init,
            address_validation: AddressValidationInfo::None,
            local_initial_source_cid,
            remote_initial_source_cid: None,
            original_destination_cid: None,
            saved_datagrams: SavedDatagrams::default(),
            received_untracked: false,
            crypto,
            acks: AckTracker::default(),
            idle_timeout: IdleTimeout::new(conn_params.get_idle_timeout()),
            streams: Streams::new(tphandler, role, events.clone()),
            cids: ConnectionIdStore::default(),
            state_signaling: StateSignaling::Idle,
            loss_recovery: LossRecovery::new(stats.clone(), conn_params.get_fast_pto()),
            events,
            new_token: NewTokenState::new(role),
            stats,
            qlog: NeqoQlog::disabled(),
            release_resumption_token_timer: None,
            conn_params,
            hrtime: hrtime::Time::get(Self::LOOSE_TIMER_RESOLUTION),
            quic_datagrams,
            #[cfg(test)]
            test_frame_writer: None,
        };
        c.stats.borrow_mut().init(format!("{c}"));
        Ok(c)
    }

    /// # Errors
    /// When the operation fails.
    pub fn server_enable_0rtt(
        &mut self,
        anti_replay: &AntiReplay,
        zero_rtt_checker: impl ZeroRttChecker + 'static,
    ) -> Res<()> {
        self.crypto
            .server_enable_0rtt(Rc::clone(&self.tps), anti_replay, zero_rtt_checker)
    }

    /// # Errors
    /// When the operation fails.
    pub fn server_enable_ech(
        &mut self,
        config: u8,
        public_name: &str,
        sk: &PrivateKey,
        pk: &PublicKey,
    ) -> Res<()> {
        self.crypto.server_enable_ech(config, public_name, sk, pk)
    }

    /// Get the active ECH configuration, which is empty if ECH is disabled.
    #[must_use]
    pub fn ech_config(&self) -> &[u8] {
        self.crypto.ech_config()
    }

    /// # Errors
    /// When the operation fails.
    pub fn client_enable_ech(&mut self, ech_config_list: impl AsRef<[u8]>) -> Res<()> {
        self.crypto.client_enable_ech(ech_config_list)
    }

    /// Set or clear the qlog for this connection.
    pub fn set_qlog(&mut self, qlog: NeqoQlog) {
        self.loss_recovery.set_qlog(qlog.clone());
        self.paths.set_qlog(qlog.clone());
        self.qlog = qlog;
    }

    /// Get the qlog (if any) for this connection.
    pub fn qlog_mut(&mut self) -> &mut NeqoQlog {
        &mut self.qlog
    }

    /// Get the original destination connection id for this connection. This
    /// will always be present for `Role::Client` but not if `Role::Server` is in
    /// `State::Init`.
    #[must_use]
    pub const fn odcid(&self) -> Option<&ConnectionId> {
        self.original_destination_cid.as_ref()
    }

    /// Set a local transport parameter, possibly overriding a default value.
    /// This only sets transport parameters without dealing with other aspects of
    /// setting the value.
    ///
    /// # Errors
    /// When the transport parameter is invalid.
    /// # Panics
    /// This panics if the transport parameter is known to this crate.
    #[cfg(test)]
    pub fn set_local_tparam(
        &self,
        tp: TransportParameterId,
        value: tparams::TransportParameter,
    ) -> Res<()> {
        if *self.state() == State::Init {
            self.tps.borrow_mut().local.set(tp, value);
            Ok(())
        } else {
            qerror!("Current state: {:?}", self.state());
            qerror!("Cannot set local tparam when not in an initial connection state");
            Err(Error::ConnectionState)
        }
    }

    /// `odcid` is their original choice for our CID, which we get from the Retry token.
    /// `remote_cid` is the value from the Source Connection ID field of an incoming packet: what
    /// the peer wants us to use now. `retry_cid` is what we asked them to use when we sent the
    /// Retry.
    pub(crate) fn set_retry_cids(
        &mut self,
        odcid: &ConnectionId,
        remote_cid: ConnectionId,
        retry_cid: &ConnectionId,
    ) {
        debug_assert_eq!(self.role, Role::Server);
        qtrace!("[{self}] Retry CIDs: odcid={odcid} remote={remote_cid} retry={retry_cid}");
        // We advertise "our" choices in transport parameters.
        let local_tps = &mut self.tps.borrow_mut().local;
        local_tps.set_bytes(OriginalDestinationConnectionId, odcid.to_vec());
        local_tps.set_bytes(RetrySourceConnectionId, retry_cid.to_vec());

        // ...and save their choices for later validation.
        self.remote_initial_source_cid = Some(remote_cid);
    }

    fn retry_sent(&self) -> bool {
        self.tps
            .borrow()
            .local
            .get_bytes(RetrySourceConnectionId)
            .is_some()
    }

    /// Set ALPN preferences. Strings that appear earlier in the list are given
    /// higher preference.
    /// # Errors
    /// When the operation fails, which is usually due to bad inputs or bad connection state.
    pub fn set_alpn(&mut self, protocols: &[impl AsRef<str>]) -> Res<()> {
        self.crypto.tls.set_alpn(protocols)?;
        Ok(())
    }

    /// Enable a set of ciphers.
    /// # Errors
    /// When the operation fails, which is usually due to bad inputs or bad connection state.
    pub fn set_ciphers(&mut self, ciphers: &[Cipher]) -> Res<()> {
        if self.state != State::Init {
            qerror!("[{self}] Cannot enable ciphers in state {:?}", self.state);
            return Err(Error::ConnectionState);
        }
        self.crypto.tls.set_ciphers(ciphers)?;
        Ok(())
    }

    /// Enable a set of key exchange groups.
    /// # Errors
    /// When the operation fails, which is usually due to bad inputs or bad connection state.
    pub fn set_groups(&mut self, groups: &[Group]) -> Res<()> {
        if self.state != State::Init {
            qerror!("[{self}] Cannot enable groups in state {:?}", self.state);
            return Err(Error::ConnectionState);
        }
        self.crypto.tls.set_groups(groups)?;
        Ok(())
    }

    /// Set the number of additional key shares to send in the client hello.
    /// # Errors
    /// When the operation fails, which is usually due to bad inputs or bad connection state.
    pub fn send_additional_key_shares(&mut self, count: usize) -> Res<()> {
        if self.state != State::Init {
            qerror!("[{self}] Cannot enable groups in state {:?}", self.state);
            return Err(Error::ConnectionState);
        }
        self.crypto.tls.send_additional_key_shares(count)?;
        Ok(())
    }

    fn make_resumption_token(&mut self) -> ResumptionToken {
        debug_assert_eq!(self.role, Role::Client);
        debug_assert!(self.crypto.has_resumption_token());
        // Values less than GRANULARITY are ignored when using the token, so use 0 where needed.
        let rtt = self.paths.primary().map_or_else(
            // If we don't have a path, we don't have an RTT.
            || Duration::from_millis(0),
            |p| {
                let rtt = p.borrow().rtt().estimate();
                if p.borrow().rtt().is_guesstimate() {
                    // When we have no actual RTT sample, do not encode a guestimated RTT larger
                    // than the default initial RTT. (The guess can be very large under lossy
                    // conditions.)
                    if rtt < INITIAL_RTT {
                        rtt
                    } else {
                        Duration::from_millis(0)
                    }
                } else {
                    rtt
                }
            },
        );

        self.crypto
            .create_resumption_token(
                self.new_token.take_token(),
                self.tps
                    .borrow()
                    .remote
                    .as_ref()
                    .expect("should have transport parameters"),
                self.version,
                u64::try_from(rtt.as_millis()).unwrap_or(0),
            )
            .expect("caller checked if a resumption token existed")
    }

    fn confirmed(&self) -> bool {
        self.state == State::Confirmed
    }

    /// Get the simplest PTO calculation for all those cases where we need
    /// a value of this approximate order.  Don't use this for loss recovery,
    /// only use it where a more precise value is not important.
    fn pto(&self) -> Duration {
        self.paths.primary().map_or_else(
            || RttEstimate::default().pto(self.confirmed()),
            |p| p.borrow().rtt().pto(self.confirmed()),
        )
    }

    fn create_resumption_token(&mut self, now: Instant) {
        if self.role == Role::Server || self.state < State::Connected {
            return;
        }

        qtrace!(
            "[{self}] Maybe create resumption token: {} {}",
            self.crypto.has_resumption_token(),
            self.new_token.has_token()
        );

        while self.crypto.has_resumption_token() && self.new_token.has_token() {
            let token = self.make_resumption_token();
            self.events.client_resumption_token(token);
        }

        // If we have a resumption ticket check or set a timer.
        if self.crypto.has_resumption_token() {
            let arm = if let Some(expiration_time) = self.release_resumption_token_timer {
                if expiration_time <= now {
                    let token = self.make_resumption_token();
                    self.events.client_resumption_token(token);
                    self.release_resumption_token_timer = None;

                    // This means that we release one session ticket every 3 PTOs
                    // if no NEW_TOKEN frame is received.
                    self.crypto.has_resumption_token()
                } else {
                    false
                }
            } else {
                true
            };

            if arm {
                self.release_resumption_token_timer = Some(now + 3 * self.pto());
            }
        }
    }

    /// The correct way to obtain a resumption token is to wait for the
    /// `ConnectionEvent::ResumptionToken` event. To emit the event we are waiting for a
    /// resumption token and a `NEW_TOKEN` frame to arrive. Some servers don't send `NEW_TOKEN`
    /// frames and in this case, we wait for 3xPTO before emitting an event. This is especially a
    /// problem for short-lived connections, where the connection is closed before any events are
    /// released. This function retrieves the token, without waiting for a `NEW_TOKEN` frame to
    /// arrive.
    ///
    /// # Panics
    ///
    /// If this is called on a server.
    pub fn take_resumption_token(&mut self, now: Instant) -> Option<ResumptionToken> {
        assert_eq!(self.role, Role::Client);

        self.crypto.has_resumption_token().then(|| {
            let token = self.make_resumption_token();
            if self.crypto.has_resumption_token() {
                self.release_resumption_token_timer = Some(now + 3 * self.pto());
            }
            token
        })
    }

    /// Enable resumption, using a token previously provided.
    /// This can only be called once and only on the client.
    /// After calling the function, it should be possible to attempt 0-RTT
    /// if the token supports that.
    /// # Errors
    /// When the operation fails, which is usually due to bad inputs or bad connection state.
    pub fn enable_resumption(&mut self, now: Instant, token: impl AsRef<[u8]>) -> Res<()> {
        if self.state != State::Init {
            qerror!("[{self}] set token in state {:?}", self.state);
            return Err(Error::ConnectionState);
        }
        if self.role == Role::Server {
            return Err(Error::ConnectionState);
        }

        qinfo!(
            "[{self}] resumption token {}",
            hex_snip_middle(token.as_ref())
        );
        let mut dec = Decoder::from(token.as_ref());

        let version = Version::try_from(
            dec.decode_uint::<WireVersion>()
                .ok_or(Error::InvalidResumptionToken)?,
        )?;
        qtrace!("[{self}]   version {version:?}");
        if !self.conn_params.get_versions().all().contains(&version) {
            return Err(Error::DisabledVersion);
        }

        let rtt = Duration::from_millis(dec.decode_varint().ok_or(Error::InvalidResumptionToken)?);
        qtrace!("[{self}]   RTT {rtt:?}");

        let tp_slice = dec.decode_vvec().ok_or(Error::InvalidResumptionToken)?;
        qtrace!("[{self}]   transport parameters {}", hex(tp_slice));
        let mut dec_tp = Decoder::from(tp_slice);
        let tp =
            TransportParameters::decode(&mut dec_tp).map_err(|_| Error::InvalidResumptionToken)?;

        let init_token = dec.decode_vvec().ok_or(Error::InvalidResumptionToken)?;
        qtrace!("[{self}]   Initial token {}", hex(init_token));

        let tok = dec.decode_remainder();
        qtrace!("[{self}]   TLS token {}", hex(tok));

        match self.crypto.tls {
            Agent::Client(ref mut c) => {
                let res = c.enable_resumption(tok);
                if let Err(e) = res {
                    self.absorb_error::<Error>(now, Err(Error::from(e)));
                    return Ok(());
                }
            }
            Agent::Server(_) => return Err(Error::WrongRole),
        }

        self.version = version;
        self.conn_params.get_versions_mut().set_initial(version);
        self.tps.borrow_mut().set_version(version);
        self.tps.borrow_mut().remote_0rtt = Some(tp);
        if !init_token.is_empty() {
            self.address_validation = AddressValidationInfo::NewToken(init_token.to_vec());
        }
        self.paths
            .primary()
            .ok_or(Error::InternalError)?
            .borrow_mut()
            .rtt_mut()
            .set_initial(rtt);
        self.set_initial_limits();
        // Start up TLS, which has the effect of setting up all the necessary
        // state for 0-RTT.  This only stages the CRYPTO frames.
        let res = self.client_start(now);
        self.absorb_error(now, res);
        Ok(())
    }

    pub(crate) fn set_validation(&mut self, validation: &Rc<RefCell<AddressValidation>>) {
        qtrace!("[{self}] Enabling NEW_TOKEN");
        assert_eq!(self.role, Role::Server);
        self.address_validation = AddressValidationInfo::Server(Rc::downgrade(validation));
    }

    /// Send a TLS session ticket AND a `NEW_TOKEN` frame (if possible).
    /// # Errors
    /// When the operation fails, which is usually due to bad inputs or bad connection state.
    pub fn send_ticket(&mut self, now: Instant, extra: &[u8]) -> Res<()> {
        if self.role == Role::Client {
            return Err(Error::WrongRole);
        }

        let tps = &self.tps;
        if let Agent::Server(ref mut s) = self.crypto.tls {
            let mut enc = Encoder::default();
            enc.encode_vvec_with(|enc_inner| {
                tps.borrow().local.encode(enc_inner);
            });
            enc.encode(extra);
            let records = s.send_ticket(now, enc.as_ref())?;
            qdebug!("[{self}] send session ticket {}", hex(&enc));
            self.crypto.buffer_records(records)?;
        } else {
            unreachable!();
        }

        // If we are able, also send a NEW_TOKEN frame.
        // This should be recording all remote addresses that are valid,
        // but there are just 0 or 1 in the current implementation.
        if let Some(path) = self.paths.primary() {
            if let Some(token) = self
                .address_validation
                .generate_new_token(path.borrow().remote_address(), now)
            {
                self.new_token.send_new_token(token);
            }
            Ok(())
        } else {
            Err(Error::NotConnected)
        }
    }

    #[allow(
        clippy::allow_attributes,
        clippy::missing_const_for_fn,
        reason = "TODO: False positive on nightly."
    )]
    #[must_use]
    pub fn tls_info(&self) -> Option<&SecretAgentInfo> {
        self.crypto.tls.info()
    }

    /// # Errors
    /// When there is no information to obtain.
    pub fn tls_preinfo(&self) -> Res<SecretAgentPreInfo> {
        Ok(self.crypto.tls.preinfo()?)
    }

    /// Get the peer's certificate chain and other info.
    #[must_use]
    pub fn peer_certificate(&self) -> Option<CertificateInfo> {
        self.crypto.tls.peer_certificate()
    }

    /// Call by application when the peer cert has been verified.
    ///
    /// This panics if there is no active peer.  It's OK to call this
    /// when authentication isn't needed, that will likely only cause
    /// the connection to fail.  However, if no packets have been
    /// exchanged, it's not OK.
    pub fn authenticated(&mut self, status: AuthenticationStatus, now: Instant) {
        qdebug!("[{self}] Authenticated {status:?}");
        self.crypto.tls.authenticated(status);
        let res = self.handshake(now, self.version, PacketNumberSpace::Handshake, None);
        self.absorb_error(now, res);
        self.process_saved(now);
    }

    /// Get the role of the connection.
    #[must_use]
    pub const fn role(&self) -> Role {
        self.role
    }

    /// Get the state of the connection.
    #[must_use]
    pub const fn state(&self) -> &State {
        &self.state
    }

    /// The QUIC version in use.
    #[must_use]
    pub const fn version(&self) -> Version {
        self.version
    }

    /// Get the 0-RTT state of the connection.
    #[must_use]
    pub const fn zero_rtt_state(&self) -> ZeroRttState {
        self.zero_rtt_state
    }

    /// Get a snapshot of collected statistics.
    #[must_use]
    pub fn stats(&self) -> Stats {
        let mut v = self.stats.borrow().clone();
        if let Some(p) = self.paths.primary() {
            let p = p.borrow();
            v.rtt = p.rtt().estimate();
            v.rttvar = p.rtt().rttvar();
        }
        v
    }

    // This function wraps a call to another function and sets the connection state
    // properly if that call fails.
    fn capture_error<T>(
        &mut self,
        path: Option<PathRef>,
        now: Instant,
        frame_type: FrameType,
        res: Res<T>,
    ) -> Res<T> {
        if let Err(v) = &res {
            #[cfg(debug_assertions)]
            let msg = format!("{v:?}");
            #[cfg(not(debug_assertions))]
            let msg = "";
            let error = CloseReason::Transport(v.clone());
            match &self.state {
                State::Closing { error: err, .. }
                | State::Draining { error: err, .. }
                | State::Closed(err) => {
                    qwarn!("[{self}] Closing again after error {err:?}");
                }
                State::Init => {
                    // We have not even sent anything just close the connection without sending any
                    // error. This may happen when client_start fails.
                    self.set_state(State::Closed(error), now);
                }
                State::WaitInitial | State::WaitVersion => {
                    // We don't have any state yet, so don't bother with
                    // the closing state, just send one CONNECTION_CLOSE.
                    if let Some(path) = path.or_else(|| self.paths.primary()) {
                        self.state_signaling
                            .close(path, error.clone(), frame_type, msg);
                    }
                    self.set_state(State::Closed(error), now);
                }
                _ => {
                    if let Some(path) = path.or_else(|| self.paths.primary()) {
                        self.state_signaling
                            .close(path, error.clone(), frame_type, msg);
                        if matches!(v, Error::KeysExhausted) {
                            self.set_state(State::Closed(error), now);
                        } else {
                            self.set_state(
                                State::Closing {
                                    error,
                                    timeout: self.get_closing_period_time(now),
                                },
                                now,
                            );
                        }
                    } else {
                        self.set_state(State::Closed(error), now);
                    }
                }
            }
        }
        res
    }

    /// For use with `process_input()`. Errors there can be ignored, but this
    /// needs to ensure that the state is updated.
    fn absorb_error<T>(&mut self, now: Instant, res: Res<T>) -> Option<T> {
        self.capture_error(None, now, FrameType::Padding, res).ok()
    }

    fn process_timer(&mut self, now: Instant) {
        match &self.state {
            // Only the client runs timers while waiting for Initial packets.
            State::WaitInitial => debug_assert_eq!(self.role, Role::Client),
            // If Closing or Draining, check if it is time to move to Closed.
            State::Closing { error, timeout } | State::Draining { error, timeout } => {
                if *timeout <= now {
                    let st = State::Closed(error.clone());
                    self.set_state(st, now);
                    qinfo!("Closing timer expired");
                    return;
                }
            }
            State::Closed(_) => {
                qdebug!("Timer fired while closed");
                return;
            }
            _ => (),
        }

        let pto = self.pto();
        if self.idle_timeout.expired(now, pto) {
            qinfo!("[{self}] idle timeout expired");
            self.set_state(
                State::Closed(CloseReason::Transport(Error::IdleTimeout)),
                now,
            );
            return;
        }

        if self.state.closing() {
            qtrace!("[{self}] Closing, not processing other timers");
            return;
        }

        self.streams.cleanup_closed_streams();

        let res = self.crypto.states.check_key_update(now);
        self.absorb_error(now, res);

        if let Some(path) = self.paths.primary() {
            let lost = self.loss_recovery.timeout(&path, now);
            self.handle_lost_packets(&lost);
            qlog::packets_lost(&self.qlog, &lost, now);
        }

        if self.release_resumption_token_timer.is_some() {
            self.create_resumption_token(now);
        }

        if !self
            .paths
            .process_timeout(now, pto, &mut self.stats.borrow_mut())
        {
            qinfo!("[{self}] last available path failed");
            self.absorb_error::<Error>(now, Err(Error::NoAvailablePath));
        }
    }

    /// Whether the given [`ConnectionIdRef`] is a valid local [`ConnectionId`].
    #[must_use]
    pub fn is_valid_local_cid(&self, cid: ConnectionIdRef) -> bool {
        self.cid_manager.is_valid(cid)
    }

    /// Process new input datagrams on the connection.
    pub fn process_input(&mut self, d: Datagram<impl AsRef<[u8]> + AsMut<[u8]>>, now: Instant) {
        self.process_multiple_input(iter::once(d), now);
    }

    /// Process new input datagrams on the connection.
    pub fn process_multiple_input(
        &mut self,
        dgrams: impl IntoIterator<Item = Datagram<impl AsRef<[u8]> + AsMut<[u8]>>>,
        now: Instant,
    ) {
        let mut dgrams = dgrams.into_iter().peekable();
        if dgrams.peek().is_none() {
            return;
        }

        for d in dgrams {
            self.input(d, now, now);
        }
        self.process_saved(now);
        self.streams.cleanup_closed_streams();
    }

    /// Get the time that we next need to be called back, relative to `now`.
    fn next_delay(&mut self, now: Instant, paced: bool) -> Duration {
        qtrace!("[{self}] Get callback delay {now:?}");

        // Only one timer matters when closing...
        if let State::Closing { timeout, .. } | State::Draining { timeout, .. } = self.state {
            self.hrtime.update(Self::LOOSE_TIMER_RESOLUTION);
            return timeout.duration_since(now);
        }

        let mut delays = SmallVec::<[_; 7]>::new();
        if let Some(ack_time) = self.acks.ack_time(now) {
            qtrace!("[{self}] Delayed ACK timer {ack_time:?}");
            delays.push(ack_time);
        }

        if let Some(p) = self.paths.primary() {
            let path = p.borrow();
            let rtt = path.rtt();
            let pto = rtt.pto(self.confirmed());

            let idle_time = self.idle_timeout.expiry(now, pto);
            qtrace!("[{self}] Idle timer {idle_time:?}");
            delays.push(idle_time);

            if self.streams.need_keep_alive() {
                if let Some(keep_alive_time) = self.idle_timeout.next_keep_alive(now, pto) {
                    qtrace!("[{self}] Keep alive timer {keep_alive_time:?}");
                    delays.push(keep_alive_time);
                }
            }

            if let Some(lr_time) = self.loss_recovery.next_timeout(&path) {
                qtrace!("[{self}] Loss recovery timer {lr_time:?}");
                delays.push(lr_time);
            }

            if paced {
                if let Some(pace_time) = path.sender().next_paced(rtt.estimate()) {
                    qtrace!("[{self}] Pacing timer {pace_time:?}");
                    delays.push(pace_time);
                }
            }

            if let Some(path_time) = self.paths.next_timeout(pto) {
                qtrace!("[{self}] Path probe timer {path_time:?}");
                delays.push(path_time);
            }
        }

        if let Some(key_update_time) = self.crypto.states.update_time() {
            qtrace!("[{self}] Key update timer {key_update_time:?}");
            delays.push(key_update_time);
        }

        // `release_resumption_token_timer` is not considered here, because
        // it is not important enough to force the application to set a
        // timeout for it  It is expected that other activities will
        // drive it.

        let earliest = delays.into_iter().min().expect("at least one delay");
        // TODO(agrover, mt) - need to analyze and fix #47
        // rather than just clamping to zero here.
        debug_assert!(earliest > now);
        let delay = earliest.saturating_duration_since(now);
        qdebug!("[{self}] delay duration {delay:?}");
        self.hrtime.update(delay / 4);
        delay
    }

    /// Get output packets, as a result of receiving packets, or actions taken
    /// by the application.
    /// Returns datagrams to send, and how long to wait before calling again
    /// even if no incoming packets.
    #[must_use = "Output of the process_output function must be handled"]
    pub fn process_output(&mut self, now: Instant) -> Output {
        qtrace!("[{self}] process_output {:?} {now:?}", self.state);

        match (&self.state, self.role) {
            (State::Init, Role::Client) => {
                let res = self.client_start(now);
                self.absorb_error(now, res);
            }
            (State::Init | State::WaitInitial, Role::Server) => {
                return Output::None;
            }
            _ => {
                self.process_timer(now);
            }
        }

        match self.output(now) {
            SendOption::Yes(dgram) => Output::Datagram(dgram),
            SendOption::No(paced) => match self.state {
                State::Init | State::Closed(_) => Output::None,
                State::Closing { timeout, .. } | State::Draining { timeout, .. } => {
                    Output::Callback(timeout.duration_since(now))
                }
                _ => Output::Callback(self.next_delay(now, paced)),
            },
        }
    }

    /// A test-only output function that uses the provided writer to
    /// pack something extra into the output.
    #[cfg(test)]
    pub fn test_write_frames<W>(&mut self, writer: W, now: Instant) -> Output
    where
        W: test_internal::FrameWriter + 'static,
    {
        self.test_frame_writer = Some(Box::new(writer));
        let res = self.process_output(now);
        self.test_frame_writer = None;
        res
    }

    /// Process input and generate output.
    #[must_use = "Output of the process function must be handled"]
    pub fn process(
        &mut self,
        dgram: Option<Datagram<impl AsRef<[u8]> + AsMut<[u8]>>>,
        now: Instant,
    ) -> Output {
        if let Some(d) = dgram {
            self.input(d, now, now);
            self.process_saved(now);
        }
        let output = self.process_output(now);
        #[cfg(all(feature = "build-fuzzing-corpus", test))]
        if self.test_frame_writer.is_none() {
            if let Some(d) = output.clone().dgram() {
                neqo_common::write_item_to_fuzzing_corpus("packet", &d);
            }
        }
        output
    }

    fn handle_retry(&mut self, packet: &PublicPacket, now: Instant) -> Res<()> {
        qinfo!("[{self}] received Retry");
        if matches!(self.address_validation, AddressValidationInfo::Retry { .. }) {
            self.stats.borrow_mut().pkt_dropped("Extra Retry");
            return Ok(());
        }
        if packet.token().is_empty() {
            self.stats.borrow_mut().pkt_dropped("Retry without a token");
            return Ok(());
        }
        if !packet.is_valid_retry(
            self.original_destination_cid
                .as_ref()
                .ok_or(Error::InvalidRetry)?,
        ) {
            self.stats
                .borrow_mut()
                .pkt_dropped("Retry with bad integrity tag");
            return Ok(());
        }
        // At this point, we should only have the connection ID that we generated.
        // Update to the one that the server prefers.
        let Some(path) = self.paths.primary() else {
            self.stats
                .borrow_mut()
                .pkt_dropped("Retry without an existing path");
            return Ok(());
        };

        path.borrow_mut().set_remote_cid(packet.scid());

        let retry_scid = ConnectionId::from(packet.scid());
        qinfo!(
            "[{self}] Valid Retry received, token={} scid={retry_scid}",
            hex(packet.token())
        );

        let lost_packets = self.loss_recovery.retry(&path, now);
        self.handle_lost_packets(&lost_packets);

        self.crypto.states.init(
            self.conn_params.get_versions().compatible(),
            self.role,
            &retry_scid,
        )?;
        self.address_validation = AddressValidationInfo::Retry {
            token: packet.token().to_vec(),
            retry_source_cid: retry_scid,
        };
        Ok(())
    }

    fn discard_keys(&mut self, space: PacketNumberSpace, now: Instant) {
        if self.crypto.discard(space) {
            qdebug!("[{self}] Drop packet number space {space}");
            if let Some(path) = self.paths.primary() {
                self.loss_recovery.discard(&path, space, now);
            }
            self.acks.drop_space(space);
        }
    }

    fn is_stateless_reset(&self, path: &PathRef, d: &[u8]) -> bool {
        // If the datagram is too small, don't try.
        // If the connection is connected, then the reset token will be invalid.
        if d.len() < 16 || !self.state.connected() {
            return false;
        }
        <&[u8; 16]>::try_from(&d[d.len() - 16..])
            .is_ok_and(|token| path.borrow().is_stateless_reset(token))
    }

    fn check_stateless_reset(
        &mut self,
        path: &PathRef,
        d: &[u8],
        first: bool,
        now: Instant,
    ) -> Res<()> {
        if first && self.is_stateless_reset(path, d) {
            // Failing to process a packet in a datagram might
            // indicate that there is a stateless reset present.
            qdebug!("[{self}] Stateless reset: {}", hex(&d[d.len() - 16..]));
            self.state_signaling.reset();
            self.set_state(
                State::Draining {
                    error: CloseReason::Transport(Error::StatelessReset),
                    timeout: self.get_closing_period_time(now),
                },
                now,
            );
            Err(Error::StatelessReset)
        } else {
            Ok(())
        }
    }

    /// Process any saved datagrams that might be available for processing.
    fn process_saved(&mut self, now: Instant) {
        while let Some(epoch) = self.saved_datagrams.available() {
            qdebug!("[{self}] process saved for epoch {epoch:?}");
            debug_assert!(self.crypto.states.rx_hp(self.version, epoch).is_some());
            for saved in self.saved_datagrams.take_saved() {
                qtrace!("[{self}] input saved @{:?}: {:?}", saved.t, saved.d);
                self.input(saved.d, saved.t, now);
            }
        }
    }

    /// In case a datagram arrives that we can only partially process, save any
    /// part that we don't have keys for.
    #[expect(
        clippy::needless_pass_by_value,
        reason = "To consume an owned datagram below."
    )]
    fn save_datagram(
        &mut self,
        epoch: Epoch,
        d: Datagram<impl AsRef<[u8]>>,
        remaining: usize,
        now: Instant,
    ) {
        let d = Datagram::new(
            d.source(),
            d.destination(),
            d.tos(),
            d[d.len() - remaining..].to_vec(),
        );
        self.saved_datagrams.save(epoch, d, now);
        self.stats.borrow_mut().saved_datagrams += 1;
        // We already counted the datagram as received in [`input_path`]. We
        // will do so again when we (re-)process it, so reduce the count now.
        self.stats.borrow_mut().packets_rx -= 1;
    }

    /// Perform version negotiation.
    fn version_negotiation(&mut self, supported: &[WireVersion], now: Instant) -> Res<()> {
        debug_assert_eq!(self.role, Role::Client);

        if let Some(version) = self.conn_params.get_versions().preferred(supported) {
            assert_ne!(self.version, version);

            qinfo!("[{self}] Version negotiation: trying {version:?}");
            let path = self.paths.primary().ok_or(Error::NoAvailablePath)?;
            let local_addr = path.borrow().local_address();
            let remote_addr = path.borrow().remote_address();
            let conn_params = self
                .conn_params
                .clone()
                .versions(version, self.conn_params.get_versions().all().to_vec());
            let mut c = Self::new_client(
                self.crypto.server_name().ok_or(Error::VersionNegotiation)?,
                self.crypto.protocols(),
                self.cid_manager.generator(),
                local_addr,
                remote_addr,
                conn_params,
                now,
            )?;
            c.conn_params
                .get_versions_mut()
                .set_initial(self.conn_params.get_versions().initial());
            mem::swap(self, &mut c);
            qlog::client_version_information_negotiated(
                &self.qlog,
                self.conn_params.get_versions().all(),
                supported,
                version,
                now,
            );
            Ok(())
        } else {
            qinfo!("[{self}] Version negotiation: failed with {supported:?}");
            // This error goes straight to closed.
            self.set_state(
                State::Closed(CloseReason::Transport(Error::VersionNegotiation)),
                now,
            );
            Err(Error::VersionNegotiation)
        }
    }

    /// Perform any processing that we might have to do on packets prior to
    /// attempting to remove protection.
    #[expect(clippy::too_many_lines, reason = "Yeah, it's a work in progress.")]
    fn preprocess_packet(
        &mut self,
        packet: &PublicPacket,
        path: &PathRef,
        dcid: Option<&ConnectionId>,
        now: Instant,
    ) -> Res<PreprocessResult> {
        if dcid.is_some_and(|d| d != &packet.dcid()) {
            self.stats
                .borrow_mut()
                .pkt_dropped("Coalesced packet has different DCID");
            return Ok(PreprocessResult::Next);
        }

        if (packet.packet_type() == PacketType::Initial
            || packet.packet_type() == PacketType::Handshake)
            && self.role == Role::Client
            && !path.borrow().is_primary()
        {
            // If we have received a packet from a different address than we have sent to
            // we should ignore the packet. In such a case a path will be a newly created
            // temporary path, not the primary path.
            return Ok(PreprocessResult::Next);
        }

        match (packet.packet_type(), &self.state, &self.role) {
            (PacketType::Initial, State::Init, Role::Server) => {
                let version = packet.version().ok_or(Error::ProtocolViolation)?;
                if !packet.is_valid_initial()
                    || !self.conn_params.get_versions().all().contains(&version)
                {
                    self.stats.borrow_mut().pkt_dropped("Invalid Initial");
                    return Ok(PreprocessResult::Next);
                }
                qinfo!(
                    "[{self}] Received valid Initial packet with scid {:?} dcid {:?}",
                    packet.scid(),
                    packet.dcid()
                );
                // Record the client's selected CID so that it can be accepted until
                // the client starts using a real connection ID.
                let dcid = ConnectionId::from(packet.dcid());
                self.crypto.states.init_server(version, &dcid)?;
                self.original_destination_cid = Some(dcid);
                self.set_state(State::WaitInitial, now);

                // We need to make sure that we set this transport parameter.
                // This has to happen prior to processing the packet so that
                // the TLS handshake has all it needs.
                if !self.retry_sent() {
                    self.tps
                        .borrow_mut()
                        .local
                        .set_bytes(OriginalDestinationConnectionId, packet.dcid().to_vec());
                }
            }
            (PacketType::VersionNegotiation, State::WaitInitial, Role::Client) => {
                if let Ok(versions) = packet.supported_versions() {
                    if versions.is_empty()
                        || versions.contains(&self.version().wire_version())
                        || versions.contains(&0)
                        || &packet.scid() != self.odcid().ok_or(Error::InternalError)?
                        || matches!(self.address_validation, AddressValidationInfo::Retry { .. })
                    {
                        // Ignore VersionNegotiation packets that contain the current version.
                        // Or don't have the right connection ID.
                        // Or are received after a Retry.
                        self.stats.borrow_mut().pkt_dropped("Invalid VN");
                    } else {
                        self.version_negotiation(&versions, now)?;
                    }
                } else {
                    self.stats.borrow_mut().pkt_dropped("VN with no versions");
                }
                return Ok(PreprocessResult::End);
            }
            (PacketType::Retry, State::WaitInitial, Role::Client) => {
                self.handle_retry(packet, now)?;
                return Ok(PreprocessResult::Next);
            }
            (PacketType::Handshake | PacketType::Short, State::WaitInitial, Role::Client) => {
                // This packet can't be processed now, but it could be a sign
                // that Initial packets were lost.
                // Resend Initial CRYPTO frames immediately a few times just
                // in case.  As we don't have an RTT estimate yet, this helps
                // when there is a short RTT and losses. Also mark all 0-RTT
                // data as lost.
                if dcid.is_none()
                    && self.cid_manager.is_valid(packet.dcid())
                    && self.stats.borrow().saved_datagrams <= EXTRA_INITIALS
                {
                    self.crypto.resend_unacked(PacketNumberSpace::Initial);
                    self.resend_0rtt(now);
                }
            }
            (PacketType::VersionNegotiation | PacketType::Retry | PacketType::OtherVersion, ..) => {
                self.stats
                    .borrow_mut()
                    .pkt_dropped(format!("{:?}", packet.packet_type()));
                return Ok(PreprocessResult::Next);
            }
            _ => {}
        }

        let res = match self.state {
            State::Init => {
                self.stats
                    .borrow_mut()
                    .pkt_dropped("Received while in Init state");
                PreprocessResult::Next
            }
            State::WaitInitial => PreprocessResult::Continue,
            State::WaitVersion | State::Handshaking | State::Connected | State::Confirmed => {
                if self.cid_manager.is_valid(packet.dcid()) {
                    if self.role == Role::Server && packet.packet_type() == PacketType::Handshake {
                        // Server has received a Handshake packet -> discard Initial keys and states
                        self.discard_keys(PacketNumberSpace::Initial, now);
                    }
                    PreprocessResult::Continue
                } else {
                    self.stats
                        .borrow_mut()
                        .pkt_dropped(format!("Invalid DCID {:?}", packet.dcid()));
                    PreprocessResult::Next
                }
            }
            State::Closing { .. } => {
                // Don't bother processing the packet. Instead ask to get a
                // new close frame.
                self.state_signaling.send_close();
                PreprocessResult::Next
            }
            State::Draining { .. } | State::Closed(..) => {
                // Do nothing.
                self.stats
                    .borrow_mut()
                    .pkt_dropped(format!("State {:?}", self.state));
                PreprocessResult::Next
            }
        };
        Ok(res)
    }

    /// After a Initial, Handshake, `ZeroRtt`, or Short packet is successfully processed.
    #[expect(clippy::too_many_arguments, reason = "Yes, but they're needed.")]
    fn postprocess_packet(
        &mut self,
        path: &PathRef,
        tos: IpTos,
        remote: SocketAddr,
        packet: &PublicPacket,
        packet_number: PacketNumber,
        migrate: bool,
        now: Instant,
    ) {
        let ecn_mark = IpTosEcn::from(tos);
        let mut stats = self.stats.borrow_mut();
        stats.ecn_rx[packet.packet_type()] += ecn_mark;
        if let Some(last_ecn_mark) = stats.ecn_last_mark {
            if last_ecn_mark != ecn_mark
                && stats.ecn_rx_transition[last_ecn_mark][ecn_mark].is_none()
            {
                stats.ecn_rx_transition[last_ecn_mark][ecn_mark] =
                    Some((packet.packet_type(), packet_number));
            }
        }
        stats.ecn_last_mark = Some(ecn_mark);
        stats.dscp_rx[tos.into()] += 1;
        drop(stats);
        let space = PacketNumberSpace::from(packet.packet_type());
        if let Some(space) = self.acks.get_mut(space) {
            let space_ecn_marks = space.ecn_marks();
            *space_ecn_marks += ecn_mark;
        } else {
            qtrace!("Not tracking ECN for dropped packet number space");
        }

        if self.state == State::WaitInitial {
            self.start_handshake(path, packet, now);
        }

        if matches!(self.state, State::WaitInitial | State::WaitVersion) {
            let new_state = if self.has_version() {
                State::Handshaking
            } else {
                State::WaitVersion
            };
            self.set_state(new_state, now);
            if self.role == Role::Server && self.state == State::Handshaking {
                self.zero_rtt_state =
                    if self.crypto.enable_0rtt(self.version, self.role) == Ok(true) {
                        qdebug!("[{self}] Accepted 0-RTT");
                        ZeroRttState::AcceptedServer
                    } else {
                        ZeroRttState::Rejected
                    };
            }
        }

        if self.state.connected() {
            self.handle_migration(path, remote, migrate, now);
        } else if self.role != Role::Client
            && (packet.packet_type() == PacketType::Handshake
                || (packet.dcid().len() >= 8 && packet.dcid() == self.local_initial_source_cid))
        {
            // We only allow one path during setup, so apply handshake
            // path validation to this path.
            path.borrow_mut().set_valid(now);
        }
    }

    /// Take a datagram as input.  This reports an error if the packet was bad.
    /// This takes two times: when the datagram was received, and the current time.
    fn input(
        &mut self,
        d: Datagram<impl AsRef<[u8]> + AsMut<[u8]>>,
        received: Instant,
        now: Instant,
    ) {
        // First determine the path.
        let path = self.paths.find_path(
            d.destination(),
            d.source(),
            &self.conn_params,
            now,
            &mut self.stats.borrow_mut(),
        );
        path.borrow_mut().add_received(d.len());
        let res = self.input_path(&path, d, received);
        _ = self.capture_error(Some(path), now, FrameType::Padding, res);
    }

    fn input_path(
        &mut self,
        path: &PathRef,
        mut d: Datagram<impl AsRef<[u8]> + AsMut<[u8]>>,
        now: Instant,
    ) -> Res<()> {
        qtrace!("[{self}] {} input {}", path.borrow(), hex(&d));
        let tos = d.tos();
        let remote = d.source();
        let mut slc = d.as_mut();
        let mut dcid = None;
        let pto = path.borrow().rtt().pto(self.confirmed());

        // Handle each packet in the datagram.
        while !slc.is_empty() {
            self.stats.borrow_mut().packets_rx += 1;
            let slc_len = slc.len();
            let (mut packet, remainder) =
                match PublicPacket::decode(slc, self.cid_manager.decoder().as_ref()) {
                    Ok((packet, remainder)) => (packet, remainder),
                    Err(e) => {
                        qinfo!("[{self}] Garbage packet: {e}");
                        self.stats.borrow_mut().pkt_dropped("Garbage packet");
                        break;
                    }
                };
            match self.preprocess_packet(&packet, path, dcid.as_ref(), now)? {
                PreprocessResult::Continue => (),
                PreprocessResult::Next => break,
                PreprocessResult::End => return Ok(()),
            }

            qtrace!("[{self}] Received unverified packet {packet:?}");

            let packet_len = packet.len();
            match packet.decrypt(&mut self.crypto.states, now + pto) {
                Ok(payload) => {
                    // OK, we have a valid packet.
                    let packet_number = payload.pn();
                    self.idle_timeout.on_packet_received(now);
                    self.log_packet(
                        packet::MetaData::new_in(path, tos, packet_len, &payload),
                        now,
                    );

                    #[cfg(feature = "build-fuzzing-corpus")]
                    if payload.packet_type() == PacketType::Initial {
                        let target = if self.role == Role::Client {
                            "server_initial"
                        } else {
                            "client_initial"
                        };
                        neqo_common::write_item_to_fuzzing_corpus(target, &payload[..]);
                    }

                    let space = PacketNumberSpace::from(payload.packet_type());
                    if let Some(space) = self.acks.get_mut(space) {
                        if space.is_duplicate(packet_number) {
                            qdebug!("Duplicate packet {space}-{}", packet_number);
                            self.stats.borrow_mut().dups_rx += 1;
                        } else {
                            match self.process_packet(path, &payload, now) {
                                Ok(migrate) => {
                                    self.postprocess_packet(
                                        path,
                                        tos,
                                        remote,
                                        &packet,
                                        packet_number,
                                        migrate,
                                        now,
                                    );
                                }
                                Err(e) => {
                                    self.ensure_error_path(path, &packet, now);
                                    return Err(e);
                                }
                            }
                        }
                    } else {
                        qdebug!(
                            "[{self}] Received packet {space} for untracked space {}",
                            payload.pn()
                        );
                        return Err(Error::ProtocolViolation);
                    }
                }
                Err(e) => {
                    match e {
                        Error::KeysPending(epoch) => {
                            // This packet can't be decrypted because we don't have the keys yet.
                            // Don't check this packet for a stateless reset, just return.
                            let remaining = slc_len;
                            self.save_datagram(epoch, d, remaining, now);
                            return Ok(());
                        }
                        Error::KeysExhausted => {
                            // Exhausting read keys is fatal.
                            return Err(e);
                        }
                        Error::KeysDiscarded(epoch) => {
                            // This was a valid-appearing Initial packet: maybe probe with
                            // a Handshake packet to keep the handshake moving.
                            self.received_untracked |=
                                self.role == Role::Client && epoch == Epoch::Initial;
                        }
                        _ => (),
                    }
                    // Decryption failure, or not having keys is not fatal.
                    // If the state isn't available, or we can't decrypt the packet, drop
                    // the rest of the datagram on the floor, but don't generate an error.
                    self.check_stateless_reset(path, packet.data(), dcid.is_none(), now)?;
                    self.stats.borrow_mut().pkt_dropped("Decryption failure");
                    qlog::packet_dropped(&self.qlog, &packet, now);
                }
            }
            slc = remainder;
            dcid = Some(ConnectionId::from(packet.dcid()));
        }
        self.check_stateless_reset(path, &d, dcid.is_none(), now)?;
        Ok(())
    }

    /// Process a packet.  Returns true if the packet might initiate migration.
    fn process_packet(
        &mut self,
        path: &PathRef,
        packet: &DecryptedPacket,
        now: Instant,
    ) -> Res<bool> {
        (!packet.is_empty())
            .then_some(())
            .ok_or(Error::ProtocolViolation)?;

        // TODO(ekr@rtfm.com): Have the server blow away the initial
        // crypto state if this fails? Otherwise, we will get a panic
        // on the assert for doesn't exist.
        // OK, we have a valid packet.

        // Get the next packet number we'll send, for ACK verification.
        // TODO: Once PR #2118 lands, this can move to `input_frame`. For now, it needs to be here,
        // because we can drop packet number spaces as we parse through the packet, and if an ACK
        // frame follows a CRYPTO frame that makes us drop a space, we need to know this
        // packet number to verify the ACK against.
        let next_pn = self
            .crypto
            .states
            .select_tx(self.version, PacketNumberSpace::from(packet.packet_type()))
            .map_or(0, |(_, tx)| tx.next_pn());

        let mut ack_eliciting = false;
        let mut probing = true;
        let mut d = Decoder::from(&packet[..]);
        while d.remaining() > 0 {
            #[cfg(feature = "build-fuzzing-corpus")]
            let pos = d.offset();
            let f = Frame::decode(&mut d)?;
            #[cfg(feature = "build-fuzzing-corpus")]
            neqo_common::write_item_to_fuzzing_corpus("frame", &packet[pos..d.offset()]);
            ack_eliciting |= f.ack_eliciting();
            probing &= f.path_probing();
            let t = f.get_type();
            if let Err(e) = self.input_frame(
                path,
                packet.version(),
                packet.packet_type(),
                f,
                next_pn,
                now,
            ) {
                self.capture_error(Some(Rc::clone(path)), now, t, Err(e))?;
            }
        }

        let largest_received = if let Some(space) = self
            .acks
            .get_mut(PacketNumberSpace::from(packet.packet_type()))
        {
            space.set_received(now, packet.pn(), ack_eliciting)?
        } else {
            qdebug!(
                "[{self}] processed a {:?} packet without tracking it",
                packet.packet_type(),
            );
            // This was a valid packet that caused the same packet number to be
            // discarded.  This happens when the client discards the Initial packet
            // number space after receiving the ServerHello.  Remember this so
            // that we guarantee that we send a Handshake packet.
            self.received_untracked = true;
            // We don't migrate during the handshake, so return false.
            false
        };

        Ok(largest_received && !probing)
    }

    /// During connection setup, the first path needs to be setup.
    /// This uses the connection IDs that were provided during the handshake
    /// to setup that path.
    fn setup_handshake_path(&mut self, path: &PathRef, now: Instant) {
        self.paths.make_permanent(
            path,
            Some(self.local_initial_source_cid.clone()),
            // Ideally we know what the peer wants us to use for the remote CID.
            // But we will use our own guess if necessary.
            ConnectionIdEntry::initial_remote(
                self.remote_initial_source_cid
                    .as_ref()
                    .or(self.original_destination_cid.as_ref())
                    .expect("have either remote_initial_source_cid or original_destination_cid")
                    .clone(),
            ),
            now,
        );
        if self.role == Role::Client {
            path.borrow_mut().set_valid(now);
        }
    }

    /// If the path isn't permanent, assign it a connection ID to make it so.
    fn ensure_permanent(&mut self, path: &PathRef, now: Instant) -> Res<()> {
        if self.paths.is_temporary(path) {
            // If there isn't a connection ID to use for this path, the packet
            // will be processed, but it won't be attributed to a path.  That means
            // no path probes or PATH_RESPONSE.  But it's not fatal.
            if let Some(cid) = self.cids.next() {
                self.paths.make_permanent(path, None, cid, now);
                Ok(())
            } else if let Some(primary) = self.paths.primary() {
                if primary.borrow().remote_cid().is_none_or(|id| id.is_empty()) {
                    self.paths
                        .make_permanent(path, None, ConnectionIdEntry::empty_remote(), now);
                    Ok(())
                } else {
                    qtrace!("[{self}] Unable to make path permanent: {}", path.borrow());
                    Err(Error::InvalidMigration)
                }
            } else {
                qtrace!("[{self}] Unable to make path permanent: {}", path.borrow());
                Err(Error::InvalidMigration)
            }
        } else {
            Ok(())
        }
    }

    /// After an error, a permanent path is needed to send the `CONNECTION_CLOSE`.
    /// This attempts to ensure that this exists.  As the connection is now
    /// temporary, there is no reason to do anything special here.
    fn ensure_error_path(&mut self, path: &PathRef, packet: &PublicPacket, now: Instant) {
        path.borrow_mut().set_valid(now);
        if self.paths.is_temporary(path) {
            // First try to fill in handshake details.
            if packet.packet_type() == PacketType::Initial {
                self.remote_initial_source_cid = Some(ConnectionId::from(packet.scid()));
                self.setup_handshake_path(path, now);
            } else {
                // Otherwise try to get a usable connection ID.
                drop(self.ensure_permanent(path, now));
            }
        }
    }

    fn start_handshake(&mut self, path: &PathRef, packet: &PublicPacket, now: Instant) {
        qtrace!("[{self}] starting handshake");
        debug_assert_eq!(packet.packet_type(), PacketType::Initial);
        self.remote_initial_source_cid = Some(ConnectionId::from(packet.scid()));

        if self.role == Role::Server {
            let Some(original_destination_cid) = self.original_destination_cid.as_ref() else {
                qdebug!("[{self}] No original destination DCID");
                return;
            };
            self.cid_manager.add_odcid(original_destination_cid.clone());
            // Make a path on which to run the handshake.
            self.setup_handshake_path(path, now);
        } else {
            qdebug!("[{self}] Changing to use Server CID={}", packet.scid());
            debug_assert!(path.borrow().is_primary());
            path.borrow_mut().set_remote_cid(packet.scid());
        }
    }

    fn has_version(&self) -> bool {
        if self.role == Role::Server {
            // The server knows the final version if it has remote transport parameters.
            self.tps.borrow().remote.is_some()
        } else {
            // The client knows the final version if it processed a CRYPTO frame.
            self.stats.borrow().frame_rx.crypto > 0
        }
    }

    /// Migrate to the provided path.
    /// Either local or remote address (but not both) may be provided as `None` to have
    /// the address from the current primary path used.
    /// If `force` is true, then migration is immediate.
    /// Otherwise, migration occurs after the path is probed successfully.
    /// Either way, the path is probed and will be abandoned if the probe fails.
    ///
    /// # Errors
    ///
    /// Fails if this is not a client, not confirmed, the peer disabled connection migration, or
    /// there are not enough connection IDs available to use.
    pub fn migrate(
        &mut self,
        local: Option<SocketAddr>,
        remote: Option<SocketAddr>,
        force: bool,
        now: Instant,
    ) -> Res<()> {
        if self.role != Role::Client {
            return Err(Error::InvalidMigration);
        }
        if !matches!(self.state(), State::Confirmed) {
            return Err(Error::InvalidMigration);
        }
        if self.tps.borrow().remote().get_empty(DisableMigration) {
            return Err(Error::InvalidMigration);
        }

        // Fill in the blanks, using the current primary path.
        if local.is_none() && remote.is_none() {
            // Pointless migration is pointless.
            return Err(Error::InvalidMigration);
        }

        let path = self.paths.primary().ok_or(Error::InvalidMigration)?;
        let local = local.unwrap_or_else(|| path.borrow().local_address());
        let remote = remote.unwrap_or_else(|| path.borrow().remote_address());

        if mem::discriminant(&local.ip()) != mem::discriminant(&remote.ip()) {
            // Can't mix address families.
            return Err(Error::InvalidMigration);
        }
        if local.port() == 0 || remote.ip().is_unspecified() || remote.port() == 0 {
            // All but the local address need to be specified.
            return Err(Error::InvalidMigration);
        }
        if (local.ip().is_loopback() ^ remote.ip().is_loopback()) && !local.ip().is_unspecified() {
            // Block attempts to migrate to a path with loopback on only one end, unless the local
            // address is unspecified.
            return Err(Error::InvalidMigration);
        }

        let path = self.paths.find_path(
            local,
            remote,
            &self.conn_params,
            now,
            &mut self.stats.borrow_mut(),
        );
        self.ensure_permanent(&path, now)?;
        qinfo!(
            "[{self}] Migrate to {} probe {}",
            path.borrow(),
            if force { "now" } else { "after" }
        );
        if self
            .paths
            .migrate(&path, force, now, &mut self.stats.borrow_mut())
        {
            self.loss_recovery.migrate();
        }
        Ok(())
    }

    fn migrate_to_preferred_address(&mut self, now: Instant) -> Res<()> {
        let spa: Option<(tparams::PreferredAddress, ConnectionIdEntry<[u8; 16]>)> = if matches!(
            self.conn_params.get_preferred_address(),
            PreferredAddressConfig::Disabled
        ) {
            qdebug!("[{self}] Preferred address is disabled");
            None
        } else {
            self.tps.borrow_mut().remote().get_preferred_address()
        };
        if let Some((addr, cid)) = spa {
            // The connection ID isn't special, so just save it.
            self.cids.add_remote(cid)?;

            // The preferred address doesn't dictate what the local address is, so this
            // has to use the existing address.  So only pay attention to a preferred
            // address from the same family as is currently in use. More thought will
            // be needed to work out how to get addresses from a different family.
            let prev = self
                .paths
                .primary()
                .ok_or(Error::NoAvailablePath)?
                .borrow()
                .remote_address();
            let remote = match prev.ip() {
                IpAddr::V4(_) => addr.ipv4().map(SocketAddr::V4),
                IpAddr::V6(_) => addr.ipv6().map(SocketAddr::V6),
            };

            if let Some(remote) = remote {
                // Ignore preferred address that move to loopback from non-loopback.
                // `migrate` doesn't enforce this rule.
                if !prev.ip().is_loopback() && remote.ip().is_loopback() {
                    qwarn!("[{self}] Ignoring a move to a loopback address: {remote}");
                    return Ok(());
                }

                if self.migrate(None, Some(remote), false, now).is_err() {
                    qwarn!("[{self}] Ignoring bad preferred address: {remote}");
                }
            } else {
                qwarn!("[{self}] Unable to migrate to a different address family");
            }
        } else {
            qdebug!("[{self}] No preferred address to migrate to");
        }
        Ok(())
    }

    fn handle_migration(
        &mut self,
        path: &PathRef,
        remote: SocketAddr,
        migrate: bool,
        now: Instant,
    ) {
        if !migrate {
            return;
        }
        if self.role == Role::Client {
            return;
        }

        if self.ensure_permanent(path, now).is_ok() {
            self.paths
                .handle_migration(path, remote, now, &mut self.stats.borrow_mut());
        } else {
            qinfo!(
                "[{self}] {} Peer migrated, but no connection ID available",
                path.borrow()
            );
        }
    }

    fn output(&mut self, now: Instant) -> SendOption {
        qtrace!("[{self}] output {now:?}");
        let res = match &self.state {
            State::Init
            | State::WaitInitial
            | State::WaitVersion
            | State::Handshaking
            | State::Connected
            | State::Confirmed => self.paths.select_path().map_or_else(
                || Ok(SendOption::default()),
                |path| {
                    let res = self.output_path(&path, now, None);
                    self.capture_error(Some(path), now, FrameType::Padding, res)
                },
            ),
            State::Closing { .. } | State::Draining { .. } | State::Closed(_) => {
                self.state_signaling.close_frame().map_or_else(
                    || Ok(SendOption::default()),
                    |details| {
                        let path = Rc::clone(details.path());
                        // In some error cases, we will not be able to make a new, permanent path.
                        // For example, if we run out of connection IDs and the error results from
                        // a packet on a new path, we avoid sending (and the privacy risk) rather
                        // than reuse a connection ID.
                        let res = if path.borrow().is_temporary() {
                            qerror!("[{self}] Attempting to close with a temporary path");
                            Err(Error::InternalError)
                        } else {
                            self.output_path(&path, now, Some(&details))
                        };
                        self.capture_error(Some(path), now, FrameType::Padding, res)
                    },
                )
            }
        };
        res.unwrap_or_default()
    }

    fn build_packet_header(
        path: &Path,
        epoch: Epoch,
        encoder: Encoder,
        tx: &CryptoDxState,
        address_validation: &AddressValidationInfo,
        version: Version,
        grease_quic_bit: bool,
    ) -> (PacketType, PacketBuilder) {
        let pt = PacketType::from(epoch);
        let mut builder = if pt == PacketType::Short {
            qdebug!("Building Short dcid {:?}", path.remote_cid());
            PacketBuilder::short(encoder, tx.key_phase(), path.remote_cid())
        } else {
            qdebug!(
                "Building {pt:?} dcid {:?} scid {:?}",
                path.remote_cid(),
                path.local_cid(),
            );
            PacketBuilder::long(encoder, pt, version, path.remote_cid(), path.local_cid())
        };
        if builder.remaining() > 0 {
            builder.scramble(grease_quic_bit);
            if pt == PacketType::Initial {
                builder.initial_token(address_validation.token());
            }
        }

        (pt, builder)
    }

    #[must_use]
    fn add_packet_number(
        builder: &mut PacketBuilder,
        tx: &CryptoDxState,
        largest_acknowledged: Option<PacketNumber>,
    ) -> PacketNumber {
        // Get the packet number and work out how long it is.
        let pn = tx.next_pn();
        let unacked_range = largest_acknowledged.map_or_else(|| pn + 1, |la| (pn - la) << 1);
        // Count how many bytes in this range are non-zero.
        let pn_len = size_of::<PacketNumber>()
            - usize::try_from(unacked_range.leading_zeros() / 8).expect("u32 fits in usize");
        assert!(
            pn_len > 0,
            "pn_len can't be zero as unacked_range should be > 0, pn {pn}, largest_acknowledged {largest_acknowledged:?}, tx {tx}"
        );
        // TODO(mt) also use `4*path CWND/path MTU` to set a minimum length.
        builder.pn(pn, pn_len);
        pn
    }

    fn can_grease_quic_bit(&self) -> bool {
        let tph = self.tps.borrow();
        if let Some(r) = &tph.remote {
            r.get_empty(GreaseQuicBit)
        } else if let Some(r) = &tph.remote_0rtt {
            r.get_empty(GreaseQuicBit)
        } else {
            false
        }
    }

    /// Write the frames that are exchanged in the application data space.
    /// The order of calls here determines the relative priority of frames.
    fn write_appdata_frames(
        &mut self,
        builder: &mut PacketBuilder,
        tokens: &mut Vec<RecoveryToken>,
    ) {
        let stats = &mut self.stats.borrow_mut();
        let frame_stats = &mut stats.frame_tx;
        if self.role == Role::Server {
            if let Some(t) = self.state_signaling.write_done(builder) {
                tokens.push(t);
                frame_stats.handshake_done += 1;
            }
        }

        self.streams
            .write_frames(TransmissionPriority::Critical, builder, tokens, frame_stats);
        if builder.is_full() {
            return;
        }

        self.streams
            .write_maintenance_frames(builder, tokens, frame_stats);
        if builder.is_full() {
            return;
        }

        self.streams.write_frames(
            TransmissionPriority::Important,
            builder,
            tokens,
            frame_stats,
        );
        if builder.is_full() {
            return;
        }

        // NEW_CONNECTION_ID, RETIRE_CONNECTION_ID, and ACK_FREQUENCY.
        self.cid_manager.write_frames(builder, tokens, frame_stats);
        if builder.is_full() {
            return;
        }

        self.paths.write_frames(builder, tokens, frame_stats);
        if builder.is_full() {
            return;
        }

        for prio in [TransmissionPriority::High, TransmissionPriority::Normal] {
            self.streams
                .write_frames(prio, builder, tokens, &mut stats.frame_tx);
            if builder.is_full() {
                return;
            }
        }

        // Datagrams are best-effort and unreliable.  Let streams starve them for now.
        self.quic_datagrams.write_frames(builder, tokens, stats);
        if builder.is_full() {
            return;
        }

        // CRYPTO here only includes NewSessionTicket, plus NEW_TOKEN.
        // Both of these are only used for resumption and so can be relatively low priority.
        let frame_stats = &mut stats.frame_tx;
        self.crypto.write_frame(
            PacketNumberSpace::ApplicationData,
            self.conn_params.sni_slicing_enabled(),
            builder,
            tokens,
            frame_stats,
        );
        if builder.is_full() {
            return;
        }

        self.new_token.write_frames(builder, tokens, frame_stats);
        if builder.is_full() {
            return;
        }

        self.streams
            .write_frames(TransmissionPriority::Low, builder, tokens, frame_stats);

        #[cfg(test)]
        if let Some(w) = &mut self.test_frame_writer {
            w.write_frames(builder);
        }
    }

    // Maybe send a probe.  Return true if the packet was ack-eliciting.
    fn maybe_probe(
        &mut self,
        path: &PathRef,
        force_probe: bool,
        builder: &mut PacketBuilder,
        ack_end: usize,
        tokens: &mut Vec<RecoveryToken>,
        now: Instant,
    ) -> bool {
        let untracked = self.received_untracked && !self.state.connected();
        self.received_untracked = false;

        // Anything written after an ACK already elicits acknowledgment.
        // If we need to probe and nothing has been written, send a PING.
        if builder.len() > ack_end {
            return true;
        }

        let pto = path.borrow().rtt().pto(self.confirmed());
        let mut probe = if untracked && builder.packet_empty() || force_probe {
            // If we received an untracked packet and we aren't probing already
            // or the PTO timer fired: probe.
            true
        } else if !builder.packet_empty() {
            // The packet only contains an ACK.  Check whether we want to
            // force an ACK with a PING so we can stop tracking packets.
            self.loss_recovery.should_probe(pto, now)
        } else {
            false
        };

        if self.streams.need_keep_alive() {
            // We need to keep the connection alive, including sending a PING
            // again. If a PING is already scheduled (i.e. `probe` is `true`)
            // piggy back on it. If not, schedule one.
            probe |= self.idle_timeout.send_keep_alive(now, pto, tokens);
        }

        if probe {
            // Nothing ack-eliciting and we need to probe; send PING.
            debug_assert_ne!(builder.remaining(), 0);
            builder.encode_varint(FrameType::Ping);
            let stats = &mut self.stats.borrow_mut().frame_tx;
            stats.ping += 1;
        }
        probe
    }

    /// Write frames to the provided builder.  Returns a list of tokens used for
    /// tracking loss or acknowledgment, whether any frame was ACK eliciting, and
    /// whether the packet was padded.
    fn write_frames(
        &mut self,
        path: &PathRef,
        space: PacketNumberSpace,
        profile: &SendProfile,
        builder: &mut PacketBuilder,
        coalesced: bool, // Whether this packet is coalesced behind another one.
        now: Instant,
    ) -> (Vec<RecoveryToken>, bool, bool) {
        let mut tokens = Vec::new();
        let primary = path.borrow().is_primary();
        let mut ack_eliciting = false;

        if primary {
            let stats = &mut self.stats.borrow_mut().frame_tx;
            self.acks.write_frame(
                space,
                now,
                path.borrow().rtt().estimate(),
                builder,
                &mut tokens,
                stats,
            );
        }
        let ack_end = builder.len();

        // Avoid sending path validation probes until the handshake completes,
        // but send them even when we don't have space.
        let full_mtu = profile.limit() == path.borrow().plpmtu();
        if space == PacketNumberSpace::ApplicationData && self.state.connected() {
            // Path validation probes should only be padded if the full MTU is available.
            // The probing code needs to know so it can track that.
            if path.borrow_mut().write_frames(
                builder,
                &mut self.stats.borrow_mut().frame_tx,
                full_mtu,
                now,
            ) {
                builder.enable_padding(true);
            }
        }

        if profile.ack_only(space) {
            // If we are CC limited we can only send ACKs!
            return (tokens, false, false);
        }

        if primary {
            if space == PacketNumberSpace::ApplicationData {
                if self.state.connected()
                    && path.borrow().pmtud().needs_probe()
                    && !coalesced // Only send PMTUD probes using non-coalesced packets.
                    && full_mtu
                {
                    path.borrow_mut()
                        .pmtud_mut()
                        .send_probe(builder, &mut self.stats.borrow_mut());
                    ack_eliciting = true;
                }
                self.write_appdata_frames(builder, &mut tokens);
            } else {
                let stats = &mut self.stats.borrow_mut().frame_tx;
                self.crypto.write_frame(
                    space,
                    self.conn_params.sni_slicing_enabled(),
                    builder,
                    &mut tokens,
                    stats,
                );
            }
        }

        // Maybe send a probe now, either to probe for losses or to keep the connection live.
        let force_probe = profile.should_probe(space);
        ack_eliciting |= self.maybe_probe(path, force_probe, builder, ack_end, &mut tokens, now);
        // If this is not the primary path, this should be ack-eliciting.
        debug_assert!(primary || ack_eliciting);

        // Add padding.  Only pad 1-RTT packets so that we don't prevent coalescing.
        // And avoid padding packets that otherwise only contain ACK because adding PADDING
        // causes those packets to consume congestion window, which is not tracked (yet).
        // And avoid padding if we don't have a full MTU available.
        let stats = &mut self.stats.borrow_mut().frame_tx;
        let padded = if ack_eliciting && full_mtu && builder.pad() {
            stats.padding += 1;
            true
        } else {
            false
        };

        (tokens, ack_eliciting, padded)
    }

    fn write_closing_frames(
        &mut self,
        close: &ClosingFrame,
        builder: &mut PacketBuilder,
        space: PacketNumberSpace,
        now: Instant,
        path: &PathRef,
        tokens: &mut Vec<RecoveryToken>,
    ) {
        if builder.remaining() > ClosingFrame::MIN_LENGTH + RecvdPackets::USEFUL_ACK_LEN {
            // Include an ACK frame with the CONNECTION_CLOSE.
            let limit = builder.limit();
            builder.set_limit(limit - ClosingFrame::MIN_LENGTH);
            self.acks.immediate_ack(space, now);
            self.acks.write_frame(
                space,
                now,
                path.borrow().rtt().estimate(),
                builder,
                tokens,
                &mut self.stats.borrow_mut().frame_tx,
            );
            builder.set_limit(limit);
        }
        // CloseReason::Application is only allowed at 1RTT.
        let sanitized = if space == PacketNumberSpace::ApplicationData {
            None
        } else {
            close.sanitize()
        };
        sanitized.as_ref().unwrap_or(close).write_frame(builder);
        self.stats.borrow_mut().frame_tx.connection_close += 1;
    }

    /// Build a datagram, possibly from multiple packets (for different PN
    /// spaces) and each containing 1+ frames.
    #[expect(clippy::too_many_lines, reason = "Yeah, that's just the way it is.")]
    fn output_path(
        &mut self,
        path: &PathRef,
        now: Instant,
        closing_frame: Option<&ClosingFrame>,
    ) -> Res<SendOption> {
        let mut initial_sent = None;
        let mut packet_tos = None;
        let mut needs_padding = false;
        let grease_quic_bit = self.can_grease_quic_bit();
        let version = self.version();

        // Determine how we are sending packets (PTO, etc..).
        let profile = self.loss_recovery.send_profile(&path.borrow(), now);
        qdebug!("[{self}] output_path send_profile {profile:?}");

        // Frames for different epochs must go in different packets, but then these
        // packets can go in a single datagram
        let mut encoder = Encoder::with_capacity(profile.limit());
        for space in PacketNumberSpace::iter() {
            // Ensure we have tx crypto state for this epoch, or skip it.
            let Some((epoch, tx)) = self.crypto.states.select_tx_mut(self.version, space) else {
                continue;
            };

            let header_start = encoder.len();
            let (pt, mut builder) = Self::build_packet_header(
                &path.borrow(),
                epoch,
                encoder,
                tx,
                &self.address_validation,
                version,
                grease_quic_bit,
            );
            let pn = Self::add_packet_number(
                &mut builder,
                tx,
                self.loss_recovery.largest_acknowledged_pn(space),
            );
            // The builder will set the limit to 0 if there isn't enough space for the header.
            if builder.is_full() {
                encoder = builder.abort();
                break;
            }

            // Configure the limits and padding for this packet.
            let aead_expansion = tx.expansion();
            needs_padding |= builder.set_initial_limit(
                &profile,
                aead_expansion,
                self.paths
                    .primary()
                    .ok_or(Error::InternalError)?
                    .borrow()
                    .pmtud(),
            );
            builder.enable_padding(needs_padding);
            if builder.is_full() {
                encoder = builder.abort();
                break;
            }

            // Add frames to the packet.
            let payload_start = builder.len();
            let (mut tokens, mut ack_eliciting, mut padded) = (Vec::new(), false, false);
            if let Some(close) = closing_frame {
                self.write_closing_frames(close, &mut builder, space, now, path, &mut tokens);
            } else {
                (tokens, ack_eliciting, padded) =
                    self.write_frames(path, space, &profile, &mut builder, header_start != 0, now);
            }
            if builder.packet_empty() {
                // Nothing to include in this packet.
                encoder = builder.abort();
                continue;
            }

            self.log_packet(
                packet::MetaData::new_out(
                    path,
                    pt,
                    pn,
                    builder.len() + aead_expansion,
                    &builder.as_ref()[payload_start..],
                    *packet_tos.get_or_insert(path.borrow().tos(&mut tokens)),
                ),
                now,
            );

            self.stats.borrow_mut().packets_tx += 1;
            let tx = self
                .crypto
                .states
                .tx_mut(self.version, epoch)
                .ok_or(Error::InternalError)?;
            encoder = builder.build(tx)?;
            self.crypto.states.auto_update()?;

            if ack_eliciting {
                self.idle_timeout.on_packet_sent(now);
            }
            let ecn_mark = IpTosEcn::from(path.borrow().tos());
            let sent = SentPacket::new(
                pt,
                pn,
<<<<<<< HEAD
                ecn_mark,
=======
>>>>>>> 3b8fac0f
                now,
                ack_eliciting,
                tokens,
                encoder.len() - header_start,
            );
            if padded {
                needs_padding = false;
                self.loss_recovery.on_packet_sent(path, sent, now);
            } else if pt == PacketType::Initial && (self.role == Role::Client || ack_eliciting) {
                // Packets containing Initial packets might need padding, and we want to
                // track that padding along with the Initial packet.  So defer tracking.
                initial_sent = Some(sent);
                needs_padding = true;
            } else {
                if pt == PacketType::Handshake && self.role == Role::Client {
                    needs_padding = false;
                }
                self.loss_recovery.on_packet_sent(path, sent, now);
            }

            // Track which packet types are sent with which ECN codepoints. For
            // coalesced packets, this increases the counts for each packet type
            // contained in the coalesced packet. This is per Section 13.4.1 of
            // RFC 9000.
            self.stats.borrow_mut().ecn_tx[pt] += ecn_mark;

            if space == PacketNumberSpace::Handshake
                && self.role == Role::Server
                && self.state == State::Confirmed
            {
                // We could discard handshake keys in set_state,
                // but wait until after sending an ACK.
                self.discard_keys(PacketNumberSpace::Handshake, now);
            }

            // If the client has more CRYPTO data queued up, do not coalesce if
            // this packet is an Initial. Without this, 0-RTT packets could be
            // coalesced with the first Initial, which some server (e.g., ours)
            // do not support, because they may not save packets they can't
            // decrypt yet.
            if self.role == Role::Client
                && space == PacketNumberSpace::Initial
                && !self.crypto.streams.is_empty(space)
            {
                break;
            }
        }

        if encoder.is_empty() {
            qdebug!("TX blocked, profile={profile:?}");
            Ok(SendOption::No(profile.paced()))
        } else {
            // Perform additional padding for Initial packets as necessary.
            let mut packets: Vec<u8> = encoder.into();
            if let Some(mut initial) = initial_sent.take() {
                if needs_padding && packets.len() < profile.limit() {
                    qdebug!(
                        "[{self}] pad Initial from {} to PLPMTU {}",
                        packets.len(),
                        profile.limit()
                    );
                    initial.track_padding(profile.limit() - packets.len());
                    // These zeros aren't padding frames, they are an invalid all-zero coalesced
                    // packet, which is why we don't increase `frame_tx.padding` count here.
                    packets.resize(profile.limit(), 0);
                }
                self.loss_recovery.on_packet_sent(path, initial, now);
            }
            path.borrow_mut().add_sent(packets.len());
            Ok(SendOption::Yes(path.borrow_mut().datagram(
                packets,
                packet_tos.unwrap_or_default(),
                &mut self.stats.borrow_mut(),
            )))
        }
    }

    /// # Errors
    /// When connection state is not valid.
    pub fn initiate_key_update(&mut self) -> Res<()> {
        if self.state == State::Confirmed {
            let la = self
                .loss_recovery
                .largest_acknowledged_pn(PacketNumberSpace::ApplicationData);
            qinfo!("[{self}] Initiating key update");
            self.crypto.states.initiate_key_update(la)
        } else {
            Err(Error::KeyUpdateBlocked)
        }
    }

    #[cfg(test)]
    #[must_use]
    pub fn get_epochs(&self) -> (Option<usize>, Option<usize>) {
        self.crypto.states.get_epochs()
    }

    fn client_start(&mut self, now: Instant) -> Res<()> {
        qdebug!("[{self}] client_start");
        debug_assert_eq!(self.role, Role::Client);
        if let Some(path) = self.paths.primary() {
            qlog::client_connection_started(&self.qlog, &path, now);
        }
        qlog::client_version_information_initiated(
            &self.qlog,
            self.conn_params.get_versions(),
            now,
        );

        self.handshake(now, self.version, PacketNumberSpace::Initial, None)?;
        self.set_state(State::WaitInitial, now);
        self.zero_rtt_state = if self.crypto.enable_0rtt(self.version, self.role)? {
            qdebug!("[{self}] Enabled 0-RTT");
            ZeroRttState::Sending
        } else {
            ZeroRttState::Init
        };
        Ok(())
    }

    fn get_closing_period_time(&self, now: Instant) -> Instant {
        // Spec says close time should be at least PTO times 3.
        now + (self.pto() * 3)
    }

    /// Close the connection.
    pub fn close(&mut self, now: Instant, app_error: AppError, msg: impl AsRef<str>) {
        let error = CloseReason::Application(app_error);
        let timeout = self.get_closing_period_time(now);
        if let Some(path) = self.paths.primary() {
            self.state_signaling
                .close(path, error.clone(), FrameType::Padding, msg);
            self.set_state(State::Closing { error, timeout }, now);
        } else {
            self.set_state(State::Closed(error), now);
        }
    }

    fn set_initial_limits(&mut self) {
        self.streams.set_initial_limits();
        let peer_timeout = self
            .tps
            .borrow()
            .remote()
            .get_integer(TransportParameterId::IdleTimeout);
        if peer_timeout > 0 {
            self.idle_timeout
                .set_peer_timeout(Duration::from_millis(peer_timeout));
        }

        self.quic_datagrams
            .set_remote_datagram_size(self.tps.borrow().remote().get_integer(MaxDatagramFrameSize));
    }

    #[must_use]
    pub fn is_stream_id_allowed(&self, stream_id: StreamId) -> bool {
        self.streams.is_stream_id_allowed(stream_id)
    }

    /// Process the final set of transport parameters.
    fn process_tps(&mut self, now: Instant) -> Res<()> {
        self.validate_cids()?;
        self.validate_versions()?;
        {
            let tps = self.tps.borrow();
            let remote = tps.remote.as_ref().ok_or(Error::TransportParameterError)?;

            // If the peer provided a preferred address, then we have to be a client
            // and they have to be using a non-empty connection ID.
            if remote.get_preferred_address().is_some()
                && (self.role == Role::Server
                    || self
                        .remote_initial_source_cid
                        .as_ref()
                        .ok_or(Error::UnknownConnectionId)?
                        .is_empty())
            {
                return Err(Error::TransportParameterError);
            }

            let reset_token = remote.get_bytes(StatelessResetToken).map_or_else(
                || Ok(ConnectionIdEntry::random_srt()),
                |token| <[u8; 16]>::try_from(token).map_err(|_| Error::TransportParameterError),
            )?;
            let path = self.paths.primary().ok_or(Error::NoAvailablePath)?;
            path.borrow_mut().set_reset_token(reset_token);

            let max_ad = Duration::from_millis(remote.get_integer(MaxAckDelay));
            let min_ad = if remote.has_value(MinAckDelay) {
                let min_ad = Duration::from_micros(remote.get_integer(MinAckDelay));
                if min_ad > max_ad {
                    return Err(Error::TransportParameterError);
                }
                Some(min_ad)
            } else {
                None
            };
            path.borrow_mut()
                .set_ack_delay(max_ad, min_ad, self.conn_params.get_ack_ratio());

            let max_active_cids = remote.get_integer(ActiveConnectionIdLimit);
            self.cid_manager.set_limit(max_active_cids);
        }
        self.set_initial_limits();
        qlog::connection_tparams_set(&self.qlog, &self.tps.borrow(), now);
        Ok(())
    }

    fn validate_cids(&self) -> Res<()> {
        let tph = self.tps.borrow();
        let remote_tps = tph.remote.as_ref().ok_or(Error::TransportParameterError)?;

        let tp = remote_tps.get_bytes(InitialSourceConnectionId);
        if self
            .remote_initial_source_cid
            .as_ref()
            .map(ConnectionId::as_cid_ref)
            != tp.map(ConnectionIdRef::from)
        {
            qwarn!(
                "[{self}] ISCID test failed: self cid {:?} != tp cid {:?}",
                self.remote_initial_source_cid,
                tp.map(hex),
            );
            return Err(Error::ProtocolViolation);
        }

        if self.role == Role::Client {
            let tp = remote_tps.get_bytes(OriginalDestinationConnectionId);
            if self
                .original_destination_cid
                .as_ref()
                .map(ConnectionId::as_cid_ref)
                != tp.map(ConnectionIdRef::from)
            {
                qwarn!(
                    "[{self}] ODCID test failed: self cid {:?} != tp cid {:?}",
                    self.original_destination_cid,
                    tp.map(hex),
                );
                return Err(Error::ProtocolViolation);
            }

            let tp = remote_tps.get_bytes(RetrySourceConnectionId);
            let expected = if let AddressValidationInfo::Retry {
                retry_source_cid, ..
            } = &self.address_validation
            {
                Some(retry_source_cid.as_cid_ref())
            } else {
                None
            };
            if expected != tp.map(ConnectionIdRef::from) {
                qwarn!(
                    "[{self}] RSCID test failed. self cid {expected:?} != tp cid {:?}",
                    tp.map(hex),
                );
                return Err(Error::ProtocolViolation);
            }
        }

        Ok(())
    }

    /// Validate the `version_negotiation` transport parameter from the peer.
    fn validate_versions(&self) -> Res<()> {
        let tph = self.tps.borrow();
        let remote_tps = tph.remote.as_ref().ok_or(Error::TransportParameterError)?;
        // `current` and `other` are the value from the peer's transport parameters.
        // We're checking that these match our expectations.
        if let Some((current, other)) = remote_tps.get_versions() {
            qtrace!(
                "[{self}] validate_versions: current={:x} chosen={current:x} other={other:x?}",
                self.version.wire_version(),
            );
            if self.role == Role::Server {
                // 1. A server acts on transport parameters, with validation
                // of `current` happening in the transport parameter handler.
                // All we need to do is confirm that the transport parameter
                // was provided.
                Ok(())
            } else if self.version().wire_version() != current {
                qinfo!("[{self}] validate_versions: current version mismatch");
                Err(Error::VersionNegotiation)
            } else if self
                .conn_params
                .get_versions()
                .initial()
                .is_compatible(self.version)
            {
                // 2. The current version is compatible with what we attempted.
                // That's a compatible upgrade and that's OK.
                Ok(())
            } else {
                // 3. The initial version we attempted isn't compatible.  Check that
                // the one we would have chosen is compatible with this one.
                let mut all_versions = other.to_owned();
                all_versions.push(current);
                if self
                    .conn_params
                    .get_versions()
                    .preferred(&all_versions)
                    .ok_or(Error::VersionNegotiation)?
                    .is_compatible(self.version)
                {
                    Ok(())
                } else {
                    qinfo!("[{self}] validate_versions: failed");
                    Err(Error::VersionNegotiation)
                }
            }
        } else if self.version != Version::Version1 && !self.version.is_draft() {
            qinfo!("[{self}] validate_versions: missing extension");
            Err(Error::VersionNegotiation)
        } else {
            Ok(())
        }
    }

    fn confirm_version(&mut self, v: Version) {
        if self.version != v {
            qdebug!("[{self}] Compatible upgrade {:?} ==> {v:?}", self.version);
        }
        self.crypto.confirm_version(v);
        self.version = v;
    }

    fn compatible_upgrade(&mut self, packet_version: Version) -> Res<()> {
        if !matches!(self.state, State::WaitInitial | State::WaitVersion) {
            return Ok(());
        }

        if self.role == Role::Client {
            self.confirm_version(packet_version);
        } else if self.tps.borrow().remote.is_some() {
            let version = self.tps.borrow().version();
            let dcid = self
                .original_destination_cid
                .as_ref()
                .ok_or(Error::ProtocolViolation)?;
            self.crypto.states.init_server(version, dcid)?;
            self.confirm_version(version);
        }
        Ok(())
    }

    fn handshake(
        &mut self,
        now: Instant,
        packet_version: Version,
        space: PacketNumberSpace,
        data: Option<&[u8]>,
    ) -> Res<()> {
        qtrace!("[{self}] Handshake space={space} data={data:0x?}");

        let was_authentication_pending =
            *self.crypto.tls.state() == HandshakeState::AuthenticationPending;
        let try_update = data.is_some();
        match self.crypto.handshake(now, space, data)? {
            HandshakeState::Authenticated(_) | HandshakeState::InProgress => (),
            HandshakeState::AuthenticationPending => {
                if !was_authentication_pending {
                    self.events.authentication_needed();
                }
            }
            HandshakeState::EchFallbackAuthenticationPending(public_name) => self
                .events
                .ech_fallback_authentication_needed(public_name.clone()),
            HandshakeState::Complete(_) => {
                if !self.state.connected() {
                    self.set_connected(now)?;
                }
            }
            _ => {
                qerror!("Crypto state should not be new or failed after successful handshake");
                return Err(Error::CryptoError(neqo_crypto::Error::InternalError));
            }
        }

        // There is a chance that this could be called less often, but getting the
        // conditions right is a little tricky, so call whenever CRYPTO data is used.
        if try_update {
            self.compatible_upgrade(packet_version)?;
            // We have transport parameters, it's go time.
            if self.tps.borrow().remote.is_some() {
                self.set_initial_limits();
            }
            if self.crypto.install_keys(self.role)? {
                if self.role == Role::Client {
                    // We won't acknowledge Initial packets as a result of this, but the
                    // server can rely on implicit acknowledgment.
                    self.discard_keys(PacketNumberSpace::Initial, now);
                }
                self.saved_datagrams.make_available(Epoch::Handshake);
            }
        }

        Ok(())
    }

    fn set_confirmed(&mut self, now: Instant) -> Res<()> {
        self.set_state(State::Confirmed, now);
        if self.conn_params.pmtud_enabled() {
            self.paths
                .primary()
                .ok_or(Error::InternalError)?
                .borrow_mut()
                .pmtud_mut()
                .start(now, &mut self.stats.borrow_mut());
        }
        Ok(())
    }

    #[expect(clippy::too_many_lines, reason = "Yep, but it's a nice big match.")]
    fn input_frame(
        &mut self,
        path: &PathRef,
        packet_version: Version,
        packet_type: PacketType,
        frame: Frame,
        next_pn: PacketNumber,
        now: Instant,
    ) -> Res<()> {
        if !frame.is_allowed(packet_type) {
            qinfo!("frame not allowed: {frame:?} {packet_type:?}");
            return Err(Error::ProtocolViolation);
        }
        let space = PacketNumberSpace::from(packet_type);
        if frame.is_stream() {
            return self
                .streams
                .input_frame(&frame, &mut self.stats.borrow_mut().frame_rx);
        }
        match frame {
            Frame::Padding(length) => {
                self.stats.borrow_mut().frame_rx.padding += usize::from(length);
            }
            Frame::Ping => {
                // If we get a PING and there are outstanding CRYPTO frames,
                // prepare to resend them.
                self.stats.borrow_mut().frame_rx.ping += 1;
                self.crypto.resend_unacked(space);
                // Send an ACK immediately if we might not otherwise do so.
                self.acks.immediate_ack(space, now);
            }
            Frame::Ack {
                largest_acknowledged,
                ack_delay,
                first_ack_range,
                ack_ranges,
                ecn_count,
            } => {
                // Ensure that the largest acknowledged packet number was actually sent.
                // (If we ever start using non-contiguous packet numbers, we need to check all the
                // packet numbers in the ACKed ranges.)
                if largest_acknowledged >= next_pn {
                    qwarn!("Largest ACKed {largest_acknowledged} was never sent");
                    return Err(Error::AckedUnsentPacket);
                }

                let ranges =
                    Frame::decode_ack_frame(largest_acknowledged, first_ack_range, &ack_ranges)?;
                self.handle_ack(space, ranges, ecn_count, ack_delay, now)?;
            }
            Frame::Crypto { offset, data } => {
                qtrace!(
                    "[{self}] Crypto frame on space={space} offset={offset}, data={:0x?}",
                    &data
                );
                self.stats.borrow_mut().frame_rx.crypto += 1;
                self.crypto.streams.inbound_frame(space, offset, data)?;
                if self.crypto.streams.data_ready(space) {
                    let mut buf = Vec::new();
                    let read = self.crypto.streams.read_to_end(space, &mut buf);
                    qdebug!("Read {read:?} bytes");
                    self.handshake(now, packet_version, space, Some(&buf))?;
                    self.create_resumption_token(now);
                } else {
                    // If we get a useless CRYPTO frame send outstanding CRYPTO frames and 0-RTT
                    // data again.
                    self.crypto.resend_unacked(space);
                    if space == PacketNumberSpace::Initial {
                        self.crypto.resend_unacked(PacketNumberSpace::Handshake);
                        self.resend_0rtt(now);
                    }
                }
            }
            Frame::NewToken { token } => {
                self.stats.borrow_mut().frame_rx.new_token += 1;
                self.new_token.save_token(token.to_vec());
                self.create_resumption_token(now);
            }
            Frame::NewConnectionId {
                sequence_number,
                connection_id,
                stateless_reset_token,
                retire_prior,
            } => {
                self.stats.borrow_mut().frame_rx.new_connection_id += 1;
                self.cids.add_remote(ConnectionIdEntry::new(
                    sequence_number,
                    ConnectionId::from(connection_id),
                    stateless_reset_token.to_owned(),
                ))?;
                self.paths.retire_cids(retire_prior, &mut self.cids);
                if self.cids.len() >= LOCAL_ACTIVE_CID_LIMIT {
                    qinfo!("[{self}] received too many connection IDs");
                    return Err(Error::ConnectionIdLimitExceeded);
                }
            }
            Frame::RetireConnectionId { sequence_number } => {
                self.stats.borrow_mut().frame_rx.retire_connection_id += 1;
                self.cid_manager.retire(sequence_number);
            }
            Frame::PathChallenge { data } => {
                self.stats.borrow_mut().frame_rx.path_challenge += 1;
                // If we were challenged, try to make the path permanent.
                // Report an error if we don't have enough connection IDs.
                self.ensure_permanent(path, now)?;
                path.borrow_mut().challenged(data);
            }
            Frame::PathResponse { data } => {
                self.stats.borrow_mut().frame_rx.path_response += 1;
                if self
                    .paths
                    .path_response(data, now, &mut self.stats.borrow_mut())
                {
                    // This PATH_RESPONSE enabled migration; tell loss recovery.
                    self.loss_recovery.migrate();
                }
            }
            Frame::ConnectionClose {
                error_code,
                frame_type,
                reason_phrase,
            } => {
                self.stats.borrow_mut().frame_rx.connection_close += 1;
                qinfo!(
                    "[{self}] ConnectionClose received. Error code: {error_code:?} frame type {frame_type:x} reason {reason_phrase}"
                );
                let (detail, frame_type) = if let CloseError::Application(_) = error_code {
                    // Use a transport error here because we want to send
                    // NO_ERROR in this case.
                    (
                        Error::PeerApplicationError(error_code.code()),
                        FrameType::ConnectionCloseApplication,
                    )
                } else {
                    (
                        Error::PeerError(error_code.code()),
                        FrameType::ConnectionCloseTransport,
                    )
                };
                let error = CloseReason::Transport(detail);
                self.state_signaling
                    .drain(Rc::clone(path), error.clone(), frame_type, "");
                self.set_state(
                    State::Draining {
                        error,
                        timeout: self.get_closing_period_time(now),
                    },
                    now,
                );
            }
            Frame::HandshakeDone => {
                self.stats.borrow_mut().frame_rx.handshake_done += 1;
                if self.role == Role::Server || !self.state.connected() {
                    return Err(Error::ProtocolViolation);
                }
                self.set_confirmed(now)?;
                self.discard_keys(PacketNumberSpace::Handshake, now);
                self.migrate_to_preferred_address(now)?;
            }
            Frame::AckFrequency {
                seqno,
                tolerance,
                delay,
                ignore_order,
            } => {
                self.stats.borrow_mut().frame_rx.ack_frequency += 1;
                let delay = Duration::from_micros(delay);
                if delay < GRANULARITY {
                    return Err(Error::ProtocolViolation);
                }
                self.acks
                    .ack_freq(seqno, tolerance - 1, delay, ignore_order);
            }
            Frame::Datagram { data, .. } => {
                self.stats.borrow_mut().frame_rx.datagram += 1;
                self.quic_datagrams
                    .handle_datagram(data, &mut self.stats.borrow_mut())?;
            }
            _ => unreachable!("All other frames are for streams"),
        }

        Ok(())
    }

    /// Given a set of `SentPacket` instances, ensure that the source of the packet
    /// is told that they are lost.  This gives the frame generation code a chance
    /// to retransmit the frame as needed.
    fn handle_lost_packets(&mut self, lost_packets: &[SentPacket]) {
        for lost in lost_packets {
            for token in lost.tokens() {
                qdebug!("[{self}] Lost: {token:?}");
                match token {
                    RecoveryToken::Ack(ack_token) => {
                        // If we lost an ACK frame during the handshake, send another one.
                        if ack_token.space() != PacketNumberSpace::ApplicationData {
                            self.acks.immediate_ack(ack_token.space(), lost.time_sent());
                        }
                    }
                    RecoveryToken::Crypto(ct) => self.crypto.lost(ct),
                    RecoveryToken::HandshakeDone => self.state_signaling.handshake_done(),
                    RecoveryToken::NewToken(seqno) => self.new_token.lost(*seqno),
                    RecoveryToken::NewConnectionId(ncid) => self.cid_manager.lost(ncid),
                    RecoveryToken::RetireConnectionId(seqno) => self.paths.lost_retire_cid(*seqno),
                    RecoveryToken::AckFrequency(rate) => self.paths.lost_ack_frequency(rate),
                    RecoveryToken::KeepAlive => self.idle_timeout.lost_keep_alive(),
                    RecoveryToken::Stream(stream_token) => self.streams.lost(stream_token),
                    RecoveryToken::Datagram(dgram_tracker) => {
                        self.events
                            .datagram_outcome(dgram_tracker, OutgoingDatagramOutcome::Lost);
                        self.stats.borrow_mut().datagram_tx.lost += 1;
                    }
                    RecoveryToken::EcnEct0 => self
                        .paths
                        .lost_ecn(lost.packet_type(), &mut self.stats.borrow_mut()),
                }
            }
        }
    }

    fn decode_ack_delay(&self, v: u64) -> Res<Duration> {
        // If we have remote transport parameters, use them.
        // Otherwise, ack delay should be zero (because it's the handshake).
        self.tps.borrow().remote.as_ref().map_or_else(
            || Ok(Duration::default()),
            |r| {
                let exponent = u32::try_from(r.get_integer(AckDelayExponent))?;
                // ACK_DELAY_EXPONENT > 20 is invalid per RFC9000. We already checked that in
                // TransportParameter::decode.
                let corrected = if v.leading_zeros() >= exponent {
                    v << exponent
                } else {
                    u64::MAX
                };
                Ok(Duration::from_micros(corrected))
            },
        )
    }

    fn handle_ack<R>(
        &mut self,
        space: PacketNumberSpace,
        ack_ranges: R,
        ack_ecn: Option<ecn::Count>,
        ack_delay: u64,
        now: Instant,
    ) -> Res<()>
    where
        R: IntoIterator<Item = RangeInclusive<PacketNumber>> + Debug,
        R::IntoIter: ExactSizeIterator,
    {
        qdebug!("[{self}] Rx ACK space={space}, ranges={ack_ranges:?}");

        let Some(path) = self.paths.primary() else {
            return Ok(());
        };
        let (acked_packets, lost_packets) = self.loss_recovery.on_ack_received(
            &path,
            space,
            ack_ranges,
            ack_ecn,
            self.decode_ack_delay(ack_delay)?,
            now,
        );
        let largest_acknowledged = acked_packets.first().map(SentPacket::pn);
        for acked in acked_packets {
            for token in acked.tokens() {
                match token {
                    RecoveryToken::Stream(stream_token) => self.streams.acked(stream_token),
                    RecoveryToken::Ack(at) => self.acks.acked(at),
                    RecoveryToken::Crypto(ct) => self.crypto.acked(ct),
                    RecoveryToken::NewToken(seqno) => self.new_token.acked(*seqno),
                    RecoveryToken::NewConnectionId(entry) => self.cid_manager.acked(entry),
                    RecoveryToken::RetireConnectionId(seqno) => self.paths.acked_retire_cid(*seqno),
                    RecoveryToken::AckFrequency(rate) => self.paths.acked_ack_frequency(rate),
                    RecoveryToken::KeepAlive => self.idle_timeout.ack_keep_alive(),
                    RecoveryToken::Datagram(dgram_tracker) => self
                        .events
                        .datagram_outcome(dgram_tracker, OutgoingDatagramOutcome::Acked),
                    // We only worry when these are lost
                    RecoveryToken::HandshakeDone | RecoveryToken::EcnEct0 => (),
                }
            }
        }
        self.handle_lost_packets(&lost_packets);
        qlog::packets_lost(&self.qlog, &lost_packets, now);
        let stats = &mut self.stats.borrow_mut().frame_rx;
        stats.ack += 1;
        if let Some(largest_acknowledged) = largest_acknowledged {
            stats.largest_acknowledged = max(stats.largest_acknowledged, largest_acknowledged);
        }
        Ok(())
    }

    /// Tell 0-RTT packets that they were "lost".
    fn resend_0rtt(&mut self, now: Instant) {
        if let Some(path) = self.paths.primary() {
            let dropped = self.loss_recovery.drop_0rtt(&path, now);
            self.handle_lost_packets(&dropped);
        }
    }

    /// When the server rejects 0-RTT we need to drop a bunch of stuff.
    fn client_0rtt_rejected(&mut self, now: Instant) {
        if !matches!(self.zero_rtt_state, ZeroRttState::Sending) {
            return;
        }
        qdebug!("[{self}] 0-RTT rejected");
        self.resend_0rtt(now);
        self.streams.zero_rtt_rejected();
        self.crypto.states.discard_0rtt_keys();
        self.events.client_0rtt_rejected();
    }

    fn set_connected(&mut self, now: Instant) -> Res<()> {
        qdebug!("[{self}] TLS connection complete");
        if self.crypto.tls.info().map(SecretAgentInfo::alpn).is_none() {
            qwarn!("[{self}] No ALPN, closing connection");
            // 120 = no_application_protocol
            return Err(Error::CryptoAlert(120));
        }
        if self.role == Role::Server {
            // Remove the randomized client CID from the list of acceptable CIDs.
            self.cid_manager.remove_odcid();
            // Mark the path as validated, if it isn't already.
            let path = self.paths.primary().ok_or(Error::NoAvailablePath)?;
            path.borrow_mut().set_valid(now);
            // Generate a qlog event that the server connection started.
            qlog::server_connection_started(&self.qlog, &path, now);
        } else {
            self.zero_rtt_state = if self
                .crypto
                .tls
                .info()
                .ok_or(Error::InternalError)?
                .early_data_accepted()
            {
                ZeroRttState::AcceptedClient
            } else {
                self.client_0rtt_rejected(now);
                ZeroRttState::Rejected
            };
        }

        // Setting application keys has to occur after 0-RTT rejection.
        let pto = self.pto();
        self.crypto
            .install_application_keys(self.version, now + pto)?;
        self.process_tps(now)?;
        self.set_state(State::Connected, now);
        self.create_resumption_token(now);
        self.saved_datagrams.make_available(Epoch::ApplicationData);
        self.stats.borrow_mut().resumed = self
            .crypto
            .tls
            .info()
            .ok_or(Error::InternalError)?
            .resumed();
        if self.role == Role::Server {
            self.state_signaling.handshake_done();
            self.set_confirmed(now)?;
        }
        qinfo!("[{self}] Connection established");
        Ok(())
    }

    fn set_state(&mut self, state: State, now: Instant) {
        if state > self.state {
            qdebug!("[{self}] State change from {:?} -> {state:?}", self.state);
            self.state = state.clone();
            if self.state.closed() {
                self.streams.clear_streams();
            }
            self.events.connection_state_change(state);
            qlog::connection_state_updated(&self.qlog, &self.state, now);
        } else if mem::discriminant(&state) != mem::discriminant(&self.state) {
            // Only tolerate a regression in state if the new state is closing
            // and the connection is already closed.
            debug_assert!(matches!(
                state,
                State::Closing { .. } | State::Draining { .. }
            ));
            debug_assert!(self.state.closed());
        }
    }

    /// Create a stream.
    /// Returns new stream id
    ///
    /// # Errors
    ///
    /// `ConnectionState` if the connection stat does not allow to create streams.
    /// `StreamLimitError` if we are limited by server's stream concurrence.
    pub fn stream_create(&mut self, st: StreamType) -> Res<StreamId> {
        // Can't make streams while closing, otherwise rely on the stream limits.
        match self.state {
            State::Closing { .. } | State::Draining { .. } | State::Closed { .. } => {
                return Err(Error::ConnectionState);
            }
            State::WaitInitial | State::Handshaking => {
                if self.role == Role::Client && self.zero_rtt_state != ZeroRttState::Sending {
                    return Err(Error::ConnectionState);
                }
            }
            // In all other states, trust that the stream limits are correct.
            _ => (),
        }

        self.streams.stream_create(st)
    }

    /// Set the priority of a stream.
    ///
    /// # Errors
    ///
    /// `InvalidStreamId` the stream does not exist.
    pub fn stream_priority(
        &mut self,
        stream_id: StreamId,
        transmission: TransmissionPriority,
        retransmission: RetransmissionPriority,
    ) -> Res<()> {
        self.streams
            .get_send_stream_mut(stream_id)?
            .set_priority(transmission, retransmission);
        Ok(())
    }

    /// Set the `SendOrder` of a stream.  Re-enqueues to keep the ordering correct
    ///
    /// # Errors
    /// When the stream does not exist.
    pub fn stream_sendorder(
        &mut self,
        stream_id: StreamId,
        sendorder: Option<SendOrder>,
    ) -> Res<()> {
        self.streams.set_sendorder(stream_id, sendorder)
    }

    /// Set the Fairness of a stream
    ///
    /// # Errors
    /// When the stream does not exist.
    pub fn stream_fairness(&mut self, stream_id: StreamId, fairness: bool) -> Res<()> {
        self.streams.set_fairness(stream_id, fairness)
    }

    /// # Errors
    /// When the stream does not exist.
    pub fn send_stream_stats(&self, stream_id: StreamId) -> Res<SendStreamStats> {
        self.streams
            .get_send_stream(stream_id)
            .map(SendStream::stats)
    }

    /// # Errors
    /// When the stream does not exist.
    pub fn recv_stream_stats(&mut self, stream_id: StreamId) -> Res<RecvStreamStats> {
        let stream = self.streams.get_recv_stream_mut(stream_id)?;

        Ok(stream.stats())
    }

    /// Send data on a stream.
    /// Returns how many bytes were successfully sent. Could be less
    /// than total, based on receiver credit space available, etc.
    ///
    /// # Errors
    ///
    /// `InvalidStreamId` the stream does not exist,
    /// `InvalidInput` if length of `data` is zero,
    /// `FinalSizeError` if the stream has already been closed.
    pub fn stream_send(&mut self, stream_id: StreamId, data: &[u8]) -> Res<usize> {
        self.streams.get_send_stream_mut(stream_id)?.send(data)
    }

    /// Send all data or nothing on a stream. May cause `DATA_BLOCKED` or
    /// `STREAM_DATA_BLOCKED` frames to be sent.
    /// Returns true if data was successfully sent, otherwise false.
    ///
    /// # Errors
    ///
    /// `InvalidStreamId` the stream does not exist,
    /// `InvalidInput` if length of `data` is zero,
    /// `FinalSizeError` if the stream has already been closed.
    pub fn stream_send_atomic(&mut self, stream_id: StreamId, data: &[u8]) -> Res<bool> {
        let val = self
            .streams
            .get_send_stream_mut(stream_id)?
            .send_atomic(data);
        if let Ok(val) = val {
            debug_assert!(
                val == 0 || val == data.len(),
                "Unexpected value {val} when trying to send {} bytes atomically",
                data.len()
            );
        }
        val.map(|v| v == data.len())
    }

    /// Bytes that `stream_send()` is guaranteed to accept for sending.
    /// i.e. that will not be blocked by flow credits or send buffer max
    /// capacity.
    /// # Errors
    /// When the stream ID is invalid.
    pub fn stream_avail_send_space(&self, stream_id: StreamId) -> Res<usize> {
        Ok(self.streams.get_send_stream(stream_id)?.avail())
    }

    /// Set low watermark for [`ConnectionEvent::SendStreamWritable`] event.
    ///
    /// Stream emits a [`crate::ConnectionEvent::SendStreamWritable`] event
    /// when:
    /// - the available sendable bytes increased to or above the watermark
    /// - and was previously below the watermark.
    ///
    /// Default value is `1`. In other words
    /// [`crate::ConnectionEvent::SendStreamWritable`] is emitted whenever the
    /// available sendable bytes was previously at `0` and now increased to `1`
    /// or more.
    ///
    /// Use this when your protocol needs at least `watermark` amount of available
    /// sendable bytes to make progress.
    ///
    /// # Errors
    /// When the stream ID is invalid.
    pub fn stream_set_writable_event_low_watermark(
        &mut self,
        stream_id: StreamId,
        watermark: NonZeroUsize,
    ) -> Res<()> {
        self.streams
            .get_send_stream_mut(stream_id)?
            .set_writable_event_low_watermark(watermark);
        Ok(())
    }

    /// Close the stream. Enqueued data will be sent.
    /// # Errors
    /// When the stream ID is invalid.
    pub fn stream_close_send(&mut self, stream_id: StreamId) -> Res<()> {
        self.streams.get_send_stream_mut(stream_id)?.close();
        Ok(())
    }

    /// Abandon transmission of in-flight and future stream data.
    /// # Errors
    /// When the stream ID is invalid.
    pub fn stream_reset_send(&mut self, stream_id: StreamId, err: AppError) -> Res<()> {
        self.streams.get_send_stream_mut(stream_id)?.reset(err);
        Ok(())
    }

    /// Read buffered data from stream. bool says whether read bytes includes
    /// the final data on stream.
    ///
    /// # Errors
    ///
    /// `InvalidStreamId` if the stream does not exist.
    /// `NoMoreData` if data and fin bit were previously read by the application.
    pub fn stream_recv(&mut self, stream_id: StreamId, data: &mut [u8]) -> Res<(usize, bool)> {
        let stream = self.streams.get_recv_stream_mut(stream_id)?;

        let rb = stream.read(data)?;
        Ok(rb)
    }

    /// Application is no longer interested in this stream.
    /// # Errors
    /// When the stream ID is invalid.
    pub fn stream_stop_sending(&mut self, stream_id: StreamId, err: AppError) -> Res<()> {
        let stream = self.streams.get_recv_stream_mut(stream_id)?;

        stream.stop_sending(err);
        Ok(())
    }

    /// Increases `max_stream_data` for a `stream_id`.
    ///
    /// # Errors
    ///
    /// Returns `InvalidStreamId` if a stream does not exist or the receiving
    /// side is closed.
    pub fn set_stream_max_data(&mut self, stream_id: StreamId, max_data: u64) -> Res<()> {
        let stream = self.streams.get_recv_stream_mut(stream_id)?;

        stream.set_stream_max_data(max_data);
        Ok(())
    }

    /// Mark a receive stream as being important enough to keep the connection alive
    /// (if `keep` is `true`) or no longer important (if `keep` is `false`).  If any
    /// stream is marked this way, PING frames will be used to keep the connection
    /// alive, even when there is no activity.
    ///
    /// # Errors
    ///
    /// Returns `InvalidStreamId` if a stream does not exist or the receiving
    /// side is closed.
    pub fn stream_keep_alive(&mut self, stream_id: StreamId, keep: bool) -> Res<()> {
        self.streams.keep_alive(stream_id, keep)
    }

    #[must_use]
    pub const fn remote_datagram_size(&self) -> u64 {
        self.quic_datagrams.remote_datagram_size()
    }

    /// Returns the current max size of a datagram that can fit into a packet.
    /// The value will change over time depending on the encoded size of the
    /// packet number, ack frames, etc.
    ///
    /// # Errors
    /// The function returns `NotAvailable` if datagrams are not enabled.
    /// # Panics
    /// Basically never, because that unwrap won't fail.
    pub fn max_datagram_size(&self) -> Res<u64> {
        let max_dgram_size = self.quic_datagrams.remote_datagram_size();
        if max_dgram_size == 0 {
            return Err(Error::NotAvailable);
        }
        let version = self.version();
        let Some((epoch, tx)) = self
            .crypto
            .states
            .select_tx(self.version, PacketNumberSpace::ApplicationData)
        else {
            return Err(Error::NotAvailable);
        };
        let path = self.paths.primary().ok_or(Error::NotAvailable)?;
        let mtu = path.borrow().plpmtu();
        let encoder = Encoder::default();

        let (_, mut builder) = Self::build_packet_header(
            &path.borrow(),
            epoch,
            encoder,
            tx,
            &self.address_validation,
            version,
            false,
        );
        _ = Self::add_packet_number(
            &mut builder,
            tx,
            self.loss_recovery
                .largest_acknowledged_pn(PacketNumberSpace::ApplicationData),
        );

        let data_len_possible =
            u64::try_from(mtu.saturating_sub(tx.expansion() + builder.len() + 1))?;
        Ok(min(data_len_possible, max_dgram_size))
    }

    /// Queue a datagram for sending.
    ///
    /// # Errors
    ///
    /// The function returns `TooMuchData` if the supply buffer is bigger than
    /// the allowed remote datagram size. The function does not check if the
    /// datagram can fit into a packet (i.e. MTU limit). This is checked during
    /// creation of an actual packet and the datagram will be dropped if it does
    /// not fit into the packet. The app is encourage to use `max_datagram_size`
    /// to check the estimated max datagram size and to use smaller datagrams.
    /// `max_datagram_size` is just a current estimate and will change over
    /// time depending on the encoded size of the packet number, ack frames, etc.
    pub fn send_datagram(&mut self, buf: Vec<u8>, id: impl Into<DatagramTracking>) -> Res<()> {
        self.quic_datagrams
            .add_datagram(buf, id.into(), &mut self.stats.borrow_mut())
    }

    /// Return the PLMTU of the primary path.
    ///
    /// # Panics
    ///
    /// The function panics if there is no primary path. (Should be fine for test usage.)
    #[cfg(test)]
    #[must_use]
    pub fn plpmtu(&self) -> usize {
        self.paths.primary().unwrap().borrow().plpmtu()
    }

    fn log_packet(&self, meta: packet::MetaData, now: Instant) {
        if !log::log_enabled!(log::Level::Debug) {
            return;
        }

        let mut s = String::new();
        let mut d = Decoder::from(meta.payload());
        while d.remaining() > 0 {
            let Ok(f) = Frame::decode(&mut d) else {
                s.push_str(" [broken]...");
                break;
            };
            let x = f.dump();
            if !x.is_empty() {
                _ = write!(&mut s, "\n  {} {}", meta.direction(), &x);
            }
        }
        qdebug!("[{self}] {meta}{s}");
        qlog::packet_io(&self.qlog, meta, now);
    }
}

impl EventProvider for Connection {
    type Event = ConnectionEvent;

    /// Return true if there are outstanding events.
    fn has_events(&self) -> bool {
        self.events.has_events()
    }

    /// Get events that indicate state changes on the connection. This method
    /// correctly handles cases where handling one event can obsolete
    /// previously-queued events, or cause new events to be generated.
    fn next_event(&mut self) -> Option<Self::Event> {
        self.events.next_event()
    }
}

impl ::std::fmt::Display for Connection {
    fn fmt(&self, f: &mut ::std::fmt::Formatter) -> ::std::fmt::Result {
        write!(f, "{:?} ", self.role)?;
        if let Some(cid) = self.odcid() {
            fmt::Display::fmt(&cid, f)
        } else {
            write!(f, "...")
        }
    }
}

#[cfg(test)]
mod tests;<|MERGE_RESOLUTION|>--- conflicted
+++ resolved
@@ -2523,14 +2523,9 @@
             if ack_eliciting {
                 self.idle_timeout.on_packet_sent(now);
             }
-            let ecn_mark = IpTosEcn::from(path.borrow().tos());
             let sent = SentPacket::new(
                 pt,
                 pn,
-<<<<<<< HEAD
-                ecn_mark,
-=======
->>>>>>> 3b8fac0f
                 now,
                 ack_eliciting,
                 tokens,
@@ -2555,7 +2550,7 @@
             // coalesced packets, this increases the counts for each packet type
             // contained in the coalesced packet. This is per Section 13.4.1 of
             // RFC 9000.
-            self.stats.borrow_mut().ecn_tx[pt] += ecn_mark;
+            self.stats.borrow_mut().ecn_tx[pt] += IpTosEcn::from(path.borrow().tos());
 
             if space == PacketNumberSpace::Handshake
                 && self.role == Role::Server
