--- conflicted
+++ resolved
@@ -2285,9 +2285,6 @@
 
         if primary {
             if space == PacketNumberSpace::ApplicationData {
-<<<<<<< HEAD
-                self.write_appdata_frames(builder, &mut tokens, now);
-=======
                 if self.state.connected()
                     && path.borrow().pmtud().needs_probe()
                     && !coalesced // Only send PMTUD probes using non-coalesced packets.
@@ -2298,8 +2295,7 @@
                         .send_probe(builder, &mut self.stats.borrow_mut());
                     ack_eliciting = true;
                 }
-                self.write_appdata_frames(builder, &mut tokens);
->>>>>>> 42fa260c
+                self.write_appdata_frames(builder, &mut tokens, now);
             } else {
                 let stats = &mut self.stats.borrow_mut().frame_tx;
                 self.crypto.write_frame(space, builder, &mut tokens, stats);
