--- conflicted
+++ resolved
@@ -59,10 +59,7 @@
     version::{Version, WireVersion},
     AppError, ConnectionError, Error, Res, StreamId,
 };
-<<<<<<< HEAD
-
-=======
->>>>>>> b547c6f3
+
 mod dump;
 mod idle;
 pub mod params;
@@ -70,10 +67,7 @@
 mod state;
 #[cfg(test)]
 pub mod test_internal;
-<<<<<<< HEAD
-
-=======
->>>>>>> b547c6f3
+
 use dump::dump_packet;
 use idle::IdleTimeout;
 pub use params::ConnectionParameters;
