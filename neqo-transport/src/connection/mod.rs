// Licensed under the Apache License, Version 2.0 <LICENSE-APACHE or
// http://www.apache.org/licenses/LICENSE-2.0> or the MIT license
// <LICENSE-MIT or http://opensource.org/licenses/MIT>, at your
// option. This file may not be copied, modified, or distributed
// except according to those terms.

// The class implementing a QUIC connection.

use std::{
    cell::RefCell,
    cmp::{max, min},
    fmt::{self, Debug, Write as _},
    iter, mem,
    net::{IpAddr, SocketAddr},
    num::NonZeroUsize,
    ops::RangeInclusive,
    rc::{Rc, Weak},
    time::{Duration, Instant},
};

use neqo_common::{
    event::Provider as EventProvider, hex, hex_snip_middle, hrtime, qdebug, qerror, qinfo,
    qlog::NeqoQlog, qtrace, qwarn, Datagram, Decoder, Encoder, IpTos, IpTosEcn, Role,
};
use neqo_crypto::{
    agent::CertificateInfo, Agent, AntiReplay, AuthenticationStatus, Cipher, Client, Group,
    HandshakeState, PrivateKey, PublicKey, ResumptionToken, SecretAgentInfo, SecretAgentPreInfo,
    Server, ZeroRttChecker,
};
use smallvec::SmallVec;
use strum::IntoEnumIterator as _;

use crate::{
    addr_valid::{AddressValidation, NewTokenState},
    cid::{
        ConnectionId, ConnectionIdEntry, ConnectionIdGenerator, ConnectionIdManager,
        ConnectionIdRef, ConnectionIdStore, LOCAL_ACTIVE_CID_LIMIT,
    },
    crypto::{Crypto, CryptoDxState, Epoch},
    ecn,
    events::{ConnectionEvent, ConnectionEvents, OutgoingDatagramOutcome},
    frame::{CloseError, Frame, FrameType},
    packet::{self, DecryptedPacket, PacketBuilder, PacketNumber, PacketType, PublicPacket},
    path::{Path, PathRef, Paths},
    qlog,
    quic_datagrams::{DatagramTracking, QuicDatagrams},
    recovery::{LossRecovery, RecoveryToken, SendProfile, SentPacket},
    recv_stream::RecvStreamStats,
    rtt::{RttEstimate, GRANULARITY, INITIAL_RTT},
    send_stream::SendStream,
    stats::{Stats, StatsCell},
    stream_id::StreamType,
    streams::{SendOrder, Streams},
    tparams::{
        self,
        TransportParameterId::{
            self, AckDelayExponent, ActiveConnectionIdLimit, DisableMigration, GreaseQuicBit,
            InitialSourceConnectionId, MaxAckDelay, MaxDatagramFrameSize, MinAckDelay,
            OriginalDestinationConnectionId, RetrySourceConnectionId, StatelessResetToken,
        },
        TransportParameters, TransportParametersHandler,
    },
    tracking::{AckTracker, PacketNumberSpace, RecvdPackets},
    version::{Version, WireVersion},
    AppError, CloseReason, Error, Res, StreamId,
};

mod idle;
pub mod params;
mod saved;
mod state;
#[cfg(test)]
pub mod test_internal;

use idle::IdleTimeout;
pub use params::ConnectionParameters;
use params::PreferredAddressConfig;
#[cfg(test)]
pub use params::ACK_RATIO_SCALE;
use saved::SavedDatagrams;
use state::StateSignaling;
pub use state::{ClosingFrame, State};

pub use crate::send_stream::{RetransmissionPriority, SendStreamStats, TransmissionPriority};

/// The number of Initial packets that the client will send in response
/// to receiving an undecryptable packet during the early part of the
/// handshake.  This is a hack, but a useful one.
const EXTRA_INITIALS: usize = 4;

#[derive(Debug, PartialEq, Eq, Clone, Copy)]
pub enum ZeroRttState {
    Init,
    Sending,
    AcceptedClient,
    AcceptedServer,
    Rejected,
}

#[derive(Clone, Debug, PartialEq, Eq)]
/// Type returned from `process()` and `process_output()`. Users are required to
/// call these repeatedly until `Callback` or `None` is returned.
pub enum Output {
    /// Connection requires no action.
    None,
    /// Connection requires the datagram be sent.
    Datagram(Datagram),
    /// Connection requires `process_input()` be called when the `Duration`
    /// elapses.
    Callback(Duration),
}

impl Output {
    /// Convert into an `Option<Datagram>`.
    #[must_use]
    pub fn dgram(self) -> Option<Datagram> {
        match self {
            Self::Datagram(dg) => Some(dg),
            _ => None,
        }
    }

    /// Get a reference to the Datagram, if any.
    #[must_use]
    pub const fn as_dgram_ref(&self) -> Option<&Datagram> {
        match self {
            Self::Datagram(dg) => Some(dg),
            _ => None,
        }
    }

    /// Ask how long the caller should wait before calling back.
    #[must_use]
    pub const fn callback(&self) -> Duration {
        match self {
            Self::Callback(t) => *t,
            _ => Duration::new(0, 0),
        }
    }

    #[must_use]
    pub fn or_else<F>(self, f: F) -> Self
    where
        F: FnOnce() -> Self,
    {
        match self {
            x @ (Self::Datagram(_) | Self::Callback(_)) => x,
            Self::None => f(),
        }
    }
}

impl From<Option<Datagram>> for Output {
    fn from(value: Option<Datagram>) -> Self {
        value.map_or(Self::None, Self::Datagram)
    }
}

/// Used by inner functions like `Connection::output`.
enum SendOption {
    /// Yes, please send this datagram.
    Yes(Datagram),
    /// Don't send.  If this was blocked on the pacer (the arg is true).
    No(bool),
}

impl Default for SendOption {
    fn default() -> Self {
        Self::No(false)
    }
}

/// Used by `Connection::preprocess` to determine what to do
/// with an packet before attempting to remove protection.
#[derive(Debug, Clone, Copy, PartialEq, Eq)]
enum PreprocessResult {
    /// End processing and return successfully.
    End,
    /// Stop processing this datagram and move on to the next.
    Next,
    /// Continue and process this packet.
    Continue,
}

/// `AddressValidationInfo` holds information relevant to either
/// responding to address validation (`NewToken`, `Retry`) or generating
/// tokens for address validation (`Server`).
enum AddressValidationInfo {
    None,
    // We are a client and have information from `NEW_TOKEN`.
    NewToken(Vec<u8>),
    // We are a client and have received a `Retry` packet.
    Retry {
        token: Vec<u8>,
        retry_source_cid: ConnectionId,
    },
    // We are a server and can generate tokens.
    Server(Weak<RefCell<AddressValidation>>),
}

impl AddressValidationInfo {
    #[allow(
        clippy::allow_attributes,
        clippy::missing_const_for_fn,
        reason = "TODO: False positive on nightly."
    )]
    pub fn token(&self) -> &[u8] {
        match self {
            Self::NewToken(token) | Self::Retry { token, .. } => token,
            _ => &[],
        }
    }

    pub fn generate_new_token(&self, peer_address: SocketAddr, now: Instant) -> Option<Vec<u8>> {
        match self {
            Self::Server(w) => w.upgrade().and_then(|validation| {
                validation
                    .borrow()
                    .generate_new_token(peer_address, now)
                    .ok()
            }),
            Self::None => None,
            _ => unreachable!("called a server function on a client"),
        }
    }
}

/// A QUIC Connection
///
/// First, create a new connection using `new_client()` or `new_server()`.
///
/// For the life of the connection, handle activity in the following manner:
/// 1. Perform operations using the `stream_*()` methods.
/// 1. Call `process_input()` when a datagram is received or the timer expires. Obtain information
///    on connection state changes by checking `events()`.
/// 1. Having completed handling current activity, repeatedly call `process_output()` for packets to
///    send, until it returns `Output::Callback` or `Output::None`.
///
/// After the connection is closed (either by calling `close()` or by the
/// remote) continue processing until `state()` returns `Closed`.
pub struct Connection {
    role: Role,
    version: Version,
    state: State,
    tps: Rc<RefCell<TransportParametersHandler>>,
    /// What we are doing with 0-RTT.
    zero_rtt_state: ZeroRttState,
    /// All of the network paths that we are aware of.
    paths: Paths,
    /// This object will generate connection IDs for the connection.
    cid_manager: ConnectionIdManager,
    address_validation: AddressValidationInfo,
    /// The connection IDs that were provided by the peer.
    cids: ConnectionIdStore<[u8; 16]>,

    /// The source connection ID that this endpoint uses for the handshake.
    /// Since we need to communicate this to our peer in tparams, setting this
    /// value is part of constructing the struct.
    local_initial_source_cid: ConnectionId,
    /// The source connection ID from the first packet from the other end.
    /// This is checked against the peer's transport parameters.
    remote_initial_source_cid: Option<ConnectionId>,
    /// The destination connection ID from the first packet from the client.
    /// This is checked by the client against the server's transport parameters.
    original_destination_cid: Option<ConnectionId>,

    /// We sometimes save a datagram against the possibility that keys will later
    /// become available.  This avoids reporting packets as dropped during the handshake
    /// when they are either just reordered or we haven't been able to install keys yet.
    /// In particular, this occurs when asynchronous certificate validation happens.
    saved_datagrams: SavedDatagrams,
    /// Some packets were received, but not tracked.
    received_untracked: bool,

    /// This is responsible for the `QuicDatagrams`' handling:
    /// <https://datatracker.ietf.org/doc/html/draft-ietf-quic-datagram>
    quic_datagrams: QuicDatagrams,

    pub(crate) crypto: Crypto,
    pub(crate) acks: AckTracker,
    idle_timeout: IdleTimeout,
    streams: Streams,
    state_signaling: StateSignaling,
    loss_recovery: LossRecovery,
    events: ConnectionEvents,
    new_token: NewTokenState,
    stats: StatsCell,
    qlog: NeqoQlog,
    /// A session ticket was received without `NEW_TOKEN`,
    /// this is when that turns into an event without `NEW_TOKEN`.
    release_resumption_token_timer: Option<Instant>,
    conn_params: ConnectionParameters,
    hrtime: hrtime::Handle,

    /// For testing purposes it is sometimes necessary to inject frames that wouldn't
    /// otherwise be sent, just to see how a connection handles them.  Inserting them
    /// into packets proper mean that the frames follow the entire processing path.
    #[cfg(test)]
    pub test_frame_writer: Option<Box<dyn test_internal::FrameWriter>>,
}

impl Debug for Connection {
    fn fmt(&self, f: &mut fmt::Formatter) -> fmt::Result {
        write!(
            f,
            "{:?} Connection: {:?} {:?}",
            self.role,
            self.state,
            self.paths.primary()
        )
    }
}

impl Connection {
    /// A long default for timer resolution, so that we don't tax the
    /// system too hard when we don't need to.
    const LOOSE_TIMER_RESOLUTION: Duration = Duration::from_millis(50);

    /// Create a new QUIC connection with Client role.
    /// # Errors
    /// When NSS fails and an agent cannot be created.
    pub fn new_client(
        server_name: impl Into<String>,
        protocols: &[impl AsRef<str>],
        cid_generator: Rc<RefCell<dyn ConnectionIdGenerator>>,
        local_addr: SocketAddr,
        remote_addr: SocketAddr,
        conn_params: ConnectionParameters,
        now: Instant,
    ) -> Res<Self> {
        let dcid = ConnectionId::generate_initial();
        let mut c = Self::new(
            Role::Client,
            Agent::from(Client::new(server_name.into(), conn_params.is_greasing())?),
            cid_generator,
            protocols,
            conn_params,
        )?;
        c.crypto.states.init(
            c.conn_params.get_versions().compatible(),
            Role::Client,
            &dcid,
        )?;
        c.original_destination_cid = Some(dcid);
        let path = Path::temporary(
            local_addr,
            remote_addr,
            &c.conn_params,
            NeqoQlog::default(),
            now,
            &mut c.stats.borrow_mut(),
        );
        c.setup_handshake_path(&Rc::new(RefCell::new(path)), now);
        Ok(c)
    }

    /// Create a new QUIC connection with Server role.
    /// # Errors
    /// When NSS fails and an agent cannot be created.
    pub fn new_server(
        certs: &[impl AsRef<str>],
        protocols: &[impl AsRef<str>],
        cid_generator: Rc<RefCell<dyn ConnectionIdGenerator>>,
        conn_params: ConnectionParameters,
    ) -> Res<Self> {
        Self::new(
            Role::Server,
            Agent::from(Server::new(certs)?),
            cid_generator,
            protocols,
            conn_params,
        )
    }

    fn new<P: AsRef<str>>(
        role: Role,
        agent: Agent,
        cid_generator: Rc<RefCell<dyn ConnectionIdGenerator>>,
        protocols: &[P],
        conn_params: ConnectionParameters,
    ) -> Res<Self> {
        // Setup the local connection ID.
        let local_initial_source_cid = cid_generator
            .borrow_mut()
            .generate_cid()
            .ok_or(Error::ConnectionIdsExhausted)?;
        let mut cid_manager =
            ConnectionIdManager::new(cid_generator, local_initial_source_cid.clone());
        let mut tps = conn_params.create_transport_parameter(role, &mut cid_manager)?;
        tps.local
            .set_bytes(InitialSourceConnectionId, local_initial_source_cid.to_vec());

        let tphandler = Rc::new(RefCell::new(tps));
        let crypto = Crypto::new(
            conn_params.get_versions().initial(),
            &conn_params,
            agent,
            protocols.iter().map(P::as_ref).map(String::from).collect(),
            Rc::clone(&tphandler),
        )?;

        let stats = StatsCell::default();
        let events = ConnectionEvents::default();
        let quic_datagrams = QuicDatagrams::new(
            conn_params.get_datagram_size(),
            conn_params.get_outgoing_datagram_queue(),
            conn_params.get_incoming_datagram_queue(),
            events.clone(),
        );

        let c = Self {
            role,
            version: conn_params.get_versions().initial(),
            state: State::Init,
            paths: Paths::default(),
            cid_manager,
            tps: Rc::clone(&tphandler),
            zero_rtt_state: ZeroRttState::Init,
            address_validation: AddressValidationInfo::None,
            local_initial_source_cid,
            remote_initial_source_cid: None,
            original_destination_cid: None,
            saved_datagrams: SavedDatagrams::default(),
            received_untracked: false,
            crypto,
            acks: AckTracker::default(),
            idle_timeout: IdleTimeout::new(conn_params.get_idle_timeout()),
            streams: Streams::new(tphandler, role, events.clone()),
            cids: ConnectionIdStore::default(),
            state_signaling: StateSignaling::Idle,
            loss_recovery: LossRecovery::new(stats.clone(), conn_params.get_fast_pto()),
            events,
            new_token: NewTokenState::new(role),
            stats,
            qlog: NeqoQlog::disabled(),
            release_resumption_token_timer: None,
            conn_params,
            hrtime: hrtime::Time::get(Self::LOOSE_TIMER_RESOLUTION),
            quic_datagrams,
            #[cfg(test)]
            test_frame_writer: None,
        };
        c.stats.borrow_mut().init(format!("{c}"));
        Ok(c)
    }

    /// # Errors
    /// When the operation fails.
    pub fn server_enable_0rtt(
        &mut self,
        anti_replay: &AntiReplay,
        zero_rtt_checker: impl ZeroRttChecker + 'static,
    ) -> Res<()> {
        self.crypto
            .server_enable_0rtt(Rc::clone(&self.tps), anti_replay, zero_rtt_checker)
    }

    /// # Errors
    /// When the operation fails.
    pub fn server_enable_ech(
        &mut self,
        config: u8,
        public_name: &str,
        sk: &PrivateKey,
        pk: &PublicKey,
    ) -> Res<()> {
        self.crypto.server_enable_ech(config, public_name, sk, pk)
    }

    /// Get the active ECH configuration, which is empty if ECH is disabled.
    #[must_use]
    pub fn ech_config(&self) -> &[u8] {
        self.crypto.ech_config()
    }

    /// # Errors
    /// When the operation fails.
    pub fn client_enable_ech(&mut self, ech_config_list: impl AsRef<[u8]>) -> Res<()> {
        self.crypto.client_enable_ech(ech_config_list)
    }

    /// Set or clear the qlog for this connection.
    pub fn set_qlog(&mut self, qlog: NeqoQlog) {
        self.loss_recovery.set_qlog(qlog.clone());
        self.paths.set_qlog(qlog.clone());
        self.qlog = qlog;
    }

    /// Get the qlog (if any) for this connection.
    pub fn qlog_mut(&mut self) -> &mut NeqoQlog {
        &mut self.qlog
    }

    /// Get the original destination connection id for this connection. This
    /// will always be present for `Role::Client` but not if `Role::Server` is in
    /// `State::Init`.
    #[must_use]
    pub const fn odcid(&self) -> Option<&ConnectionId> {
        self.original_destination_cid.as_ref()
    }

    /// Set a local transport parameter, possibly overriding a default value.
    /// This only sets transport parameters without dealing with other aspects of
    /// setting the value.
    ///
    /// # Errors
    /// When the transport parameter is invalid.
    /// # Panics
    /// This panics if the transport parameter is known to this crate.
    #[cfg(test)]
    pub fn set_local_tparam(
        &self,
        tp: TransportParameterId,
        value: tparams::TransportParameter,
    ) -> Res<()> {
        if *self.state() == State::Init {
            self.tps.borrow_mut().local.set(tp, value);
            Ok(())
        } else {
            qerror!("Current state: {:?}", self.state());
            qerror!("Cannot set local tparam when not in an initial connection state");
            Err(Error::ConnectionState)
        }
    }

    /// `odcid` is their original choice for our CID, which we get from the Retry token.
    /// `remote_cid` is the value from the Source Connection ID field of an incoming packet: what
    /// the peer wants us to use now. `retry_cid` is what we asked them to use when we sent the
    /// Retry.
    pub(crate) fn set_retry_cids(
        &mut self,
        odcid: &ConnectionId,
        remote_cid: ConnectionId,
        retry_cid: &ConnectionId,
    ) {
        debug_assert_eq!(self.role, Role::Server);
        qtrace!("[{self}] Retry CIDs: odcid={odcid} remote={remote_cid} retry={retry_cid}");
        // We advertise "our" choices in transport parameters.
        let local_tps = &mut self.tps.borrow_mut().local;
        local_tps.set_bytes(OriginalDestinationConnectionId, odcid.to_vec());
        local_tps.set_bytes(RetrySourceConnectionId, retry_cid.to_vec());

        // ...and save their choices for later validation.
        self.remote_initial_source_cid = Some(remote_cid);
    }

    fn retry_sent(&self) -> bool {
        self.tps
            .borrow()
            .local
            .get_bytes(RetrySourceConnectionId)
            .is_some()
    }

    /// Set ALPN preferences. Strings that appear earlier in the list are given
    /// higher preference.
    /// # Errors
    /// When the operation fails, which is usually due to bad inputs or bad connection state.
    pub fn set_alpn(&mut self, protocols: &[impl AsRef<str>]) -> Res<()> {
        self.crypto.tls.set_alpn(protocols)?;
        Ok(())
    }

    /// Enable a set of ciphers.
    /// # Errors
    /// When the operation fails, which is usually due to bad inputs or bad connection state.
    pub fn set_ciphers(&mut self, ciphers: &[Cipher]) -> Res<()> {
        if self.state != State::Init {
            qerror!("[{self}] Cannot enable ciphers in state {:?}", self.state);
            return Err(Error::ConnectionState);
        }
        self.crypto.tls.set_ciphers(ciphers)?;
        Ok(())
    }

    /// Enable a set of key exchange groups.
    /// # Errors
    /// When the operation fails, which is usually due to bad inputs or bad connection state.
    pub fn set_groups(&mut self, groups: &[Group]) -> Res<()> {
        if self.state != State::Init {
            qerror!("[{self}] Cannot enable groups in state {:?}", self.state);
            return Err(Error::ConnectionState);
        }
        self.crypto.tls.set_groups(groups)?;
        Ok(())
    }

    /// Set the number of additional key shares to send in the client hello.
    /// # Errors
    /// When the operation fails, which is usually due to bad inputs or bad connection state.
    pub fn send_additional_key_shares(&mut self, count: usize) -> Res<()> {
        if self.state != State::Init {
            qerror!("[{self}] Cannot enable groups in state {:?}", self.state);
            return Err(Error::ConnectionState);
        }
        self.crypto.tls.send_additional_key_shares(count)?;
        Ok(())
    }

    fn make_resumption_token(&mut self) -> ResumptionToken {
        debug_assert_eq!(self.role, Role::Client);
        debug_assert!(self.crypto.has_resumption_token());
        // Values less than GRANULARITY are ignored when using the token, so use 0 where needed.
        let rtt = self.paths.primary().map_or_else(
            // If we don't have a path, we don't have an RTT.
            || Duration::from_millis(0),
            |p| {
                let rtt = p.borrow().rtt().estimate();
                if p.borrow().rtt().is_guesstimate() {
                    // When we have no actual RTT sample, do not encode a guestimated RTT larger
                    // than the default initial RTT. (The guess can be very large under lossy
                    // conditions.)
                    if rtt < INITIAL_RTT {
                        rtt
                    } else {
                        Duration::from_millis(0)
                    }
                } else {
                    rtt
                }
            },
        );

        self.crypto
            .create_resumption_token(
                self.new_token.take_token(),
                self.tps
                    .borrow()
                    .remote
                    .as_ref()
                    .expect("should have transport parameters"),
                self.version,
                u64::try_from(rtt.as_millis()).unwrap_or(0),
            )
            .expect("caller checked if a resumption token existed")
    }

    fn confirmed(&self) -> bool {
        self.state == State::Confirmed
    }

    /// Get the simplest PTO calculation for all those cases where we need
    /// a value of this approximate order.  Don't use this for loss recovery,
    /// only use it where a more precise value is not important.
    fn pto(&self) -> Duration {
        self.paths.primary().map_or_else(
            || RttEstimate::default().pto(self.confirmed()),
            |p| p.borrow().rtt().pto(self.confirmed()),
        )
    }

    fn create_resumption_token(&mut self, now: Instant) {
        if self.role == Role::Server || self.state < State::Connected {
            return;
        }

        qtrace!(
            "[{self}] Maybe create resumption token: {} {}",
            self.crypto.has_resumption_token(),
            self.new_token.has_token()
        );

        while self.crypto.has_resumption_token() && self.new_token.has_token() {
            let token = self.make_resumption_token();
            self.events.client_resumption_token(token);
        }

        // If we have a resumption ticket check or set a timer.
        if self.crypto.has_resumption_token() {
            let arm = if let Some(expiration_time) = self.release_resumption_token_timer {
                if expiration_time <= now {
                    let token = self.make_resumption_token();
                    self.events.client_resumption_token(token);
                    self.release_resumption_token_timer = None;

                    // This means that we release one session ticket every 3 PTOs
                    // if no NEW_TOKEN frame is received.
                    self.crypto.has_resumption_token()
                } else {
                    false
                }
            } else {
                true
            };

            if arm {
                self.release_resumption_token_timer = Some(now + 3 * self.pto());
            }
        }
    }

    /// The correct way to obtain a resumption token is to wait for the
    /// `ConnectionEvent::ResumptionToken` event. To emit the event we are waiting for a
    /// resumption token and a `NEW_TOKEN` frame to arrive. Some servers don't send `NEW_TOKEN`
    /// frames and in this case, we wait for 3xPTO before emitting an event. This is especially a
    /// problem for short-lived connections, where the connection is closed before any events are
    /// released. This function retrieves the token, without waiting for a `NEW_TOKEN` frame to
    /// arrive.
    ///
    /// # Panics
    ///
    /// If this is called on a server.
    pub fn take_resumption_token(&mut self, now: Instant) -> Option<ResumptionToken> {
        assert_eq!(self.role, Role::Client);

        self.crypto.has_resumption_token().then(|| {
            let token = self.make_resumption_token();
            if self.crypto.has_resumption_token() {
                self.release_resumption_token_timer = Some(now + 3 * self.pto());
            }
            token
        })
    }

    /// Enable resumption, using a token previously provided.
    /// This can only be called once and only on the client.
    /// After calling the function, it should be possible to attempt 0-RTT
    /// if the token supports that.
    ///
    /// This function starts the TLS stack, which means that any configuration change
    /// to that stack needs to occur prior to calling this.
    ///
    /// # Errors
    /// When the operation fails, which is usually due to bad inputs or bad connection state.
    pub fn enable_resumption(&mut self, now: Instant, token: impl AsRef<[u8]>) -> Res<()> {
        if self.state != State::Init {
            qerror!("[{self}] set token in state {:?}", self.state);
            return Err(Error::ConnectionState);
        }
        if self.role == Role::Server {
            return Err(Error::ConnectionState);
        }

        qinfo!(
            "[{self}] resumption token {}",
            hex_snip_middle(token.as_ref())
        );
        let mut dec = Decoder::from(token.as_ref());

        let version = Version::try_from(
            dec.decode_uint::<WireVersion>()
                .ok_or(Error::InvalidResumptionToken)?,
        )?;
        qtrace!("[{self}]   version {version:?}");
        if !self.conn_params.get_versions().all().contains(&version) {
            return Err(Error::DisabledVersion);
        }

        let rtt = Duration::from_millis(dec.decode_varint().ok_or(Error::InvalidResumptionToken)?);
        qtrace!("[{self}]   RTT {rtt:?}");

        let tp_slice = dec.decode_vvec().ok_or(Error::InvalidResumptionToken)?;
        qtrace!("[{self}]   transport parameters {}", hex(tp_slice));
        let mut dec_tp = Decoder::from(tp_slice);
        let tp =
            TransportParameters::decode(&mut dec_tp).map_err(|_| Error::InvalidResumptionToken)?;

        let init_token = dec.decode_vvec().ok_or(Error::InvalidResumptionToken)?;
        qtrace!("[{self}]   Initial token {}", hex(init_token));

        let tok = dec.decode_remainder();
        qtrace!("[{self}]   TLS token {}", hex(tok));

        match self.crypto.tls {
            Agent::Client(ref mut c) => {
                let res = c.enable_resumption(tok);
                if let Err(e) = res {
                    self.absorb_error::<Error>(now, Err(Error::from(e)));
                    return Ok(());
                }
            }
            Agent::Server(_) => return Err(Error::WrongRole),
        }

        self.version = version;
        self.conn_params.get_versions_mut().set_initial(version);
        self.tps.borrow_mut().set_version(version);
        self.tps.borrow_mut().remote_0rtt = Some(tp);
        if !init_token.is_empty() {
            self.address_validation = AddressValidationInfo::NewToken(init_token.to_vec());
        }
        self.paths
            .primary()
            .ok_or(Error::InternalError)?
            .borrow_mut()
            .rtt_mut()
            .set_initial(rtt);
        self.set_initial_limits();
        // Start up TLS, which has the effect of setting up all the necessary
        // state for 0-RTT.  This only stages the CRYPTO frames.
        let res = self.client_start(now);
        self.absorb_error(now, res);
        Ok(())
    }

    pub(crate) fn set_validation(&mut self, validation: &Rc<RefCell<AddressValidation>>) {
        qtrace!("[{self}] Enabling NEW_TOKEN");
        assert_eq!(self.role, Role::Server);
        self.address_validation = AddressValidationInfo::Server(Rc::downgrade(validation));
    }

    /// Send a TLS session ticket AND a `NEW_TOKEN` frame (if possible).
    /// # Errors
    /// When the operation fails, which is usually due to bad inputs or bad connection state.
    pub fn send_ticket(&mut self, now: Instant, extra: &[u8]) -> Res<()> {
        if self.role == Role::Client {
            return Err(Error::WrongRole);
        }

        let tps = &self.tps;
        if let Agent::Server(ref mut s) = self.crypto.tls {
            let mut enc = Encoder::default();
            enc.encode_vvec_with(|enc_inner| {
                tps.borrow().local.encode(enc_inner);
            });
            enc.encode(extra);
            let records = s.send_ticket(now, enc.as_ref())?;
            qdebug!("[{self}] send session ticket {}", hex(&enc));
            self.crypto.buffer_records(records)?;
        } else {
            unreachable!();
        }

        // If we are able, also send a NEW_TOKEN frame.
        // This should be recording all remote addresses that are valid,
        // but there are just 0 or 1 in the current implementation.
        if let Some(path) = self.paths.primary() {
            if let Some(token) = self
                .address_validation
                .generate_new_token(path.borrow().remote_address(), now)
            {
                self.new_token.send_new_token(token);
            }
            Ok(())
        } else {
            Err(Error::NotConnected)
        }
    }

    #[allow(
        clippy::allow_attributes,
        clippy::missing_const_for_fn,
        reason = "TODO: False positive on nightly."
    )]
    #[must_use]
    pub fn tls_info(&self) -> Option<&SecretAgentInfo> {
        self.crypto.tls.info()
    }

    /// # Errors
    /// When there is no information to obtain.
    pub fn tls_preinfo(&self) -> Res<SecretAgentPreInfo> {
        Ok(self.crypto.tls.preinfo()?)
    }

    /// Get the peer's certificate chain and other info.
    #[must_use]
    pub fn peer_certificate(&self) -> Option<CertificateInfo> {
        self.crypto.tls.peer_certificate()
    }

    /// Call by application when the peer cert has been verified.
    ///
    /// This panics if there is no active peer.  It's OK to call this
    /// when authentication isn't needed, that will likely only cause
    /// the connection to fail.  However, if no packets have been
    /// exchanged, it's not OK.
    pub fn authenticated(&mut self, status: AuthenticationStatus, now: Instant) {
        qdebug!("[{self}] Authenticated {status:?}");
        self.crypto.tls.authenticated(status);
        let res = self.handshake(now, self.version, PacketNumberSpace::Handshake, None);
        self.absorb_error(now, res);
        self.process_saved(now);
    }

    /// Get the role of the connection.
    #[must_use]
    pub const fn role(&self) -> Role {
        self.role
    }

    /// Get the state of the connection.
    #[must_use]
    pub const fn state(&self) -> &State {
        &self.state
    }

    /// The QUIC version in use.
    #[must_use]
    pub const fn version(&self) -> Version {
        self.version
    }

    /// Get the 0-RTT state of the connection.
    #[must_use]
    pub const fn zero_rtt_state(&self) -> ZeroRttState {
        self.zero_rtt_state
    }

    /// Get a snapshot of collected statistics.
    #[must_use]
    pub fn stats(&self) -> Stats {
        let mut v = self.stats.borrow().clone();
        if let Some(p) = self.paths.primary() {
            let p = p.borrow();
            v.rtt = p.rtt().estimate();
            v.rttvar = p.rtt().rttvar();
        }
        v
    }

    // This function wraps a call to another function and sets the connection state
    // properly if that call fails.
    fn capture_error<T>(
        &mut self,
        path: Option<PathRef>,
        now: Instant,
        frame_type: FrameType,
        res: Res<T>,
    ) -> Res<T> {
        if let Err(v) = &res {
            #[cfg(debug_assertions)]
            let msg = format!("{v:?}");
            #[cfg(not(debug_assertions))]
            let msg = "";
            let error = CloseReason::Transport(v.clone());
            match &self.state {
                State::Closing { error: err, .. }
                | State::Draining { error: err, .. }
                | State::Closed(err) => {
                    qwarn!("[{self}] Closing again after error {err:?}");
                }
                State::Init => {
                    // We have not even sent anything just close the connection without sending any
                    // error. This may happen when client_start fails.
                    self.set_state(State::Closed(error), now);
                }
                State::WaitInitial | State::WaitVersion => {
                    // We don't have any state yet, so don't bother with
                    // the closing state, just send one CONNECTION_CLOSE.
                    if let Some(path) = path.or_else(|| self.paths.primary()) {
                        self.state_signaling
                            .close(path, error.clone(), frame_type, msg);
                    }
                    self.set_state(State::Closed(error), now);
                }
                _ => {
                    if let Some(path) = path.or_else(|| self.paths.primary()) {
                        self.state_signaling
                            .close(path, error.clone(), frame_type, msg);
                        if matches!(v, Error::KeysExhausted) {
                            self.set_state(State::Closed(error), now);
                        } else {
                            self.set_state(
                                State::Closing {
                                    error,
                                    timeout: self.get_closing_period_time(now),
                                },
                                now,
                            );
                        }
                    } else {
                        self.set_state(State::Closed(error), now);
                    }
                }
            }
        }
        res
    }

    /// For use with `process_input()`. Errors there can be ignored, but this
    /// needs to ensure that the state is updated.
    fn absorb_error<T>(&mut self, now: Instant, res: Res<T>) -> Option<T> {
        self.capture_error(None, now, FrameType::Padding, res).ok()
    }

    fn process_timer(&mut self, now: Instant) {
        match &self.state {
            // Only the client runs timers while waiting for Initial packets.
            State::WaitInitial => debug_assert_eq!(self.role, Role::Client),
            // If Closing or Draining, check if it is time to move to Closed.
            State::Closing { error, timeout } | State::Draining { error, timeout } => {
                if *timeout <= now {
                    let st = State::Closed(error.clone());
                    self.set_state(st, now);
                    qinfo!("Closing timer expired");
                    return;
                }
            }
            State::Closed(_) => {
                qdebug!("Timer fired while closed");
                return;
            }
            _ => (),
        }

        let pto = self.pto();
        if self.idle_timeout.expired(now, pto) {
            qinfo!("[{self}] idle timeout expired");
            self.set_state(
                State::Closed(CloseReason::Transport(Error::IdleTimeout)),
                now,
            );
            return;
        }

        if self.state.closing() {
            qtrace!("[{self}] Closing, not processing other timers");
            return;
        }

        self.streams.cleanup_closed_streams();

        let res = self.crypto.states.check_key_update(now);
        self.absorb_error(now, res);

        if let Some(path) = self.paths.primary() {
            let lost = self.loss_recovery.timeout(&path, now);
            self.handle_lost_packets(&lost);
            qlog::packets_lost(&self.qlog, &lost, now);
        }

        if self.release_resumption_token_timer.is_some() {
            self.create_resumption_token(now);
        }

        if !self
            .paths
            .process_timeout(now, pto, &mut self.stats.borrow_mut())
        {
            qinfo!("[{self}] last available path failed");
            self.absorb_error::<Error>(now, Err(Error::NoAvailablePath));
        }
    }

    /// Whether the given [`ConnectionIdRef`] is a valid local [`ConnectionId`].
    #[must_use]
    pub fn is_valid_local_cid(&self, cid: ConnectionIdRef) -> bool {
        self.cid_manager.is_valid(cid)
    }

    /// Process new input datagrams on the connection.
    pub fn process_input(&mut self, d: Datagram<impl AsRef<[u8]> + AsMut<[u8]>>, now: Instant) {
        self.process_multiple_input(iter::once(d), now);
    }

    /// Process new input datagrams on the connection.
    pub fn process_multiple_input(
        &mut self,
        dgrams: impl IntoIterator<Item = Datagram<impl AsRef<[u8]> + AsMut<[u8]>>>,
        now: Instant,
    ) {
        let mut dgrams = dgrams.into_iter().peekable();
        if dgrams.peek().is_none() {
            return;
        }

        for d in dgrams {
            self.input(d, now, now);
        }
        self.process_saved(now);
        self.streams.cleanup_closed_streams();
    }

    /// Get the time that we next need to be called back, relative to `now`.
    fn next_delay(&mut self, now: Instant, paced: bool) -> Duration {
        qtrace!("[{self}] Get callback delay {now:?}");

        // Only one timer matters when closing...
        if let State::Closing { timeout, .. } | State::Draining { timeout, .. } = self.state {
            self.hrtime.update(Self::LOOSE_TIMER_RESOLUTION);
            return timeout.duration_since(now);
        }

        let mut delays = SmallVec::<[_; 7]>::new();
        if let Some(ack_time) = self.acks.ack_time(now) {
            qtrace!("[{self}] Delayed ACK timer {ack_time:?}");
            delays.push(ack_time);
        }

        if let Some(p) = self.paths.primary() {
            let path = p.borrow();
            let rtt = path.rtt();
            let pto = rtt.pto(self.confirmed());

            let idle_time = self.idle_timeout.expiry(now, pto);
            qtrace!("[{self}] Idle timer {idle_time:?}");
            delays.push(idle_time);

            if self.streams.need_keep_alive() {
                if let Some(keep_alive_time) = self.idle_timeout.next_keep_alive(now, pto) {
                    qtrace!("[{self}] Keep alive timer {keep_alive_time:?}");
                    delays.push(keep_alive_time);
                }
            }

            if let Some(lr_time) = self.loss_recovery.next_timeout(&path) {
                qtrace!("[{self}] Loss recovery timer {lr_time:?}");
                delays.push(lr_time);
            }

            if paced {
                if let Some(pace_time) = path.sender().next_paced(rtt.estimate()) {
                    qtrace!("[{self}] Pacing timer {pace_time:?}");
                    delays.push(pace_time);
                }
            }

            if let Some(path_time) = self.paths.next_timeout(pto) {
                qtrace!("[{self}] Path probe timer {path_time:?}");
                delays.push(path_time);
            }
        }

        if let Some(key_update_time) = self.crypto.states.update_time() {
            qtrace!("[{self}] Key update timer {key_update_time:?}");
            delays.push(key_update_time);
        }

        // `release_resumption_token_timer` is not considered here, because
        // it is not important enough to force the application to set a
        // timeout for it  It is expected that other activities will
        // drive it.

        let earliest = delays.into_iter().min().expect("at least one delay");
        // TODO(agrover, mt) - need to analyze and fix #47
        // rather than just clamping to zero here.
        debug_assert!(earliest > now);
        let delay = earliest.saturating_duration_since(now);
        qdebug!("[{self}] delay duration {delay:?}");
        self.hrtime.update(delay / 4);
        delay
    }

    /// Get output packets, as a result of receiving packets, or actions taken
    /// by the application.
    /// Returns datagrams to send, and how long to wait before calling again
    /// even if no incoming packets.
    #[must_use = "Output of the process_output function must be handled"]
    pub fn process_output(&mut self, now: Instant) -> Output {
        qtrace!("[{self}] process_output {:?} {now:?}", self.state);

        match (&self.state, self.role) {
            (State::Init, Role::Client) => {
                let res = self.client_start(now);
                self.absorb_error(now, res);
            }
            (State::Init | State::WaitInitial, Role::Server) => {
                return Output::None;
            }
            _ => {
                self.process_timer(now);
            }
        }

        match self.output(now) {
            SendOption::Yes(dgram) => Output::Datagram(dgram),
            SendOption::No(paced) => match self.state {
                State::Init | State::Closed(_) => Output::None,
                State::Closing { timeout, .. } | State::Draining { timeout, .. } => {
                    Output::Callback(timeout.duration_since(now))
                }
                _ => Output::Callback(self.next_delay(now, paced)),
            },
        }
    }

    /// A test-only output function that uses the provided writer to
    /// pack something extra into the output.
    #[cfg(test)]
    pub fn test_write_frames<W>(&mut self, writer: W, now: Instant) -> Output
    where
        W: test_internal::FrameWriter + 'static,
    {
        self.test_frame_writer = Some(Box::new(writer));
        let res = self.process_output(now);
        self.test_frame_writer = None;
        res
    }

    /// Process input and generate output.
    #[must_use = "Output of the process function must be handled"]
    pub fn process(
        &mut self,
        dgram: Option<Datagram<impl AsRef<[u8]> + AsMut<[u8]>>>,
        now: Instant,
    ) -> Output {
        if let Some(d) = dgram {
            self.input(d, now, now);
            self.process_saved(now);
        }
        let output = self.process_output(now);
        #[cfg(all(feature = "build-fuzzing-corpus", test))]
        if self.test_frame_writer.is_none() {
            if let Some(d) = output.clone().dgram() {
                neqo_common::write_item_to_fuzzing_corpus("packet", &d);
            }
        }
        output
    }

    fn handle_retry(&mut self, packet: &PublicPacket, now: Instant) -> Res<()> {
        qinfo!("[{self}] received Retry");
        if matches!(self.address_validation, AddressValidationInfo::Retry { .. }) {
            self.stats.borrow_mut().pkt_dropped("Extra Retry");
            return Ok(());
        }
        if packet.token().is_empty() {
            self.stats.borrow_mut().pkt_dropped("Retry without a token");
            return Ok(());
        }
        if !packet.is_valid_retry(
            self.original_destination_cid
                .as_ref()
                .ok_or(Error::InvalidRetry)?,
        ) {
            self.stats
                .borrow_mut()
                .pkt_dropped("Retry with bad integrity tag");
            return Ok(());
        }
        // At this point, we should only have the connection ID that we generated.
        // Update to the one that the server prefers.
        let Some(path) = self.paths.primary() else {
            self.stats
                .borrow_mut()
                .pkt_dropped("Retry without an existing path");
            return Ok(());
        };

        path.borrow_mut().set_remote_cid(packet.scid());

        let retry_scid = ConnectionId::from(packet.scid());
        qinfo!(
            "[{self}] Valid Retry received, token={} scid={retry_scid}",
            hex(packet.token())
        );

        let lost_packets = self.loss_recovery.retry(&path, now);
        self.handle_lost_packets(&lost_packets);

        self.crypto.states.init(
            self.conn_params.get_versions().compatible(),
            self.role,
            &retry_scid,
        )?;
        self.address_validation = AddressValidationInfo::Retry {
            token: packet.token().to_vec(),
            retry_source_cid: retry_scid,
        };
        Ok(())
    }

    fn discard_keys(&mut self, space: PacketNumberSpace, now: Instant) {
        if self.crypto.discard(space) {
            qdebug!("[{self}] Drop packet number space {space}");
            if let Some(path) = self.paths.primary() {
                self.loss_recovery.discard(&path, space, now);
            }
            self.acks.drop_space(space);
        }
    }

    fn is_stateless_reset(&self, path: &PathRef, d: &[u8]) -> bool {
        // If the datagram is too small, don't try.
        // If the connection is connected, then the reset token will be invalid.
        if d.len() < 16 || !self.state.connected() {
            return false;
        }
        <&[u8; 16]>::try_from(&d[d.len() - 16..])
            .is_ok_and(|token| path.borrow().is_stateless_reset(token))
    }

    fn check_stateless_reset(
        &mut self,
        path: &PathRef,
        d: &[u8],
        first: bool,
        now: Instant,
    ) -> Res<()> {
        if first && self.is_stateless_reset(path, d) {
            // Failing to process a packet in a datagram might
            // indicate that there is a stateless reset present.
            qdebug!("[{self}] Stateless reset: {}", hex(&d[d.len() - 16..]));
            self.state_signaling.reset();
            self.set_state(
                State::Draining {
                    error: CloseReason::Transport(Error::StatelessReset),
                    timeout: self.get_closing_period_time(now),
                },
                now,
            );
            Err(Error::StatelessReset)
        } else {
            Ok(())
        }
    }

    /// Process any saved datagrams that might be available for processing.
    fn process_saved(&mut self, now: Instant) {
        while let Some(epoch) = self.saved_datagrams.available() {
            qdebug!("[{self}] process saved for epoch {epoch:?}");
            debug_assert!(self.crypto.states.rx_hp(self.version, epoch).is_some());
            for saved in self.saved_datagrams.take_saved() {
                qtrace!("[{self}] input saved @{:?}: {:?}", saved.t, saved.d);
                self.input(saved.d, saved.t, now);
            }
        }
    }

    /// In case a datagram arrives that we can only partially process, save any
    /// part that we don't have keys for.
    #[expect(
        clippy::needless_pass_by_value,
        reason = "To consume an owned datagram below."
    )]
    fn save_datagram(
        &mut self,
        epoch: Epoch,
        d: Datagram<impl AsRef<[u8]>>,
        remaining: usize,
        now: Instant,
    ) {
        let d = Datagram::new(
            d.source(),
            d.destination(),
            d.tos(),
            d[d.len() - remaining..].to_vec(),
        );
        self.saved_datagrams.save(epoch, d, now);
        self.stats.borrow_mut().saved_datagrams += 1;
        // We already counted the datagram as received in [`input_path`]. We
        // will do so again when we (re-)process it, so reduce the count now.
        self.stats.borrow_mut().packets_rx -= 1;
    }

    /// Perform version negotiation.
    fn version_negotiation(&mut self, supported: &[WireVersion], now: Instant) -> Res<()> {
        debug_assert_eq!(self.role, Role::Client);

        if let Some(version) = self.conn_params.get_versions().preferred(supported) {
            assert_ne!(self.version, version);

            qinfo!("[{self}] Version negotiation: trying {version:?}");
            let path = self.paths.primary().ok_or(Error::NoAvailablePath)?;
            let local_addr = path.borrow().local_address();
            let remote_addr = path.borrow().remote_address();
            let conn_params = self
                .conn_params
                .clone()
                .versions(version, self.conn_params.get_versions().all().to_vec());
            let mut c = Self::new_client(
                self.crypto.server_name().ok_or(Error::VersionNegotiation)?,
                self.crypto.protocols(),
                self.cid_manager.generator(),
                local_addr,
                remote_addr,
                conn_params,
                now,
            )?;
            c.conn_params
                .get_versions_mut()
                .set_initial(self.conn_params.get_versions().initial());
            mem::swap(self, &mut c);
            qlog::client_version_information_negotiated(
                &self.qlog,
                self.conn_params.get_versions().all(),
                supported,
                version,
                now,
            );
            Ok(())
        } else {
            qinfo!("[{self}] Version negotiation: failed with {supported:?}");
            // This error goes straight to closed.
            self.set_state(
                State::Closed(CloseReason::Transport(Error::VersionNegotiation)),
                now,
            );
            Err(Error::VersionNegotiation)
        }
    }

    /// Perform any processing that we might have to do on packets prior to
    /// attempting to remove protection.
    #[expect(clippy::too_many_lines, reason = "Yeah, it's a work in progress.")]
    fn preprocess_packet(
        &mut self,
        packet: &PublicPacket,
        path: &PathRef,
        dcid: Option<&ConnectionId>,
        now: Instant,
    ) -> Res<PreprocessResult> {
        if dcid.is_some_and(|d| d != &packet.dcid()) {
            self.stats
                .borrow_mut()
                .pkt_dropped("Coalesced packet has different DCID");
            return Ok(PreprocessResult::Next);
        }

        if (packet.packet_type() == PacketType::Initial
            || packet.packet_type() == PacketType::Handshake)
            && self.role == Role::Client
            && !path.borrow().is_primary()
        {
            // If we have received a packet from a different address than we have sent to
            // we should ignore the packet. In such a case a path will be a newly created
            // temporary path, not the primary path.
            return Ok(PreprocessResult::Next);
        }

        match (packet.packet_type(), &self.state, &self.role) {
            (PacketType::Initial, State::Init, Role::Server) => {
                let version = packet.version().ok_or(Error::ProtocolViolation)?;
                if !packet.is_valid_initial()
                    || !self.conn_params.get_versions().all().contains(&version)
                {
                    self.stats.borrow_mut().pkt_dropped("Invalid Initial");
                    return Ok(PreprocessResult::Next);
                }
                qinfo!(
                    "[{self}] Received valid Initial packet with scid {:?} dcid {:?}",
                    packet.scid(),
                    packet.dcid()
                );
                // Record the client's selected CID so that it can be accepted until
                // the client starts using a real connection ID.
                let dcid = ConnectionId::from(packet.dcid());
                self.crypto.states.init_server(version, &dcid)?;
                self.original_destination_cid = Some(dcid);
                self.set_state(State::WaitInitial, now);

                // We need to make sure that we set this transport parameter.
                // This has to happen prior to processing the packet so that
                // the TLS handshake has all it needs.
                if !self.retry_sent() {
                    self.tps
                        .borrow_mut()
                        .local
                        .set_bytes(OriginalDestinationConnectionId, packet.dcid().to_vec());
                }
            }
            (PacketType::VersionNegotiation, State::WaitInitial, Role::Client) => {
                if let Ok(versions) = packet.supported_versions() {
                    if versions.is_empty()
                        || versions.contains(&self.version().wire_version())
                        || versions.contains(&0)
                        || &packet.scid() != self.odcid().ok_or(Error::InternalError)?
                        || matches!(self.address_validation, AddressValidationInfo::Retry { .. })
                    {
                        // Ignore VersionNegotiation packets that contain the current version.
                        // Or don't have the right connection ID.
                        // Or are received after a Retry.
                        self.stats.borrow_mut().pkt_dropped("Invalid VN");
                    } else {
                        self.version_negotiation(&versions, now)?;
                    }
                } else {
                    self.stats.borrow_mut().pkt_dropped("VN with no versions");
                }
                return Ok(PreprocessResult::End);
            }
            (PacketType::Retry, State::WaitInitial, Role::Client) => {
                self.handle_retry(packet, now)?;
                return Ok(PreprocessResult::Next);
            }
            (PacketType::Handshake | PacketType::Short, State::WaitInitial, Role::Client) => {
                // This packet can't be processed now, but it could be a sign
                // that Initial packets were lost.
                // Resend Initial CRYPTO frames immediately a few times just
                // in case.  As we don't have an RTT estimate yet, this helps
                // when there is a short RTT and losses. Also mark all 0-RTT
                // data as lost.
                if dcid.is_none()
                    && self.cid_manager.is_valid(packet.dcid())
                    && self.stats.borrow().saved_datagrams <= EXTRA_INITIALS
                {
                    self.crypto.resend_unacked(PacketNumberSpace::Initial);
                    self.resend_0rtt(now);
                }
            }
            (PacketType::VersionNegotiation | PacketType::Retry | PacketType::OtherVersion, ..) => {
                self.stats
                    .borrow_mut()
                    .pkt_dropped(format!("{:?}", packet.packet_type()));
                return Ok(PreprocessResult::Next);
            }
            _ => {}
        }

        let res = match self.state {
            State::Init => {
                self.stats
                    .borrow_mut()
                    .pkt_dropped("Received while in Init state");
                PreprocessResult::Next
            }
            State::WaitInitial => PreprocessResult::Continue,
            State::WaitVersion | State::Handshaking | State::Connected | State::Confirmed => {
                if self.cid_manager.is_valid(packet.dcid()) {
                    if self.role == Role::Server && packet.packet_type() == PacketType::Handshake {
                        // Server has received a Handshake packet -> discard Initial keys and states
                        self.discard_keys(PacketNumberSpace::Initial, now);
                    }
                    PreprocessResult::Continue
                } else {
                    self.stats
                        .borrow_mut()
                        .pkt_dropped(format!("Invalid DCID {:?}", packet.dcid()));
                    PreprocessResult::Next
                }
            }
            State::Closing { .. } => {
                // Don't bother processing the packet. Instead ask to get a
                // new close frame.
                self.state_signaling.send_close();
                PreprocessResult::Next
            }
            State::Draining { .. } | State::Closed(..) => {
                // Do nothing.
                self.stats
                    .borrow_mut()
                    .pkt_dropped(format!("State {:?}", self.state));
                PreprocessResult::Next
            }
        };
        Ok(res)
    }

    /// After a Initial, Handshake, `ZeroRtt`, or Short packet is successfully processed.
    #[expect(clippy::too_many_arguments, reason = "Yes, but they're needed.")]
    fn postprocess_packet(
        &mut self,
        path: &PathRef,
        tos: IpTos,
        remote: SocketAddr,
        packet: &PublicPacket,
        packet_number: PacketNumber,
        migrate: bool,
        now: Instant,
    ) {
        let ecn_mark = IpTosEcn::from(tos);
        let mut stats = self.stats.borrow_mut();
        stats.ecn_rx[packet.packet_type()] += ecn_mark;
        if let Some(last_ecn_mark) = stats.ecn_last_mark.filter(|&last_ecn_mark| {
            last_ecn_mark != ecn_mark && stats.ecn_rx_transition[last_ecn_mark][ecn_mark].is_none()
        }) {
            stats.ecn_rx_transition[last_ecn_mark][ecn_mark] =
                Some((packet.packet_type(), packet_number));
        }

        stats.ecn_last_mark = Some(ecn_mark);
        drop(stats);
        let space = PacketNumberSpace::from(packet.packet_type());
        if let Some(space) = self.acks.get_mut(space) {
            *space.ecn_marks() += ecn_mark;
        } else {
            qtrace!("Not tracking ECN for dropped packet number space");
        }

        if self.state == State::WaitInitial {
            self.start_handshake(path, packet, now);
        }

        if matches!(self.state, State::WaitInitial | State::WaitVersion) {
            let new_state = if self.has_version() {
                State::Handshaking
            } else {
                State::WaitVersion
            };
            self.set_state(new_state, now);
            if self.role == Role::Server && self.state == State::Handshaking {
                self.zero_rtt_state =
                    if self.crypto.enable_0rtt(self.version, self.role) == Ok(true) {
                        qdebug!("[{self}] Accepted 0-RTT");
                        ZeroRttState::AcceptedServer
                    } else {
                        ZeroRttState::Rejected
                    };
            }
        }

        if self.state.connected() {
            self.handle_migration(path, remote, migrate, now);
        } else if self.role != Role::Client
            && (packet.packet_type() == PacketType::Handshake
                || (packet.dcid().len() >= 8 && packet.dcid() == self.local_initial_source_cid))
        {
            // We only allow one path during setup, so apply handshake
            // path validation to this path.
            path.borrow_mut().set_valid(now);
        }
    }

    /// Take a datagram as input.  This reports an error if the packet was bad.
    /// This takes two times: when the datagram was received, and the current time.
    fn input(
        &mut self,
        d: Datagram<impl AsRef<[u8]> + AsMut<[u8]>>,
        received: Instant,
        now: Instant,
    ) {
        // First determine the path.
        let path = self.paths.find_path(
            d.destination(),
            d.source(),
            &self.conn_params,
            now,
            &mut self.stats.borrow_mut(),
        );
        path.borrow_mut().add_received(d.len());
        let res = self.input_path(&path, d, received);
        _ = self.capture_error(Some(path), now, FrameType::Padding, res);
    }

    fn input_path(
        &mut self,
        path: &PathRef,
        mut d: Datagram<impl AsRef<[u8]> + AsMut<[u8]>>,
        now: Instant,
    ) -> Res<()> {
        qtrace!("[{self}] {} input {}", path.borrow(), hex(&d));
        let tos = d.tos();
        let remote = d.source();
        let mut slc = d.as_mut();
        let mut dcid = None;
        let pto = path.borrow().rtt().pto(self.confirmed());

        // Handle each packet in the datagram.
        while !slc.is_empty() {
            self.stats.borrow_mut().packets_rx += 1;
            let slc_len = slc.len();
            let (mut packet, remainder) =
                match PublicPacket::decode(slc, self.cid_manager.decoder().as_ref()) {
                    Ok((packet, remainder)) => (packet, remainder),
                    Err(e) => {
                        qinfo!("[{self}] Garbage packet: {e}");
                        self.stats.borrow_mut().pkt_dropped("Garbage packet");
                        break;
                    }
                };
            self.stats.borrow_mut().dscp_rx[tos.into()] += 1;
            match self.preprocess_packet(&packet, path, dcid.as_ref(), now)? {
                PreprocessResult::Continue => (),
                PreprocessResult::Next => break,
                PreprocessResult::End => return Ok(()),
            }

            qtrace!("[{self}] Received unverified packet {packet:?}");

            let packet_len = packet.len();
            match packet.decrypt(&mut self.crypto.states, now + pto) {
                Ok(payload) => {
                    // OK, we have a valid packet.
                    let pn = payload.pn();
                    self.idle_timeout.on_packet_received(now);
                    self.log_packet(
                        packet::MetaData::new_in(path, tos, packet_len, &payload),
                        now,
                    );

                    #[cfg(feature = "build-fuzzing-corpus")]
                    if payload.packet_type() == PacketType::Initial {
                        let target = if self.role == Role::Client {
                            "server_initial"
                        } else {
                            "client_initial"
                        };
                        neqo_common::write_item_to_fuzzing_corpus(target, &payload[..]);
                    }

                    let space = PacketNumberSpace::from(payload.packet_type());
                    if let Some(space) = self.acks.get_mut(space) {
                        if space.is_duplicate(pn) {
                            qdebug!("Duplicate packet {space}-{}", pn);
                            self.stats.borrow_mut().dups_rx += 1;
                        } else {
                            match self.process_packet(path, &payload, now) {
                                Ok(migrate) => {
                                    self.postprocess_packet(
                                        path, tos, remote, &packet, pn, migrate, now,
                                    );
                                }
                                Err(e) => {
                                    self.ensure_error_path(path, &packet, now);
                                    return Err(e);
                                }
                            }
                        }
                    } else {
                        qdebug!(
                            "[{self}] Received packet {space} for untracked space {}",
                            payload.pn()
                        );
                        return Err(Error::ProtocolViolation);
                    }
                }
                Err(e) => {
                    match e {
                        Error::KeysPending(epoch) => {
                            // This packet can't be decrypted because we don't have the keys yet.
                            // Don't check this packet for a stateless reset, just return.
                            let remaining = slc_len;
                            self.save_datagram(epoch, d, remaining, now);
                            return Ok(());
                        }
                        Error::KeysExhausted => {
                            // Exhausting read keys is fatal.
                            return Err(e);
                        }
                        Error::KeysDiscarded(epoch) => {
                            // This was a valid-appearing Initial packet: maybe probe with
                            // a Handshake packet to keep the handshake moving.
                            self.received_untracked |=
                                self.role == Role::Client && epoch == Epoch::Initial;
                        }
                        _ => (),
                    }
                    // Decryption failure, or not having keys is not fatal.
                    // If the state isn't available, or we can't decrypt the packet, drop
                    // the rest of the datagram on the floor, but don't generate an error.
                    self.check_stateless_reset(path, packet.data(), dcid.is_none(), now)?;
                    self.stats.borrow_mut().pkt_dropped("Decryption failure");
                    qlog::packet_dropped(&self.qlog, &packet, now);
                }
            }
            slc = remainder;
            dcid = Some(ConnectionId::from(packet.dcid()));
        }
        self.check_stateless_reset(path, &d, dcid.is_none(), now)?;
        Ok(())
    }

    /// Process a packet.  Returns true if the packet might initiate migration.
    fn process_packet(
        &mut self,
        path: &PathRef,
        packet: &DecryptedPacket,
        now: Instant,
    ) -> Res<bool> {
        (!packet.is_empty())
            .then_some(())
            .ok_or(Error::ProtocolViolation)?;

        // TODO(ekr@rtfm.com): Have the server blow away the initial
        // crypto state if this fails? Otherwise, we will get a panic
        // on the assert for doesn't exist.
        // OK, we have a valid packet.

        // Get the next packet number we'll send, for ACK verification.
        // TODO: Once PR #2118 lands, this can move to `input_frame`. For now, it needs to be here,
        // because we can drop packet number spaces as we parse through the packet, and if an ACK
        // frame follows a CRYPTO frame that makes us drop a space, we need to know this
        // packet number to verify the ACK against.
        let next_pn = self
            .crypto
            .states
            .select_tx(self.version, PacketNumberSpace::from(packet.packet_type()))
            .map_or(0, |(_, tx)| tx.next_pn());

        let mut ack_eliciting = false;
        let mut probing = true;
        let mut d = Decoder::from(&packet[..]);
        while d.remaining() > 0 {
            #[cfg(feature = "build-fuzzing-corpus")]
            let pos = d.offset();
            let f = Frame::decode(&mut d)?;
            #[cfg(feature = "build-fuzzing-corpus")]
            neqo_common::write_item_to_fuzzing_corpus("frame", &packet[pos..d.offset()]);
            ack_eliciting |= f.ack_eliciting();
            probing &= f.path_probing();
            let t = f.get_type();
            if let Err(e) = self.input_frame(
                path,
                packet.version(),
                packet.packet_type(),
                f,
                next_pn,
                now,
            ) {
                self.capture_error(Some(Rc::clone(path)), now, t, Err(e))?;
            }
        }

        let largest_received = if let Some(space) = self
            .acks
            .get_mut(PacketNumberSpace::from(packet.packet_type()))
        {
            space.set_received(now, packet.pn(), ack_eliciting)?
        } else {
            qdebug!(
                "[{self}] processed a {:?} packet without tracking it",
                packet.packet_type(),
            );
            // This was a valid packet that caused the same packet number to be
            // discarded.  This happens when the client discards the Initial packet
            // number space after receiving the ServerHello.  Remember this so
            // that we guarantee that we send a Handshake packet.
            self.received_untracked = true;
            // We don't migrate during the handshake, so return false.
            false
        };

        Ok(largest_received && !probing)
    }

    /// During connection setup, the first path needs to be setup.
    /// This uses the connection IDs that were provided during the handshake
    /// to setup that path.
    fn setup_handshake_path(&mut self, path: &PathRef, now: Instant) {
        self.paths.make_permanent(
            path,
            Some(self.local_initial_source_cid.clone()),
            // Ideally we know what the peer wants us to use for the remote CID.
            // But we will use our own guess if necessary.
            ConnectionIdEntry::initial_remote(
                self.remote_initial_source_cid
                    .as_ref()
                    .or(self.original_destination_cid.as_ref())
                    .expect("have either remote_initial_source_cid or original_destination_cid")
                    .clone(),
            ),
            now,
        );
        if self.role == Role::Client {
            path.borrow_mut().set_valid(now);
        }
    }

    /// If the path isn't permanent, assign it a connection ID to make it so.
    fn ensure_permanent(&mut self, path: &PathRef, now: Instant) -> Res<()> {
        if self.paths.is_temporary(path) {
            // If there isn't a connection ID to use for this path, the packet
            // will be processed, but it won't be attributed to a path.  That means
            // no path probes or PATH_RESPONSE.  But it's not fatal.
            if let Some(cid) = self.cids.next() {
                self.paths.make_permanent(path, None, cid, now);
                Ok(())
            } else if let Some(primary) = self.paths.primary() {
                if primary.borrow().remote_cid().is_none_or(|id| id.is_empty()) {
                    self.paths
                        .make_permanent(path, None, ConnectionIdEntry::empty_remote(), now);
                    Ok(())
                } else {
                    qtrace!("[{self}] Unable to make path permanent: {}", path.borrow());
                    Err(Error::InvalidMigration)
                }
            } else {
                qtrace!("[{self}] Unable to make path permanent: {}", path.borrow());
                Err(Error::InvalidMigration)
            }
        } else {
            Ok(())
        }
    }

    /// After an error, a permanent path is needed to send the `CONNECTION_CLOSE`.
    /// This attempts to ensure that this exists.  As the connection is now
    /// temporary, there is no reason to do anything special here.
    fn ensure_error_path(&mut self, path: &PathRef, packet: &PublicPacket, now: Instant) {
        path.borrow_mut().set_valid(now);
        if self.paths.is_temporary(path) {
            // First try to fill in handshake details.
            if packet.packet_type() == PacketType::Initial {
                self.remote_initial_source_cid = Some(ConnectionId::from(packet.scid()));
                self.setup_handshake_path(path, now);
            } else {
                // Otherwise try to get a usable connection ID.
                drop(self.ensure_permanent(path, now));
            }
        }
    }

    fn start_handshake(&mut self, path: &PathRef, packet: &PublicPacket, now: Instant) {
        qtrace!("[{self}] starting handshake");
        debug_assert_eq!(packet.packet_type(), PacketType::Initial);
        self.remote_initial_source_cid = Some(ConnectionId::from(packet.scid()));

        if self.role == Role::Server {
            let Some(original_destination_cid) = self.original_destination_cid.as_ref() else {
                qdebug!("[{self}] No original destination DCID");
                return;
            };
            self.cid_manager.add_odcid(original_destination_cid.clone());
            // Make a path on which to run the handshake.
            self.setup_handshake_path(path, now);
        } else {
            qdebug!("[{self}] Changing to use Server CID={}", packet.scid());
            debug_assert!(path.borrow().is_primary());
            path.borrow_mut().set_remote_cid(packet.scid());
        }
    }

    fn has_version(&self) -> bool {
        if self.role == Role::Server {
            // The server knows the final version if it has remote transport parameters.
            self.tps.borrow().remote.is_some()
        } else {
            // The client knows the final version if it processed a CRYPTO frame.
            self.stats.borrow().frame_rx.crypto > 0
        }
    }

    /// Migrate to the provided path.
    /// Either local or remote address (but not both) may be provided as `None` to have
    /// the address from the current primary path used.
    /// If `force` is true, then migration is immediate.
    /// Otherwise, migration occurs after the path is probed successfully.
    /// Either way, the path is probed and will be abandoned if the probe fails.
    ///
    /// # Errors
    ///
    /// Fails if this is not a client, not confirmed, the peer disabled connection migration, or
    /// there are not enough connection IDs available to use.
    pub fn migrate(
        &mut self,
        local: Option<SocketAddr>,
        remote: Option<SocketAddr>,
        force: bool,
        now: Instant,
    ) -> Res<()> {
        if self.role != Role::Client {
            return Err(Error::InvalidMigration);
        }
        if !matches!(self.state(), State::Confirmed) {
            return Err(Error::InvalidMigration);
        }
        if self.tps.borrow().remote().get_empty(DisableMigration) {
            return Err(Error::InvalidMigration);
        }

        // Fill in the blanks, using the current primary path.
        if local.is_none() && remote.is_none() {
            // Pointless migration is pointless.
            return Err(Error::InvalidMigration);
        }

        let path = self.paths.primary().ok_or(Error::InvalidMigration)?;
        let local = local.unwrap_or_else(|| path.borrow().local_address());
        let remote = remote.unwrap_or_else(|| path.borrow().remote_address());

        if mem::discriminant(&local.ip()) != mem::discriminant(&remote.ip()) {
            // Can't mix address families.
            return Err(Error::InvalidMigration);
        }
        if local.port() == 0 || remote.ip().is_unspecified() || remote.port() == 0 {
            // All but the local address need to be specified.
            return Err(Error::InvalidMigration);
        }
        if (local.ip().is_loopback() ^ remote.ip().is_loopback()) && !local.ip().is_unspecified() {
            // Block attempts to migrate to a path with loopback on only one end, unless the local
            // address is unspecified.
            return Err(Error::InvalidMigration);
        }

        let path = self.paths.find_path(
            local,
            remote,
            &self.conn_params,
            now,
            &mut self.stats.borrow_mut(),
        );
        self.ensure_permanent(&path, now)?;
        qinfo!(
            "[{self}] Migrate to {} probe {}",
            path.borrow(),
            if force { "now" } else { "after" }
        );
        if self
            .paths
            .migrate(&path, force, now, &mut self.stats.borrow_mut())
        {
            self.loss_recovery.migrate();
        }
        Ok(())
    }

    fn migrate_to_preferred_address(&mut self, now: Instant) -> Res<()> {
        let spa: Option<(tparams::PreferredAddress, ConnectionIdEntry<[u8; 16]>)> = if matches!(
            self.conn_params.get_preferred_address(),
            PreferredAddressConfig::Disabled
        ) {
            qdebug!("[{self}] Preferred address is disabled");
            None
        } else {
            self.tps.borrow_mut().remote().get_preferred_address()
        };
        if let Some((addr, cid)) = spa {
            // The connection ID isn't special, so just save it.
            self.cids.add_remote(cid)?;

            // The preferred address doesn't dictate what the local address is, so this
            // has to use the existing address.  So only pay attention to a preferred
            // address from the same family as is currently in use. More thought will
            // be needed to work out how to get addresses from a different family.
            let prev = self
                .paths
                .primary()
                .ok_or(Error::NoAvailablePath)?
                .borrow()
                .remote_address();
            let remote = match prev.ip() {
                IpAddr::V4(_) => addr.ipv4().map(SocketAddr::V4),
                IpAddr::V6(_) => addr.ipv6().map(SocketAddr::V6),
            };

            if let Some(remote) = remote {
                // Ignore preferred address that move to loopback from non-loopback.
                // `migrate` doesn't enforce this rule.
                if !prev.ip().is_loopback() && remote.ip().is_loopback() {
                    qwarn!("[{self}] Ignoring a move to a loopback address: {remote}");
                    return Ok(());
                }

                if self.migrate(None, Some(remote), false, now).is_err() {
                    qwarn!("[{self}] Ignoring bad preferred address: {remote}");
                }
            } else {
                qwarn!("[{self}] Unable to migrate to a different address family");
            }
        } else {
            qdebug!("[{self}] No preferred address to migrate to");
        }
        Ok(())
    }

    fn handle_migration(
        &mut self,
        path: &PathRef,
        remote: SocketAddr,
        migrate: bool,
        now: Instant,
    ) {
        if !migrate {
            return;
        }
        if self.role == Role::Client {
            return;
        }

        if self.ensure_permanent(path, now).is_ok() {
            self.paths
                .handle_migration(path, remote, now, &mut self.stats.borrow_mut());
        } else {
            qinfo!(
                "[{self}] {} Peer migrated, but no connection ID available",
                path.borrow()
            );
        }
    }

    fn output(&mut self, now: Instant) -> SendOption {
        qtrace!("[{self}] output {now:?}");
        let res = match &self.state {
            State::Init
            | State::WaitInitial
            | State::WaitVersion
            | State::Handshaking
            | State::Connected
            | State::Confirmed => self.paths.select_path().map_or_else(
                || Ok(SendOption::default()),
                |path| {
                    let res = self.output_path(&path, now, None);
                    self.capture_error(Some(path), now, FrameType::Padding, res)
                },
            ),
            State::Closing { .. } | State::Draining { .. } | State::Closed(_) => {
                self.state_signaling.close_frame().map_or_else(
                    || Ok(SendOption::default()),
                    |details| {
                        let path = Rc::clone(details.path());
                        // In some error cases, we will not be able to make a new, permanent path.
                        // For example, if we run out of connection IDs and the error results from
                        // a packet on a new path, we avoid sending (and the privacy risk) rather
                        // than reuse a connection ID.
                        let res = if path.borrow().is_temporary() {
                            qerror!("[{self}] Attempting to close with a temporary path");
                            Err(Error::InternalError)
                        } else {
                            self.output_path(&path, now, Some(&details))
                        };
                        self.capture_error(Some(path), now, FrameType::Padding, res)
                    },
                )
            }
        };
        res.unwrap_or_default()
    }

    fn build_packet_header(
        path: &Path,
        epoch: Epoch,
        encoder: Encoder,
        tx: &CryptoDxState,
        address_validation: &AddressValidationInfo,
        version: Version,
        grease_quic_bit: bool,
    ) -> (PacketType, PacketBuilder) {
        let pt = PacketType::from(epoch);
        let mut builder = if pt == PacketType::Short {
            qdebug!("Building Short dcid {:?}", path.remote_cid());
            PacketBuilder::short(encoder, tx.key_phase(), path.remote_cid())
        } else {
            qdebug!(
                "Building {pt:?} dcid {:?} scid {:?}",
                path.remote_cid(),
                path.local_cid(),
            );
            PacketBuilder::long(encoder, pt, version, path.remote_cid(), path.local_cid())
        };
        if builder.remaining() > 0 {
            builder.scramble(grease_quic_bit);
            if pt == PacketType::Initial {
                builder.initial_token(address_validation.token());
            }
        }

        (pt, builder)
    }

    #[must_use]
    fn add_packet_number(
        builder: &mut PacketBuilder,
        tx: &CryptoDxState,
        largest_acknowledged: Option<PacketNumber>,
    ) -> PacketNumber {
        // Get the packet number and work out how long it is.
        let pn = tx.next_pn();
        let unacked_range = largest_acknowledged.map_or_else(|| pn + 1, |la| (pn - la) << 1);
        // Count how many bytes in this range are non-zero.
        let pn_len = size_of::<PacketNumber>()
            - usize::try_from(unacked_range.leading_zeros() / 8).expect("u32 fits in usize");
        assert!(
            pn_len > 0,
            "pn_len can't be zero as unacked_range should be > 0, pn {pn}, largest_acknowledged {largest_acknowledged:?}, tx {tx}"
        );
        // TODO(mt) also use `4*path CWND/path MTU` to set a minimum length.
        builder.pn(pn, pn_len);
        pn
    }

    fn can_grease_quic_bit(&self) -> bool {
        let tph = self.tps.borrow();
        if let Some(r) = &tph.remote {
            r.get_empty(GreaseQuicBit)
        } else if let Some(r) = &tph.remote_0rtt {
            r.get_empty(GreaseQuicBit)
        } else {
            false
        }
    }

    /// Write the frames that are exchanged in the application data space.
    /// The order of calls here determines the relative priority of frames.
    fn write_appdata_frames(
        &mut self,
        builder: &mut PacketBuilder,
        tokens: &mut Vec<RecoveryToken>,
        now: Instant,
    ) {
        let rtt = self.paths.primary().map_or_else(
            || RttEstimate::default().estimate(),
            |p| p.borrow().rtt().estimate(),
        );

        let stats = &mut self.stats.borrow_mut();
        let frame_stats = &mut stats.frame_tx;
        if self.role == Role::Server {
            if let Some(t) = self.state_signaling.write_done(builder) {
                tokens.push(t);
                frame_stats.handshake_done += 1;
            }
        }

        self.streams
            .write_frames(TransmissionPriority::Critical, builder, tokens, frame_stats);
        if builder.is_full() {
            return;
        }

        self.streams
            .write_maintenance_frames(builder, tokens, frame_stats, now, rtt);
        if builder.is_full() {
            return;
        }

        self.streams.write_frames(
            TransmissionPriority::Important,
            builder,
            tokens,
            frame_stats,
        );
        if builder.is_full() {
            return;
        }

        // NEW_CONNECTION_ID, RETIRE_CONNECTION_ID, and ACK_FREQUENCY.
        self.cid_manager.write_frames(builder, tokens, frame_stats);
        if builder.is_full() {
            return;
        }

        self.paths.write_frames(builder, tokens, frame_stats);
        if builder.is_full() {
            return;
        }

        for prio in [TransmissionPriority::High, TransmissionPriority::Normal] {
            self.streams
                .write_frames(prio, builder, tokens, &mut stats.frame_tx);
            if builder.is_full() {
                return;
            }
        }

        // Datagrams are best-effort and unreliable.  Let streams starve them for now.
        self.quic_datagrams.write_frames(builder, tokens, stats);
        if builder.is_full() {
            return;
        }

        // CRYPTO here only includes NewSessionTicket, plus NEW_TOKEN.
        // Both of these are only used for resumption and so can be relatively low priority.
        let frame_stats = &mut stats.frame_tx;
        self.crypto.write_frame(
            PacketNumberSpace::ApplicationData,
            self.conn_params.sni_slicing_enabled(),
            builder,
            tokens,
            frame_stats,
        );
        if builder.is_full() {
            return;
        }

        self.new_token.write_frames(builder, tokens, frame_stats);
        if builder.is_full() {
            return;
        }

        self.streams
            .write_frames(TransmissionPriority::Low, builder, tokens, frame_stats);

        #[cfg(test)]
        if let Some(w) = &mut self.test_frame_writer {
            w.write_frames(builder);
        }
    }

    // Maybe send a probe.  Return true if the packet was ack-eliciting.
    fn maybe_probe(
        &mut self,
        path: &PathRef,
        force_probe: bool,
        builder: &mut PacketBuilder,
        ack_end: usize,
        tokens: &mut Vec<RecoveryToken>,
        now: Instant,
    ) -> bool {
        let untracked = self.received_untracked && !self.state.connected();
        self.received_untracked = false;

        // Anything written after an ACK already elicits acknowledgment.
        // If we need to probe and nothing has been written, send a PING.
        if builder.len() > ack_end {
            return true;
        }

        let pto = path.borrow().rtt().pto(self.confirmed());
        let mut probe = if untracked && builder.packet_empty() || force_probe {
            // If we received an untracked packet and we aren't probing already
            // or the PTO timer fired: probe.
            true
        } else if !builder.packet_empty() {
            // The packet only contains an ACK.  Check whether we want to
            // force an ACK with a PING so we can stop tracking packets.
            self.loss_recovery.should_probe(pto, now)
        } else {
            false
        };

        if self.streams.need_keep_alive() {
            // We need to keep the connection alive, including sending a PING
            // again. If a PING is already scheduled (i.e. `probe` is `true`)
            // piggy back on it. If not, schedule one.
            probe |= self.idle_timeout.send_keep_alive(now, pto, tokens);
        }

        if probe {
            // Nothing ack-eliciting and we need to probe; send PING.
            debug_assert_ne!(builder.remaining(), 0);
            builder.encode_varint(FrameType::Ping);
            let stats = &mut self.stats.borrow_mut().frame_tx;
            stats.ping += 1;
        }
        probe
    }

    /// Write frames to the provided builder.  Returns a list of tokens used for
    /// tracking loss or acknowledgment, whether any frame was ACK eliciting, and
    /// whether the packet was padded.
    fn write_frames(
        &mut self,
        path: &PathRef,
        space: PacketNumberSpace,
        profile: &SendProfile,
        builder: &mut PacketBuilder,
        coalesced: bool, // Whether this packet is coalesced behind another one.
        now: Instant,
    ) -> (Vec<RecoveryToken>, bool, bool) {
        let mut tokens = Vec::new();
        let primary = path.borrow().is_primary();
        let mut ack_eliciting = false;

        if primary {
            let stats = &mut self.stats.borrow_mut().frame_tx;
            self.acks.write_frame(
                space,
                now,
                path.borrow().rtt().estimate(),
                builder,
                &mut tokens,
                stats,
            );
        }
        let ack_end = builder.len();

        // Avoid sending path validation probes until the handshake completes,
        // but send them even when we don't have space.
        let full_mtu = profile.limit() == path.borrow().plpmtu();
        if space == PacketNumberSpace::ApplicationData && self.state.connected() {
            // Path validation probes should only be padded if the full MTU is available.
            // The probing code needs to know so it can track that.
            if path.borrow_mut().write_frames(
                builder,
                &mut self.stats.borrow_mut().frame_tx,
                full_mtu,
                now,
            ) {
                builder.enable_padding(true);
            }
        }

        if profile.ack_only(space) {
            // If we are CC limited we can only send ACKs!
            return (tokens, false, false);
        }

        if primary {
            if space == PacketNumberSpace::ApplicationData {
                if self.state.connected()
                    && path.borrow().pmtud().needs_probe()
                    && !coalesced // Only send PMTUD probes using non-coalesced packets.
                    && full_mtu
                {
                    path.borrow_mut()
                        .pmtud_mut()
                        .send_probe(builder, &mut self.stats.borrow_mut());
                    ack_eliciting = true;
                }
                self.write_appdata_frames(builder, &mut tokens, now);
            } else {
                let stats = &mut self.stats.borrow_mut().frame_tx;
                self.crypto.write_frame(
                    space,
                    self.conn_params.sni_slicing_enabled(),
                    builder,
                    &mut tokens,
                    stats,
                );
            }
        }

        // Maybe send a probe now, either to probe for losses or to keep the connection live.
        let force_probe = profile.should_probe(space);
        ack_eliciting |= self.maybe_probe(path, force_probe, builder, ack_end, &mut tokens, now);
        // If this is not the primary path, this should be ack-eliciting.
        debug_assert!(primary || ack_eliciting);

        // Add padding.  Only pad 1-RTT packets so that we don't prevent coalescing.
        // And avoid padding packets that otherwise only contain ACK because adding PADDING
        // causes those packets to consume congestion window, which is not tracked (yet).
        // And avoid padding if we don't have a full MTU available.
        let stats = &mut self.stats.borrow_mut().frame_tx;
        let padded = if ack_eliciting && full_mtu && builder.pad() {
            stats.padding += 1;
            true
        } else {
            false
        };

        (tokens, ack_eliciting, padded)
    }

    fn write_closing_frames(
        &mut self,
        close: &ClosingFrame,
        builder: &mut PacketBuilder,
        space: PacketNumberSpace,
        now: Instant,
        path: &PathRef,
        tokens: &mut Vec<RecoveryToken>,
    ) {
        if builder.remaining() > ClosingFrame::MIN_LENGTH + RecvdPackets::USEFUL_ACK_LEN {
            // Include an ACK frame with the CONNECTION_CLOSE.
            let limit = builder.limit();
            builder.set_limit(limit - ClosingFrame::MIN_LENGTH);
            self.acks.immediate_ack(space, now);
            self.acks.write_frame(
                space,
                now,
                path.borrow().rtt().estimate(),
                builder,
                tokens,
                &mut self.stats.borrow_mut().frame_tx,
            );
            builder.set_limit(limit);
        }
        // CloseReason::Application is only allowed at 1RTT.
        let sanitized = if space == PacketNumberSpace::ApplicationData {
            None
        } else {
            close.sanitize()
        };
        sanitized.as_ref().unwrap_or(close).write_frame(builder);
        self.stats.borrow_mut().frame_tx.connection_close += 1;
    }

    /// Build a datagram, possibly from multiple packets (for different PN
    /// spaces) and each containing 1+ frames.
    #[expect(clippy::too_many_lines, reason = "Yeah, that's just the way it is.")]
    fn output_path(
        &mut self,
        path: &PathRef,
        now: Instant,
        closing_frame: Option<&ClosingFrame>,
    ) -> Res<SendOption> {
        let mut initial_sent = None;
        let mut packet_tos = None;
        let mut needs_padding = false;
        let grease_quic_bit = self.can_grease_quic_bit();
        let version = self.version();

        // Determine how we are sending packets (PTO, etc..).
        let profile = self.loss_recovery.send_profile(&path.borrow(), now);
        qdebug!("[{self}] output_path send_profile {profile:?}");

        // Frames for different epochs must go in different packets, but then these
        // packets can go in a single datagram
        let mut encoder = Encoder::with_capacity(profile.limit());
        for space in PacketNumberSpace::iter() {
            // Ensure we have tx crypto state for this epoch, or skip it.
            let Some((epoch, tx)) = self.crypto.states.select_tx_mut(self.version, space) else {
                continue;
            };

            let header_start = encoder.len();
            let (pt, mut builder) = Self::build_packet_header(
                &path.borrow(),
                epoch,
                encoder,
                tx,
                &self.address_validation,
                version,
                grease_quic_bit,
            );
            let pn = Self::add_packet_number(
                &mut builder,
                tx,
                self.loss_recovery.largest_acknowledged_pn(space),
            );
            // The builder will set the limit to 0 if there isn't enough space for the header.
            if builder.is_full() {
                encoder = builder.abort();
                break;
            }

            // Configure the limits and padding for this packet.
            let aead_expansion = tx.expansion();
            needs_padding |= builder.set_initial_limit(
                &profile,
                aead_expansion,
                self.paths
                    .primary()
                    .ok_or(Error::InternalError)?
                    .borrow()
                    .pmtud(),
            );
            builder.enable_padding(needs_padding);
            if builder.is_full() {
                encoder = builder.abort();
                break;
            }

            // Add frames to the packet.
            let payload_start = builder.len();
            let (mut tokens, mut ack_eliciting, mut padded) = (Vec::new(), false, false);
            if let Some(close) = closing_frame {
                self.write_closing_frames(close, &mut builder, space, now, path, &mut tokens);
            } else {
                (tokens, ack_eliciting, padded) =
                    self.write_frames(path, space, &profile, &mut builder, header_start != 0, now);
            }
            if builder.packet_empty() {
                // Nothing to include in this packet.
                encoder = builder.abort();
                continue;
            }

            // If we don't have a TOS for this UDP datagram yet (i.e. `tos` is `None`), get it,
            // adding a `RecoveryToken::EcnEct0` to `tokens` in case of loss.
            let tos = packet_tos.get_or_insert_with(|| path.borrow().tos(&mut tokens));
            self.log_packet(
                packet::MetaData::new_out(
                    path,
                    pt,
                    pn,
                    builder.len() + aead_expansion,
                    &builder.as_ref()[payload_start..],
                    *tos,
                ),
                now,
            );

            self.stats.borrow_mut().packets_tx += 1;
            let tx = self
                .crypto
                .states
                .tx_mut(self.version, epoch)
                .ok_or(Error::InternalError)?;
            encoder = builder.build(tx)?;
            self.crypto.states.auto_update()?;

            if ack_eliciting {
                self.idle_timeout.on_packet_sent(now);
            }
            let sent = SentPacket::new(
                pt,
                pn,
                now,
                ack_eliciting,
                tokens,
                encoder.len() - header_start,
            );
            if padded {
                needs_padding = false;
                self.loss_recovery.on_packet_sent(path, sent, now);
            } else if pt == PacketType::Initial && (self.role == Role::Client || ack_eliciting) {
                // Packets containing Initial packets might need padding, and we want to
                // track that padding along with the Initial packet.  So defer tracking.
                initial_sent = Some(sent);
                needs_padding = true;
            } else {
                if pt == PacketType::Handshake && self.role == Role::Client {
                    needs_padding = false;
                }
                self.loss_recovery.on_packet_sent(path, sent, now);
            }

<<<<<<< HEAD
            if space == PacketNumberSpace::Handshake {
                if self.role == Role::Client {
                    // We're sending a Handshake packet, so we can discard Initial keys.
                    self.discard_keys(PacketNumberSpace::Initial, now);
                } else if self.role == Role::Server && self.state == State::Confirmed {
                    // We could discard handshake keys in set_state,
                    // but wait until after sending an ACK.
                    self.discard_keys(PacketNumberSpace::Handshake, now);
                }
=======
            // Track which packet types are sent with which ECN codepoints. For
            // coalesced packets, this increases the counts for each packet type
            // contained in the coalesced packet. This is per Section 13.4.1 of
            // RFC 9000.
            self.stats.borrow_mut().ecn_tx[pt] += IpTosEcn::from(*tos);

            if space == PacketNumberSpace::Handshake
                && self.role == Role::Server
                && self.state == State::Confirmed
            {
                // We could discard handshake keys in set_state,
                // but wait until after sending an ACK.
                self.discard_keys(PacketNumberSpace::Handshake, now);
>>>>>>> 41036fc3
            }

            // If the client has more CRYPTO data queued up, do not coalesce if
            // this packet is an Initial. Without this, 0-RTT packets could be
            // coalesced with the first Initial, which some server (e.g., ours)
            // do not support, because they may not save packets they can't
            // decrypt yet.
            if self.role == Role::Client
                && space == PacketNumberSpace::Initial
                && !self.crypto.streams.is_empty(space)
            {
                break;
            }
        }

        if encoder.is_empty() {
            qdebug!("TX blocked, profile={profile:?}");
            Ok(SendOption::No(profile.paced()))
        } else {
            // Perform additional padding for Initial packets as necessary.
            let mut packets: Vec<u8> = encoder.into();
            if let Some(mut initial) = initial_sent.take() {
                if needs_padding && packets.len() < profile.limit() {
                    qdebug!(
                        "[{self}] pad Initial from {} to PLPMTU {}",
                        packets.len(),
                        profile.limit()
                    );
                    initial.track_padding(profile.limit() - packets.len());
                    // These zeros aren't padding frames, they are an invalid all-zero coalesced
                    // packet, which is why we don't increase `frame_tx.padding` count here.
                    packets.resize(profile.limit(), 0);
                }
                self.loss_recovery.on_packet_sent(path, initial, now);
            }
            path.borrow_mut().add_sent(packets.len());
            Ok(SendOption::Yes(path.borrow_mut().datagram(
                packets,
                packet_tos.unwrap_or_default(),
                &mut self.stats.borrow_mut(),
            )))
        }
    }

    /// # Errors
    /// When connection state is not valid.
    pub fn initiate_key_update(&mut self) -> Res<()> {
        if self.state == State::Confirmed {
            let la = self
                .loss_recovery
                .largest_acknowledged_pn(PacketNumberSpace::ApplicationData);
            qinfo!("[{self}] Initiating key update");
            self.crypto.states.initiate_key_update(la)
        } else {
            Err(Error::KeyUpdateBlocked)
        }
    }

    #[cfg(test)]
    #[must_use]
    pub fn get_epochs(&self) -> (Option<usize>, Option<usize>) {
        self.crypto.states.get_epochs()
    }

    fn client_start(&mut self, now: Instant) -> Res<()> {
        qdebug!("[{self}] client_start");
        debug_assert_eq!(self.role, Role::Client);
        if let Some(path) = self.paths.primary() {
            qlog::client_connection_started(&self.qlog, &path, now);
        }
        qlog::client_version_information_initiated(
            &self.qlog,
            self.conn_params.get_versions(),
            now,
        );

        self.handshake(now, self.version, PacketNumberSpace::Initial, None)?;
        self.set_state(State::WaitInitial, now);
        self.zero_rtt_state = if self.crypto.enable_0rtt(self.version, self.role)? {
            qdebug!("[{self}] Enabled 0-RTT");
            ZeroRttState::Sending
        } else {
            ZeroRttState::Init
        };
        Ok(())
    }

    fn get_closing_period_time(&self, now: Instant) -> Instant {
        // Spec says close time should be at least PTO times 3.
        now + (self.pto() * 3)
    }

    /// Close the connection.
    pub fn close(&mut self, now: Instant, app_error: AppError, msg: impl AsRef<str>) {
        let error = CloseReason::Application(app_error);
        let timeout = self.get_closing_period_time(now);
        if let Some(path) = self.paths.primary() {
            self.state_signaling
                .close(path, error.clone(), FrameType::Padding, msg);
            self.set_state(State::Closing { error, timeout }, now);
        } else {
            self.set_state(State::Closed(error), now);
        }
    }

    fn set_initial_limits(&mut self) {
        self.streams.set_initial_limits();
        let peer_timeout = self
            .tps
            .borrow()
            .remote()
            .get_integer(TransportParameterId::IdleTimeout);
        if peer_timeout > 0 {
            self.idle_timeout
                .set_peer_timeout(Duration::from_millis(peer_timeout));
        }

        self.quic_datagrams
            .set_remote_datagram_size(self.tps.borrow().remote().get_integer(MaxDatagramFrameSize));
    }

    #[must_use]
    pub fn is_stream_id_allowed(&self, stream_id: StreamId) -> bool {
        self.streams.is_stream_id_allowed(stream_id)
    }

    /// Process the final set of transport parameters.
    fn process_tps(&mut self, now: Instant) -> Res<()> {
        self.validate_cids()?;
        self.validate_versions()?;
        {
            let tps = self.tps.borrow();
            let remote = tps.remote.as_ref().ok_or(Error::TransportParameterError)?;

            // If the peer provided a preferred address, then we have to be a client
            // and they have to be using a non-empty connection ID.
            if remote.get_preferred_address().is_some()
                && (self.role == Role::Server
                    || self
                        .remote_initial_source_cid
                        .as_ref()
                        .ok_or(Error::UnknownConnectionId)?
                        .is_empty())
            {
                return Err(Error::TransportParameterError);
            }

            let reset_token = remote.get_bytes(StatelessResetToken).map_or_else(
                || Ok(ConnectionIdEntry::random_srt()),
                |token| <[u8; 16]>::try_from(token).map_err(|_| Error::TransportParameterError),
            )?;
            let path = self.paths.primary().ok_or(Error::NoAvailablePath)?;
            path.borrow_mut().set_reset_token(reset_token);

            let max_ad = Duration::from_millis(remote.get_integer(MaxAckDelay));
            let min_ad = if remote.has_value(MinAckDelay) {
                let min_ad = Duration::from_micros(remote.get_integer(MinAckDelay));
                if min_ad > max_ad {
                    return Err(Error::TransportParameterError);
                }
                Some(min_ad)
            } else {
                None
            };
            path.borrow_mut()
                .set_ack_delay(max_ad, min_ad, self.conn_params.get_ack_ratio());

            let max_active_cids = remote.get_integer(ActiveConnectionIdLimit);
            self.cid_manager.set_limit(max_active_cids);
        }
        self.set_initial_limits();
        qlog::connection_tparams_set(&self.qlog, &self.tps.borrow(), now);
        Ok(())
    }

    fn validate_cids(&self) -> Res<()> {
        let tph = self.tps.borrow();
        let remote_tps = tph.remote.as_ref().ok_or(Error::TransportParameterError)?;

        let tp = remote_tps.get_bytes(InitialSourceConnectionId);
        if self
            .remote_initial_source_cid
            .as_ref()
            .map(ConnectionId::as_cid_ref)
            != tp.map(ConnectionIdRef::from)
        {
            qwarn!(
                "[{self}] ISCID test failed: self cid {:?} != tp cid {:?}",
                self.remote_initial_source_cid,
                tp.map(hex),
            );
            return Err(Error::ProtocolViolation);
        }

        if self.role == Role::Client {
            let tp = remote_tps.get_bytes(OriginalDestinationConnectionId);
            if self
                .original_destination_cid
                .as_ref()
                .map(ConnectionId::as_cid_ref)
                != tp.map(ConnectionIdRef::from)
            {
                qwarn!(
                    "[{self}] ODCID test failed: self cid {:?} != tp cid {:?}",
                    self.original_destination_cid,
                    tp.map(hex),
                );
                return Err(Error::ProtocolViolation);
            }

            let tp = remote_tps.get_bytes(RetrySourceConnectionId);
            let expected = if let AddressValidationInfo::Retry {
                retry_source_cid, ..
            } = &self.address_validation
            {
                Some(retry_source_cid.as_cid_ref())
            } else {
                None
            };
            if expected != tp.map(ConnectionIdRef::from) {
                qwarn!(
                    "[{self}] RSCID test failed. self cid {expected:?} != tp cid {:?}",
                    tp.map(hex),
                );
                return Err(Error::ProtocolViolation);
            }
        }

        Ok(())
    }

    /// Validate the `version_negotiation` transport parameter from the peer.
    fn validate_versions(&self) -> Res<()> {
        let tph = self.tps.borrow();
        let remote_tps = tph.remote.as_ref().ok_or(Error::TransportParameterError)?;
        // `current` and `other` are the value from the peer's transport parameters.
        // We're checking that these match our expectations.
        if let Some((current, other)) = remote_tps.get_versions() {
            qtrace!(
                "[{self}] validate_versions: current={:x} chosen={current:x} other={other:x?}",
                self.version.wire_version(),
            );
            if self.role == Role::Server {
                // 1. A server acts on transport parameters, with validation
                // of `current` happening in the transport parameter handler.
                // All we need to do is confirm that the transport parameter
                // was provided.
                Ok(())
            } else if self.version().wire_version() != current {
                qinfo!("[{self}] validate_versions: current version mismatch");
                Err(Error::VersionNegotiation)
            } else if self
                .conn_params
                .get_versions()
                .initial()
                .is_compatible(self.version)
            {
                // 2. The current version is compatible with what we attempted.
                // That's a compatible upgrade and that's OK.
                Ok(())
            } else {
                // 3. The initial version we attempted isn't compatible.  Check that
                // the one we would have chosen is compatible with this one.
                let mut all_versions = other.to_owned();
                all_versions.push(current);
                if self
                    .conn_params
                    .get_versions()
                    .preferred(&all_versions)
                    .ok_or(Error::VersionNegotiation)?
                    .is_compatible(self.version)
                {
                    Ok(())
                } else {
                    qinfo!("[{self}] validate_versions: failed");
                    Err(Error::VersionNegotiation)
                }
            }
        } else if self.version != Version::Version1 && !self.version.is_draft() {
            qinfo!("[{self}] validate_versions: missing extension");
            Err(Error::VersionNegotiation)
        } else {
            Ok(())
        }
    }

    fn confirm_version(&mut self, v: Version) -> Res<()> {
        if self.version != v {
            qdebug!("[{self}] Compatible upgrade {:?} ==> {v:?}", self.version);
        }
        self.crypto.confirm_version(v)?;
        self.version = v;
        Ok(())
    }

    fn compatible_upgrade(&mut self, packet_version: Version) -> Res<()> {
        if !matches!(self.state, State::WaitInitial | State::WaitVersion) {
            return Ok(());
        }

        if self.role == Role::Client {
            self.confirm_version(packet_version)?;
        } else if self.tps.borrow().remote.is_some() {
            let version = self.tps.borrow().version();
            let dcid = self
                .original_destination_cid
                .as_ref()
                .ok_or(Error::ProtocolViolation)?;
            self.crypto.states.init_server(version, dcid)?;
            self.confirm_version(version)?;
        }
        Ok(())
    }

    fn handshake(
        &mut self,
        now: Instant,
        packet_version: Version,
        space: PacketNumberSpace,
        data: Option<&[u8]>,
    ) -> Res<()> {
        qtrace!("[{self}] Handshake space={space} data={data:0x?}");

        let was_authentication_pending =
            *self.crypto.tls.state() == HandshakeState::AuthenticationPending;
        let try_update = data.is_some();
        match self.crypto.handshake(now, space, data)? {
            HandshakeState::Authenticated(_) | HandshakeState::InProgress => (),
            HandshakeState::AuthenticationPending => {
                if !was_authentication_pending {
                    self.events.authentication_needed();
                }
            }
            HandshakeState::EchFallbackAuthenticationPending(public_name) => self
                .events
                .ech_fallback_authentication_needed(public_name.clone()),
            HandshakeState::Complete(_) => {
                if !self.state.connected() {
                    self.set_connected(now)?;
                }
            }
            _ => {
                qerror!("Crypto state should not be new or failed after successful handshake");
                return Err(Error::CryptoError(neqo_crypto::Error::InternalError));
            }
        }

        // There is a chance that this could be called less often, but getting the
        // conditions right is a little tricky, so call whenever CRYPTO data is used.
        if try_update {
            self.compatible_upgrade(packet_version)?;
            // We have transport parameters, it's go time.
            if self.tps.borrow().remote.is_some() {
                self.set_initial_limits();
            }
            if self.crypto.install_keys(self.role)? {
                self.saved_datagrams.make_available(Epoch::Handshake);
            }
        }

        Ok(())
    }

    fn set_confirmed(&mut self, now: Instant) -> Res<()> {
        self.set_state(State::Confirmed, now);
        if self.conn_params.pmtud_enabled() {
            self.paths
                .primary()
                .ok_or(Error::InternalError)?
                .borrow_mut()
                .pmtud_mut()
                .start(now, &mut self.stats.borrow_mut());
        }
        Ok(())
    }

    #[expect(clippy::too_many_lines, reason = "Yep, but it's a nice big match.")]
    fn input_frame(
        &mut self,
        path: &PathRef,
        packet_version: Version,
        packet_type: PacketType,
        frame: Frame,
        next_pn: PacketNumber,
        now: Instant,
    ) -> Res<()> {
        if !frame.is_allowed(packet_type) {
            qinfo!("frame not allowed: {frame:?} {packet_type:?}");
            return Err(Error::ProtocolViolation);
        }
        let space = PacketNumberSpace::from(packet_type);
        if frame.is_stream() {
            return self
                .streams
                .input_frame(&frame, &mut self.stats.borrow_mut().frame_rx);
        }
        match frame {
            Frame::Padding(length) => {
                self.stats.borrow_mut().frame_rx.padding += usize::from(length);
            }
            Frame::Ping => {
                // If we get a PING and there are outstanding CRYPTO frames,
                // prepare to resend them.
                self.stats.borrow_mut().frame_rx.ping += 1;
                self.crypto.resend_unacked(space);
                // Send an ACK immediately if we might not otherwise do so.
                self.acks.immediate_ack(space, now);
            }
            Frame::Ack {
                largest_acknowledged,
                ack_delay,
                first_ack_range,
                ack_ranges,
                ecn_count,
            } => {
                // Ensure that the largest acknowledged packet number was actually sent.
                // (If we ever start using non-contiguous packet numbers, we need to check all the
                // packet numbers in the ACKed ranges.)
                if largest_acknowledged >= next_pn {
                    qwarn!("Largest ACKed {largest_acknowledged} was never sent");
                    return Err(Error::AckedUnsentPacket);
                }

                let ranges =
                    Frame::decode_ack_frame(largest_acknowledged, first_ack_range, &ack_ranges)?;
                self.handle_ack(space, ranges, ecn_count, ack_delay, now)?;
            }
            Frame::Crypto { offset, data } => {
                qtrace!(
                    "[{self}] Crypto frame on space={space} offset={offset}, data={:0x?}",
                    &data
                );
                self.stats.borrow_mut().frame_rx.crypto += 1;
                self.crypto.streams.inbound_frame(space, offset, data)?;
                if self.crypto.streams.data_ready(space) {
                    let mut buf = Vec::new();
                    let read = self.crypto.streams.read_to_end(space, &mut buf);
                    qdebug!("Read {read:?} bytes");
                    self.handshake(now, packet_version, space, Some(&buf))?;
                    self.create_resumption_token(now);
                } else {
                    // If we get a useless CRYPTO frame send outstanding CRYPTO frames and 0-RTT
                    // data again.
                    self.crypto.resend_unacked(space);
                    if space == PacketNumberSpace::Initial {
                        self.crypto.resend_unacked(PacketNumberSpace::Handshake);
                        self.resend_0rtt(now);
                    }
                }
            }
            Frame::NewToken { token } => {
                self.stats.borrow_mut().frame_rx.new_token += 1;
                self.new_token.save_token(token.to_vec());
                self.create_resumption_token(now);
            }
            Frame::NewConnectionId {
                sequence_number,
                connection_id,
                stateless_reset_token,
                retire_prior,
            } => {
                self.stats.borrow_mut().frame_rx.new_connection_id += 1;
                self.cids.add_remote(ConnectionIdEntry::new(
                    sequence_number,
                    ConnectionId::from(connection_id),
                    stateless_reset_token.to_owned(),
                ))?;
                self.paths.retire_cids(retire_prior, &mut self.cids);
                if self.cids.len() >= LOCAL_ACTIVE_CID_LIMIT {
                    qinfo!("[{self}] received too many connection IDs");
                    return Err(Error::ConnectionIdLimitExceeded);
                }
            }
            Frame::RetireConnectionId { sequence_number } => {
                self.stats.borrow_mut().frame_rx.retire_connection_id += 1;
                self.cid_manager.retire(sequence_number);
            }
            Frame::PathChallenge { data } => {
                self.stats.borrow_mut().frame_rx.path_challenge += 1;
                // If we were challenged, try to make the path permanent.
                // Report an error if we don't have enough connection IDs.
                self.ensure_permanent(path, now)?;
                path.borrow_mut().challenged(data);
            }
            Frame::PathResponse { data } => {
                self.stats.borrow_mut().frame_rx.path_response += 1;
                if self
                    .paths
                    .path_response(data, now, &mut self.stats.borrow_mut())
                {
                    // This PATH_RESPONSE enabled migration; tell loss recovery.
                    self.loss_recovery.migrate();
                }
            }
            Frame::ConnectionClose {
                error_code,
                frame_type,
                reason_phrase,
            } => {
                self.stats.borrow_mut().frame_rx.connection_close += 1;
                qinfo!(
                    "[{self}] ConnectionClose received. Error code: {error_code:?} frame type {frame_type:x} reason {reason_phrase}"
                );
                let (detail, frame_type) = if let CloseError::Application(_) = error_code {
                    // Use a transport error here because we want to send
                    // NO_ERROR in this case.
                    (
                        Error::PeerApplicationError(error_code.code()),
                        FrameType::ConnectionCloseApplication,
                    )
                } else {
                    (
                        Error::PeerError(error_code.code()),
                        FrameType::ConnectionCloseTransport,
                    )
                };
                let error = CloseReason::Transport(detail);
                self.state_signaling
                    .drain(Rc::clone(path), error.clone(), frame_type, "");
                self.set_state(
                    State::Draining {
                        error,
                        timeout: self.get_closing_period_time(now),
                    },
                    now,
                );
            }
            Frame::HandshakeDone => {
                self.stats.borrow_mut().frame_rx.handshake_done += 1;
                if self.role == Role::Server || !self.state.connected() {
                    return Err(Error::ProtocolViolation);
                }
                self.set_confirmed(now)?;
                self.discard_keys(PacketNumberSpace::Handshake, now);
                self.migrate_to_preferred_address(now)?;
            }
            Frame::AckFrequency {
                seqno,
                tolerance,
                delay,
                ignore_order,
            } => {
                self.stats.borrow_mut().frame_rx.ack_frequency += 1;
                let delay = Duration::from_micros(delay);
                if delay < GRANULARITY {
                    return Err(Error::ProtocolViolation);
                }
                self.acks
                    .ack_freq(seqno, tolerance - 1, delay, ignore_order);
            }
            Frame::Datagram { data, .. } => {
                self.stats.borrow_mut().frame_rx.datagram += 1;
                self.quic_datagrams
                    .handle_datagram(data, &mut self.stats.borrow_mut())?;
            }
            _ => unreachable!("All other frames are for streams"),
        }

        Ok(())
    }

    /// Given a set of `SentPacket` instances, ensure that the source of the packet
    /// is told that they are lost.  This gives the frame generation code a chance
    /// to retransmit the frame as needed.
    fn handle_lost_packets(&mut self, lost_packets: &[SentPacket]) {
        for lost in lost_packets {
            for token in lost.tokens() {
                qdebug!("[{self}] Lost: {token:?}");
                match token {
                    RecoveryToken::Ack(ack_token) => {
                        // If we lost an ACK frame during the handshake, send another one.
                        if ack_token.space() != PacketNumberSpace::ApplicationData {
                            self.acks.immediate_ack(ack_token.space(), lost.time_sent());
                        }
                    }
                    RecoveryToken::Crypto(ct) => self.crypto.lost(ct),
                    RecoveryToken::HandshakeDone => self.state_signaling.handshake_done(),
                    RecoveryToken::NewToken(seqno) => self.new_token.lost(*seqno),
                    RecoveryToken::NewConnectionId(ncid) => self.cid_manager.lost(ncid),
                    RecoveryToken::RetireConnectionId(seqno) => self.paths.lost_retire_cid(*seqno),
                    RecoveryToken::AckFrequency(rate) => self.paths.lost_ack_frequency(rate),
                    RecoveryToken::KeepAlive => self.idle_timeout.lost_keep_alive(),
                    RecoveryToken::Stream(stream_token) => self.streams.lost(stream_token),
                    RecoveryToken::Datagram(dgram_tracker) => {
                        self.events
                            .datagram_outcome(dgram_tracker, OutgoingDatagramOutcome::Lost);
                        self.stats.borrow_mut().datagram_tx.lost += 1;
                    }
                    RecoveryToken::EcnEct0 => self
                        .paths
                        .lost_ecn(lost.packet_type(), &mut self.stats.borrow_mut()),
                }
            }
        }
    }

    fn decode_ack_delay(&self, v: u64) -> Res<Duration> {
        // If we have remote transport parameters, use them.
        // Otherwise, ack delay should be zero (because it's the handshake).
        self.tps.borrow().remote.as_ref().map_or_else(
            || Ok(Duration::default()),
            |r| {
                let exponent = u32::try_from(r.get_integer(AckDelayExponent))?;
                // ACK_DELAY_EXPONENT > 20 is invalid per RFC9000. We already checked that in
                // TransportParameter::decode.
                let corrected = if v.leading_zeros() >= exponent {
                    v << exponent
                } else {
                    u64::MAX
                };
                Ok(Duration::from_micros(corrected))
            },
        )
    }

    fn handle_ack<R>(
        &mut self,
        space: PacketNumberSpace,
        ack_ranges: R,
        ack_ecn: Option<ecn::Count>,
        ack_delay: u64,
        now: Instant,
    ) -> Res<()>
    where
        R: IntoIterator<Item = RangeInclusive<PacketNumber>> + Debug,
        R::IntoIter: ExactSizeIterator,
    {
        qdebug!("[{self}] Rx ACK space={space}, ranges={ack_ranges:?}");

        let Some(path) = self.paths.primary() else {
            return Ok(());
        };
        let (acked_packets, lost_packets) = self.loss_recovery.on_ack_received(
            &path,
            space,
            ack_ranges,
            ack_ecn,
            self.decode_ack_delay(ack_delay)?,
            now,
        );
        let largest_acknowledged = acked_packets.first().map(SentPacket::pn);
        for acked in acked_packets {
            for token in acked.tokens() {
                match token {
                    RecoveryToken::Stream(stream_token) => self.streams.acked(stream_token),
                    RecoveryToken::Ack(at) => self.acks.acked(at),
                    RecoveryToken::Crypto(ct) => self.crypto.acked(ct),
                    RecoveryToken::NewToken(seqno) => self.new_token.acked(*seqno),
                    RecoveryToken::NewConnectionId(entry) => self.cid_manager.acked(entry),
                    RecoveryToken::RetireConnectionId(seqno) => self.paths.acked_retire_cid(*seqno),
                    RecoveryToken::AckFrequency(rate) => self.paths.acked_ack_frequency(rate),
                    RecoveryToken::KeepAlive => self.idle_timeout.ack_keep_alive(),
                    RecoveryToken::Datagram(dgram_tracker) => self
                        .events
                        .datagram_outcome(dgram_tracker, OutgoingDatagramOutcome::Acked),
                    // We only worry when these are lost
                    RecoveryToken::HandshakeDone | RecoveryToken::EcnEct0 => (),
                }
            }
        }
        self.handle_lost_packets(&lost_packets);
        qlog::packets_lost(&self.qlog, &lost_packets, now);
        let stats = &mut self.stats.borrow_mut().frame_rx;
        stats.ack += 1;
        if let Some(largest_acknowledged) = largest_acknowledged {
            stats.largest_acknowledged = max(stats.largest_acknowledged, largest_acknowledged);
        }
        Ok(())
    }

    /// Tell 0-RTT packets that they were "lost".
    fn resend_0rtt(&mut self, now: Instant) {
        if let Some(path) = self.paths.primary() {
            let dropped = self.loss_recovery.drop_0rtt(&path, now);
            self.handle_lost_packets(&dropped);
        }
    }

    /// When the server rejects 0-RTT we need to drop a bunch of stuff.
    fn client_0rtt_rejected(&mut self, now: Instant) {
        if !matches!(self.zero_rtt_state, ZeroRttState::Sending) {
            return;
        }
        qdebug!("[{self}] 0-RTT rejected");
        self.resend_0rtt(now);
        self.streams.zero_rtt_rejected();
        self.crypto.states.discard_0rtt_keys();
        self.events.client_0rtt_rejected();
    }

    fn set_connected(&mut self, now: Instant) -> Res<()> {
        qdebug!("[{self}] TLS connection complete");
        if self.crypto.tls.info().map(SecretAgentInfo::alpn).is_none() {
            qwarn!("[{self}] No ALPN, closing connection");
            // 120 = no_application_protocol
            return Err(Error::CryptoAlert(120));
        }
        if self.role == Role::Server {
            // Remove the randomized client CID from the list of acceptable CIDs.
            self.cid_manager.remove_odcid();
            // Mark the path as validated, if it isn't already.
            let path = self.paths.primary().ok_or(Error::NoAvailablePath)?;
            path.borrow_mut().set_valid(now);
            // Generate a qlog event that the server connection started.
            qlog::server_connection_started(&self.qlog, &path, now);
        } else {
            self.zero_rtt_state = if self
                .crypto
                .tls
                .info()
                .ok_or(Error::InternalError)?
                .early_data_accepted()
            {
                ZeroRttState::AcceptedClient
            } else {
                self.client_0rtt_rejected(now);
                ZeroRttState::Rejected
            };
        }

        // Setting application keys has to occur after 0-RTT rejection.
        let pto = self.pto();
        self.crypto
            .install_application_keys(self.version, now + pto)?;
        self.process_tps(now)?;
        self.set_state(State::Connected, now);
        self.create_resumption_token(now);
        self.saved_datagrams.make_available(Epoch::ApplicationData);
        self.stats.borrow_mut().resumed = self
            .crypto
            .tls
            .info()
            .ok_or(Error::InternalError)?
            .resumed();
        if self.role == Role::Server {
            self.state_signaling.handshake_done();
            self.set_confirmed(now)?;
        }
        qinfo!("[{self}] Connection established");
        Ok(())
    }

    fn set_state(&mut self, state: State, now: Instant) {
        if state > self.state {
            qdebug!("[{self}] State change from {:?} -> {state:?}", self.state);
            self.state = state.clone();
            if self.state.closed() {
                self.streams.clear_streams();
            }
            self.events.connection_state_change(state);
            qlog::connection_state_updated(&self.qlog, &self.state, now);
        } else if mem::discriminant(&state) != mem::discriminant(&self.state) {
            // Only tolerate a regression in state if the new state is closing
            // and the connection is already closed.
            debug_assert!(matches!(
                state,
                State::Closing { .. } | State::Draining { .. }
            ));
            debug_assert!(self.state.closed());
        }
    }

    /// Create a stream.
    /// Returns new stream id
    ///
    /// # Errors
    ///
    /// `ConnectionState` if the connection stat does not allow to create streams.
    /// `StreamLimitError` if we are limited by server's stream concurrence.
    pub fn stream_create(&mut self, st: StreamType) -> Res<StreamId> {
        // Can't make streams while closing, otherwise rely on the stream limits.
        match self.state {
            State::Closing { .. } | State::Draining { .. } | State::Closed { .. } => {
                return Err(Error::ConnectionState);
            }
            State::WaitInitial | State::Handshaking => {
                if self.role == Role::Client && self.zero_rtt_state != ZeroRttState::Sending {
                    return Err(Error::ConnectionState);
                }
            }
            // In all other states, trust that the stream limits are correct.
            _ => (),
        }

        self.streams.stream_create(st)
    }

    /// Set the priority of a stream.
    ///
    /// # Errors
    ///
    /// `InvalidStreamId` the stream does not exist.
    pub fn stream_priority(
        &mut self,
        stream_id: StreamId,
        transmission: TransmissionPriority,
        retransmission: RetransmissionPriority,
    ) -> Res<()> {
        self.streams
            .get_send_stream_mut(stream_id)?
            .set_priority(transmission, retransmission);
        Ok(())
    }

    /// Set the `SendOrder` of a stream.  Re-enqueues to keep the ordering correct
    ///
    /// # Errors
    /// When the stream does not exist.
    pub fn stream_sendorder(
        &mut self,
        stream_id: StreamId,
        sendorder: Option<SendOrder>,
    ) -> Res<()> {
        self.streams.set_sendorder(stream_id, sendorder)
    }

    /// Set the Fairness of a stream
    ///
    /// # Errors
    /// When the stream does not exist.
    pub fn stream_fairness(&mut self, stream_id: StreamId, fairness: bool) -> Res<()> {
        self.streams.set_fairness(stream_id, fairness)
    }

    /// # Errors
    /// When the stream does not exist.
    pub fn send_stream_stats(&self, stream_id: StreamId) -> Res<SendStreamStats> {
        self.streams
            .get_send_stream(stream_id)
            .map(SendStream::stats)
    }

    /// # Errors
    /// When the stream does not exist.
    pub fn recv_stream_stats(&mut self, stream_id: StreamId) -> Res<RecvStreamStats> {
        let stream = self.streams.get_recv_stream_mut(stream_id)?;

        Ok(stream.stats())
    }

    /// Send data on a stream.
    /// Returns how many bytes were successfully sent. Could be less
    /// than total, based on receiver credit space available, etc.
    ///
    /// # Errors
    ///
    /// `InvalidStreamId` the stream does not exist,
    /// `InvalidInput` if length of `data` is zero,
    /// `FinalSizeError` if the stream has already been closed.
    pub fn stream_send(&mut self, stream_id: StreamId, data: &[u8]) -> Res<usize> {
        self.streams.get_send_stream_mut(stream_id)?.send(data)
    }

    /// Send all data or nothing on a stream. May cause `DATA_BLOCKED` or
    /// `STREAM_DATA_BLOCKED` frames to be sent.
    /// Returns true if data was successfully sent, otherwise false.
    ///
    /// # Errors
    ///
    /// `InvalidStreamId` the stream does not exist,
    /// `InvalidInput` if length of `data` is zero,
    /// `FinalSizeError` if the stream has already been closed.
    pub fn stream_send_atomic(&mut self, stream_id: StreamId, data: &[u8]) -> Res<bool> {
        let val = self
            .streams
            .get_send_stream_mut(stream_id)?
            .send_atomic(data);
        if let Ok(val) = val {
            debug_assert!(
                val == 0 || val == data.len(),
                "Unexpected value {val} when trying to send {} bytes atomically",
                data.len()
            );
        }
        val.map(|v| v == data.len())
    }

    /// Bytes that `stream_send()` is guaranteed to accept for sending.
    /// i.e. that will not be blocked by flow credits or send buffer max
    /// capacity.
    /// # Errors
    /// When the stream ID is invalid.
    pub fn stream_avail_send_space(&self, stream_id: StreamId) -> Res<usize> {
        Ok(self.streams.get_send_stream(stream_id)?.avail())
    }

    /// Set low watermark for [`ConnectionEvent::SendStreamWritable`] event.
    ///
    /// Stream emits a [`crate::ConnectionEvent::SendStreamWritable`] event
    /// when:
    /// - the available sendable bytes increased to or above the watermark
    /// - and was previously below the watermark.
    ///
    /// Default value is `1`. In other words
    /// [`crate::ConnectionEvent::SendStreamWritable`] is emitted whenever the
    /// available sendable bytes was previously at `0` and now increased to `1`
    /// or more.
    ///
    /// Use this when your protocol needs at least `watermark` amount of available
    /// sendable bytes to make progress.
    ///
    /// # Errors
    /// When the stream ID is invalid.
    pub fn stream_set_writable_event_low_watermark(
        &mut self,
        stream_id: StreamId,
        watermark: NonZeroUsize,
    ) -> Res<()> {
        self.streams
            .get_send_stream_mut(stream_id)?
            .set_writable_event_low_watermark(watermark);
        Ok(())
    }

    /// Close the stream. Enqueued data will be sent.
    /// # Errors
    /// When the stream ID is invalid.
    pub fn stream_close_send(&mut self, stream_id: StreamId) -> Res<()> {
        self.streams.get_send_stream_mut(stream_id)?.close();
        Ok(())
    }

    /// Abandon transmission of in-flight and future stream data.
    /// # Errors
    /// When the stream ID is invalid.
    pub fn stream_reset_send(&mut self, stream_id: StreamId, err: AppError) -> Res<()> {
        self.streams.get_send_stream_mut(stream_id)?.reset(err);
        Ok(())
    }

    /// Read buffered data from stream. bool says whether read bytes includes
    /// the final data on stream.
    ///
    /// # Errors
    ///
    /// `InvalidStreamId` if the stream does not exist.
    /// `NoMoreData` if data and fin bit were previously read by the application.
    pub fn stream_recv(&mut self, stream_id: StreamId, data: &mut [u8]) -> Res<(usize, bool)> {
        let stream = self.streams.get_recv_stream_mut(stream_id)?;

        let rb = stream.read(data)?;
        Ok(rb)
    }

    /// Application is no longer interested in this stream.
    /// # Errors
    /// When the stream ID is invalid.
    pub fn stream_stop_sending(&mut self, stream_id: StreamId, err: AppError) -> Res<()> {
        let stream = self.streams.get_recv_stream_mut(stream_id)?;

        stream.stop_sending(err);
        Ok(())
    }

    /// Increases `max_stream_data` for a `stream_id`.
    ///
    /// # Errors
    ///
    /// Returns `InvalidStreamId` if a stream does not exist or the receiving
    /// side is closed.
    pub fn set_stream_max_data(&mut self, stream_id: StreamId, max_data: u64) -> Res<()> {
        let stream = self.streams.get_recv_stream_mut(stream_id)?;

        stream.set_stream_max_data(max_data);
        Ok(())
    }

    /// Mark a receive stream as being important enough to keep the connection alive
    /// (if `keep` is `true`) or no longer important (if `keep` is `false`).  If any
    /// stream is marked this way, PING frames will be used to keep the connection
    /// alive, even when there is no activity.
    ///
    /// # Errors
    ///
    /// Returns `InvalidStreamId` if a stream does not exist or the receiving
    /// side is closed.
    pub fn stream_keep_alive(&mut self, stream_id: StreamId, keep: bool) -> Res<()> {
        self.streams.keep_alive(stream_id, keep)
    }

    #[must_use]
    pub const fn remote_datagram_size(&self) -> u64 {
        self.quic_datagrams.remote_datagram_size()
    }

    /// Returns the current max size of a datagram that can fit into a packet.
    /// The value will change over time depending on the encoded size of the
    /// packet number, ack frames, etc.
    ///
    /// # Errors
    /// The function returns `NotAvailable` if datagrams are not enabled.
    /// # Panics
    /// Basically never, because that unwrap won't fail.
    pub fn max_datagram_size(&self) -> Res<u64> {
        let max_dgram_size = self.quic_datagrams.remote_datagram_size();
        if max_dgram_size == 0 {
            return Err(Error::NotAvailable);
        }
        let version = self.version();
        let Some((epoch, tx)) = self
            .crypto
            .states
            .select_tx(self.version, PacketNumberSpace::ApplicationData)
        else {
            return Err(Error::NotAvailable);
        };
        let path = self.paths.primary().ok_or(Error::NotAvailable)?;
        let mtu = path.borrow().plpmtu();
        let encoder = Encoder::default();

        let (_, mut builder) = Self::build_packet_header(
            &path.borrow(),
            epoch,
            encoder,
            tx,
            &self.address_validation,
            version,
            false,
        );
        _ = Self::add_packet_number(
            &mut builder,
            tx,
            self.loss_recovery
                .largest_acknowledged_pn(PacketNumberSpace::ApplicationData),
        );

        let data_len_possible =
            u64::try_from(mtu.saturating_sub(tx.expansion() + builder.len() + 1))?;
        Ok(min(data_len_possible, max_dgram_size))
    }

    /// Queue a datagram for sending.
    ///
    /// # Errors
    ///
    /// The function returns `TooMuchData` if the supply buffer is bigger than
    /// the allowed remote datagram size. The function does not check if the
    /// datagram can fit into a packet (i.e. MTU limit). This is checked during
    /// creation of an actual packet and the datagram will be dropped if it does
    /// not fit into the packet. The app is encourage to use `max_datagram_size`
    /// to check the estimated max datagram size and to use smaller datagrams.
    /// `max_datagram_size` is just a current estimate and will change over
    /// time depending on the encoded size of the packet number, ack frames, etc.
    pub fn send_datagram(&mut self, buf: Vec<u8>, id: impl Into<DatagramTracking>) -> Res<()> {
        self.quic_datagrams
            .add_datagram(buf, id.into(), &mut self.stats.borrow_mut())
    }

    /// Return the PLMTU of the primary path.
    ///
    /// # Panics
    ///
    /// The function panics if there is no primary path. (Should be fine for test usage.)
    #[cfg(test)]
    #[must_use]
    pub fn plpmtu(&self) -> usize {
        self.paths.primary().unwrap().borrow().plpmtu()
    }

    fn log_packet(&self, meta: packet::MetaData, now: Instant) {
        if !log::log_enabled!(log::Level::Debug) {
            return;
        }

        let mut s = String::new();
        let mut d = Decoder::from(meta.payload());
        while d.remaining() > 0 {
            let Ok(f) = Frame::decode(&mut d) else {
                s.push_str(" [broken]...");
                break;
            };
            let x = f.dump();
            if !x.is_empty() {
                _ = write!(&mut s, "\n  {} {}", meta.direction(), &x);
            }
        }
        qdebug!("[{self}] {meta}{s}");
        qlog::packet_io(&self.qlog, meta, now);
    }
}

impl EventProvider for Connection {
    type Event = ConnectionEvent;

    /// Return true if there are outstanding events.
    fn has_events(&self) -> bool {
        self.events.has_events()
    }

    /// Get events that indicate state changes on the connection. This method
    /// correctly handles cases where handling one event can obsolete
    /// previously-queued events, or cause new events to be generated.
    fn next_event(&mut self) -> Option<Self::Event> {
        self.events.next_event()
    }
}

impl ::std::fmt::Display for Connection {
    fn fmt(&self, f: &mut ::std::fmt::Formatter) -> ::std::fmt::Result {
        write!(f, "{:?} ", self.role)?;
        if let Some(cid) = self.odcid() {
            fmt::Display::fmt(&cid, f)
        } else {
            write!(f, "...")
        }
    }
}

#[cfg(test)]
mod tests;<|MERGE_RESOLUTION|>--- conflicted
+++ resolved
@@ -2557,7 +2557,11 @@
                 self.loss_recovery.on_packet_sent(path, sent, now);
             }
 
-<<<<<<< HEAD
+            // Track which packet types are sent with which ECN codepoints. For
+            // coalesced packets, this increases the counts for each packet type
+            // contained in the coalesced packet. This is per Section 13.4.1 of
+            // RFC 9000.
+            self.stats.borrow_mut().ecn_tx[pt] += IpTosEcn::from(*tos);
             if space == PacketNumberSpace::Handshake {
                 if self.role == Role::Client {
                     // We're sending a Handshake packet, so we can discard Initial keys.
@@ -2567,21 +2571,6 @@
                     // but wait until after sending an ACK.
                     self.discard_keys(PacketNumberSpace::Handshake, now);
                 }
-=======
-            // Track which packet types are sent with which ECN codepoints. For
-            // coalesced packets, this increases the counts for each packet type
-            // contained in the coalesced packet. This is per Section 13.4.1 of
-            // RFC 9000.
-            self.stats.borrow_mut().ecn_tx[pt] += IpTosEcn::from(*tos);
-
-            if space == PacketNumberSpace::Handshake
-                && self.role == Role::Server
-                && self.state == State::Confirmed
-            {
-                // We could discard handshake keys in set_state,
-                // but wait until after sending an ACK.
-                self.discard_keys(PacketNumberSpace::Handshake, now);
->>>>>>> 41036fc3
             }
 
             // If the client has more CRYPTO data queued up, do not coalesce if
