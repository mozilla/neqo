--- conflicted
+++ resolved
@@ -263,7 +263,6 @@
 }
 
 #[test]
-<<<<<<< HEAD
 fn zero_rtt_lost_data_rtx() {
     let mut client = default_client();
     let mut server = default_server();
@@ -313,7 +312,8 @@
         })
         .expect("should have received a new stream event");
     assert_eq!(client_stream_id, server_stream_id.as_u64());
-=======
+
+#[test]
 fn zero_rtt_loss_accepted() {
     // This test requires a wider anti-replay window than other tests
     // because the dropped 0-RTT packets add a bunch of delay.
@@ -373,5 +373,4 @@
             "rejected 0-RTT after {i} extra dropped packets"
         );
     }
->>>>>>> e3d8be48
 }