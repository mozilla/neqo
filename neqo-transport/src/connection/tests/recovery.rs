// Licensed under the Apache License, Version 2.0 <LICENSE-APACHE or
// http://www.apache.org/licenses/LICENSE-2.0> or the MIT license
// <LICENSE-MIT or http://opensource.org/licenses/MIT>, at your
// option. This file may not be copied, modified, or distributed
// except according to those terms.

use std::time::{Duration, Instant};

use neqo_common::qdebug;
use neqo_crypto::AuthenticationStatus;
use test_fixture::{
    assertions::{assert_handshake, assert_initial},
    now, split_datagram,
};

use super::{
    super::{Connection, ConnectionParameters, Output, State},
    assert_full_cwnd, connect, connect_force_idle, connect_rtt_idle, connect_with_rtt, cwnd,
    default_client, default_server, fill_cwnd, maybe_authenticate, new_client, send_and_receive,
    send_something, AT_LEAST_PTO, DEFAULT_ADDR, DEFAULT_RTT, DEFAULT_STREAM_DATA,
    POST_HANDSHAKE_CWND,
};
use crate::{
    connection::{test_internal::FrameWriter, tests::cwnd_min},
    frame::FrameType,
    packet,
    recovery::{
        FAST_PTO_SCALE, MAX_OUTSTANDING_UNACK, MAX_PTO_PACKET_COUNT, MIN_OUTSTANDING_UNACK,
    },
    rtt::GRANULARITY,
    stats::MAX_PTO_COUNTS,
    tparams::{TransportParameter, TransportParameterId::*},
    tracking::{DEFAULT_LOCAL_ACK_DELAY, DEFAULT_REMOTE_ACK_DELAY},
    CloseReason, Error, Pmtud, StreamType,
};

#[test]
fn pto_works_basic() {
    let mut client = default_client();
    let mut server = default_server();
    connect_force_idle(&mut client, &mut server);

    let mut now = now();

    let res = client.process_output(now);
    let idle_timeout = ConnectionParameters::default().get_idle_timeout();
    assert_eq!(res, Output::Callback(idle_timeout));

    // Send data on two streams
    let stream1 = client.stream_create(StreamType::UniDi).unwrap();
    assert_eq!(client.stream_send(stream1, b"hello").unwrap(), 5);
    assert_eq!(client.stream_send(stream1, b" world!").unwrap(), 7);

    let stream2 = client.stream_create(StreamType::UniDi).unwrap();
    assert_eq!(client.stream_send(stream2, b"there!").unwrap(), 6);

    // Send a packet after some time.
    now += Duration::from_secs(10);
    let out = client.process_output(now);
    assert!(out.dgram().is_some());

    // Nothing to do, should return callback
    let out = client.process_output(now);
    assert!(matches!(out, Output::Callback(_)));

    // One second later, it should want to send PTO packet
    now += AT_LEAST_PTO;
    let out = client.process_output(now);

    let stream_before = server.stats().frame_rx.stream;
    server.process_input(out.dgram().unwrap(), now);
    assert_eq!(server.stats().frame_rx.stream, stream_before + 2);
}

#[test]
fn pto_works_full_cwnd() {
    let mut client = default_client();
    let mut server = default_server();
    let now = connect_rtt_idle(&mut client, &mut server, DEFAULT_RTT);

    // Send lots of data.
    let stream_id = client.stream_create(StreamType::UniDi).unwrap();
    let (dgrams, now) = fill_cwnd(&mut client, stream_id, now);
    assert_full_cwnd(&dgrams, POST_HANDSHAKE_CWND, client.plpmtu());

    // Fill the CWND after waiting for a PTO.
    let (dgrams, now) = fill_cwnd(&mut client, stream_id, now + AT_LEAST_PTO);
    // Two packets in the PTO.
    // The first should be full sized; the second might be small.
    assert_eq!(dgrams.len(), 2);
    assert_eq!(dgrams[0].len(), client.plpmtu());

    // Both datagrams contain one or more STREAM frames.
    for d in dgrams {
        let stream_before = server.stats().frame_rx.stream;
        server.process_input(d, now);
        assert!(server.stats().frame_rx.stream > stream_before);
    }
}

#[test]
fn pto_works_ping() {
    let mut client = default_client();
    let mut server = default_server();
    connect_force_idle(&mut client, &mut server);
    let mut now = now() + Duration::from_secs(10);

    // Send a few packets from the client.
    let pkt0 = send_something(&mut client, now);
    let pkt1 = send_something(&mut client, now);
    let pkt2 = send_something(&mut client, now);
    let pkt3 = send_something(&mut client, now);

    // Nothing to do, should return callback
    let cb = client.process_output(now).callback();
    // The PTO timer is calculated with:
    //   RTT + max(rttvar * 4, GRANULARITY) + max_ack_delay
    // With zero RTT and rttvar, max_ack_delay is minimum too (GRANULARITY)
    assert_eq!(cb, GRANULARITY * 2);

    // Process these by server, skipping pkt0
    let srv0 = server.process(Some(pkt1), now).dgram();
    assert!(srv0.is_some()); // ooo, ack client pkt1

    now += Duration::from_millis(20);

    // process pkt2 (immediate ack because last ack was more than an RTT ago; RTT=0)
    let srv1 = server.process(Some(pkt2), now).dgram();
    assert!(srv1.is_some()); // this is now dropped

    now += Duration::from_millis(20);
    // process pkt3 (acked for same reason)
    let srv2 = server.process(Some(pkt3), now).dgram();
    // ack client pkt 2 & 3
    assert!(srv2.is_some());

    // client processes ack
    let pkt4 = client.process(srv2, now).dgram();
    // client resends data from pkt0
    assert!(pkt4.is_some());

    // server sees ooo pkt0 and generates immediate ack
    let srv3 = server.process(Some(pkt0), now).dgram();
    assert!(srv3.is_some());

    // Accept the acknowledgment.
    let pkt5 = client.process(srv3, now).dgram();
    assert!(pkt5.is_none());

    now += Duration::from_millis(70);
    // PTO expires. No unacked data. Only send PING.
    let client_pings = client.stats().frame_tx.ping;
    let pkt6 = client.process_output(now).dgram();
    assert_eq!(client.stats().frame_tx.ping, client_pings + 1);

    let server_pings = server.stats().frame_rx.ping;
    server.process_input(pkt6.unwrap(), now);
    assert_eq!(server.stats().frame_rx.ping, server_pings + 1);
}

#[test]
fn pto_initial() {
    const INITIAL_PTO: Duration = Duration::from_millis(300);
    let mut now = now();

    // This test makes too many assumptions about single-packet PTOs for multi-packet MLKEM flights
    qdebug!("---- client: generate CH");
    let mut client = new_client(ConnectionParameters::default().mlkem(false));
    let pkt1 = client.process_output(now).dgram();
    assert!(pkt1.is_some());
    assert_eq!(pkt1.clone().unwrap().len(), client.plpmtu());

    let delay = client.process_output(now).callback();
    assert_eq!(delay, INITIAL_PTO);

    // Resend initial after PTO.
    now += delay;
    let pkt2 = client.process_output(now).dgram();
    assert!(pkt2.is_some());
    assert_eq!(pkt2.unwrap().len(), client.plpmtu());

    let delay = client.process_output(now).callback();
    // PTO has doubled.
    assert_eq!(delay, INITIAL_PTO * 2);

    // Server process the first initial pkt.
    let mut server = default_server();
    let out = server.process(pkt1, now).dgram();
    assert!(out.is_some());

    // Client receives ack for the first initial packet as well a Handshake packet.
    // After the handshake packet the initial keys and the crypto stream for the initial
    // packet number space will be discarded.
    // Here only an ack for the Handshake packet will be sent.
    let out = client.process(out, now).dgram();
    assert!(out.is_some());

    // We do not have PTO for the resent initial packet any more, but
    // the Handshake PTO timer should be armed.  As the RTT is apparently
    // the same as the initial PTO value, and there is only one sample,
    // the PTO will be 3x the INITIAL PTO.
    let delay = client.process_output(now).callback();
    assert_eq!(delay, INITIAL_PTO * 3);
}

/// A complete handshake that involves two PTOs in the Handshake space.
#[test]
fn pto_handshake_complete() {
    const HALF_RTT: Duration = Duration::from_millis(10);

    let mut now = now();
    // start handshake
    let mut client = default_client();
    let mut server = default_server();

    let pkt = client.process_output(now).dgram();
    let pkt2 = client.process_output(now).dgram();
    assert_initial(pkt.as_ref().unwrap(), false);
    assert_initial(pkt2.as_ref().unwrap(), false);
    let cb = client.process_output(now).callback();
    assert_eq!(cb, Duration::from_millis(5)); // Pacing delay

    now += HALF_RTT;
    server.process_input(pkt.unwrap(), now);
    let pkt = server.process(pkt2, now).dgram();
    assert_initial(pkt.as_ref().unwrap(), false);

    now += HALF_RTT;
    let pkt = client.process(pkt, now).dgram();
    assert_initial(pkt.as_ref().unwrap(), false);

    now += HALF_RTT;
    let pkt = server.process(pkt, now).dgram();
    assert_initial(pkt.as_ref().unwrap(), false);

    now += HALF_RTT;
    let pkt = client.process(pkt, now).dgram();
    let (initial, handshake) = split_datagram(&pkt.clone().unwrap());
    assert_initial(&initial, false);
    assert_handshake(handshake.as_ref().unwrap());

    let cb = client.process_output(now).callback();
    // The client now has a single RTT estimate (20ms), so
    // the handshake PTO is set based on that.
    let pto = HALF_RTT * 6;
    assert_eq!(cb, pto);

    now += HALF_RTT;
    let pkt = server.process(pkt, now).dgram();
    assert!(pkt.is_none());

    now += HALF_RTT;
    client.authenticated(AuthenticationStatus::Ok, now);

    qdebug!("---- client: SH..FIN -> FIN");
    let pkt1 = client.process_output(now).dgram();
    assert_handshake(pkt1.as_ref().unwrap());
    assert_eq!(*client.state(), State::Connected);

    let cb = client.process_output(now).callback();
    assert_eq!(cb, pto);

    let mut pto_counts = [0; MAX_PTO_COUNTS];
    assert_eq!(client.stats.borrow().pto_counts, pto_counts);

    // Wait for PTO to expire and resend a handshake packet.
    // Wait long enough that the 1-RTT PTO also fires.
    qdebug!("---- client: PTO");
    now += pto;
    let pkt2 = client.process_output(now).dgram();
    assert_handshake(pkt2.as_ref().unwrap());

    pto_counts[0] = 1;
    assert_eq!(client.stats.borrow().pto_counts, pto_counts);

    // PTO has been doubled.
    let pto = 2 * pto;
    let cb = client.process_output(now).callback();
    assert_eq!(cb, pto);

    // Get a second PTO packet.
    // Add some application data to this datagram, then split the 1-RTT off.
    // We'll use that packet to force the server to acknowledge 1-RTT.
    let stream_id = client.stream_create(StreamType::UniDi).unwrap();
    client.stream_close_send(stream_id).unwrap();
    now += pto;
    let pkt3 = client.process_output(now).dgram();
    assert_handshake(pkt3.as_ref().unwrap());
    let (pkt3_hs, pkt3_1rtt) = split_datagram(&pkt3.unwrap());
    assert_handshake(&pkt3_hs);
    assert!(pkt3_1rtt.is_some());

    // PTO has been doubled.
    let pto = pto * 2;
    let cb = client.process_output(now).callback();
    assert_eq!(cb, pto);

    // Not one but two PTOs in a row, thus resetting first bit and increasing
    // second bit.
    pto_counts[0] = 0;
    pto_counts[1] = 1;
    assert_eq!(client.stats.borrow().pto_counts, pto_counts);

    qdebug!("---- server: receive FIN and send ACK");
    now += HALF_RTT;
    // Now let the server have pkt1 and expect an immediate Handshake ACK.
    // The output will be a Handshake packet with ACK and 1-RTT packet with
    // HANDSHAKE_DONE and (because of pkt3_1rtt) an ACK.
    // This should remove the 1-RTT PTO from messing this test up.
    let server_acks = server.stats().frame_tx.ack;
    let server_done = server.stats().frame_tx.handshake_done;
    server.process_input(pkt3_1rtt.unwrap(), now);
    let ack = server.process(pkt1, now).dgram();
    assert!(ack.is_some());
    assert_eq!(server.stats().frame_tx.ack, server_acks + 2);
    assert_eq!(server.stats().frame_tx.handshake_done, server_done + 1);

    // Check that the other packets (pkt2, pkt3) are Handshake packets.
    // The server discarded the Handshake keys already, therefore they are dropped.
    // Note that these don't include 1-RTT packets, because 1-RTT isn't send on PTO.
    let (pkt2_hs, pkt2_1rtt) = split_datagram(&pkt2.unwrap());
    assert_handshake(&pkt2_hs);
    assert!(pkt2_1rtt.is_some());
    let dropped_before1 = server.stats().dropped_rx;
    let server_frames = server.stats().frame_rx.all();
    server.process_input(pkt2_hs, now);
    assert_eq!(1, server.stats().dropped_rx - dropped_before1);
    assert_eq!(server.stats().frame_rx.all(), server_frames);

    server.process_input(pkt2_1rtt.unwrap(), now);
    let server_frames2 = server.stats().frame_rx.all();
    let dropped_before2 = server.stats().dropped_rx;
    server.process_input(pkt3_hs, now);
    assert_eq!(1, server.stats().dropped_rx - dropped_before2);
    assert_eq!(server.stats().frame_rx.all(), server_frames2);

    now += HALF_RTT;

    // Let the client receive the ACK.
    // The client now waits in order to delay its ACK of the HANDSHAKE_DONE.
    let _retransmissions = client.process(ack, now);
    let cb = client.process_output(now).callback();
    // The default ack delay is the RTT divided by the default ACK ratio of 4.
    let expected_ack_delay = HALF_RTT * 2 / 4;
    assert_eq!(cb, expected_ack_delay);

    // Let the ACK delay timer expire.
    now += cb;
    let out = client.process_output(now).dgram();
    assert!(out.is_some());
}

/// Test that PTO in the Handshake space contains the right frames.
#[test]
fn pto_handshake_frames() {
    let mut now = now();
    qdebug!("---- client: generate CH");
    let mut client = default_client();
    let pkt = client.process_output(now);
    let pkt2 = client.process_output(now);

    now += Duration::from_millis(10);
    qdebug!("---- server: CH -> SH, EE, CERT, CV, FIN");
    let mut server = default_server();
    server.process_input(pkt.dgram().unwrap(), now);
    let pkt = server.process(pkt2.dgram(), now);

    now += Duration::from_millis(10);
    qdebug!("---- client: cert verification");
    let pkt = client.process(pkt.dgram(), now);

    now += Duration::from_millis(10);
    let pkt = server.process(pkt.dgram(), now);
    now += Duration::from_millis(10);
    let pkt = client.process(pkt.dgram(), now);

    now += Duration::from_millis(10);
    drop(server.process(pkt.dgram(), now));

    now += Duration::from_millis(10);
    client.authenticated(AuthenticationStatus::Ok, now);

    let stream = client.stream_create(StreamType::UniDi).unwrap();
    assert_eq!(stream, 2);
    assert_eq!(client.stream_send(stream, b"zero").unwrap(), 4);
    qdebug!("---- client: SH..FIN -> FIN and 1RTT packet");
    let pkt1 = client.process_output(now).dgram();
    assert!(pkt1.is_some());

    // Get PTO timer.
    let out = client.process_output(now);
    assert_eq!(out, Output::Callback(Duration::from_millis(60)));

    // Wait for PTO to expire and resend a handshake packet.
    now += Duration::from_millis(60);
    let pkt2 = client.process_output(now).dgram();
    assert!(pkt2.is_some());

    now += Duration::from_millis(10);
    let crypto_before = server.stats().frame_rx.crypto;
    server.process_input(pkt2.unwrap(), now);
    assert_eq!(server.stats().frame_rx.crypto, crypto_before + 1);
}

#[test]
fn pto_retransmits_previous_frames_across_datagrams() {
    const NUM_PACKETS_BEFORE_PTO: usize = 10;

    let mut client = default_client();
    let mut server = default_server();
    connect_force_idle(&mut client, &mut server);

    let mut now = now();

    // Send multiple tiny stream frames, each in separate UDP datagrams.
    let mut client_stream_frame_tx = client.stats().frame_tx.stream;
    for _ in 0..NUM_PACKETS_BEFORE_PTO {
        let stream = client.stream_create(StreamType::UniDi).unwrap();
        assert_eq!(client.stream_send(stream, b"42").unwrap(), 2);

        let lost = client.process_output(now);
        assert!(lost.dgram().is_some());

        assert_eq!(client.stats().frame_tx.stream, client_stream_frame_tx + 1);
        client_stream_frame_tx = client.stats().frame_tx.stream;
    }

    // Nothing to do, should return callback.
    let out = client.process_output(now);
    assert!(matches!(out, Output::Callback(_)));

    // One second later, it should want to send PTO packet.
    now += AT_LEAST_PTO;
    let client_pto = client.process_output(now);

    // Expect single `client_pto` datagram to retransmit all stream frames
    // previously sent in separate datagrams, as each is tiny.
    let server_stream_frame_rx = server.stats().frame_rx.stream;
    server.process_input(client_pto.dgram().unwrap(), now);
    assert_eq!(
        server.stats().frame_rx.stream,
        server_stream_frame_rx + NUM_PACKETS_BEFORE_PTO
    );
}

/// In the case that the Handshake takes too many packets, the server might
/// be stalled on the anti-amplification limit.  If a Handshake ACK from the
/// client is lost, the client has to keep the PTO timer armed or the server
/// might be unable to send anything, causing a deadlock.
#[test]
fn handshake_ack_pto() {
    const RTT: Duration = Duration::from_millis(10);
    let mut now = now();
    // This test makes too many assumptions about single-packet PTOs for multi-packet MLKEM flights
    // to work.
    let mut client = new_client(ConnectionParameters::default().mlkem(false));
    let mut server = default_server();
    // This is a greasing transport parameter, and large enough that the
    // server needs to send two Handshake packets.
    let big = TransportParameter::Bytes(vec![0; Pmtud::default_plpmtu(DEFAULT_ADDR.ip())]);
    server
        .set_local_tparam(TestTransportParameter, big)
        .unwrap();

    let c1 = client.process_output(now).dgram();

    now += RTT / 2;
    let s1 = server.process(c1, now).dgram();
    assert!(s1.is_some());
    let s2 = server.process_output(now).dgram();
    assert!(s1.is_some());

    // Now let the client have the Initial, but drop the first coalesced Handshake packet.
    now += RTT / 2;
    let (initial, _) = split_datagram(&s1.unwrap());
    client.process_input(initial, now);
    let c2 = client.process(s2, now).dgram();
    assert!(c2.is_some()); // This is an ACK.  Drop it.
    let delay = client.process_output(now).callback();
    assert_eq!(delay, RTT * 3);

    let mut pto_counts = [0; MAX_PTO_COUNTS];
    assert_eq!(client.stats.borrow().pto_counts, pto_counts);

    // Wait for the PTO and ensure that the client generates a packet.
    now += delay;
    let c3 = client.process_output(now).dgram();
    assert!(c3.is_some());

    now += RTT / 2;
    let ping_before = server.stats().frame_rx.ping;
    server.process_input(c3.unwrap(), now);
    assert_eq!(server.stats().frame_rx.ping, ping_before + 1);

    pto_counts[0] = 1;
    assert_eq!(client.stats.borrow().pto_counts, pto_counts);

    // Now complete the handshake as cheaply as possible.
    let dgram = server.process_output(now).dgram();
    client.process_input(dgram.unwrap(), now);
    maybe_authenticate(&mut client);
    let dgram = client.process_output(now).dgram();
    assert_eq!(*client.state(), State::Connected);
    let dgram = server.process(dgram, now).dgram();
    assert_eq!(*server.state(), State::Confirmed);
    client.process_input(dgram.unwrap(), now);
    assert_eq!(*client.state(), State::Confirmed);

    assert_eq!(client.stats.borrow().pto_counts, pto_counts);
}

#[test]
fn loss_recovery_crash() {
    let mut client = default_client();
    let mut server = default_server();
    connect(&mut client, &mut server);
    let now = now();

    // The server sends something, but we will drop this.
    drop(send_something(&mut server, now));

    // Then send something again, but let it through.
    let ack = send_and_receive(&mut server, &mut client, now);
    assert!(ack.is_some());

    // Have the server process the ACK.
    let cb = server.process(ack, now).callback();
    assert!(cb > Duration::from_secs(0));

    // Now we leap into the future.  The server should regard the first
    // packet as lost based on time alone.
    let dgram = server.process_output(now + AT_LEAST_PTO).dgram();
    assert!(dgram.is_some());

    // This crashes.
    drop(send_something(&mut server, now + AT_LEAST_PTO));
}

// If we receive packets after the PTO timer has fired, we won't clear
// the PTO state, but we might need to acknowledge those packets.
// This shouldn't happen, but we found that some implementations do this.
#[test]
fn ack_after_pto() {
    let mut client = default_client();
    let mut server = default_server();
    connect_force_idle(&mut client, &mut server);

    let mut now = now();

    // The client sends and is forced into a PTO.
    drop(send_something(&mut client, now));

    // Jump forward to the PTO and drain the PTO packets.
    now += AT_LEAST_PTO;
    // We can use MAX_PTO_PACKET_COUNT, because we know the handshake is over.
    for _ in 0..MAX_PTO_PACKET_COUNT {
        let dgram = client.process_output(now).dgram();
        assert!(dgram.is_some());
    }
    assert!(client.process_output(now).dgram().is_none());

    // The server now needs to send something that will cause the
    // client to want to acknowledge it.  A little out of order
    // delivery is just the thing.
    // Note: The server can't ACK anything here, but none of what
    // the client has sent so far has been transferred.
    drop(send_something(&mut server, now));
    let dgram = send_something(&mut server, now);

    // The client is now after a PTO, but if it receives something
    // that demands acknowledgment, it will send just the ACK.
    let ack = client.process(Some(dgram), now).dgram();
    assert!(ack.is_some());

    // Make sure that the packet only contained an ACK frame.
    let all_frames_before = server.stats().frame_rx.all();
    let ack_before = server.stats().frame_rx.ack;
    server.process_input(ack.unwrap(), now);
    assert_eq!(server.stats().frame_rx.all(), all_frames_before + 1);
    assert_eq!(server.stats().frame_rx.ack, ack_before + 1);
}

/// When we declare a packet as lost, we keep it around for a while for another loss period.
/// Those packets should not affect how we report the loss recovery timer.
/// As the loss recovery timer based on RTT we use that to drive the state.
#[test]
fn lost_but_kept_and_lr_timer() {
    const RTT: Duration = Duration::from_secs(1);
    let mut client = default_client();
    let mut server = default_server();
    let mut now = connect_with_rtt(&mut client, &mut server, now(), RTT);

    // Two packets (p1, p2) are sent at around t=0.  The first is lost.
    let _p1 = send_something(&mut client, now);
    let p2 = send_something(&mut client, now);

    // At t=RTT/2 the server receives the packet and ACKs it.
    now += RTT / 2;
    let ack = server.process(Some(p2), now).dgram();
    assert!(ack.is_some());
    // The client also sends another two packets (p3, p4), again losing the first.
    let _p3 = send_something(&mut client, now);
    let p4 = send_something(&mut client, now);

    // At t=RTT the client receives the ACK and goes into timed loss recovery.
    // The client doesn't call p1 lost at this stage, but it will soon.
    now += RTT / 2;
    let res = client.process(ack, now);
    // The client should be on a loss recovery timer as p1 is missing.
    let lr_timer = res.callback();
    // Loss recovery timer should be RTT/8, but only check for 0 or >=RTT/2.
    assert_ne!(lr_timer, Duration::from_secs(0));
    assert!(lr_timer < (RTT / 2));
    // The server also receives and acknowledges p4, again sending an ACK.
    let ack = server.process(Some(p4), now).dgram();
    assert!(ack.is_some());

    // At t=RTT*3/2 the client should declare p1 to be lost.
    now += RTT / 2;
    // So the client will send the data from p1 again.
    let res = client.process_output(now);
    assert!(res.dgram().is_some());
    // When the client processes the ACK, it should engage the
    // loss recovery timer for p3, not p1 (even though it still tracks p1).
    let res = client.process(ack, now);
    let lr_timer2 = res.callback();
    assert_eq!(lr_timer, lr_timer2);
}

/// We should not be setting the loss recovery timer based on packets
/// that are sent prior to the largest acknowledged.
/// Testing this requires that we construct a case where one packet
/// number space causes the loss recovery timer to be engaged.  At the same time,
/// there is a packet in another space that hasn't been acknowledged AND
/// that packet number space has not received acknowledgments for later packets.
#[test]
fn loss_time_past_largest_acked() {
    const RTT: Duration = Duration::from_secs(10);
    const INCR: Duration = Duration::from_millis(1);
    // This test makes too many assumptions about single-packet PTOs for multi-packet MLKEM flights
    // to work.
    let mut client = new_client(ConnectionParameters::default().mlkem(false));
    let mut server = default_server();

    let mut now = now();

    // Start the handshake.
    let c_in = client.process_output(now).dgram();
    now += RTT / 2;
    let s_hs1 = server.process(c_in, now).dgram();

    // Get some spare server handshake packets for the client to ACK.
    // This involves a time machine, so be a little cautious.
    // This test uses an RTT of 10s, but our server starts
    // with a much lower RTT estimate, so the PTO at this point should
    // be much smaller than an RTT and so the server shouldn't see
    // time go backwards.
    let s_pto = server.process_output(now).callback();
    assert_ne!(s_pto, Duration::from_secs(0));
    assert!(s_pto < RTT);
    let s_hs2 = server.process_output(now + s_pto).dgram();
    assert!(s_hs2.is_some());
    let s_pto = server.process_output(now).callback();
    assert_ne!(s_pto, Duration::from_secs(0));
    assert!(s_pto < RTT);
    let s_hs3 = server.process_output(now + s_pto).dgram();
    assert!(s_hs3.is_some());

    // We are blocked by the amplification limit now.
    let cb = server.process_output(now).callback();
    assert_eq!(cb, server.conn_params.get_idle_timeout());

    // Get some Handshake packets from the client.
    // We need one to be left unacknowledged before one that is acknowledged.
    // So that the client engages the loss recovery timer.
    // This is complicated by the fact that it is hard to cause the client
    // to generate an ack-eliciting packet.  For that, we use the Finished message.
    // Reordering delivery ensures that the later packet is also acknowledged.
    now += RTT / 2;
    let c_hs1 = client.process(s_hs1, now).dgram();
    assert!(c_hs1.is_some()); // This comes first, so it's useless.
    maybe_authenticate(&mut client);
    let c_hs2 = client.process_output(now).dgram();
    assert!(c_hs2.is_some()); // This one will elicit an ACK.

    // The we need the outstanding packet to be sent after the
    // application data packet, so space these out a tiny bit.
    let _p1 = send_something(&mut client, now + INCR);
    let c_hs3 = client.process(s_hs2, now + (INCR * 2)).dgram();
    assert!(c_hs3.is_some()); // This will be left outstanding.
    let c_hs4 = client.process(s_hs3, now + (INCR * 3)).dgram();
    assert!(c_hs4.is_some()); // This will be acknowledged.

    // Process c_hs2 and c_hs4, but skip c_hs3.
    // Then get an ACK for the client.
    now += RTT / 2;
    // Deliver c_hs4 first, but don't generate a packet.
    server.process_input(c_hs4.unwrap(), now);
    let s_ack = server.process(c_hs2, now).dgram();
    assert!(s_ack.is_some());
    // This includes an ACK, but it also includes HANDSHAKE_DONE,
    // which we need to remove because that will cause the Handshake loss
    // recovery state to be dropped.
    let (s_hs_ack, _s_ap_ack) = split_datagram(&s_ack.unwrap());

    // Now the client should start its loss recovery timer based on the ACK.
    now += RTT / 2;
    let _c_ack = client.process(Some(s_hs_ack), now).dgram();
    // This ACK triggers an immediate ACK, due to an ACK loss during handshake.
    let c_ack = client.process_output(now).dgram();
    assert!(c_ack.is_none());
    // The client should now have the loss recovery timer active.
    let lr_time = client.process_output(now).callback();
    assert_ne!(lr_time, Duration::from_secs(0));
    assert!(lr_time < (RTT / 2));
}

/// `sender` sends a little, `receiver` acknowledges it.
/// Repeat until `count` acknowledgements are sent.
/// Returns the last packet containing acknowledgements, if any.
fn trickle(sender: &mut Connection, receiver: &mut Connection, mut count: usize, now: Instant) {
    let id = sender.stream_create(StreamType::UniDi).unwrap();
    let mut maybe_ack = None;
    while count > 0 {
        qdebug!("trickle: remaining={count}");
        assert_eq!(sender.stream_send(id, &[9]).unwrap(), 1);
        let dgram = sender.process(maybe_ack, now).dgram();

        maybe_ack = receiver.process(dgram, now).dgram();
        count -= usize::from(maybe_ack.is_some());
    }
    sender.process_input(maybe_ack.unwrap(), now);
}

/// Ensure that a PING frame is sent with ACK sometimes.
/// `fast` allows testing of when `MAX_OUTSTANDING_UNACK` packets are
/// outstanding (`fast` is `true`) within 1 PTO and when only
/// `MIN_OUTSTANDING_UNACK` packets arrive after 2 PTOs (`fast` is `false`).
fn ping_with_ack(fast: bool) {
    let mut sender = default_client();
    let mut receiver = default_server();
    let mut now = now();
    connect_force_idle(&mut sender, &mut receiver);
    let sender_acks_before = sender.stats().frame_tx.ack;
    let receiver_acks_before = receiver.stats().frame_tx.ack;
    let count = if fast {
        MAX_OUTSTANDING_UNACK
    } else {
        MIN_OUTSTANDING_UNACK
    };
    trickle(&mut sender, &mut receiver, count, now);
    assert_eq!(sender.stats().frame_tx.ack, sender_acks_before);
    assert_eq!(receiver.stats().frame_tx.ack, receiver_acks_before + count);
    assert_eq!(receiver.stats().frame_tx.ping, 0);

    if !fast {
        // Wait at least one PTO, from the reciever's perspective.
        // A receiver that hasn't received MAX_OUTSTANDING_UNACK won't send PING.
        now += receiver.pto() + Duration::from_micros(1);
        trickle(&mut sender, &mut receiver, 1, now);
        assert_eq!(receiver.stats().frame_tx.ping, 0);
    }

    // After a second PTO (or the first if fast), new acknowledgements come
    // with a PING frame and cause an ACK to be sent by the sender.
    now += receiver.pto() + Duration::from_micros(1);
    trickle(&mut sender, &mut receiver, 1, now);
    assert_eq!(receiver.stats().frame_tx.ping, 1);
    if let Output::Callback(t) = sender.process_output(now) {
        assert_eq!(t, DEFAULT_LOCAL_ACK_DELAY);
        assert!(sender.process_output(now + t).dgram().is_some());
    }
    assert_eq!(sender.stats().frame_tx.ack, sender_acks_before + 1);
}

#[test]
fn ping_with_ack_fast() {
    ping_with_ack(true);
}

#[test]
fn ping_with_ack_slow() {
    ping_with_ack(false);
}

#[test]
fn ping_with_ack_min() {
    const COUNT: usize = MIN_OUTSTANDING_UNACK - 2;
    let mut sender = default_client();
    let mut receiver = default_server();
    let mut now = now();
    connect_force_idle(&mut sender, &mut receiver);
    let sender_acks_before = sender.stats().frame_tx.ack;
    let receiver_acks_before = receiver.stats().frame_tx.ack;
    trickle(&mut sender, &mut receiver, COUNT, now);
    assert_eq!(sender.stats().frame_tx.ack, sender_acks_before);
    assert_eq!(receiver.stats().frame_tx.ack, receiver_acks_before + COUNT);
    assert_eq!(receiver.stats().frame_tx.ping, 0);

    // After 3 PTO, no PING because there are too few outstanding packets.
    now += receiver.pto() * 3 + Duration::from_micros(1);
    trickle(&mut sender, &mut receiver, 1, now);
    assert_eq!(receiver.stats().frame_tx.ping, 0);
}

/// This calculates the PTO timer immediately after connection establishment.
/// It depends on there only being 2 RTT samples in the handshake.
fn expected_pto(rtt: Duration) -> Duration {
    // PTO calculation is rtt + 4rttvar + ack delay.
    // rttvar should be (rtt + 4 * (rtt / 2) * (3/4)^n + 25ms)/2
    // where n is the number of round trips
    // This uses the default maximum ACK delay (25ms) as the ACK delay extension
    // is negotiated and no ACK_DELAY frame has been received.
    rtt + rtt * 9 / 8 + DEFAULT_REMOTE_ACK_DELAY
}

#[test]
fn fast_pto() {
    // This test makes too many assumptions about single-packet PTOs for multi-packet MLKEM flights
    // to work.
    let mut client = new_client(
        ConnectionParameters::default()
            .fast_pto(FAST_PTO_SCALE / 2)
            .mlkem(false),
    );
    let mut server = default_server();
    let mut now = connect_rtt_idle(&mut client, &mut server, DEFAULT_RTT);

    let res = client.process_output(now);
    let idle_timeout = ConnectionParameters::default().get_idle_timeout() - (DEFAULT_RTT / 2);
    assert_eq!(res, Output::Callback(idle_timeout));

    // Send data on two streams
    let stream = client.stream_create(StreamType::UniDi).unwrap();
    assert_eq!(
        client.stream_send(stream, DEFAULT_STREAM_DATA).unwrap(),
        DEFAULT_STREAM_DATA.len()
    );

    // Send a packet after some time.
    now += idle_timeout / 2;
    let dgram = client.process_output(now).dgram();
    assert!(dgram.is_some());

    // Nothing to do, should return a callback.
    let cb = client.process_output(now).callback();
    assert_eq!(expected_pto(DEFAULT_RTT) / 2, cb);

    // Once the PTO timer expires, a PTO packet should be sent should want to send PTO packet.
    now += cb;
    let dgram = client.process_output(now).dgram();

    let stream_before = server.stats().frame_rx.stream;
    server.process_input(dgram.unwrap(), now);
    assert_eq!(server.stats().frame_rx.stream, stream_before + 1);
}

/// Even if the PTO timer is slowed right down, persistent congestion is declared
/// based on the "true" value of the timer.
#[test]
fn fast_pto_persistent_congestion() {
    // This test makes too many assumptions about single-packet PTOs for multi-packet MLKEM flights
    // to work.
    let mut client = new_client(
        ConnectionParameters::default()
            .fast_pto(FAST_PTO_SCALE * 2)
            .mlkem(false),
    );
    let mut server = default_server();
    let mut now = connect_rtt_idle(&mut client, &mut server, DEFAULT_RTT);

    let res = client.process_output(now);
    let idle_timeout = ConnectionParameters::default().get_idle_timeout() - (DEFAULT_RTT / 2);
    assert_eq!(res, Output::Callback(idle_timeout));

    // Send packets spaced by the PTO timer.  And lose them.
    // Note: This timing is a tiny bit higher than the client will use
    // to determine persistent congestion. The ACK below adds another RTT
    // estimate, which will reduce rttvar by 3/4, so persistent congestion
    // will occur at `rtt + rtt*27/32 + 25ms`.
    // That is OK as we're still showing that this interval is less than
    // six times the PTO, which is what would be used if the scaling
    // applied to the PTO used to determine persistent congestion.
    let pc_interval = expected_pto(DEFAULT_RTT) * 3;
    println!("pc_interval {pc_interval:?}");
    let _drop1 = send_something(&mut client, now);

    // Check that the PTO matches expectations.
    let cb = client.process_output(now).callback();
    assert_eq!(expected_pto(DEFAULT_RTT) * 2, cb);

    now += pc_interval;
    let _drop2 = send_something(&mut client, now);
    let _drop3 = send_something(&mut client, now);
    let _drop4 = send_something(&mut client, now);
    let dgram = send_something(&mut client, now);

    // Now acknowledge the tail packet and enter persistent congestion.
    now += DEFAULT_RTT / 2;
    let ack = server.process(Some(dgram), now).dgram();
    now += DEFAULT_RTT / 2;
    client.process_input(ack.unwrap(), now);
    assert_eq!(cwnd(&client), cwnd_min(&client));
}

/// Receiving an ACK frame for a packet number that was never sent is an error.
#[test]
fn ack_for_unsent() {
    /// This inserts an ACK frame into packets that ACKs a packet that was never sent.
    struct AckforUnsentWriter {}

    impl FrameWriter for AckforUnsentWriter {
<<<<<<< HEAD
        fn write_frames(&mut self, builder: &mut PacketBuilder<&mut Vec<u8>>) {
=======
        fn write_frames(&mut self, builder: &mut packet::Builder) {
>>>>>>> 0f326212
            builder.encode_varint(FrameType::Ack);
            builder.encode_varint(666u16); // Largest ACKed
            builder.encode_varint(0u8); // ACK delay
            builder.encode_varint(0u8); // ACK block count
            builder.encode_varint(0u8); // ACK block length
        }
    }

    let mut client = default_client();
    let mut server = default_server();
    connect_force_idle(&mut client, &mut server);

    let spoofed = server
        .test_write_frames(AckforUnsentWriter {}, now())
        .dgram()
        .unwrap();

    // Now deliver the packet with the spoofed ACK frame
    client.process_input(spoofed, now());
    assert!(matches!(
        client.state(),
        State::Closing {
            error: CloseReason::Transport(Error::AckedUnsentPacket),
            ..
        }
    ));
}<|MERGE_RESOLUTION|>--- conflicted
+++ resolved
@@ -910,11 +910,7 @@
     struct AckforUnsentWriter {}
 
     impl FrameWriter for AckforUnsentWriter {
-<<<<<<< HEAD
-        fn write_frames(&mut self, builder: &mut PacketBuilder<&mut Vec<u8>>) {
-=======
-        fn write_frames(&mut self, builder: &mut packet::Builder) {
->>>>>>> 0f326212
+        fn write_frames(&mut self, builder: &mut packet::Builder<&mut Vec<u8>>) {
             builder.encode_varint(FrameType::Ack);
             builder.encode_varint(666u16); // Largest ACKed
             builder.encode_varint(0u8); // ACK delay
