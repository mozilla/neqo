// Licensed under the Apache License, Version 2.0 <LICENSE-APACHE or
// http://www.apache.org/licenses/LICENSE-2.0> or the MIT license
// <LICENSE-MIT or http://opensource.org/licenses/MIT>, at your
// option. This file may not be copied, modified, or distributed
// except according to those terms.

use std::{
    mem,
    time::{Duration, Instant},
};

use neqo_common::qdebug;
use neqo_crypto::AuthenticationStatus;
use test_fixture::{
    assertions::{assert_handshake, assert_initial},
    now, split_datagram,
};

use super::{
    super::{Connection, ConnectionParameters, Output, State},
    assert_full_cwnd, connect, connect_force_idle, connect_rtt_idle, connect_with_rtt, cwnd,
    default_client, default_server, fill_cwnd, maybe_authenticate, new_client, send_and_receive,
    send_something, AT_LEAST_PTO, DEFAULT_ADDR, DEFAULT_RTT, DEFAULT_STREAM_DATA,
    POST_HANDSHAKE_CWND,
};
use crate::{
    connection::tests::cwnd_min,
    recovery::{
        FAST_PTO_SCALE, MAX_OUTSTANDING_UNACK, MAX_PTO_PACKET_COUNT, MIN_OUTSTANDING_UNACK,
    },
    rtt::GRANULARITY,
    stats::MAX_PTO_COUNTS,
    tparams::TransportParameter,
    tracking::DEFAULT_ACK_DELAY,
    Pmtud, StreamType,
};

#[test]
fn pto_works_basic() {
    let mut client = default_client();
    let mut server = default_server();
    connect_force_idle(&mut client, &mut server);

    let mut now = now();

    let res = client.process(None, now);
    let idle_timeout = ConnectionParameters::default().get_idle_timeout();
    assert_eq!(res, Output::Callback(idle_timeout));

    // Send data on two streams
    let stream1 = client.stream_create(StreamType::UniDi).unwrap();
    assert_eq!(client.stream_send(stream1, b"hello").unwrap(), 5);
    assert_eq!(client.stream_send(stream1, b" world!").unwrap(), 7);

    let stream2 = client.stream_create(StreamType::UniDi).unwrap();
    assert_eq!(client.stream_send(stream2, b"there!").unwrap(), 6);

    // Send a packet after some time.
    now += Duration::from_secs(10);
    let out = client.process(None, now);
    assert!(out.dgram().is_some());

    // Nothing to do, should return callback
    let out = client.process(None, now);
    assert!(matches!(out, Output::Callback(_)));

    // One second later, it should want to send PTO packet
    now += AT_LEAST_PTO;
    let out = client.process(None, now);

    let stream_before = server.stats().frame_rx.stream;
    server.process_input(&out.dgram().unwrap(), now);
    assert_eq!(server.stats().frame_rx.stream, stream_before + 2);
}

#[test]
fn pto_works_full_cwnd() {
    let mut client = default_client();
    let mut server = default_server();
    let now = connect_rtt_idle(&mut client, &mut server, DEFAULT_RTT);

    // Send lots of data.
    let stream_id = client.stream_create(StreamType::UniDi).unwrap();
    let (dgrams, now) = fill_cwnd(&mut client, stream_id, now);
    assert_full_cwnd(&dgrams, POST_HANDSHAKE_CWND, client.plpmtu());

    // Fill the CWND after waiting for a PTO.
    let (dgrams, now) = fill_cwnd(&mut client, stream_id, now + AT_LEAST_PTO);
    // Two packets in the PTO.
    // The first should be full sized; the second might be small.
    assert_eq!(dgrams.len(), 2);
    assert_eq!(dgrams[0].len(), client.plpmtu());

    // Both datagrams contain one or more STREAM frames.
    for d in dgrams {
        let stream_before = server.stats().frame_rx.stream;
        server.process_input(&d, now);
        assert!(server.stats().frame_rx.stream > stream_before);
    }
}

#[test]
fn pto_works_ping() {
    let mut client = default_client();
    let mut server = default_server();
    connect_force_idle(&mut client, &mut server);
    let mut now = now() + Duration::from_secs(10);

    // Send a few packets from the client.
    let pkt0 = send_something(&mut client, now);
    let pkt1 = send_something(&mut client, now);
    let pkt2 = send_something(&mut client, now);
    let pkt3 = send_something(&mut client, now);

    // Nothing to do, should return callback
    let cb = client.process(None, now).callback();
    // The PTO timer is calculated with:
    //   RTT + max(rttvar * 4, GRANULARITY) + max_ack_delay
    // With zero RTT and rttvar, max_ack_delay is minimum too (GRANULARITY)
    assert_eq!(cb, GRANULARITY * 2);

    // Process these by server, skipping pkt0
    let srv0 = server.process(Some(&pkt1), now).dgram();
    assert!(srv0.is_some()); // ooo, ack client pkt1

    now += Duration::from_millis(20);

    // process pkt2 (immediate ack because last ack was more than an RTT ago; RTT=0)
    let srv1 = server.process(Some(&pkt2), now).dgram();
    assert!(srv1.is_some()); // this is now dropped

    now += Duration::from_millis(20);
    // process pkt3 (acked for same reason)
    let srv2 = server.process(Some(&pkt3), now).dgram();
    // ack client pkt 2 & 3
    assert!(srv2.is_some());

    // client processes ack
    let pkt4 = client.process(srv2.as_ref(), now).dgram();
    // client resends data from pkt0
    assert!(pkt4.is_some());

    // server sees ooo pkt0 and generates immediate ack
    let srv3 = server.process(Some(&pkt0), now).dgram();
    assert!(srv3.is_some());

    // Accept the acknowledgment.
    let pkt5 = client.process(srv3.as_ref(), now).dgram();
    assert!(pkt5.is_none());

    now += Duration::from_millis(70);
    // PTO expires. No unacked data. Only send PING.
    let client_pings = client.stats().frame_tx.ping;
    let pkt6 = client.process(None, now).dgram();
    assert_eq!(client.stats().frame_tx.ping, client_pings + 1);

    let server_pings = server.stats().frame_rx.ping;
    server.process_input(&pkt6.unwrap(), now);
    assert_eq!(server.stats().frame_rx.ping, server_pings + 1);
}

#[test]
fn pto_initial() {
    const INITIAL_PTO: Duration = Duration::from_millis(300);
    let mut now = now();

    qdebug!("---- client: generate CH");
    let mut client = default_client();
    let pkt1 = client.process(None, now).dgram();
    assert!(pkt1.is_some());
    assert_eq!(pkt1.clone().unwrap().len(), client.plpmtu());

    let delay = client.process(None, now).callback();
    assert_eq!(delay, INITIAL_PTO);

    // Resend initial after PTO.
    let cwnd_prior: usize = cwnd(&client);
    now += delay;
    let pkt2 = client.process(None, now).dgram();
    assert!(pkt2.is_some());
    assert_eq!(pkt2.unwrap().len(), client.plpmtu());
    assert_eq!(cwnd_prior, 2 * cwnd(&client)); // cwnd has halved

    let delay = client.process(None, now).callback();
    // PTO has doubled.
    assert_eq!(delay, INITIAL_PTO * 2);

    // Server process the first initial pkt.
    let mut server = default_server();
    let out = server.process(pkt1.as_ref(), now).dgram();
    assert!(out.is_some());

    // Client receives ack for the first initial packet as well a Handshake packet.
    // After the handshake packet the initial keys and the crypto stream for the initial
    // packet number space will be discarded.
    // Here only an ack for the Handshake packet will be sent.
    let out = client.process(out.as_ref(), now).dgram();
    assert!(out.is_some());

    // We do not have PTO for the resent initial packet any more, but
    // the Handshake PTO timer should be armed.  As the RTT is apparently
    // the same as the initial PTO value, and there is only one sample,
    // the PTO will be 3x the INITIAL PTO.
    let delay = client.process(None, now).callback();
    assert_eq!(delay, INITIAL_PTO * 3);
}

/// A complete handshake that involves a PTO in the Handshake space.
#[test]
fn pto_handshake_complete() {
    const HALF_RTT: Duration = Duration::from_millis(10);

    let mut now = now();
    // start handshake
    let mut client = default_client();
    let mut server = default_server();

    let pkt = client.process(None, now).dgram();
    assert_initial(pkt.as_ref().unwrap(), false);
    let cb = client.process(None, now).callback();
    assert_eq!(cb, Duration::from_millis(300));

    now += HALF_RTT;
    let pkt = server.process(pkt.as_ref(), now).dgram();
    assert_initial(pkt.as_ref().unwrap(), false);

    now += HALF_RTT;
    let pkt = client.process(pkt.as_ref(), now).dgram();
    assert_handshake(pkt.as_ref().unwrap());

    let cb = client.process(None, now).callback();
    // The client now has a single RTT estimate (20ms), so
    // the handshake PTO is set based on that.
    assert_eq!(cb, HALF_RTT * 6);

    now += HALF_RTT;
    let pkt = server.process(pkt.as_ref(), now).dgram();
    assert!(pkt.is_none());

    now += HALF_RTT;
    client.authenticated(AuthenticationStatus::Ok, now);

    qdebug!("---- client: SH..FIN -> FIN");
    let pkt1 = client.process(None, now).dgram();
    assert_handshake(pkt1.as_ref().unwrap());
    assert_eq!(*client.state(), State::Connected);

    let cb = client.process(None, now).callback();
    assert_eq!(cb, HALF_RTT * 6);

    let mut pto_counts = [0; MAX_PTO_COUNTS];
    assert_eq!(client.stats.borrow().pto_counts, pto_counts);

    // Wait for PTO to expire and resend a handshake packet.
    qdebug!("---- client: PTO");
    now += HALF_RTT * 6;
    let pkt2 = client.process(None, now).dgram();
    assert_handshake(pkt2.as_ref().unwrap());

    pto_counts[0] = 1;
    assert_eq!(client.stats.borrow().pto_counts, pto_counts);

    // Split the 1-RTT off.
    // We'll use that packet to force the server to acknowledge 1-RTT.
    let (pkt2_hs, pkt2_1rtt) = split_datagram(&pkt2.unwrap());
    assert_handshake(&pkt2_hs);
    assert!(pkt2_1rtt.is_some());

    // PTO has been doubled.
    let cb = client.process(None, now).callback();
    assert_eq!(cb, HALF_RTT * 12);

    // We still have only a single PTO
    assert_eq!(client.stats.borrow().pto_counts, pto_counts);

    qdebug!("---- server: receive FIN and send ACK");
    now += HALF_RTT;
    // Now let the server have pkt1 and expect an immediate Handshake ACK.
    // The output will be a Handshake packet with ACK and 1-RTT packet with
    // HANDSHAKE_DONE and (because of pkt3_1rtt) an ACK.
    // This should remove the 1-RTT PTO from messing this test up.
    let server_acks = server.stats().frame_tx.ack;
    let server_done = server.stats().frame_tx.handshake_done;
    server.process_input(&pkt2_1rtt.unwrap(), now);
    let ack = server.process(pkt1.as_ref(), now).dgram();
    assert!(ack.is_some());
    assert_eq!(server.stats().frame_tx.ack, server_acks + 2);
    assert_eq!(server.stats().frame_tx.handshake_done, server_done + 1);

    // Check that the other packets (pkt2, pkt3) are Handshake packets.
    // The server discarded the Handshake keys already, therefore they are dropped.
    // Note that these don't include 1-RTT packets, because 1-RTT isn't send on PTO.
    let dropped_before1 = server.stats().dropped_rx;
    let server_frames = server.stats().frame_rx.all();
    server.process_input(&pkt2_hs, now);
    assert_eq!(1, server.stats().dropped_rx - dropped_before1);
    assert_eq!(server.stats().frame_rx.all(), server_frames);

<<<<<<< HEAD
    let server_frames2 = server.stats().frame_rx.all;
=======
    server.process_input(&pkt2_1rtt.unwrap(), now);
    let server_frames2 = server.stats().frame_rx.all();
>>>>>>> 2ca29c1e
    let dropped_before2 = server.stats().dropped_rx;
    server.process_input(&pkt2_hs, now);
    assert_eq!(1, server.stats().dropped_rx - dropped_before2);
    assert_eq!(server.stats().frame_rx.all(), server_frames2);

    now += HALF_RTT;

    // Let the client receive the ACK.
    // It should now be wait to acknowledge the HANDSHAKE_DONE.
    let cb = client.process(ack.as_ref(), now).callback();
    // The default ack delay is the RTT divided by the default ACK ratio of 4.
    let expected_ack_delay = HALF_RTT * 2 / 4;
    assert_eq!(cb, expected_ack_delay);

    // Let the ACK delay timer expire.
    now += cb;
    let out = client.process(None, now).dgram();
    assert!(out.is_some());
}

/// Test that PTO in the Handshake space contains the right frames.
#[test]
fn pto_handshake_frames() {
    let mut now = now();
    qdebug!("---- client: generate CH");
    let mut client = default_client();
    let pkt = client.process(None, now);

    now += Duration::from_millis(10);
    qdebug!("---- server: CH -> SH, EE, CERT, CV, FIN");
    let mut server = default_server();
    let pkt = server.process(pkt.as_dgram_ref(), now);

    now += Duration::from_millis(10);
    qdebug!("---- client: cert verification");
    let pkt = client.process(pkt.as_dgram_ref(), now);

    now += Duration::from_millis(10);
    mem::drop(server.process(pkt.as_dgram_ref(), now));

    now += Duration::from_millis(10);
    client.authenticated(AuthenticationStatus::Ok, now);

    let stream = client.stream_create(StreamType::UniDi).unwrap();
    assert_eq!(stream, 2);
    assert_eq!(client.stream_send(stream, b"zero").unwrap(), 4);
    qdebug!("---- client: SH..FIN -> FIN and 1RTT packet");
    let pkt1 = client.process(None, now).dgram();
    assert!(pkt1.is_some());

    // Get PTO timer.
    let out = client.process(None, now);
    assert_eq!(out, Output::Callback(Duration::from_millis(60)));

    // Wait for PTO to expire and resend a handshake packet.
    now += Duration::from_millis(60);
    let pkt2 = client.process(None, now).dgram();
    assert!(pkt2.is_some());

    now += Duration::from_millis(10);
    let crypto_before = server.stats().frame_rx.crypto;
    server.process_input(&pkt2.unwrap(), now);
    assert_eq!(server.stats().frame_rx.crypto, crypto_before + 1);
}

/// In the case that the Handshake takes too many packets, the server might
/// be stalled on the anti-amplification limit.  If a Handshake ACK from the
/// client is lost, the client has to keep the PTO timer armed or the server
/// might be unable to send anything, causing a deadlock.
#[test]
fn handshake_ack_pto() {
    const RTT: Duration = Duration::from_millis(10);
    let mut now = now();
    let mut client = default_client();
    let mut server = default_server();
    // This is a greasing transport parameter, and large enough that the
    // server needs to send two Handshake packets.
    let big = TransportParameter::Bytes(vec![0; Pmtud::default_plpmtu(DEFAULT_ADDR.ip())]);
    server.set_local_tparam(0xce16, big).unwrap();

    let c1 = client.process(None, now).dgram();

    now += RTT / 2;
    let s1 = server.process(c1.as_ref(), now).dgram();
    assert!(s1.is_some());
    let s2 = server.process(None, now).dgram();
    assert!(s1.is_some());

    // Now let the client have the Initial, but drop the first coalesced Handshake packet.
    now += RTT / 2;
    let (initial, _) = split_datagram(&s1.unwrap());
    client.process_input(&initial, now);
    let c2 = client.process(s2.as_ref(), now).dgram();
    assert!(c2.is_some()); // This is an ACK.  Drop it.
    let delay = client.process(None, now).callback();
    assert_eq!(delay, RTT * 3);

    let mut pto_counts = [0; MAX_PTO_COUNTS];
    assert_eq!(client.stats.borrow().pto_counts, pto_counts);

    // Wait for the PTO and ensure that the client generates a packet.
    now += delay;
    let c3 = client.process(None, now).dgram();
    assert!(c3.is_some());

    now += RTT / 2;
    let ping_before = server.stats().frame_rx.ping;
    server.process_input(&c3.unwrap(), now);
    assert_eq!(server.stats().frame_rx.ping, ping_before + 1);

    pto_counts[0] = 1;
    assert_eq!(client.stats.borrow().pto_counts, pto_counts);

    // Now complete the handshake as cheaply as possible.
    let dgram = server.process(None, now).dgram();
    client.process_input(&dgram.unwrap(), now);
    maybe_authenticate(&mut client);
    let dgram = client.process(None, now).dgram();
    assert_eq!(*client.state(), State::Connected);
    let dgram = server.process(dgram.as_ref(), now).dgram();
    assert_eq!(*server.state(), State::Confirmed);
    client.process_input(&dgram.unwrap(), now);
    assert_eq!(*client.state(), State::Confirmed);

    assert_eq!(client.stats.borrow().pto_counts, pto_counts);
}

#[test]
fn loss_recovery_crash() {
    let mut client = default_client();
    let mut server = default_server();
    connect(&mut client, &mut server);
    let now = now();

    // The server sends something, but we will drop this.
    mem::drop(send_something(&mut server, now));

    // Then send something again, but let it through.
    let ack = send_and_receive(&mut server, &mut client, now);
    assert!(ack.is_some());

    // Have the server process the ACK.
    let cb = server.process(ack.as_ref(), now).callback();
    assert!(cb > Duration::from_secs(0));

    // Now we leap into the future.  The server should regard the first
    // packet as lost based on time alone.
    let dgram = server.process(None, now + AT_LEAST_PTO).dgram();
    assert!(dgram.is_some());

    // This crashes.
    mem::drop(send_something(&mut server, now + AT_LEAST_PTO));
}

// If we receive packets after the PTO timer has fired, we won't clear
// the PTO state, but we might need to acknowledge those packets.
// This shouldn't happen, but we found that some implementations do this.
#[test]
fn ack_after_pto() {
    let mut client = default_client();
    let mut server = default_server();
    connect_force_idle(&mut client, &mut server);

    let mut now = now();

    // The client sends and is forced into a PTO.
    mem::drop(send_something(&mut client, now));

    // Jump forward to the PTO and drain the PTO packets.
    now += AT_LEAST_PTO;
    // We can use MAX_PTO_PACKET_COUNT, because we know the handshake is over.
    for _ in 0..MAX_PTO_PACKET_COUNT {
        let dgram = client.process(None, now).dgram();
        assert!(dgram.is_some());
    }
    assert!(client.process(None, now).dgram().is_none());

    // The server now needs to send something that will cause the
    // client to want to acknowledge it.  A little out of order
    // delivery is just the thing.
    // Note: The server can't ACK anything here, but none of what
    // the client has sent so far has been transferred.
    mem::drop(send_something(&mut server, now));
    let dgram = send_something(&mut server, now);

    // The client is now after a PTO, but if it receives something
    // that demands acknowledgment, it will send just the ACK.
    let ack = client.process(Some(&dgram), now).dgram();
    assert!(ack.is_some());

    // Make sure that the packet only contained an ACK frame.
    let all_frames_before = server.stats().frame_rx.all();
    let ack_before = server.stats().frame_rx.ack;
    server.process_input(&ack.unwrap(), now);
    assert_eq!(server.stats().frame_rx.all(), all_frames_before + 1);
    assert_eq!(server.stats().frame_rx.ack, ack_before + 1);
}

/// When we declare a packet as lost, we keep it around for a while for another loss period.
/// Those packets should not affect how we report the loss recovery timer.
/// As the loss recovery timer based on RTT we use that to drive the state.
#[test]
fn lost_but_kept_and_lr_timer() {
    const RTT: Duration = Duration::from_secs(1);
    let mut client = default_client();
    let mut server = default_server();
    let mut now = connect_with_rtt(&mut client, &mut server, now(), RTT);

    // Two packets (p1, p2) are sent at around t=0.  The first is lost.
    let _p1 = send_something(&mut client, now);
    let p2 = send_something(&mut client, now);

    // At t=RTT/2 the server receives the packet and ACKs it.
    now += RTT / 2;
    let ack = server.process(Some(&p2), now).dgram();
    assert!(ack.is_some());
    // The client also sends another two packets (p3, p4), again losing the first.
    let _p3 = send_something(&mut client, now);
    let p4 = send_something(&mut client, now);

    // At t=RTT the client receives the ACK and goes into timed loss recovery.
    // The client doesn't call p1 lost at this stage, but it will soon.
    now += RTT / 2;
    let res = client.process(ack.as_ref(), now);
    // The client should be on a loss recovery timer as p1 is missing.
    let lr_timer = res.callback();
    // Loss recovery timer should be RTT/8, but only check for 0 or >=RTT/2.
    assert_ne!(lr_timer, Duration::from_secs(0));
    assert!(lr_timer < (RTT / 2));
    // The server also receives and acknowledges p4, again sending an ACK.
    let ack = server.process(Some(&p4), now).dgram();
    assert!(ack.is_some());

    // At t=RTT*3/2 the client should declare p1 to be lost.
    now += RTT / 2;
    // So the client will send the data from p1 again.
    let res = client.process(None, now);
    assert!(res.dgram().is_some());
    // When the client processes the ACK, it should engage the
    // loss recovery timer for p3, not p1 (even though it still tracks p1).
    let res = client.process(ack.as_ref(), now);
    let lr_timer2 = res.callback();
    assert_eq!(lr_timer, lr_timer2);
}

/// We should not be setting the loss recovery timer based on packets
/// that are sent prior to the largest acknowledged.
/// Testing this requires that we construct a case where one packet
/// number space causes the loss recovery timer to be engaged.  At the same time,
/// there is a packet in another space that hasn't been acknowledged AND
/// that packet number space has not received acknowledgments for later packets.
#[test]
fn loss_time_past_largest_acked() {
    const RTT: Duration = Duration::from_secs(10);
    const INCR: Duration = Duration::from_millis(1);
    let mut client = default_client();
    let mut server = default_server();

    let mut now = now();

    // Start the handshake.
    let c_in = client.process(None, now).dgram();
    now += RTT / 2;
    let s_hs1 = server.process(c_in.as_ref(), now).dgram();

    // Get some spare server handshake packets for the client to ACK.
    // This involves a time machine, so be a little cautious.
    // This test uses an RTT of 10s, but our server starts
    // with a much lower RTT estimate, so the PTO at this point should
    // be much smaller than an RTT and so the server shouldn't see
    // time go backwards.
    let s_pto = server.process(None, now).callback();
    assert_ne!(s_pto, Duration::from_secs(0));
    assert!(s_pto < RTT);
    let s_hs2 = server.process(None, now + s_pto).dgram();
    assert!(s_hs2.is_some());
    let s_pto = server.process(None, now).callback();
    assert_ne!(s_pto, Duration::from_secs(0));
    assert!(s_pto < RTT);
    let s_hs3 = server.process(None, now + s_pto).dgram();
    assert!(s_hs3.is_some());

    // We are blocked by the amplification limit now.
    let cb = server.process_output(now).callback();
    assert_eq!(cb, server.conn_params.get_idle_timeout());

    // Get some Handshake packets from the client.
    // We need one to be left unacknowledged before one that is acknowledged.
    // So that the client engages the loss recovery timer.
    // This is complicated by the fact that it is hard to cause the client
    // to generate an ack-eliciting packet.  For that, we use the Finished message.
    // Reordering delivery ensures that the later packet is also acknowledged.
    now += RTT / 2;
    let c_hs1 = client.process(s_hs1.as_ref(), now).dgram();
    assert!(c_hs1.is_some()); // This comes first, so it's useless.
    maybe_authenticate(&mut client);
    let c_hs2 = client.process(None, now).dgram();
    assert!(c_hs2.is_some()); // This one will elicit an ACK.

    // The we need the outstanding packet to be sent after the
    // application data packet, so space these out a tiny bit.
    let _p1 = send_something(&mut client, now + INCR);
    let c_hs3 = client.process(s_hs2.as_ref(), now + (INCR * 2)).dgram();
    assert!(c_hs3.is_some()); // This will be left outstanding.
    let c_hs4 = client.process(s_hs3.as_ref(), now + (INCR * 3)).dgram();
    assert!(c_hs4.is_some()); // This will be acknowledged.

    // Process c_hs2 and c_hs4, but skip c_hs3.
    // Then get an ACK for the client.
    now += RTT / 2;
    // Deliver c_hs4 first, but don't generate a packet.
    server.process_input(&c_hs4.unwrap(), now);
    let s_ack = server.process(c_hs2.as_ref(), now).dgram();
    assert!(s_ack.is_some());
    // This includes an ACK, but it also includes HANDSHAKE_DONE,
    // which we need to remove because that will cause the Handshake loss
    // recovery state to be dropped.
    let (s_hs_ack, _s_ap_ack) = split_datagram(&s_ack.unwrap());

    // Now the client should start its loss recovery timer based on the ACK.
    now += RTT / 2;
    let _c_ack = client.process(Some(&s_hs_ack), now).dgram();
    // This ACK triggers an immediate ACK, due to an ACK loss during handshake.
    let c_ack = client.process(None, now).dgram();
    assert!(c_ack.is_none());
    // The client should now have the loss recovery timer active.
    let lr_time = client.process(None, now).callback();
    assert_ne!(lr_time, Duration::from_secs(0));
    assert!(lr_time < (RTT / 2));
}

/// `sender` sends a little, `receiver` acknowledges it.
/// Repeat until `count` acknowledgements are sent.
/// Returns the last packet containing acknowledgements, if any.
fn trickle(sender: &mut Connection, receiver: &mut Connection, mut count: usize, now: Instant) {
    let id = sender.stream_create(StreamType::UniDi).unwrap();
    let mut maybe_ack = None;
    while count > 0 {
        qdebug!("trickle: remaining={}", count);
        assert_eq!(sender.stream_send(id, &[9]).unwrap(), 1);
        let dgram = sender.process(maybe_ack.as_ref(), now).dgram();

        maybe_ack = receiver.process(dgram.as_ref(), now).dgram();
        count -= usize::from(maybe_ack.is_some());
    }
    sender.process_input(&maybe_ack.unwrap(), now);
}

/// Ensure that a PING frame is sent with ACK sometimes.
/// `fast` allows testing of when `MAX_OUTSTANDING_UNACK` packets are
/// outstanding (`fast` is `true`) within 1 PTO and when only
/// `MIN_OUTSTANDING_UNACK` packets arrive after 2 PTOs (`fast` is `false`).
fn ping_with_ack(fast: bool) {
    let mut sender = default_client();
    let mut receiver = default_server();
    let mut now = now();
    connect_force_idle(&mut sender, &mut receiver);
    let sender_acks_before = sender.stats().frame_tx.ack;
    let receiver_acks_before = receiver.stats().frame_tx.ack;
    let count = if fast {
        MAX_OUTSTANDING_UNACK
    } else {
        MIN_OUTSTANDING_UNACK
    };
    trickle(&mut sender, &mut receiver, count, now);
    assert_eq!(sender.stats().frame_tx.ack, sender_acks_before);
    assert_eq!(receiver.stats().frame_tx.ack, receiver_acks_before + count);
    assert_eq!(receiver.stats().frame_tx.ping, 0);

    if !fast {
        // Wait at least one PTO, from the reciever's perspective.
        // A receiver that hasn't received MAX_OUTSTANDING_UNACK won't send PING.
        now += receiver.pto() + Duration::from_micros(1);
        trickle(&mut sender, &mut receiver, 1, now);
        assert_eq!(receiver.stats().frame_tx.ping, 0);
    }

    // After a second PTO (or the first if fast), new acknowledgements come
    // with a PING frame and cause an ACK to be sent by the sender.
    now += receiver.pto() + Duration::from_micros(1);
    trickle(&mut sender, &mut receiver, 1, now);
    assert_eq!(receiver.stats().frame_tx.ping, 1);
    if let Output::Callback(t) = sender.process_output(now) {
        assert_eq!(t, DEFAULT_ACK_DELAY);
        assert!(sender.process_output(now + t).dgram().is_some());
    }
    assert_eq!(sender.stats().frame_tx.ack, sender_acks_before + 1);
}

#[test]
fn ping_with_ack_fast() {
    ping_with_ack(true);
}

#[test]
fn ping_with_ack_slow() {
    ping_with_ack(false);
}

#[test]
fn ping_with_ack_min() {
    const COUNT: usize = MIN_OUTSTANDING_UNACK - 2;
    let mut sender = default_client();
    let mut receiver = default_server();
    let mut now = now();
    connect_force_idle(&mut sender, &mut receiver);
    let sender_acks_before = sender.stats().frame_tx.ack;
    let receiver_acks_before = receiver.stats().frame_tx.ack;
    trickle(&mut sender, &mut receiver, COUNT, now);
    assert_eq!(sender.stats().frame_tx.ack, sender_acks_before);
    assert_eq!(receiver.stats().frame_tx.ack, receiver_acks_before + COUNT);
    assert_eq!(receiver.stats().frame_tx.ping, 0);

    // After 3 PTO, no PING because there are too few outstanding packets.
    now += receiver.pto() * 3 + Duration::from_micros(1);
    trickle(&mut sender, &mut receiver, 1, now);
    assert_eq!(receiver.stats().frame_tx.ping, 0);
}

/// This calculates the PTO timer immediately after connection establishment.
/// It depends on there only being 2 RTT samples in the handshake.
fn expected_pto(rtt: Duration) -> Duration {
    // PTO calculation is rtt + 4rttvar + ack delay.
    // rttvar should be (rtt + 4 * (rtt / 2) * (3/4)^n + 25ms)/2
    // where n is the number of round trips
    // This uses a 25ms ack delay as the ACK delay extension
    // is negotiated and no ACK_DELAY frame has been received.
    rtt + rtt * 9 / 8 + Duration::from_millis(25)
}

#[test]
fn fast_pto() {
    let mut client = new_client(ConnectionParameters::default().fast_pto(FAST_PTO_SCALE / 2));
    let mut server = default_server();
    let mut now = connect_rtt_idle(&mut client, &mut server, DEFAULT_RTT);

    let res = client.process(None, now);
    let idle_timeout = ConnectionParameters::default().get_idle_timeout() - (DEFAULT_RTT / 2);
    assert_eq!(res, Output::Callback(idle_timeout));

    // Send data on two streams
    let stream = client.stream_create(StreamType::UniDi).unwrap();
    assert_eq!(
        client.stream_send(stream, DEFAULT_STREAM_DATA).unwrap(),
        DEFAULT_STREAM_DATA.len()
    );

    // Send a packet after some time.
    now += idle_timeout / 2;
    let dgram = client.process_output(now).dgram();
    assert!(dgram.is_some());

    // Nothing to do, should return a callback.
    let cb = client.process_output(now).callback();
    assert_eq!(expected_pto(DEFAULT_RTT) / 2, cb);

    // Once the PTO timer expires, a PTO packet should be sent should want to send PTO packet.
    now += cb;
    let dgram = client.process(None, now).dgram();

    let stream_before = server.stats().frame_rx.stream;
    server.process_input(&dgram.unwrap(), now);
    assert_eq!(server.stats().frame_rx.stream, stream_before + 1);
}

/// Even if the PTO timer is slowed right down, persistent congestion is declared
/// based on the "true" value of the timer.
#[test]
fn fast_pto_persistent_congestion() {
    let mut client = new_client(ConnectionParameters::default().fast_pto(FAST_PTO_SCALE * 2));
    let mut server = default_server();
    let mut now = connect_rtt_idle(&mut client, &mut server, DEFAULT_RTT);

    let res = client.process(None, now);
    let idle_timeout = ConnectionParameters::default().get_idle_timeout() - (DEFAULT_RTT / 2);
    assert_eq!(res, Output::Callback(idle_timeout));

    // Send packets spaced by the PTO timer.  And lose them.
    // Note: This timing is a tiny bit higher than the client will use
    // to determine persistent congestion. The ACK below adds another RTT
    // estimate, which will reduce rttvar by 3/4, so persistent congestion
    // will occur at `rtt + rtt*27/32 + 25ms`.
    // That is OK as we're still showing that this interval is less than
    // six times the PTO, which is what would be used if the scaling
    // applied to the PTO used to determine persistent congestion.
    let pc_interval = expected_pto(DEFAULT_RTT) * 3;
    println!("pc_interval {pc_interval:?}");
    let _drop1 = send_something(&mut client, now);

    // Check that the PTO matches expectations.
    let cb = client.process_output(now).callback();
    assert_eq!(expected_pto(DEFAULT_RTT) * 2, cb);

    now += pc_interval;
    let _drop2 = send_something(&mut client, now);
    let _drop3 = send_something(&mut client, now);
    let _drop4 = send_something(&mut client, now);
    let dgram = send_something(&mut client, now);

    // Now acknowledge the tail packet and enter persistent congestion.
    now += DEFAULT_RTT / 2;
    let ack = server.process(Some(&dgram), now).dgram();
    now += DEFAULT_RTT / 2;
    client.process_input(&ack.unwrap(), now);
    assert_eq!(cwnd(&client), cwnd_min(&client));
}<|MERGE_RESOLUTION|>--- conflicted
+++ resolved
@@ -296,12 +296,7 @@
     assert_eq!(1, server.stats().dropped_rx - dropped_before1);
     assert_eq!(server.stats().frame_rx.all(), server_frames);
 
-<<<<<<< HEAD
-    let server_frames2 = server.stats().frame_rx.all;
-=======
-    server.process_input(&pkt2_1rtt.unwrap(), now);
     let server_frames2 = server.stats().frame_rx.all();
->>>>>>> 2ca29c1e
     let dropped_before2 = server.stats().dropped_rx;
     server.process_input(&pkt2_hs, now);
     assert_eq!(1, server.stats().dropped_rx - dropped_before2);
