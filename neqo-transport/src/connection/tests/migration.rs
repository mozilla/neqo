--- conflicted
+++ resolved
@@ -321,7 +321,6 @@
     rebind_port_with_client(&mut client);
 }
 
-<<<<<<< HEAD
 #[test]
 fn rebind_address_and_port() {
     let mut client = default_client();
@@ -332,16 +331,6 @@
 fn rebind_address_and_port_zero_len_cid() {
     let mut client = zero_len_cid_client(DEFAULT_ADDR, DEFAULT_ADDR);
     rebind_address_and_port_with_client(&mut client);
-=======
-    server.process_input(dgram, now());
-    // Have the server send something so that it generates a packet.
-    let stream_id = server.stream_create(StreamType::UniDi).unwrap();
-    server.stream_close_send(stream_id).unwrap();
-    let dgram = server.process_output(now()).dgram();
-    let dgram = dgram.unwrap();
-    assert_eq!(dgram.source(), DEFAULT_ADDR);
-    assert_eq!(dgram.destination(), new_port(DEFAULT_ADDR));
->>>>>>> b516fe95
 }
 
 /// This simulates an attack where a valid packet is forwarded on
