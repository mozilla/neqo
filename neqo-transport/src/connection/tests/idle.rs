// Licensed under the Apache License, Version 2.0 <LICENSE-APACHE or
// http://www.apache.org/licenses/LICENSE-2.0> or the MIT license
// <LICENSE-MIT or http://opensource.org/licenses/MIT>, at your
// option. This file may not be copied, modified, or distributed
// except according to those terms.

use super::super::{Connection, ConnectionParameters, IdleTimeout, Output, State};
use super::{
    connect, connect_force_idle, connect_with_rtt, default_client, default_server,
    maybe_authenticate, new_client, new_server, send_and_receive, send_something, AT_LEAST_PTO,
    DEFAULT_STREAM_DATA,
};
use crate::packet::PacketBuilder;
use crate::stats::FrameStats;
use crate::tparams::{self, TransportParameter};
use crate::tracking::PacketNumberSpace;
use crate::StreamType;

use neqo_common::{qtrace, Encoder};
use std::mem;
use std::time::{Duration, Instant};
use test_fixture::{self, now, split_datagram};

fn default_timeout() -> Duration {
    ConnectionParameters::default().get_idle_timeout()
}

fn test_idle_timeout(client: &mut Connection, server: &mut Connection, timeout: Duration) {
    assert!(timeout > Duration::from_secs(1));
    connect_force_idle(client, server);

    let now = now();

    let res = client.process(None, now);
    assert_eq!(res, Output::Callback(timeout));

    // Still connected after timeout-1 seconds. Idle timer not reset
    mem::drop(client.process(None, now + timeout - Duration::from_secs(1)));
    assert!(matches!(client.state(), State::Confirmed));

    mem::drop(client.process(None, now + timeout));

    // Not connected after timeout.
    assert!(matches!(client.state(), State::Closed(_)));
}

#[test]
fn idle_timeout() {
    let mut client = default_client();
    let mut server = default_server();
    test_idle_timeout(&mut client, &mut server, default_timeout());
}

#[test]
fn idle_timeout_custom_client() {
    const IDLE_TIMEOUT: Duration = Duration::from_secs(5);
    let mut client = new_client(ConnectionParameters::default().idle_timeout(IDLE_TIMEOUT));
    let mut server = default_server();
    test_idle_timeout(&mut client, &mut server, IDLE_TIMEOUT);
}

#[test]
fn idle_timeout_custom_server() {
    const IDLE_TIMEOUT: Duration = Duration::from_secs(5);
    let mut client = default_client();
    let mut server = new_server(ConnectionParameters::default().idle_timeout(IDLE_TIMEOUT));
    test_idle_timeout(&mut client, &mut server, IDLE_TIMEOUT);
}

#[test]
fn idle_timeout_custom_both() {
    const LOWER_TIMEOUT: Duration = Duration::from_secs(5);
    const HIGHER_TIMEOUT: Duration = Duration::from_secs(10);
    let mut client = new_client(ConnectionParameters::default().idle_timeout(HIGHER_TIMEOUT));
    let mut server = new_server(ConnectionParameters::default().idle_timeout(LOWER_TIMEOUT));
    test_idle_timeout(&mut client, &mut server, LOWER_TIMEOUT);
}

#[test]
fn asymmetric_idle_timeout() {
    const LOWER_TIMEOUT_MS: u64 = 1000;
    const LOWER_TIMEOUT: Duration = Duration::from_millis(LOWER_TIMEOUT_MS);
    // Sanity check the constant.
    assert!(LOWER_TIMEOUT < default_timeout());

    let mut client = default_client();
    let mut server = default_server();

    // Overwrite the default at the server.
    server
        .tps
        .borrow_mut()
        .local
        .set_integer(tparams::IDLE_TIMEOUT, LOWER_TIMEOUT_MS);
    server.idle_timeout = IdleTimeout::new(LOWER_TIMEOUT);

    // Now connect and force idleness manually.
    // We do that by following what `force_idle` does and have each endpoint
    // send two packets, which are delivered out of order.  See `force_idle`.
    connect(&mut client, &mut server);
    let c1 = send_something(&mut client, now());
    let c2 = send_something(&mut client, now());
    server.process_input(c2, now());
    server.process_input(c1, now());
    let s1 = send_something(&mut server, now());
    let s2 = send_something(&mut server, now());
    client.process_input(s2, now());
    let ack = client.process(Some(s1), now()).dgram();
    assert!(ack.is_some());
    // Now both should have received ACK frames so should be idle.
    assert_eq!(server.process(ack, now()), Output::Callback(LOWER_TIMEOUT));
    assert_eq!(client.process(None, now()), Output::Callback(LOWER_TIMEOUT));
}

#[test]
fn tiny_idle_timeout() {
    const RTT: Duration = Duration::from_millis(500);
    const LOWER_TIMEOUT_MS: u64 = 100;
    const LOWER_TIMEOUT: Duration = Duration::from_millis(LOWER_TIMEOUT_MS);
    // We won't respect a value that is lower than 3*PTO, sanity check.
    assert!(LOWER_TIMEOUT < 3 * RTT);

    let mut client = default_client();
    let mut server = default_server();

    // Overwrite the default at the server.
    server
        .set_local_tparam(
            tparams::IDLE_TIMEOUT,
            TransportParameter::Integer(LOWER_TIMEOUT_MS),
        )
        .unwrap();
    server.idle_timeout = IdleTimeout::new(LOWER_TIMEOUT);

    // Now connect with an RTT and force idleness manually.
    let mut now = connect_with_rtt(&mut client, &mut server, now(), RTT);
    let c1 = send_something(&mut client, now);
    let c2 = send_something(&mut client, now);
    now += RTT / 2;
    server.process_input(c2, now);
    server.process_input(c1, now);
    let s1 = send_something(&mut server, now);
    let s2 = send_something(&mut server, now);
    now += RTT / 2;
    client.process_input(s2, now);
    let ack = client.process(Some(s1), now).dgram();
    assert!(ack.is_some());

    // The client should be idle now, but with a different timer.
    if let Output::Callback(t) = client.process(None, now) {
        assert!(t > LOWER_TIMEOUT);
    } else {
        panic!("Client not idle");
    }

    // The server should go idle after the ACK, but again with a larger timeout.
    now += RTT / 2;
    if let Output::Callback(t) = client.process(ack, now) {
        assert!(t > LOWER_TIMEOUT);
    } else {
        panic!("Client not idle");
    }
}

#[test]
fn idle_send_packet1() {
    const DELTA: Duration = Duration::from_millis(10);

    let mut client = default_client();
    let mut server = default_server();
    let mut now = now();
    connect_force_idle(&mut client, &mut server);

    let timeout = client.process(None, now).callback();
    assert_eq!(timeout, default_timeout());

    now += Duration::from_secs(10);
    let dgram = send_and_receive(&mut client, &mut server, now);
    assert!(dgram.is_none());

    // Still connected after 39 seconds because idle timer reset by the
    // outgoing packet.
    now += default_timeout() - DELTA;
    let dgram = client.process(None, now).dgram();
    assert!(dgram.is_some()); // PTO
    assert!(client.state().connected());

    // Not connected after 40 seconds.
    now += DELTA;
    let out = client.process(None, now);
    assert!(matches!(out, Output::None));
    assert!(client.state().closed());
}

#[test]
fn idle_send_packet2() {
    const GAP: Duration = Duration::from_secs(10);
    const DELTA: Duration = Duration::from_millis(10);

    let mut client = default_client();
    let mut server = default_server();
    connect_force_idle(&mut client, &mut server);

    let mut now = now();

    let timeout = client.process(None, now).callback();
    assert_eq!(timeout, default_timeout());

    // First transmission at t=GAP.
    now += GAP;
    mem::drop(send_something(&mut client, now));

    // Second transmission at t=2*GAP.
    mem::drop(send_something(&mut client, now + GAP));
    assert!((GAP * 2 + DELTA) < default_timeout());

    // Still connected just before GAP + default_timeout().
    now += default_timeout() - DELTA;
    let dgram = client.process(None, now).dgram();
    assert!(dgram.is_some()); // PTO
    assert!(matches!(client.state(), State::Confirmed));

    // Not connected after 40 seconds because timer not reset by second
    // outgoing packet
    now += DELTA;
    let out = client.process(None, now);
    assert!(matches!(out, Output::None));
    assert!(matches!(client.state(), State::Closed(_)));
}

#[test]
fn idle_recv_packet() {
    let mut client = default_client();
    let mut server = default_server();
    connect_force_idle(&mut client, &mut server);

    let now = now();

    let res = client.process(None, now);
    assert_eq!(res, Output::Callback(default_timeout()));

    assert_eq!(client.stream_create(StreamType::BiDi).unwrap(), 0);
    assert_eq!(client.stream_send(0, b"hello").unwrap(), 5);

    // Respond with another packet
    let out = client.process(None, now + Duration::from_secs(10));
    server.process_input(out.dgram().unwrap(), now + Duration::from_secs(10));
    assert_eq!(server.stream_send(0, b"world").unwrap(), 5);
    let out = server.process_output(now + Duration::from_secs(10));
    assert_ne!(out.as_dgram_ref(), None);

    mem::drop(client.process(out.dgram(), now + Duration::from_secs(20)));
    assert!(matches!(client.state(), State::Confirmed));

    // Still connected after 49 seconds because idle timer reset by received
    // packet
    mem::drop(client.process(None, now + default_timeout() + Duration::from_secs(19)));
    assert!(matches!(client.state(), State::Confirmed));

    // Not connected after 50 seconds.
    mem::drop(client.process(None, now + default_timeout() + Duration::from_secs(20)));

    assert!(matches!(client.state(), State::Closed(_)));
}

/// Caching packets should not cause the connection to become idle.
/// This requires a few tricks to keep the connection from going
/// idle while preventing any progress on the handshake.
#[test]
fn idle_caching() {
    let mut client = default_client();
    let mut server = default_server();
    let start = now();
    let mut builder = PacketBuilder::short(Encoder::new(), false, &[]);

    // Perform the first round trip, but drop the Initial from the server.
    // The client then caches the Handshake packet.
    let dgram = client.process_output(start).dgram();
    let dgram = server.process(dgram, start).dgram();
    let (_, handshake) = split_datagram(&dgram.unwrap());
    client.process_input(handshake.unwrap(), start);

    // Perform an exchange and keep the connection alive.
    // Only allow a packet containing a PING to pass.
    let middle = start + AT_LEAST_PTO;
    mem::drop(client.process_output(middle));
    let dgram = client.process_output(middle).dgram();

    // Get the server to send its first probe and throw that away.
    mem::drop(server.process_output(middle).dgram());
    // Now let the server process the client PING.  This causes the server
    // to send CRYPTO frames again, so manually extract and discard those.
    let ping_before_s = server.stats().frame_rx.ping;
    server.process_input(dgram.unwrap(), middle);
    assert_eq!(server.stats().frame_rx.ping, ping_before_s + 1);
    let mut tokens = Vec::new();
    server
        .crypto
        .streams
        .write_frame(
            PacketNumberSpace::Initial,
            &mut builder,
            &mut tokens,
            &mut FrameStats::default(),
        )
        .unwrap();
    assert_eq!(tokens.len(), 1);
    tokens.clear();
    server
        .crypto
        .streams
        .write_frame(
            PacketNumberSpace::Initial,
            &mut builder,
            &mut tokens,
            &mut FrameStats::default(),
        )
        .unwrap();
    assert!(tokens.is_empty());
    let dgram = server.process_output(middle).dgram();

    // Now only allow the Initial packet from the server through;
    // it shouldn't contain a CRYPTO frame.
    let (initial, _) = split_datagram(&dgram.unwrap());
    let ping_before_c = client.stats().frame_rx.ping;
    let ack_before = client.stats().frame_rx.ack;
    client.process_input(initial, middle);
    assert_eq!(client.stats().frame_rx.ping, ping_before_c + 1);
    assert_eq!(client.stats().frame_rx.ack, ack_before + 1);

    let end = start + default_timeout() + (AT_LEAST_PTO / 2);
    // Now let the server Initial through, with the CRYPTO frame.
    let dgram = server.process_output(end).dgram();
    let (initial, _) = split_datagram(&dgram.unwrap());
    neqo_common::qwarn!("client ingests initial, finally");
    mem::drop(client.process(Some(initial), end));
    maybe_authenticate(&mut client);
    let dgram = client.process_output(end).dgram();
    let dgram = server.process(dgram, end).dgram();
    client.process_input(dgram.unwrap(), end);
    assert_eq!(*client.state(), State::Confirmed);
    assert_eq!(*server.state(), State::Confirmed);
}

/// This function opens a bidirectional stream and leaves both endpoints
/// idle, with the stream left open.
/// The stream ID of that stream is returned (along with the new time).
fn create_stream_idle_rtt(
    initiator: &mut Connection,
    responder: &mut Connection,
    mut now: Instant,
    rtt: Duration,
) -> (Instant, u64) {
    let check_idle = |endpoint: &mut Connection, now: Instant| {
        let delay = endpoint.process_output(now).callback();
        qtrace!([endpoint], "idle timeout {:?}", delay);
        if rtt < default_timeout() / 4 {
            assert_eq!(default_timeout(), delay);
        } else {
            assert!(delay > default_timeout());
        }
    };

    // Exchange a message each way on a stream.
    let stream = initiator.stream_create(StreamType::BiDi).unwrap();
    let _ = initiator.stream_send(stream, DEFAULT_STREAM_DATA).unwrap();
    let req = initiator.process_output(now).dgram();
    now += rtt / 2;
    responder.process_input(req.unwrap(), now);

    // Reordering two packets from the responder forces the initiator to be idle.
    let _ = responder.stream_send(stream, DEFAULT_STREAM_DATA).unwrap();
    let resp1 = responder.process_output(now).dgram();
    let _ = responder.stream_send(stream, DEFAULT_STREAM_DATA).unwrap();
    let resp2 = responder.process_output(now).dgram();

    now += rtt / 2;
    initiator.process_input(resp2.unwrap(), now);
    initiator.process_input(resp1.unwrap(), now);
    let ack = initiator.process_output(now).dgram();
    assert!(ack.is_some());
    check_idle(initiator, now);

    // Receiving the ACK should return the responder to idle too.
    now += rtt / 2;
    responder.process_input(ack.unwrap(), now);
    check_idle(responder, now);

    (now, stream)
}

fn create_stream_idle(initiator: &mut Connection, responder: &mut Connection) -> u64 {
    let (_, stream) = create_stream_idle_rtt(initiator, responder, now(), Duration::new(0, 0));
    stream
}

fn assert_idle(endpoint: &mut Connection, expected: Duration) {
    assert_eq!(endpoint.process_output(now()).callback(), expected);
}

/// The creator of a stream marks it as important enough to use a keep-alive.
#[test]
fn keep_alive_initiator() {
    let mut client = default_client();
    let mut server = default_server();
    connect(&mut client, &mut server);
    let stream = create_stream_idle(&mut server, &mut client);
    let mut now = now();

    // Marking the stream for keep-alive changes the idle timeout.
    server.stream_keep_alive(stream, true).unwrap();
    assert_idle(&mut server, default_timeout() / 2);

    // Wait that long and the server should send a PING frame.
    now += default_timeout() / 2;
    let pings_before = server.stats().frame_tx.ping;
    let ping = server.process_output(now).dgram();
    assert!(ping.is_some());
    assert_eq!(server.stats().frame_tx.ping, pings_before + 1);
}

/// The other peer can also keep it alive.
#[test]
fn keep_alive_responder() {
    let mut client = default_client();
    let mut server = default_server();
    connect(&mut client, &mut server);
    let stream = create_stream_idle(&mut server, &mut client);
    let mut now = now();

    // Marking the stream for keep-alive changes the idle timeout.
    client.stream_keep_alive(stream, true).unwrap();
    assert_idle(&mut client, default_timeout() / 2);

    // Wait that long and the client should send a PING frame.
    now += default_timeout() / 2;
    let pings_before = client.stats().frame_tx.ping;
    let ping = client.process_output(now).dgram();
    assert!(ping.is_some());
    assert_eq!(client.stats().frame_tx.ping, pings_before + 1);
}

/// Unmark a stream as being keep-alive.
#[test]
fn keep_alive_unmark() {
    let mut client = default_client();
    let mut server = default_server();
    connect(&mut client, &mut server);
    let stream = create_stream_idle(&mut client, &mut server);

    client.stream_keep_alive(stream, true).unwrap();
    assert_idle(&mut client, default_timeout() / 2);

    client.stream_keep_alive(stream, false).unwrap();
    assert_idle(&mut client, default_timeout());
}

/// The sender has something to send.  Make it send it
/// and cause the receiver to become idle by sending something
/// else, reordering the packets, and consuming the ACK.
/// Note that the sender might not be idle if the thing that it
/// sends results in something in addition to an ACK.
fn transfer_force_idle(sender: &mut Connection, receiver: &mut Connection) {
    let dgram = sender.process_output(now()).dgram();
    let chaff = send_something(sender, now());
    receiver.process_input(chaff, now());
    receiver.process_input(dgram.unwrap(), now());
    let ack = receiver.process_output(now()).dgram();
    sender.process_input(ack.unwrap(), now());
}

/// Receiving the end of the stream stops keep-alives for that stream.
/// Even if that data hasn't been read.
#[test]
fn keep_alive_close() {
    let mut client = default_client();
    let mut server = default_server();
    connect(&mut client, &mut server);
    let stream = create_stream_idle(&mut client, &mut server);

    client.stream_keep_alive(stream, true).unwrap();
    assert_idle(&mut client, default_timeout() / 2);

    client.stream_close_send(stream).unwrap();
    transfer_force_idle(&mut client, &mut server);
    assert_idle(&mut client, default_timeout() / 2);

    server.stream_close_send(stream).unwrap();
    transfer_force_idle(&mut server, &mut client);
    assert_idle(&mut client, default_timeout());
}

/// Receiving `RESET_STREAM` stops keep-alives for that stream, but only once
/// the sending side is also closed.
#[test]
fn keep_alive_reset() {
    let mut client = default_client();
    let mut server = default_server();
    connect(&mut client, &mut server);
    let stream = create_stream_idle(&mut client, &mut server);

    client.stream_keep_alive(stream, true).unwrap();
    assert_idle(&mut client, default_timeout() / 2);

    client.stream_close_send(stream).unwrap();
    transfer_force_idle(&mut client, &mut server);
    assert_idle(&mut client, default_timeout() / 2);

    server.stream_reset_send(stream, 0).unwrap();
    transfer_force_idle(&mut server, &mut client);
    assert_idle(&mut client, default_timeout());
<<<<<<< HEAD
=======

    // The client will fade away from here.
    let t = now() + (default_timeout() / 2);
    assert_eq!(client.process_output(t).callback(), default_timeout() / 2);
    let t = now() + default_timeout();
    assert_eq!(client.process_output(t), Output::None);
>>>>>>> 3d135a84
}

/// Stopping sending also cancels the keep-alive.
#[test]
fn keep_alive_stop_sending() {
    let mut client = default_client();
    let mut server = default_server();
    connect(&mut client, &mut server);
    let stream = create_stream_idle(&mut client, &mut server);

    client.stream_keep_alive(stream, true).unwrap();
    assert_idle(&mut client, default_timeout() / 2);

    client.stream_close_send(stream).unwrap();
    client.stream_stop_sending(stream, 0).unwrap();
    transfer_force_idle(&mut client, &mut server);
    // The server will have sent RESET_STREAM, which the client will
    // want to acknowledge, so force that out.
    let junk = send_something(&mut server, now());
    let ack = client.process(Some(junk), now()).dgram();
    assert!(ack.is_some());

    // Now the client should be idle.
    assert_idle(&mut client, default_timeout());
}

/// Multiple active streams are tracked properly.
#[test]
fn keep_alive_multiple_stop() {
    let mut client = default_client();
    let mut server = default_server();
    connect(&mut client, &mut server);
    let stream = create_stream_idle(&mut client, &mut server);

    client.stream_keep_alive(stream, true).unwrap();
    assert_idle(&mut client, default_timeout() / 2);

    let other = client.stream_create(StreamType::BiDi).unwrap();
    client.stream_keep_alive(other, true).unwrap();
    assert_idle(&mut client, default_timeout() / 2);

    client.stream_keep_alive(stream, false).unwrap();
    assert_idle(&mut client, default_timeout() / 2);

    client.stream_keep_alive(other, false).unwrap();
    assert_idle(&mut client, default_timeout());
}

/// If the RTT is too long relative to the idle timeout, the keep-alive is large too.
#[test]
fn keep_alive_large_rtt() {
    let mut client = default_client();
    let mut server = default_server();
    // Use an RTT that is large enough to cause the PTO timer to exceed half
    // the idle timeout.
    let rtt = default_timeout() * 3 / 4;
    let now = connect_with_rtt(&mut client, &mut server, now(), rtt);
    let (now, stream) = create_stream_idle_rtt(&mut server, &mut client, now, rtt);

    // Calculating PTO here is tricky as RTTvar has eroded after multiple round trips.
    // Just check that the delay is larger than the baseline and the RTT.
    for endpoint in &mut [client, server] {
        endpoint.stream_keep_alive(stream, true).unwrap();
        let delay = endpoint.process_output(now).callback();
        qtrace!([endpoint], "new delay {:?}", delay);
        assert!(delay > default_timeout() / 2);
        assert!(delay > rtt);
    }
}

/// Only the recipient of a unidirectional stream can keep it alive.
#[test]
fn keep_alive_uni() {
    let mut client = default_client();
    let mut server = default_server();
    connect(&mut client, &mut server);

    let stream = client.stream_create(StreamType::UniDi).unwrap();
    client.stream_keep_alive(stream, true).unwrap_err();
    let _ = client.stream_send(stream, DEFAULT_STREAM_DATA).unwrap();
    let dgram = client.process_output(now()).dgram();

    server.process_input(dgram.unwrap(), now());
    server.stream_keep_alive(stream, true).unwrap();
}<|MERGE_RESOLUTION|>--- conflicted
+++ resolved
@@ -509,15 +509,12 @@
     server.stream_reset_send(stream, 0).unwrap();
     transfer_force_idle(&mut server, &mut client);
     assert_idle(&mut client, default_timeout());
-<<<<<<< HEAD
-=======
 
     // The client will fade away from here.
     let t = now() + (default_timeout() / 2);
     assert_eq!(client.process_output(t).callback(), default_timeout() / 2);
     let t = now() + default_timeout();
     assert_eq!(client.process_output(t), Output::None);
->>>>>>> 3d135a84
 }
 
 /// Stopping sending also cancels the keep-alive.
