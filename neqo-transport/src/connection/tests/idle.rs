--- conflicted
+++ resolved
@@ -4,18 +4,11 @@
 // option. This file may not be copied, modified, or distributed
 // except according to those terms.
 
-<<<<<<< HEAD
 use super::super::{Connection, ConnectionParameters, IdleTimeout, Output, State};
 use super::{
     connect, connect_force_idle, connect_with_rtt, default_client, default_server,
     maybe_authenticate, new_client, new_server, send_and_receive, send_something, AT_LEAST_PTO,
     DEFAULT_STREAM_DATA,
-=======
-use super::super::{Connection, IdleTimeout, Output, State, LOCAL_IDLE_TIMEOUT};
-use super::{
-    connect, connect_force_idle, connect_with_rtt, default_client, default_server,
-    maybe_authenticate, send_and_receive, send_something, AT_LEAST_PTO, DEFAULT_STREAM_DATA,
->>>>>>> be750328
 };
 use crate::packet::PacketBuilder;
 use crate::stats::FrameStats;
@@ -361,17 +354,10 @@
     let check_idle = |endpoint: &mut Connection, now: Instant| {
         let delay = endpoint.process_output(now).callback();
         qtrace!([endpoint], "idle timeout {:?}", delay);
-<<<<<<< HEAD
         if rtt < default_timeout() / 4 {
             assert_eq!(default_timeout(), delay);
         } else {
             assert!(delay > default_timeout());
-=======
-        if rtt < LOCAL_IDLE_TIMEOUT / 4 {
-            assert_eq!(LOCAL_IDLE_TIMEOUT, delay);
-        } else {
-            assert!(delay > LOCAL_IDLE_TIMEOUT);
->>>>>>> be750328
         }
     };
 
@@ -423,17 +409,10 @@
 
     // Marking the stream for keep-alive changes the idle timeout.
     server.stream_keep_alive(stream, true).unwrap();
-<<<<<<< HEAD
     assert_idle(&mut server, default_timeout() / 2);
 
     // Wait that long and the server should send a PING frame.
     now += default_timeout() / 2;
-=======
-    assert_idle(&mut server, LOCAL_IDLE_TIMEOUT / 2);
-
-    // Wait that long and the server should send a PING frame.
-    now += LOCAL_IDLE_TIMEOUT / 2;
->>>>>>> be750328
     let pings_before = server.stats().frame_tx.ping;
     let ping = server.process_output(now).dgram();
     assert!(ping.is_some());
@@ -451,17 +430,10 @@
 
     // Marking the stream for keep-alive changes the idle timeout.
     client.stream_keep_alive(stream, true).unwrap();
-<<<<<<< HEAD
     assert_idle(&mut client, default_timeout() / 2);
 
     // Wait that long and the client should send a PING frame.
     now += default_timeout() / 2;
-=======
-    assert_idle(&mut client, LOCAL_IDLE_TIMEOUT / 2);
-
-    // Wait that long and the client should send a PING frame.
-    now += LOCAL_IDLE_TIMEOUT / 2;
->>>>>>> be750328
     let pings_before = client.stats().frame_tx.ping;
     let ping = client.process_output(now).dgram();
     assert!(ping.is_some());
@@ -477,17 +449,10 @@
     let stream = create_stream_idle(&mut client, &mut server);
 
     client.stream_keep_alive(stream, true).unwrap();
-<<<<<<< HEAD
     assert_idle(&mut client, default_timeout() / 2);
 
     client.stream_keep_alive(stream, false).unwrap();
     assert_idle(&mut client, default_timeout());
-=======
-    assert_idle(&mut client, LOCAL_IDLE_TIMEOUT / 2);
-
-    client.stream_keep_alive(stream, false).unwrap();
-    assert_idle(&mut client, LOCAL_IDLE_TIMEOUT);
->>>>>>> be750328
 }
 
 /// The sender has something to send.  Make it send it
@@ -514,7 +479,6 @@
     let stream = create_stream_idle(&mut client, &mut server);
 
     client.stream_keep_alive(stream, true).unwrap();
-<<<<<<< HEAD
     assert_idle(&mut client, default_timeout() / 2);
 
     client.stream_close_send(stream).unwrap();
@@ -524,17 +488,6 @@
     server.stream_close_send(stream).unwrap();
     transfer_force_idle(&mut server, &mut client);
     assert_idle(&mut client, default_timeout());
-=======
-    assert_idle(&mut client, LOCAL_IDLE_TIMEOUT / 2);
-
-    client.stream_close_send(stream).unwrap();
-    transfer_force_idle(&mut client, &mut server);
-    assert_idle(&mut client, LOCAL_IDLE_TIMEOUT / 2);
-
-    server.stream_close_send(stream).unwrap();
-    transfer_force_idle(&mut server, &mut client);
-    assert_idle(&mut client, LOCAL_IDLE_TIMEOUT);
->>>>>>> be750328
 }
 
 /// Receiving `RESET_STREAM` stops keep-alives for that stream, but only once
@@ -547,7 +500,6 @@
     let stream = create_stream_idle(&mut client, &mut server);
 
     client.stream_keep_alive(stream, true).unwrap();
-<<<<<<< HEAD
     assert_idle(&mut client, default_timeout() / 2);
 
     client.stream_close_send(stream).unwrap();
@@ -557,23 +509,12 @@
     server.stream_reset_send(stream, 0).unwrap();
     transfer_force_idle(&mut server, &mut client);
     assert_idle(&mut client, default_timeout());
-=======
-    assert_idle(&mut client, LOCAL_IDLE_TIMEOUT / 2);
-
-    client.stream_close_send(stream).unwrap();
-    transfer_force_idle(&mut client, &mut server);
-    assert_idle(&mut client, LOCAL_IDLE_TIMEOUT / 2);
-
-    server.stream_reset_send(stream, 0).unwrap();
-    transfer_force_idle(&mut server, &mut client);
-    assert_idle(&mut client, LOCAL_IDLE_TIMEOUT);
 
     // The client will fade away from here.
-    let t = now() + (LOCAL_IDLE_TIMEOUT / 2);
-    assert_eq!(client.process_output(t).callback(), LOCAL_IDLE_TIMEOUT / 2);
-    let t = now() + LOCAL_IDLE_TIMEOUT;
+    let t = now() + (default_timeout() / 2);
+    assert_eq!(client.process_output(t).callback(), default_timeout() / 2);
+    let t = now() + default_timeout();
     assert_eq!(client.process_output(t), Output::None);
->>>>>>> be750328
 }
 
 /// Stopping sending also cancels the keep-alive.
@@ -585,11 +526,7 @@
     let stream = create_stream_idle(&mut client, &mut server);
 
     client.stream_keep_alive(stream, true).unwrap();
-<<<<<<< HEAD
-    assert_idle(&mut client, default_timeout() / 2);
-=======
-    assert_idle(&mut client, LOCAL_IDLE_TIMEOUT / 2);
->>>>>>> be750328
+    assert_idle(&mut client, default_timeout() / 2);
 
     client.stream_close_send(stream).unwrap();
     client.stream_stop_sending(stream, 0).unwrap();
@@ -601,11 +538,7 @@
     assert!(ack.is_some());
 
     // Now the client should be idle.
-<<<<<<< HEAD
     assert_idle(&mut client, default_timeout());
-=======
-    assert_idle(&mut client, LOCAL_IDLE_TIMEOUT);
->>>>>>> be750328
 }
 
 /// Multiple active streams are tracked properly.
@@ -617,7 +550,6 @@
     let stream = create_stream_idle(&mut client, &mut server);
 
     client.stream_keep_alive(stream, true).unwrap();
-<<<<<<< HEAD
     assert_idle(&mut client, default_timeout() / 2);
 
     let other = client.stream_create(StreamType::BiDi).unwrap();
@@ -629,19 +561,6 @@
 
     client.stream_keep_alive(other, false).unwrap();
     assert_idle(&mut client, default_timeout());
-=======
-    assert_idle(&mut client, LOCAL_IDLE_TIMEOUT / 2);
-
-    let other = client.stream_create(StreamType::BiDi).unwrap();
-    client.stream_keep_alive(other, true).unwrap();
-    assert_idle(&mut client, LOCAL_IDLE_TIMEOUT / 2);
-
-    client.stream_keep_alive(stream, false).unwrap();
-    assert_idle(&mut client, LOCAL_IDLE_TIMEOUT / 2);
-
-    client.stream_keep_alive(other, false).unwrap();
-    assert_idle(&mut client, LOCAL_IDLE_TIMEOUT);
->>>>>>> be750328
 }
 
 /// If the RTT is too long relative to the idle timeout, the keep-alive is large too.
@@ -651,11 +570,7 @@
     let mut server = default_server();
     // Use an RTT that is large enough to cause the PTO timer to exceed half
     // the idle timeout.
-<<<<<<< HEAD
     let rtt = default_timeout() * 3 / 4;
-=======
-    let rtt = LOCAL_IDLE_TIMEOUT * 3 / 4;
->>>>>>> be750328
     let now = connect_with_rtt(&mut client, &mut server, now(), rtt);
     let (now, stream) = create_stream_idle_rtt(&mut server, &mut client, now, rtt);
 
@@ -665,11 +580,7 @@
         endpoint.stream_keep_alive(stream, true).unwrap();
         let delay = endpoint.process_output(now).callback();
         qtrace!([endpoint], "new delay {:?}", delay);
-<<<<<<< HEAD
         assert!(delay > default_timeout() / 2);
-=======
-        assert!(delay > LOCAL_IDLE_TIMEOUT / 2);
->>>>>>> be750328
         assert!(delay > rtt);
     }
 }
