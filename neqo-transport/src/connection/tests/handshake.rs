// Licensed under the Apache License, Version 2.0 <LICENSE-APACHE or
// http://www.apache.org/licenses/LICENSE-2.0> or the MIT license
// <LICENSE-MIT or http://opensource.org/licenses/MIT>, at your
// option. This file may not be copied, modified, or distributed
// except according to those terms.

use std::{
    cell::RefCell,
    mem,
    net::{IpAddr, Ipv6Addr, SocketAddr},
    rc::Rc,
    time::Duration,
};

use neqo_common::{event::Provider, qdebug, Datagram};
use neqo_crypto::{
    constants::TLS_CHACHA20_POLY1305_SHA256, generate_ech_keys, AuthenticationStatus,
};
#[cfg(not(feature = "disable-encryption"))]
use test_fixture::datagram;
use test_fixture::{
    assertions, assertions::assert_coalesced_0rtt, fixture_init, now, split_datagram, DEFAULT_ADDR,
};

use super::{
    super::{Connection, Output, State},
    assert_error, connect, connect_force_idle, connect_with_rtt, default_client, default_server,
    get_tokens, handshake, maybe_authenticate, resumed_server, send_something,
    CountingConnectionIdGenerator, AT_LEAST_PTO, DEFAULT_RTT, DEFAULT_STREAM_DATA,
};
use crate::{
    connection::{
        tests::{exchange_ticket, new_client, new_server},
        AddressValidation,
    },
    events::ConnectionEvent,
    server::ValidateAddress,
    stats::FrameStats,
    tparams::{self, TransportParameter, MIN_ACK_DELAY},
    tracking::DEFAULT_ACK_DELAY,
    CloseReason, ConnectionParameters, EmptyConnectionIdGenerator, Error, Pmtud, StreamType,
    Version,
};

const ECH_CONFIG_ID: u8 = 7;
const ECH_PUBLIC_NAME: &str = "public.example";

fn full_handshake(pmtud: bool) {
    qdebug!("---- client: generate CH");
    let mut client = new_client(ConnectionParameters::default().pmtud(pmtud));
    let out = client.process(None, now());
    assert!(out.as_dgram_ref().is_some());
    assert_eq!(out.as_dgram_ref().unwrap().len(), client.plpmtu());

    qdebug!("---- server: CH -> SH, EE, CERT, CV, FIN");
    let mut server = new_server(ConnectionParameters::default().pmtud(pmtud));
    let out = server.process(out.as_dgram_ref(), now());
    assert!(out.as_dgram_ref().is_some());
    assert_eq!(out.as_dgram_ref().unwrap().len(), server.plpmtu());

    qdebug!("---- client: cert verification");
    let out = client.process(out.as_dgram_ref(), now());
    assert!(out.as_dgram_ref().is_some());

    let out = server.process(out.as_dgram_ref(), now());
    assert!(out.as_dgram_ref().is_none());

    assert!(maybe_authenticate(&mut client));

    qdebug!("---- client: SH..FIN -> FIN");
    let out = client.process(out.as_dgram_ref(), now());
    assert!(out.as_dgram_ref().is_some());
    assert_eq!(*client.state(), State::Connected);

    qdebug!("---- server: FIN -> ACKS");
    let out = server.process(out.as_dgram_ref(), now());
    assert!(out.as_dgram_ref().is_some());
    assert_eq!(*server.state(), State::Confirmed);

    qdebug!("---- client: ACKS -> 0");
    let out = client.process(out.as_dgram_ref(), now());
    if pmtud {
        // PMTUD causes a PING probe to be sent here
        let pkt = out.dgram().unwrap();
        assert!(pkt.len() > client.plpmtu());
    } else {
        assert!(out.as_dgram_ref().is_none());
    }
    assert_eq!(*client.state(), State::Confirmed);
}

#[test]
fn handshake_no_pmtud() {
    full_handshake(false);
}

#[test]
fn handshake_pmtud() {
    full_handshake(true);
}

#[test]
fn handshake_failed_authentication() {
    qdebug!("---- client: generate CH");
    let mut client = default_client();
    let out = client.process(None, now());
    assert!(out.as_dgram_ref().is_some());

    qdebug!("---- server: CH -> SH, EE, CERT, CV, FIN");
    let mut server = default_server();
    let out = server.process(out.as_dgram_ref(), now());
    assert!(out.as_dgram_ref().is_some());

    qdebug!("---- client: cert verification");
    let out = client.process(out.as_dgram_ref(), now());
    assert!(out.as_dgram_ref().is_some());

    let out = server.process(out.as_dgram_ref(), now());
    assert!(out.as_dgram_ref().is_none());

    let authentication_needed = |e| matches!(e, ConnectionEvent::AuthenticationNeeded);
    assert!(client.events().any(authentication_needed));
    qdebug!("---- client: Alert(certificate_revoked)");
    client.authenticated(AuthenticationStatus::CertRevoked, now());

    qdebug!("---- client: -> Alert(certificate_revoked)");
    let out = client.process(None, now());
    assert!(out.as_dgram_ref().is_some());

    qdebug!("---- server: Alert(certificate_revoked)");
    let out = server.process(out.as_dgram_ref(), now());
    assert!(out.as_dgram_ref().is_some());
    assert_error(&client, &CloseReason::Transport(Error::CryptoAlert(44)));
    assert_error(&server, &CloseReason::Transport(Error::PeerError(300)));
}

#[test]
fn no_alpn() {
    fixture_init();
    let mut client = Connection::new_client(
        "example.com",
        &["bad-alpn"],
        Rc::new(RefCell::new(CountingConnectionIdGenerator::default())),
        DEFAULT_ADDR,
        DEFAULT_ADDR,
        ConnectionParameters::default(),
        now(),
    )
    .unwrap();
    let mut server = default_server();

    handshake(&mut client, &mut server, now(), Duration::new(0, 0));
    // TODO (mt): errors are immediate, which means that we never send CONNECTION_CLOSE
    // and the client never sees the server's rejection of its handshake.
    // assert_error(&client, CloseReason::Transport(Error::CryptoAlert(120)));
    assert_error(&server, &CloseReason::Transport(Error::CryptoAlert(120)));
}

#[test]
fn dup_server_flight1() {
    qdebug!("---- client: generate CH");
    let mut client = default_client();
    let out = client.process(None, now());
    assert!(out.as_dgram_ref().is_some());
    assert_eq!(out.as_dgram_ref().unwrap().len(), client.plpmtu());
    qdebug!("Output={:0x?}", out.as_dgram_ref());

    qdebug!("---- server: CH -> SH, EE, CERT, CV, FIN");
    let mut server = default_server();
    let out_to_rep = server.process(out.as_dgram_ref(), now());
    assert!(out_to_rep.as_dgram_ref().is_some());
    qdebug!("Output={:0x?}", out_to_rep.as_dgram_ref());

    qdebug!("---- client: cert verification");
    let out = client.process(Some(out_to_rep.as_dgram_ref().unwrap()), now());
    assert!(out.as_dgram_ref().is_some());
    qdebug!("Output={:0x?}", out.as_dgram_ref());

    let out = server.process(out.as_dgram_ref(), now());
    assert!(out.as_dgram_ref().is_none());

    assert!(maybe_authenticate(&mut client));

    qdebug!("---- client: SH..FIN -> FIN");
    let out = client.process(None, now());
    assert!(out.as_dgram_ref().is_some());
    qdebug!("Output={:0x?}", out.as_dgram_ref());

    assert_eq!(3, client.stats().packets_rx);
    assert_eq!(0, client.stats().dups_rx);
    assert_eq!(1, client.stats().dropped_rx);

    qdebug!("---- Dup, ignored");
    let out = client.process(out_to_rep.as_dgram_ref(), now());
    assert!(out.as_dgram_ref().is_none());
    qdebug!("Output={:0x?}", out.as_dgram_ref());

    // Four packets total received, 1 of them is a dup and one has been dropped because Initial keys
    // are dropped.  Add 2 counts of the padding that the server adds to Initial packets.
    assert_eq!(6, client.stats().packets_rx);
    assert_eq!(1, client.stats().dups_rx);
    assert_eq!(3, client.stats().dropped_rx);
}

// Test that we split crypto data if they cannot fit into one packet.
// To test this we will use a long server certificate.
#[test]
fn crypto_frame_split() {
    let mut client = default_client();

    let mut server = Connection::new_server(
        test_fixture::LONG_CERT_KEYS,
        test_fixture::DEFAULT_ALPN,
        Rc::new(RefCell::new(CountingConnectionIdGenerator::default())),
        ConnectionParameters::default(),
    )
    .expect("create a server");

    let client1 = client.process(None, now());
    assert!(client1.as_dgram_ref().is_some());

    // The entire server flight doesn't fit in a single packet because the
    // certificate is large, therefore the server will produce 2 packets.
    let server1 = server.process(client1.as_dgram_ref(), now());
    assert!(server1.as_dgram_ref().is_some());
    let server2 = server.process(None, now());
    assert!(server2.as_dgram_ref().is_some());

    let client2 = client.process(server1.as_dgram_ref(), now());
    // This is an ack.
    assert!(client2.as_dgram_ref().is_some());
    // The client might have the certificate now, so we can't guarantee that
    // this will work.
    let auth1 = maybe_authenticate(&mut client);
    assert_eq!(*client.state(), State::Handshaking);

    // let server process the ack for the first packet.
    let server3 = server.process(client2.as_dgram_ref(), now());
    assert!(server3.as_dgram_ref().is_none());

    // Consume the second packet from the server.
    let client3 = client.process(server2.as_dgram_ref(), now());

    // Check authentication.
    let auth2 = maybe_authenticate(&mut client);
    assert!(auth1 ^ auth2);
    // Now client has all data to finish handshake.
    assert_eq!(*client.state(), State::Connected);

    let client4 = client.process(server3.as_dgram_ref(), now());
    // One of these will contain data depending on whether Authentication was completed
    // after the first or second server packet.
    assert!(client3.as_dgram_ref().is_some() ^ client4.as_dgram_ref().is_some());

    mem::drop(server.process(client3.as_dgram_ref(), now()));
    mem::drop(server.process(client4.as_dgram_ref(), now()));

    assert_eq!(*client.state(), State::Connected);
    assert_eq!(*server.state(), State::Confirmed);
}

/// Run a single ChaCha20-Poly1305 test and get a PTO.
#[test]
fn chacha20poly1305() {
    let mut server = default_server();
    let mut client = Connection::new_client(
        test_fixture::DEFAULT_SERVER_NAME,
        test_fixture::DEFAULT_ALPN,
        Rc::new(RefCell::new(EmptyConnectionIdGenerator::default())),
        DEFAULT_ADDR,
        DEFAULT_ADDR,
        ConnectionParameters::default(),
        now(),
    )
    .expect("create a default client");
    client.set_ciphers(&[TLS_CHACHA20_POLY1305_SHA256]).unwrap();
    connect_force_idle(&mut client, &mut server);
}

/// Test that a server can send 0.5 RTT application data.
#[test]
fn send_05rtt() {
    let mut client = default_client();
    let mut server = default_server();

    let c1 = client.process(None, now()).dgram();
    assert!(c1.is_some());
    let s1 = server.process(c1.as_ref(), now()).dgram().unwrap();
    assert_eq!(s1.len(), server.plpmtu());

    // The server should accept writes at this point.
    let s2 = send_something(&mut server, now());

    // Complete the handshake at the client.
    client.process_input(&s1, now());
    maybe_authenticate(&mut client);
    assert_eq!(*client.state(), State::Connected);

    // The client should receive the 0.5-RTT data now.
    client.process_input(&s2, now());
    let mut buf = vec![0; DEFAULT_STREAM_DATA.len() + 1];
    let stream_id = client
        .events()
        .find_map(|e| {
            if let ConnectionEvent::RecvStreamReadable { stream_id } = e {
                Some(stream_id)
            } else {
                None
            }
        })
        .unwrap();
    let (l, ended) = client.stream_recv(stream_id, &mut buf).unwrap();
    assert_eq!(&buf[..l], DEFAULT_STREAM_DATA);
    assert!(ended);
}

/// Test that a client buffers 0.5-RTT data when it arrives early.
#[test]
fn reorder_05rtt() {
    let mut client = default_client();
    let mut server = default_server();

    let c1 = client.process(None, now()).dgram();
    assert!(c1.is_some());
    let s1 = server.process(c1.as_ref(), now()).dgram().unwrap();

    // The server should accept writes at this point.
    let s2 = send_something(&mut server, now());

    // We can't use the standard facility to complete the handshake, so
    // drive it as aggressively as possible.
    client.process_input(&s2, now());
    assert_eq!(client.stats().saved_datagrams, 1);

    // After processing the first packet, the client should go back and
    // process the 0.5-RTT packet data, which should make data available.
    client.process_input(&s1, now());
    // We can't use `maybe_authenticate` here as that consumes events.
    client.authenticated(AuthenticationStatus::Ok, now());
    assert_eq!(*client.state(), State::Connected);

    let mut buf = vec![0; DEFAULT_STREAM_DATA.len() + 1];
    let stream_id = client
        .events()
        .find_map(|e| {
            if let ConnectionEvent::RecvStreamReadable { stream_id } = e {
                Some(stream_id)
            } else {
                None
            }
        })
        .unwrap();
    let (l, ended) = client.stream_recv(stream_id, &mut buf).unwrap();
    assert_eq!(&buf[..l], DEFAULT_STREAM_DATA);
    assert!(ended);
}

#[test]
fn reorder_05rtt_with_0rtt() {
    const RTT: Duration = Duration::from_millis(100);

    let mut client = default_client();
    let mut server = default_server();
    let validation = AddressValidation::new(now(), ValidateAddress::NoToken).unwrap();
    let validation = Rc::new(RefCell::new(validation));
    server.set_validation(&validation);
    let mut now = connect_with_rtt(&mut client, &mut server, now(), RTT);

    // Include RTT in sending the ticket or the ticket age reported by the
    // client is wrong, which causes the server to reject 0-RTT.
    now += RTT / 2;
    server.send_ticket(now, &[]).unwrap();
    let ticket = server.process_output(now).dgram().unwrap();
    now += RTT / 2;
    client.process_input(&ticket, now);

    let token = get_tokens(&mut client).pop().unwrap();
    let mut client = default_client();
    client.enable_resumption(now, token).unwrap();
    let mut server = resumed_server(&client);

    // Send ClientHello and some 0-RTT.
    let c1 = send_something(&mut client, now);
    assertions::assert_coalesced_0rtt(&c1[..]);
    // Drop the 0-RTT from the coalesced datagram, so that the server
    // acknowledges the next 0-RTT packet.
    let (c1, _) = split_datagram(&c1);
    let c2 = send_something(&mut client, now);

    // Handle the first packet and send 0.5-RTT in response.  Drop the response.
    now += RTT / 2;
    mem::drop(server.process(Some(&c1), now).dgram().unwrap());
    // The gap in 0-RTT will result in this 0.5 RTT containing an ACK.
    server.process_input(&c2, now);
    let s2 = send_something(&mut server, now);

    // Save the 0.5 RTT.
    now += RTT / 2;
    client.process_input(&s2, now);
    assert_eq!(client.stats().saved_datagrams, 1);

    // Now PTO at the client and cause the server to re-send handshake packets.
    now += AT_LEAST_PTO;
    let c3 = client.process(None, now).dgram();
    assert_coalesced_0rtt(c3.as_ref().unwrap());

    now += RTT / 2;
    let s3 = server.process(c3.as_ref(), now).dgram().unwrap();

    // The client should be able to process the 0.5 RTT now.
    // This should contain an ACK, so we are processing an ACK from the past.
    now += RTT / 2;
    client.process_input(&s3, now);
    maybe_authenticate(&mut client);
    let c4 = client.process(None, now).dgram();
    assert_eq!(*client.state(), State::Connected);
    assert_eq!(client.paths.rtt(), RTT);

    now += RTT / 2;
    server.process_input(&c4.unwrap(), now);
    assert_eq!(*server.state(), State::Confirmed);
    // Don't check server RTT as it will be massively inflated by a
    // poor initial estimate received when the server dropped the
    // Initial packet number space.
}

/// Test that a server that coalesces 0.5 RTT with handshake packets
/// doesn't cause the client to drop application data.
#[test]
fn coalesce_05rtt() {
    const RTT: Duration = Duration::from_millis(100);
    let mut client = default_client();
    let mut server = default_server();
    let mut now = now();

    // The first exchange doesn't offer a chance for the server to send.
    // So drop the server flight and wait for the PTO.
    let c1 = client.process(None, now).dgram();
    assert!(c1.is_some());
    now += RTT / 2;
    let s1 = server.process(c1.as_ref(), now).dgram();
    assert!(s1.is_some());

    // Drop the server flight.  Then send some data.
    let stream_id = server.stream_create(StreamType::UniDi).unwrap();
    assert!(server.stream_send(stream_id, DEFAULT_STREAM_DATA).is_ok());
    assert!(server.stream_close_send(stream_id).is_ok());

    // Now after a PTO the client can send another packet.
    // The server should then send its entire flight again,
    // including the application data, which it sends in a 1-RTT packet.
    now += AT_LEAST_PTO;
    let c2 = client.process(None, now).dgram();
    assert!(c2.is_some());
    now += RTT / 2;
    let s2 = server.process(c2.as_ref(), now).dgram();
    // Even though there is a 1-RTT packet at the end of the datagram, the
    // flight should be padded to full size.
    assert_eq!(s2.as_ref().unwrap().len(), server.plpmtu());

    // The client should process the datagram.  It can't process the 1-RTT
    // packet until authentication completes though.  So it saves it.
    now += RTT / 2;
    assert_eq!(client.stats().dropped_rx, 0);
    mem::drop(client.process(s2.as_ref(), now).dgram());
    // This packet will contain an ACK, but we can ignore it.
    assert_eq!(client.stats().dropped_rx, 0);
    assert_eq!(client.stats().packets_rx, 3);
    assert_eq!(client.stats().saved_datagrams, 1);

    // After (successful) authentication, the packet is processed.
    maybe_authenticate(&mut client);
    let c3 = client.process(None, now).dgram();
    assert!(c3.is_some());
    assert_eq!(client.stats().dropped_rx, 0); // No Initial padding.
    assert_eq!(client.stats().packets_rx, 4);
    assert_eq!(client.stats().saved_datagrams, 1);
    assert!(client.stats().frame_rx.padding > 0); // Padding uses frames.

    // Allow the handshake to complete.
    now += RTT / 2;
    let s3 = server.process(c3.as_ref(), now).dgram();
    assert!(s3.is_some());
    assert_eq!(*server.state(), State::Confirmed);
    now += RTT / 2;
    mem::drop(client.process(s3.as_ref(), now).dgram());
    assert_eq!(*client.state(), State::Confirmed);

    assert_eq!(client.stats().dropped_rx, 0); // No dropped packets.
}

#[test]
fn reorder_handshake() {
    const RTT: Duration = Duration::from_millis(100);
    let mut client = default_client();
    let mut server = default_server();
    let mut now = now();

    let c1 = client.process(None, now).dgram();
    assert!(c1.is_some());

    now += RTT / 2;
    let s1 = server.process(c1.as_ref(), now).dgram();
    assert!(s1.is_some());

    // Drop the Initial packet from this.
    let (_, s_hs) = split_datagram(&s1.unwrap());
    assert!(s_hs.is_some());

    // Pass just the handshake packet in and the client can't handle it yet.
    // It can only send another Initial packet.
    now += RTT / 2;
    let dgram = client.process(s_hs.as_ref(), now).dgram();
    assertions::assert_initial(dgram.as_ref().unwrap(), false);
    assert_eq!(client.stats().saved_datagrams, 1);
    assert_eq!(client.stats().packets_rx, 1);

    // Get the server to try again.
    // Though we currently allow the server to arm its PTO timer, use
    // a second client Initial packet to cause it to send again.
    now += AT_LEAST_PTO;
    let c2 = client.process(None, now).dgram();
    now += RTT / 2;
    let s2 = server.process(c2.as_ref(), now).dgram();
    assert!(s2.is_some());

    let (s_init, s_hs) = split_datagram(&s2.unwrap());
    assert!(s_hs.is_some());

    // Processing the Handshake packet first should save it.
    now += RTT / 2;
    client.process_input(&s_hs.unwrap(), now);
    assert_eq!(client.stats().saved_datagrams, 2);
    assert_eq!(client.stats().packets_rx, 2);

    client.process_input(&s_init, now);
    // Each saved packet should now be "received" again.
    assert_eq!(client.stats().packets_rx, 7);
    maybe_authenticate(&mut client);
    let c3 = client.process(None, now).dgram();
    assert!(c3.is_some());

    // Note that though packets were saved and processed very late,
    // they don't cause the RTT to change.
    now += RTT / 2;
    let s3 = server.process(c3.as_ref(), now).dgram();
    assert_eq!(*server.state(), State::Confirmed);
    // Don't check server RTT estimate as it will be inflated due to
    // it making a guess based on retransmissions when it dropped
    // the Initial packet number space.

    now += RTT / 2;
    client.process_input(&s3.unwrap(), now);
    assert_eq!(*client.state(), State::Confirmed);
    assert_eq!(client.paths.rtt(), RTT);
}

#[test]
fn reorder_1rtt() {
    const RTT: Duration = Duration::from_millis(100);
    const PACKETS: usize = 4; // Many, but not enough to overflow cwnd.
    let mut client = default_client();
    let mut server = default_server();
    let mut now = now();

    let c1 = client.process(None, now).dgram();
    assert!(c1.is_some());

    now += RTT / 2;
    let s1 = server.process(c1.as_ref(), now).dgram();
    assert!(s1.is_some());

    now += RTT / 2;
    client.process_input(&s1.unwrap(), now);
    maybe_authenticate(&mut client);
    let c2 = client.process(None, now).dgram();
    assert!(c2.is_some());

    // Now get a bunch of packets from the client.
    // Give them to the server before giving it `c2`.
    for _ in 0..PACKETS {
        let d = send_something(&mut client, now);
        server.process_input(&d, now + RTT / 2);
    }
    // The server has now received those packets, and saved them.
    // The two extra received are Initial + the junk we use for padding.
    assert_eq!(server.stats().packets_rx, PACKETS + 2);
    assert_eq!(server.stats().saved_datagrams, PACKETS);
    assert_eq!(server.stats().dropped_rx, 1);

    now += RTT / 2;
    let s2 = server.process(c2.as_ref(), now).dgram();
    // The server has now received those packets, and saved them.
    // The two additional are an Initial w/ACK, a Handshake w/ACK and a 1-RTT (w/
    // NEW_CONNECTION_ID).
    assert_eq!(server.stats().packets_rx, PACKETS * 2 + 5);
    assert_eq!(server.stats().saved_datagrams, PACKETS);
    assert_eq!(server.stats().dropped_rx, 1);
    assert_eq!(*server.state(), State::Confirmed);
    assert_eq!(server.paths.rtt(), RTT);

    now += RTT / 2;
    client.process_input(&s2.unwrap(), now);
    assert_eq!(client.paths.rtt(), RTT);

    // All the stream data that was sent should now be available.
    let streams = server
        .events()
        .filter_map(|e| {
            if let ConnectionEvent::RecvStreamReadable { stream_id } = e {
                Some(stream_id)
            } else {
                None
            }
        })
        .collect::<Vec<_>>();
    assert_eq!(streams.len(), PACKETS);
    for stream_id in streams {
        let mut buf = vec![0; DEFAULT_STREAM_DATA.len() + 1];
        let (recvd, fin) = server.stream_recv(stream_id, &mut buf).unwrap();
        assert_eq!(recvd, DEFAULT_STREAM_DATA.len());
        assert!(fin);
    }
}

#[cfg(not(feature = "disable-encryption"))]
#[test]
fn corrupted_initial() {
    let mut client = default_client();
    let mut server = default_server();
    let d = client.process(None, now()).dgram().unwrap();
    let mut corrupted = Vec::from(&d[..]);
    // Find the last non-zero value and corrupt that.
    let (idx, _) = corrupted
        .iter()
        .enumerate()
        .rev()
        .find(|(_, &v)| v != 0)
        .unwrap();
    corrupted[idx] ^= 0x76;
    let dgram = Datagram::new(d.source(), d.destination(), d.tos(), corrupted);
    server.process_input(&dgram, now());
    // The server should have received two packets,
    // the first should be dropped, the second saved.
    assert_eq!(server.stats().packets_rx, 2);
    assert_eq!(server.stats().dropped_rx, 2);
    assert_eq!(server.stats().saved_datagrams, 0);
}

#[test]
// Absent path PTU discovery, max v6 packet size should be PATH_MTU_V6.
fn verify_pkt_honors_mtu() {
    let mut client = default_client();
    let mut server = default_server();
    connect_force_idle(&mut client, &mut server);

    let now = now();

    let res = client.process(None, now);
    let idle_timeout = ConnectionParameters::default().get_idle_timeout();
    assert_eq!(res, Output::Callback(idle_timeout));

    // Try to send a large stream and verify first packet is correctly sized
    let stream_id = client.stream_create(StreamType::UniDi).unwrap();
    assert_eq!(client.stream_send(stream_id, &[0xbb; 2000]).unwrap(), 2000);
    let pkt0 = client.process(None, now);
    assert!(matches!(pkt0, Output::Datagram(_)));
    assert_eq!(pkt0.as_dgram_ref().unwrap().len(), client.plpmtu());
}

#[test]
fn extra_initial_hs() {
    let mut client = default_client();
    let mut server = default_server();
    let mut now = now();

    let c_init = client.process(None, now).dgram();
    assert!(c_init.is_some());
    now += DEFAULT_RTT / 2;
    let s_init = server.process(c_init.as_ref(), now).dgram();
    assert!(s_init.is_some());
    now += DEFAULT_RTT / 2;

    // Drop the Initial packet, keep only the Handshake.
    let (_, undecryptable) = split_datagram(&s_init.unwrap());
    assert!(undecryptable.is_some());

    // Feed the same undecryptable packet into the client a few times.
    // Do that EXTRA_INITIALS times and each time the client will emit
    // another Initial packet.
    for _ in 0..=super::super::EXTRA_INITIALS {
        let c_init = client.process(undecryptable.as_ref(), now).dgram();
        assertions::assert_initial(c_init.as_ref().unwrap(), false);
        now += DEFAULT_RTT / 10;
    }

    // After EXTRA_INITIALS, the client stops sending Initial packets.
    let nothing = client.process(undecryptable.as_ref(), now).dgram();
    assert!(nothing.is_none());

    // Until PTO, where another Initial can be used to complete the handshake.
    now += AT_LEAST_PTO;
    let c_init = client.process(None, now).dgram();
    assertions::assert_initial(c_init.as_ref().unwrap(), false);
    now += DEFAULT_RTT / 2;
    let s_init = server.process(c_init.as_ref(), now).dgram();
    now += DEFAULT_RTT / 2;
    client.process_input(&s_init.unwrap(), now);
    maybe_authenticate(&mut client);
    let c_fin = client.process_output(now).dgram();
    assert_eq!(*client.state(), State::Connected);
    now += DEFAULT_RTT / 2;
    server.process_input(&c_fin.unwrap(), now);
    assert_eq!(*server.state(), State::Confirmed);
}

#[test]
fn extra_initial_invalid_cid() {
    let mut client = default_client();
    let mut server = default_server();
    let mut now = now();

    let c_init = client.process(None, now).dgram();
    assert!(c_init.is_some());
    now += DEFAULT_RTT / 2;
    let s_init = server.process(c_init.as_ref(), now).dgram();
    assert!(s_init.is_some());
    now += DEFAULT_RTT / 2;

    // If the client receives a packet that contains the wrong connection
    // ID, it won't send another Initial.
    let (_, hs) = split_datagram(&s_init.unwrap());
    let hs = hs.unwrap();
    let mut copy = hs.to_vec();
    assert_ne!(copy[5], 0); // The DCID should be non-zero length.
    copy[6] ^= 0xc4;
    let dgram_copy = Datagram::new(hs.destination(), hs.source(), hs.tos(), copy);
    let nothing = client.process(Some(&dgram_copy), now).dgram();
    assert!(nothing.is_none());
}

#[test]
fn connect_one_version() {
    fn connect_v(version: Version) {
        fixture_init();
        let mut client = Connection::new_client(
            test_fixture::DEFAULT_SERVER_NAME,
            test_fixture::DEFAULT_ALPN,
            Rc::new(RefCell::new(CountingConnectionIdGenerator::default())),
            DEFAULT_ADDR,
            DEFAULT_ADDR,
            ConnectionParameters::default().versions(version, vec![version]),
            now(),
        )
        .unwrap();
        let mut server = Connection::new_server(
            test_fixture::DEFAULT_KEYS,
            test_fixture::DEFAULT_ALPN,
            Rc::new(RefCell::new(CountingConnectionIdGenerator::default())),
            ConnectionParameters::default().versions(version, vec![version]),
        )
        .unwrap();
        connect_force_idle(&mut client, &mut server);
        assert_eq!(client.version(), version);
        assert_eq!(server.version(), version);
    }

    for v in Version::all() {
        println!("Connecting with {v:?}");
        connect_v(v);
    }
}

#[test]
fn anti_amplification() {
    let mut client = default_client();
    let mut server = default_server();
    let mut now = now();

    // With a gigantic transport parameter, the server is unable to complete
    // the handshake within the amplification limit.
    let very_big = TransportParameter::Bytes(vec![0; Pmtud::default_plpmtu(DEFAULT_ADDR.ip()) * 3]);
    server.set_local_tparam(0xce16, very_big).unwrap();

    let c_init = client.process_output(now).dgram();
    now += DEFAULT_RTT / 2;
    let s_init1 = server.process(c_init.as_ref(), now).dgram().unwrap();
    assert_eq!(s_init1.len(), server.plpmtu());
    let s_init2 = server.process_output(now).dgram().unwrap();
    assert_eq!(s_init2.len(), server.plpmtu());
    let s_init3 = server.process_output(now).dgram().unwrap();
    assert_eq!(s_init3.len(), server.plpmtu());
    let cb = server.process_output(now).callback();

    // We are blocked by the amplification limit now.
    assert_eq!(cb, server.conn_params.get_idle_timeout());

    now += DEFAULT_RTT / 2;
    client.process_input(&s_init1, now);
    client.process_input(&s_init2, now);
    let ack_count = client.stats().frame_tx.ack;
    let frame_count = client.stats().frame_tx.all();
    let ack = client.process(Some(&s_init3), now).dgram().unwrap();
    assert!(!maybe_authenticate(&mut client)); // No need yet.

    // The client sends a padded datagram, with just ACKs for Initial and Handshake.
    assert_eq!(client.stats().frame_tx.ack, ack_count + 2);
    assert_eq!(client.stats().frame_tx.all(), frame_count + 2);
    assert_ne!(ack.len(), client.plpmtu()); // Not padded (it includes Handshake).

    now += DEFAULT_RTT / 2;
    let remainder = server.process(Some(&ack), now).dgram();

    now += DEFAULT_RTT / 2;
    client.process_input(&remainder.unwrap(), now);
    assert!(maybe_authenticate(&mut client)); // OK, we have all of it.
    let fin = client.process_output(now).dgram();
    assert_eq!(*client.state(), State::Connected);

    now += DEFAULT_RTT / 2;
    server.process_input(&fin.unwrap(), now);
    assert_eq!(*server.state(), State::Confirmed);
}

#[cfg(not(feature = "disable-encryption"))]
#[test]
fn garbage_initial() {
    let mut client = default_client();
    let mut server = default_server();

    let dgram = client.process_output(now()).dgram().unwrap();
    let (initial, rest) = split_datagram(&dgram);
    let mut corrupted = Vec::from(&initial[..initial.len() - 1]);
    corrupted.push(initial[initial.len() - 1] ^ 0xb7);
    corrupted.extend_from_slice(rest.as_ref().map_or(&[], |r| &r[..]));
    let garbage = datagram(corrupted);
    assert_eq!(Output::None, server.process(Some(&garbage), now()));
}

#[test]
fn drop_initial_packet_from_wrong_address() {
    let mut client = default_client();
    let out = client.process(None, now());
    assert!(out.as_dgram_ref().is_some());

    let mut server = default_server();
    let out = server.process(out.as_dgram_ref(), now());
    assert!(out.as_dgram_ref().is_some());

    let p = out.dgram().unwrap();
    let dgram = Datagram::new(
        SocketAddr::new(IpAddr::V6(Ipv6Addr::new(0xfe80, 0, 0, 0, 0, 0, 0, 2)), 443),
        p.destination(),
        p.tos(),
        &p[..],
    );

    let out = client.process(Some(&dgram), now());
    assert!(out.as_dgram_ref().is_none());
}

#[test]
fn drop_handshake_packet_from_wrong_address() {
    let mut client = default_client();
    let out = client.process(None, now());
    assert!(out.as_dgram_ref().is_some());

    let mut server = default_server();
    let out = server.process(out.as_dgram_ref(), now());
    assert!(out.as_dgram_ref().is_some());

    let (s_in, s_hs) = split_datagram(&out.dgram().unwrap());

    // Pass the initial packet.
    mem::drop(client.process(Some(&s_in), now()).dgram());

    let p = s_hs.unwrap();
    let dgram = Datagram::new(
        SocketAddr::new(IpAddr::V6(Ipv6Addr::new(0xfe80, 0, 0, 0, 0, 0, 0, 2)), 443),
        p.destination(),
        p.tos(),
        &p[..],
    );

    let out = client.process(Some(&dgram), now());
    assert!(out.as_dgram_ref().is_none());
}

#[test]
fn ech() {
    let mut server = default_server();
    let (sk, pk) = generate_ech_keys().unwrap();
    server
        .server_enable_ech(ECH_CONFIG_ID, ECH_PUBLIC_NAME, &sk, &pk)
        .unwrap();

    let mut client = default_client();
    client.client_enable_ech(server.ech_config()).unwrap();

    connect(&mut client, &mut server);

    assert!(client.tls_info().unwrap().ech_accepted());
    assert!(server.tls_info().unwrap().ech_accepted());
    assert!(client.tls_preinfo().unwrap().ech_accepted().unwrap());
    assert!(server.tls_preinfo().unwrap().ech_accepted().unwrap());
}

fn damaged_ech_config(config: &[u8]) -> Vec<u8> {
    let mut cfg = Vec::from(config);
    // Ensure that the version and config_id is correct.
    assert_eq!(cfg[2], 0xfe);
    assert_eq!(cfg[3], 0x0d);
    assert_eq!(cfg[6], ECH_CONFIG_ID);
    // Change the config_id so that the server doesn't recognize it.
    cfg[6] ^= 0x94;
    cfg
}

#[test]
fn ech_retry() {
    fixture_init();
    let mut server = default_server();
    let (sk, pk) = generate_ech_keys().unwrap();
    server
        .server_enable_ech(ECH_CONFIG_ID, ECH_PUBLIC_NAME, &sk, &pk)
        .unwrap();

    let mut client = default_client();
    client
        .client_enable_ech(damaged_ech_config(server.ech_config()))
        .unwrap();

    let dgram = client.process_output(now()).dgram();
    let dgram = server.process(dgram.as_ref(), now()).dgram();
    client.process_input(&dgram.unwrap(), now());
    let auth_event = ConnectionEvent::EchFallbackAuthenticationNeeded {
        public_name: String::from(ECH_PUBLIC_NAME),
    };
    assert!(client.events().any(|e| e == auth_event));
    client.authenticated(AuthenticationStatus::Ok, now());
    assert!(client.state().error().is_some());

    // Tell the server about the error.
    let dgram = client.process_output(now()).dgram();
    server.process_input(&dgram.unwrap(), now());
    assert_eq!(
        server.state().error(),
        Some(&CloseReason::Transport(Error::PeerError(0x100 + 121)))
    );

    let Some(CloseReason::Transport(Error::EchRetry(updated_config))) = client.state().error()
    else {
        panic!(
            "Client state should be failed with EchRetry, is {:?}",
            client.state()
        );
    };

    let mut server = default_server();
    server
        .server_enable_ech(ECH_CONFIG_ID, ECH_PUBLIC_NAME, &sk, &pk)
        .unwrap();
    let mut client = default_client();
    client.client_enable_ech(updated_config).unwrap();

    connect(&mut client, &mut server);

    assert!(client.tls_info().unwrap().ech_accepted());
    assert!(server.tls_info().unwrap().ech_accepted());
    assert!(client.tls_preinfo().unwrap().ech_accepted().unwrap());
    assert!(server.tls_preinfo().unwrap().ech_accepted().unwrap());
}

#[test]
fn ech_retry_fallback_rejected() {
    fixture_init();
    let mut server = default_server();
    let (sk, pk) = generate_ech_keys().unwrap();
    server
        .server_enable_ech(ECH_CONFIG_ID, ECH_PUBLIC_NAME, &sk, &pk)
        .unwrap();

    let mut client = default_client();
    client
        .client_enable_ech(damaged_ech_config(server.ech_config()))
        .unwrap();

    let dgram = client.process_output(now()).dgram();
    let dgram = server.process(dgram.as_ref(), now()).dgram();
    client.process_input(&dgram.unwrap(), now());
    let auth_event = ConnectionEvent::EchFallbackAuthenticationNeeded {
        public_name: String::from(ECH_PUBLIC_NAME),
    };
    assert!(client.events().any(|e| e == auth_event));
    client.authenticated(AuthenticationStatus::PolicyRejection, now());
    assert!(client.state().error().is_some());

    if let Some(CloseReason::Transport(Error::EchRetry(_))) = client.state().error() {
        panic!("Client should not get EchRetry error");
    }

    // Pass the error on.
    let dgram = client.process_output(now()).dgram();
    server.process_input(&dgram.unwrap(), now());
    assert_eq!(
        server.state().error(),
        Some(&CloseReason::Transport(Error::PeerError(298)))
    ); // A bad_certificate alert.
}

#[test]
fn bad_min_ack_delay() {
    const EXPECTED_ERROR: CloseReason = CloseReason::Transport(Error::TransportParameterError);
    let mut server = default_server();
    let max_ad = u64::try_from(DEFAULT_ACK_DELAY.as_micros()).unwrap();
    server
        .set_local_tparam(MIN_ACK_DELAY, TransportParameter::Integer(max_ad + 1))
        .unwrap();
    let mut client = default_client();

    let dgram = client.process_output(now()).dgram();
    let dgram = server.process(dgram.as_ref(), now()).dgram();
    client.process_input(&dgram.unwrap(), now());
    client.authenticated(AuthenticationStatus::Ok, now());
    assert_eq!(client.state().error(), Some(&EXPECTED_ERROR));
    let dgram = client.process_output(now()).dgram();

    server.process_input(&dgram.unwrap(), now());
    assert_eq!(
        server.state().error(),
        Some(&CloseReason::Transport(Error::PeerError(
            Error::TransportParameterError.code()
        )))
    );
}

/// Ensure that the client probes correctly if it only receives Initial packets
/// from the server.
#[test]
fn only_server_initial() {
    let mut server = default_server();
    let mut client = default_client();
    let mut now = now();

    let client_dgram = client.process_output(now).dgram();

    // Now fetch two flights of messages from the server.
    let server_dgram1 = server.process(client_dgram.as_ref(), now).dgram();
    let server_dgram2 = server.process_output(now + AT_LEAST_PTO).dgram();

    // Only pass on the Initial from the first.  We should get an ACK in return.
    let (initial, handshake) = split_datagram(&server_dgram1.unwrap());
    assert!(handshake.is_some());

    // The client sends an Initial ACK.
    assert_eq!(client.stats().frame_tx.ack, 0);
    let probe = client.process(Some(&initial), now).dgram();
    assertions::assert_initial(&probe.unwrap(), false);
    assert_eq!(client.stats().dropped_rx, 0);
    assert_eq!(client.stats().frame_tx.ack, 1);

    let (initial, handshake) = split_datagram(&server_dgram2.unwrap());
    assert!(handshake.is_some());

    // The same happens after a PTO.
    now += AT_LEAST_PTO;
    assert_eq!(client.stats().frame_tx.ack, 1);
    let discarded = client.stats().dropped_rx;
    let probe = client.process(Some(&initial), now).dgram();
    assertions::assert_initial(&probe.unwrap(), false);
    assert_eq!(client.stats().frame_tx.ack, 2);
    assert_eq!(client.stats().dropped_rx, discarded);

    // Pass the Handshake packet and complete the handshake.
    client.process_input(&handshake.unwrap(), now);
    maybe_authenticate(&mut client);
    let dgram = client.process_output(now).dgram();
    let dgram = server.process(dgram.as_ref(), now).dgram();
    client.process_input(&dgram.unwrap(), now);

    assert_eq!(*client.state(), State::Confirmed);
    assert_eq!(*server.state(), State::Confirmed);
}

// Collect a few spare Initial packets as the handshake is exchanged.
// Later, replay those packets to see if they result in additional probes; they should not.
#[test]
fn no_extra_probes_after_confirmed() {
    let mut server = default_server();
    let mut client = default_client();
    let mut now = now();

    // First, collect a client Initial.
    let spare_initial = client.process_output(now).dgram();
    assert!(spare_initial.is_some());

    // Collect ANOTHER client Initial.
    now += AT_LEAST_PTO;
    let dgram = client.process_output(now).dgram();
    let (replay_initial, _) = split_datagram(dgram.as_ref().unwrap());

    // Finally, run the handshake.
    now += AT_LEAST_PTO * 2;
    let dgram = client.process_output(now).dgram();
    let dgram = server.process(dgram.as_ref(), now).dgram();

    // The server should have dropped the Initial keys now, so passing in the Initial
    // should elicit a retransmit rather than having it completely ignored.
    let spare_handshake = server.process(Some(&replay_initial), now).dgram();
    assert!(spare_handshake.is_some());

    client.process_input(&dgram.unwrap(), now);
    maybe_authenticate(&mut client);
    let dgram = client.process_output(now).dgram();
    let dgram = server.process(dgram.as_ref(), now).dgram();
    client.process_input(&dgram.unwrap(), now);

    assert_eq!(*client.state(), State::Confirmed);
    assert_eq!(*server.state(), State::Confirmed);

    let probe = server.process(spare_initial.as_ref(), now).dgram();
    assert!(probe.is_none());
    let probe = client.process(spare_handshake.as_ref(), now).dgram();
    assert!(probe.is_none());
}

#[test]
fn implicit_rtt_server() {
    const RTT: Duration = Duration::from_secs(2);
    let mut server = default_server();
    let mut client = default_client();
    let mut now = now();

    let dgram = client.process_output(now).dgram();
    now += RTT / 2;
    let dgram = server.process(dgram.as_ref(), now).dgram();
    now += RTT / 2;
    let dgram = client.process(dgram.as_ref(), now).dgram();
    let (initial, handshake) = split_datagram(dgram.as_ref().unwrap());
    assertions::assert_initial(&initial, false);
    assertions::assert_handshake(handshake.as_ref().unwrap());
    now += RTT / 2;
    server.process_input(&dgram.unwrap(), now);

    // The server doesn't receive any acknowledgments, but it can infer
    // an RTT estimate from having discarded the Initial packet number space.
    assert_eq!(server.stats().rtt, RTT);
}

#[test]
fn emit_authentication_needed_once() {
    let mut client = default_client();

    let mut server = Connection::new_server(
        test_fixture::LONG_CERT_KEYS,
        test_fixture::DEFAULT_ALPN,
        Rc::new(RefCell::new(CountingConnectionIdGenerator::default())),
        ConnectionParameters::default(),
    )
    .expect("create a server");

    let client1 = client.process(None, now());
    assert!(client1.as_dgram_ref().is_some());

    // The entire server flight doesn't fit in a single packet because the
    // certificate is large, therefore the server will produce 2 packets.
    let server1 = server.process(client1.as_dgram_ref(), now());
    assert!(server1.as_dgram_ref().is_some());
    let server2 = server.process(None, now());
    assert!(server2.as_dgram_ref().is_some());

    let authentication_needed_count = |client: &mut Connection| {
        client
            .events()
            .filter(|e| matches!(e, ConnectionEvent::AuthenticationNeeded))
            .count()
    };

    // Upon receiving the first packet, the client has the server certificate,
    // but not yet all required handshake data. It moves to
    // `HandshakeState::AuthenticationPending` and emits a
    // `ConnectionEvent::AuthenticationNeeded` event.
    //
    // Note that this is a tiny bit fragile in that it depends on having a certificate
    // that is within a fairly narrow range of sizes.  It has to fit in a single
    // packet, but be large enough that the CertificateVerify message does not
    // also fit in the same packet.  Our default test setup achieves this, but
    // changes to the setup might invalidate this test.
    _ = client.process(server1.as_dgram_ref(), now());
    assert_eq!(1, authentication_needed_count(&mut client));
    assert!(client.peer_certificate().is_some());

    // The `AuthenticationNeeded` event is still pending a call to
    // `Connection::authenticated`. On receiving the second packet from the
    // server, the client must not emit a another
    // `ConnectionEvent::AuthenticationNeeded`.
    _ = client.process(server2.as_dgram_ref(), now());
    assert_eq!(0, authentication_needed_count(&mut client));
}

#[test]
fn client_initial_retransmits_identical() {
    let mut now = now();
    let mut client = default_client();

    // Force the client to retransmit its Initial packet a number of times and make sure the
    // retranmissions are identical to the original. Also, verify the PTO durations.
    for i in 1..=5 {
        let ci = client.process(None, now).dgram().unwrap();
        assert_eq!(ci.len(), client.plpmtu());
        assert_eq!(
            client.stats().frame_tx,
            FrameStats {
                crypto: i,
                ..Default::default()
            }
        );
        let pto = client.process(None, now).callback();
        assert_eq!(pto, DEFAULT_RTT * 3 * (1 << (i - 1)));
        now += pto;
    }
}

#[test]
fn client_triggered_zerortt_retransmits_identical() {
    let mut client = default_client();
    let mut server = default_server();
    connect(&mut client, &mut server);

    let token = exchange_ticket(&mut client, &mut server, now());
    let mut client = default_client();
    client
        .enable_resumption(now(), token)
        .expect("should set token");
    let mut server = resumed_server(&client);

    // Write 0-RTT before generating any packets.
    // This should result in a datagram that coalesces Initial and 0-RTT.
    let client_stream_id = client.stream_create(StreamType::UniDi).unwrap();
    client.stream_send(client_stream_id, &[1, 2, 3]).unwrap();
    let client_0rtt = client.process(None, now());
    assert!(client_0rtt.as_dgram_ref().is_some());
    let stats1 = client.stats().frame_tx;

    assertions::assert_coalesced_0rtt(&client_0rtt.as_dgram_ref().unwrap()[..]);

    let s1 = server.process(client_0rtt.as_dgram_ref(), now());
    assert!(s1.as_dgram_ref().is_some()); // Should produce ServerHello etc...

    // Drop the Initial packet from this.
    let (_, s_hs) = split_datagram(s1.as_dgram_ref().unwrap());
    assert!(s_hs.is_some());

    // Passing only the server handshake packet to the client should trigger a retransmit.
    _ = client.process(s_hs.as_ref(), now()).dgram();
    let stats2 = client.stats().frame_tx;
    assert_eq!(stats2.all(), stats1.all() * 2);
    assert_eq!(stats2.crypto, stats1.crypto * 2);
    assert_eq!(stats2.stream, stats1.stream * 2);
}

#[test]
fn server_initial_retransmits_identical() {
    let mut now = now();
    let mut client = default_client();
    let mut ci = client.process(None, now).dgram();

    // Force the server to retransmit its Initial packet a number of times and make sure the
    // retranmissions are identical to the original. Also, verify the PTO durations.
    let mut server = default_server();
    let mut total_ptos: Duration = Duration::from_secs(0);
    for i in 1..=3 {
        let si = server.process(ci.take().as_ref(), now).dgram().unwrap();
        assert_eq!(si.len(), server.plpmtu());
        assert_eq!(
            server.stats().frame_tx,
            FrameStats {
                crypto: i * 2,
                ack: i,
                ..Default::default()
            }
        );

        let pto = server.process(None, now).callback();
        if i < 3 {
            assert_eq!(pto, DEFAULT_RTT * 3 * (1 << (i - 1)));
        } else {
            // Server is amplification-limited after three (re)transmissions.
            assert_eq!(pto, server.conn_params.get_idle_timeout() - total_ptos);
        }
        now += pto;
        total_ptos += pto;
    }
}

#[test]
<<<<<<< HEAD
fn server_triggered_initial_retransmits_identical() {
    let mut now = now();
    let mut client = default_client();
    let mut server = default_server();

    let ci = client.process(None, now).dgram();
    now += DEFAULT_RTT / 2;
    let si1 = server.process(ci.as_ref(), now);
    let stats1 = server.stats().frame_tx;

    // Drop si and wait for client to retransmit.
    let pto = client.process_output(now).callback();
    now += pto;
    let ci = client.process_output(now).dgram();

    // Feed the RTX'ed ci into the server before its PTO fires. The server
    // should process it and then retransmit its Initial packet including
    // any coalesced Handshake data.
    let si2 = server.process(ci.as_ref(), now);
    let stats2 = server.stats().frame_tx;
    assert_eq!(si1.dgram().unwrap().len(), si2.dgram().unwrap().len());
    assert_eq!(stats2.all(), stats1.all() * 2);
    assert_eq!(stats2.crypto, stats1.crypto * 2);
    assert_eq!(stats2.ack, stats1.ack * 2);
}

#[test]
fn client_handshake_retransmits_identical() {
    let mut now = now();
    let mut client = default_client();
    let mut ci = client.process(None, now).dgram();
    let mut server = default_server();
    let mut si = server.process(ci.take().as_ref(), now).dgram();

    now += DEFAULT_RTT;

    _ = client.process(si.take().as_ref(), now).callback();
    maybe_authenticate(&mut client);

    // Force the client to retransmit its coalesced Handshake/Short packet a number of times and
    // make sure the retranmissions are identical to the original. Also, verify the PTO
    // durations.
    for i in 1..=3 {
        _ = client.process(None, now).dgram().unwrap();
        let pto = client.process(None, now).callback();
        assert_eq!(pto, DEFAULT_RTT * 3 * (1 << (i - 1)));
        now += pto;

        assert_eq!(
            client.stats().frame_tx,
            FrameStats {
                crypto: i + 1,
                ack: i + 1,
                new_connection_id: i * 7,
                ..Default::default()
            }
        );
=======
fn grease_quic_bit_transport_parameter() {
    fn get_remote_tp(conn: &Connection) -> bool {
        conn.tps
            .borrow()
            .remote
            .as_ref()
            .unwrap()
            .get_empty(tparams::GREASE_QUIC_BIT)
    }

    for client_grease in [true, false] {
        for server_grease in [true, false] {
            let mut client = new_client(ConnectionParameters::default().grease(client_grease));
            let mut server = new_server(ConnectionParameters::default().grease(server_grease));

            connect(&mut client, &mut server);

            assert_eq!(client_grease, get_remote_tp(&server));
            assert_eq!(server_grease, get_remote_tp(&client));
        }
>>>>>>> d6279bf4
    }
}<|MERGE_RESOLUTION|>--- conflicted
+++ resolved
@@ -1294,7 +1294,6 @@
 }
 
 #[test]
-<<<<<<< HEAD
 fn server_triggered_initial_retransmits_identical() {
     let mut now = now();
     let mut client = default_client();
@@ -1352,7 +1351,10 @@
                 ..Default::default()
             }
         );
-=======
+    }
+}
+
+#[test]
 fn grease_quic_bit_transport_parameter() {
     fn get_remote_tp(conn: &Connection) -> bool {
         conn.tps
@@ -1373,6 +1375,5 @@
             assert_eq!(client_grease, get_remote_tp(&server));
             assert_eq!(server_grease, get_remote_tp(&client));
         }
->>>>>>> d6279bf4
     }
 }