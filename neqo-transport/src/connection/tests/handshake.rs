--- conflicted
+++ resolved
@@ -1042,18 +1042,10 @@
     let (initial, handshake) = split_datagram(&server_dgram1.unwrap());
     assert!(handshake.is_some());
 
-<<<<<<< HEAD
     // The client sends an Initial ACK.
     assert_eq!(client.stats().frame_tx.ack, 0);
-    let probe = client.process(Some(&initial), now).dgram();
+    let probe = client.process(Some(initial), now).dgram();
     assertions::assert_initial(&probe.unwrap(), false);
-=======
-    // The client will not acknowledge the Initial as it discards keys.
-    // It sends a Handshake probe instead, containing just a PING frame.
-    assert_eq!(client.stats().frame_tx.ping, 0);
-    let probe = client.process(Some(initial), now).dgram();
-    assertions::assert_handshake(&probe.unwrap());
->>>>>>> 5a99e850
     assert_eq!(client.stats().dropped_rx, 0);
     assert_eq!(client.stats().frame_tx.ack, 1);
 
@@ -1064,17 +1056,10 @@
     now += AT_LEAST_PTO;
     assert_eq!(client.stats().frame_tx.ack, 1);
     let discarded = client.stats().dropped_rx;
-<<<<<<< HEAD
-    let probe = client.process(Some(&initial), now).dgram();
+    let probe = client.process(Some(initial), now).dgram();
     assertions::assert_initial(&probe.unwrap(), false);
     assert_eq!(client.stats().frame_tx.ack, 2);
     assert_eq!(client.stats().dropped_rx, discarded);
-=======
-    let probe = client.process(Some(initial), now).dgram();
-    assertions::assert_handshake(&probe.unwrap());
-    assert_eq!(client.stats().frame_tx.ping, 2);
-    assert_eq!(client.stats().dropped_rx, discarded + 1);
->>>>>>> 5a99e850
 
     // Pass the Handshake packet and complete the handshake.
     client.process_input(handshake.unwrap(), now);
@@ -1140,15 +1125,10 @@
     now += RTT / 2;
     let dgram = server.process(dgram, now).dgram();
     now += RTT / 2;
-<<<<<<< HEAD
-    let dgram = client.process(dgram.as_ref(), now).dgram();
+    let dgram = client.process(dgram, now).dgram();
     let (initial, handshake) = split_datagram(dgram.as_ref().unwrap());
     assertions::assert_initial(&initial, false);
     assertions::assert_handshake(handshake.as_ref().unwrap());
-=======
-    let dgram = client.process(dgram, now).dgram();
-    assertions::assert_handshake(dgram.as_ref().unwrap());
->>>>>>> 5a99e850
     now += RTT / 2;
     server.process_input(dgram.unwrap(), now);
 
