--- conflicted
+++ resolved
@@ -18,11 +18,7 @@
 #[cfg(not(feature = "disable-encryption"))]
 use test_fixture::datagram;
 use test_fixture::{
-<<<<<<< HEAD
     assertions::{self, assert_coalesced_0rtt, assert_initial},
-=======
-    assertions::{self, assert_coalesced_0rtt},
->>>>>>> aa593ced
     damage_ech_config, fixture_init, now, split_datagram, DEFAULT_ADDR,
 };
 
