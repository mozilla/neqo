--- conflicted
+++ resolved
@@ -594,7 +594,7 @@
 fn reorder_1rtt() {
     const RTT: Duration = Duration::from_millis(100);
     const PACKETS: usize = 4; // Many, but not enough to overflow cwnd.
-    let mut client = default_client();
+    let mut client = new_client(ConnectionParameters::default().mlkem(false));
     let mut server = default_server();
     let mut now = now();
 
@@ -634,14 +634,9 @@
     now += RTT / 2;
     let s2 = server.process(c2, now).dgram();
     // The server has now received those packets, and saved them.
-<<<<<<< HEAD
     // The two additional are an Initial w/ACK, a Handshake w/ACK and a 1-RTT (w/
     // NEW_CONNECTION_ID).
     assert_eq!(server.stats().packets_rx, PACKETS * 2 + 5);
-=======
-    // The two additional are a Handshake and a 1-RTT (w/ NEW_CONNECTION_ID).
-    assert_eq!(server.stats().packets_rx, PACKETS * 2 + 8);
->>>>>>> b931a289
     assert_eq!(server.stats().saved_datagrams, PACKETS);
     assert_eq!(server.stats().dropped_rx, 3);
     assert_eq!(*server.state(), State::Confirmed);
