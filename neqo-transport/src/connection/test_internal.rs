--- conflicted
+++ resolved
@@ -9,9 +9,5 @@
 use crate::packet;
 
 pub trait FrameWriter {
-<<<<<<< HEAD
-    fn write_frames(&mut self, builder: &mut PacketBuilder<&mut Vec<u8>>);
-=======
-    fn write_frames(&mut self, builder: &mut packet::Builder);
->>>>>>> 0f326212
+    fn write_frames(&mut self, builder: &mut packet::Builder<&mut Vec<u8>>);
 }