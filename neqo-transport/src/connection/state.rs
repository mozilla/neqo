--- conflicted
+++ resolved
@@ -117,11 +117,7 @@
     /// the value.
     pub const MIN_LENGTH: usize = 1 + 8 + 8 + 2 + 8;
 
-<<<<<<< HEAD
-    pub fn write_frame<B: Buffer>(&self, builder: &mut PacketBuilder<B>) {
-=======
-    pub fn write_frame(&self, builder: &mut packet::Builder) {
->>>>>>> 0f326212
+    pub fn write_frame<B: Buffer>(&self, builder: &mut packet::Builder<B>) {
         if builder.remaining() < Self::MIN_LENGTH {
             return;
         }
@@ -177,14 +173,10 @@
         *self = Self::HandshakeDone;
     }
 
-<<<<<<< HEAD
     pub fn write_done<B: Buffer>(
         &mut self,
-        builder: &mut PacketBuilder<B>,
-    ) -> Option<RecoveryToken> {
-=======
-    pub fn write_done(&mut self, builder: &mut packet::Builder) -> Option<recovery::Token> {
->>>>>>> 0f326212
+        builder: &mut packet::Builder<B>,
+    ) -> Option<recovery::Token> {
         (matches!(self, Self::HandshakeDone) && builder.remaining() >= 1).then(|| {
             *self = Self::Idle;
             builder.encode_varint(FrameType::HandshakeDone);
