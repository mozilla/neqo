// Licensed under the Apache License, Version 2.0 <LICENSE-APACHE or
// http://www.apache.org/licenses/LICENSE-2.0> or the MIT license
// <LICENSE-MIT or http://opensource.org/licenses/MIT>, at your
// option. This file may not be copied, modified, or distributed
// except according to those terms.

use std::{cmp::max, time::Duration};

pub use crate::recovery::FAST_PTO_SCALE;
use crate::{
    connection::{ConnectionIdManager, Role},
    rtt::GRANULARITY,
    stream_id::StreamType,
    tparams::{
        PreferredAddress, TransportParameter,
        TransportParameterId::{
            self, ActiveConnectionIdLimit, DisableMigration, GreaseQuicBit, InitialMaxData,
            InitialMaxStreamDataBidiLocal, InitialMaxStreamDataBidiRemote, InitialMaxStreamDataUni,
            InitialMaxStreamsBidi, InitialMaxStreamsUni, MaxAckDelay, MaxDatagramFrameSize,
            MinAckDelay,
        },
        TransportParametersHandler,
    },
    tracking::DEFAULT_LOCAL_ACK_DELAY,
    version::{self, Version},
    CongestionControlAlgorithm, Res, DEFAULT_INITIAL_RTT,
};

/// Maximum number of bidirectional streams that the remote can open.
///
/// Constant throughout the lifetime of the connection.
///
/// See also <https://github.com/google/quiche/blob/4f1f0fcea045cd71410c2c318773fc24c3523ed7/quiche/quic/core/quic_constants.h#L113-L114>.
const LOCAL_STREAM_LIMIT_BIDI: u64 = 100;
/// Maximum number of unidirectional streams that the remote can open.
///
/// Constant throughout the lifetime of the connection.
///
/// See also <https://github.com/google/quiche/blob/4f1f0fcea045cd71410c2c318773fc24c3523ed7/quiche/quic/core/quic_constants.h#L113-L114>.
const LOCAL_STREAM_LIMIT_UNI: u64 = 100;

/// Factor to multiply stream-level data flow control limits to get
/// connection-level data flow control limits.
///
/// Prevents a single stream from taking up the entire connection-level
/// capacity.
///
/// TODO: Consider further tuning.
const CONNECTION_FACTOR: u64 = 2;

/// Initial stream-level receive window size.
///
/// Auto-tuned throughout the lifetime of the connection. See flow control
/// implementation for details.
///
/// See also <https://datatracker.ietf.org/doc/html/rfc9000#name-max_stream_data-frames>.
pub const INITIAL_LOCAL_MAX_STREAM_DATA: usize = 1024 * 1024;
/// Initial connection-level receive window size.
///
/// Set to 16 times the initial stream-level receive window to enable some
/// connection-level parallelism.
///
/// Auto-tuned throughout the lifetime of the connection. See flow control
/// implementation for details.
///
/// See also <https://datatracker.ietf.org/doc/html/rfc9000#frame-max-data>.
pub const INITIAL_LOCAL_MAX_DATA: u64 = INITIAL_LOCAL_MAX_STREAM_DATA as u64 * CONNECTION_FACTOR;

/// Limit for the maximum amount of bytes active on a single stream, i.e. limit
/// for the size of the stream receive window.
///
/// A value of 10 MiB allows for:
///
/// - 10ms rtt and 8.3 GBit/s
/// - 20ms rtt and 4.2 GBit/s
/// - 40ms rtt and 2.1 GBit/s
/// - 100ms rtt and 0.8 GBit/s
///
/// See also <https://datatracker.ietf.org/doc/html/rfc9000#name-max_stream_data-frames>.
pub const MAX_LOCAL_MAX_STREAM_DATA: u64 = 10 * 1024 * 1024;
/// Limit for the maximum amount of bytes active on the connection, i.e. limit
/// for the size of the connection-level receive window.
///
/// See also <https://datatracker.ietf.org/doc/html/rfc9000#frame-max-data>.
pub const MAX_LOCAL_MAX_DATA: u64 = MAX_LOCAL_MAX_STREAM_DATA * CONNECTION_FACTOR;

// Maximum size of a QUIC DATAGRAM frame, as specified in https://datatracker.ietf.org/doc/html/rfc9221#section-3-4.
const MAX_DATAGRAM_FRAME_SIZE: u64 = 65535;
const MAX_QUEUED_DATAGRAMS_DEFAULT: usize = 10;

/// What to do with preferred addresses.
#[derive(Debug, Clone)]
pub enum PreferredAddressConfig {
    /// Disabled, whether for client or server.
    Disabled,
    /// Enabled at a client, disabled at a server.
    Default,
    /// Enabled at both client and server.
    Address(PreferredAddress),
}

/// `ConnectionParameters` use for setting initial value for QUIC parameters.
/// This collects configuration like initial limits, protocol version, and
/// congestion control algorithm.
#[expect(clippy::struct_excessive_bools, reason = "We need that many, sorry.")]
#[derive(Debug, Clone)]
pub struct ConnectionParameters {
    versions: version::Config,
    cc_algorithm: CongestionControlAlgorithm,
    /// Initial connection-level flow control limit.
    max_data: u64,
    /// Initial flow control limit for receiving data on bidirectional streams that the peer
    /// creates.
    max_stream_data_bidi_remote: u64,
    /// Initial flow control limit for receiving data on bidirectional streams that this endpoint
    /// creates.
    max_stream_data_bidi_local: u64,
    /// Initial flow control limit for receiving data on unidirectional streams that the peer
    /// creates.
    max_stream_data_uni: u64,
    /// Initial limit on bidirectional streams that the peer creates.
    max_streams_bidi: u64,
    /// Initial limit on unidirectional streams that this endpoint creates.
    max_streams_uni: u64,
    /// The ACK ratio determines how many acknowledgements we will request as a
    /// fraction of both the current congestion window (expressed in packets) and
    /// as a fraction of the current round trip time.  This value is scaled by
    /// `ACK_RATIO_SCALE`; that is, if the goal is to have at least five
    /// acknowledgments every round trip, set the value to `5 * ACK_RATIO_SCALE`.
    /// Values less than `ACK_RATIO_SCALE` are clamped to `ACK_RATIO_SCALE`.
    ack_ratio: u8,
    /// The duration of the idle timeout for the connection.
    idle_timeout: Duration,
    preferred_address: PreferredAddressConfig,
    datagram_size: u64,
    outgoing_datagram_queue: usize,
    incoming_datagram_queue: usize,
    initial_rtt: Duration,
    fast_pto: u8,
    grease: bool,
    disable_migration: bool,
    pacing: bool,
    /// Whether the connection performs PLPMTUD.
    pmtud: bool,
    /// Whether PMTUD should take the local interface MTU into account.
    pmtud_iface_mtu: bool,
    /// Whether the connection should use SNI slicing.
    sni_slicing: bool,
    /// Whether to enable mlkem768nistp256-sha256.
    mlkem: bool,
    /// Whether to randomize the packet number of the first Initial packet.
    randomize_first_pn: bool,
}

impl Default for ConnectionParameters {
    fn default() -> Self {
        Self {
            versions: version::Config::default(),
            cc_algorithm: CongestionControlAlgorithm::Cubic,
            max_data: INITIAL_LOCAL_MAX_DATA,
            max_stream_data_bidi_remote: u64::try_from(INITIAL_LOCAL_MAX_STREAM_DATA)
                .expect("usize fits in u64"),
            max_stream_data_bidi_local: u64::try_from(INITIAL_LOCAL_MAX_STREAM_DATA)
                .expect("usize fits in u64"),
            max_stream_data_uni: u64::try_from(INITIAL_LOCAL_MAX_STREAM_DATA)
                .expect("usize fits in u64"),
            max_streams_bidi: LOCAL_STREAM_LIMIT_BIDI,
            max_streams_uni: LOCAL_STREAM_LIMIT_UNI,
            ack_ratio: Self::DEFAULT_ACK_RATIO,
            idle_timeout: Self::DEFAULT_IDLE_TIMEOUT,
            preferred_address: PreferredAddressConfig::Default,
            datagram_size: MAX_DATAGRAM_FRAME_SIZE,
            outgoing_datagram_queue: MAX_QUEUED_DATAGRAMS_DEFAULT,
            incoming_datagram_queue: MAX_QUEUED_DATAGRAMS_DEFAULT,
            initial_rtt: DEFAULT_INITIAL_RTT,
            fast_pto: FAST_PTO_SCALE,
            grease: true,
            disable_migration: false,
            pacing: true,
            pmtud: false,
            pmtud_iface_mtu: true,
            sni_slicing: true,
            mlkem: true,
            randomize_first_pn: true,
        }
    }
}

impl ConnectionParameters {
    /// See `ConnectionParameters.ack_ratio` for a discussion of this value.
    pub const ACK_RATIO_SCALE: u8 = 10;
    /// By default, aim to have the peer acknowledge 4 times per round trip time.
    /// See `ConnectionParameters.ack_ratio` for more.
    pub const DEFAULT_ACK_RATIO: u8 = 4 * Self::ACK_RATIO_SCALE;
    /// The local value for the idle timeout period.
    pub const DEFAULT_IDLE_TIMEOUT: Duration = Duration::from_secs(30);

    #[must_use]
    pub const fn get_versions(&self) -> &version::Config {
        &self.versions
    }

    pub(crate) fn get_versions_mut(&mut self) -> &mut version::Config {
        &mut self.versions
    }

    /// Describe the initial version that should be attempted and all the
    /// versions that should be enabled.  This list should contain the initial
    /// version and be in order of preference, with more preferred versions
    /// before less preferred.
    #[must_use]
    pub fn versions(mut self, initial: Version, all: Vec<Version>) -> Self {
        self.versions = version::Config::new(initial, all);
        self
    }

    #[must_use]
    pub const fn get_cc_algorithm(&self) -> CongestionControlAlgorithm {
        self.cc_algorithm
    }

    #[must_use]
    pub const fn cc_algorithm(mut self, v: CongestionControlAlgorithm) -> Self {
        self.cc_algorithm = v;
        self
    }

    #[must_use]
    pub const fn get_max_data(&self) -> u64 {
        self.max_data
    }

    #[must_use]
    pub const fn max_data(mut self, v: u64) -> Self {
        self.max_data = v;
        self
    }

    #[must_use]
    pub const fn get_max_streams(&self, stream_type: StreamType) -> u64 {
        match stream_type {
            StreamType::BiDi => self.max_streams_bidi,
            StreamType::UniDi => self.max_streams_uni,
        }
    }

    /// # Panics
    ///
    /// If v > 2^60 (the maximum allowed by the protocol).
    #[must_use]
    pub fn max_streams(mut self, stream_type: StreamType, v: u64) -> Self {
        assert!(v <= (1 << 60), "max_streams is too large");
        match stream_type {
            StreamType::BiDi => {
                self.max_streams_bidi = v;
            }
            StreamType::UniDi => {
                self.max_streams_uni = v;
            }
        }
        self
    }

    /// Set the maximum stream data that we will accept on different types of streams.
    ///
    /// # Panics
    ///
    /// If `StreamType::UniDi` and `false` are passed as that is not a valid combination
    /// or if v >= 62 (the maximum allowed by the protocol).
    #[must_use]
    pub fn max_stream_data(mut self, stream_type: StreamType, remote: bool, v: u64) -> Self {
        assert!(v < (1 << 62), "max stream data is too large");
        match (stream_type, remote) {
            (StreamType::BiDi, false) => {
                self.max_stream_data_bidi_local = v;
            }
            (StreamType::BiDi, true) => {
                self.max_stream_data_bidi_remote = v;
            }
            (StreamType::UniDi, false) => {
                panic!("Can't set receive limit on a stream that can only be sent")
            }
            (StreamType::UniDi, true) => {
                self.max_stream_data_uni = v;
            }
        }
        self
    }

    /// Set a preferred address (which only has an effect for a server).
    #[must_use]
    pub const fn preferred_address(mut self, preferred: PreferredAddress) -> Self {
        self.preferred_address = PreferredAddressConfig::Address(preferred);
        self
    }

    /// Disable the use of preferred addresses.
    #[must_use]
    pub const fn disable_preferred_address(mut self) -> Self {
        self.preferred_address = PreferredAddressConfig::Disabled;
        self
    }

    #[must_use]
    pub const fn get_preferred_address(&self) -> &PreferredAddressConfig {
        &self.preferred_address
    }

    #[must_use]
    pub const fn ack_ratio(mut self, ack_ratio: u8) -> Self {
        self.ack_ratio = ack_ratio;
        self
    }

    #[must_use]
    pub const fn get_ack_ratio(&self) -> u8 {
        self.ack_ratio
    }

    /// # Panics
    ///
    /// If `timeout` is 2^62 milliseconds or more.
    #[must_use]
    pub fn idle_timeout(mut self, timeout: Duration) -> Self {
        assert!(timeout.as_millis() < (1 << 62), "idle timeout is too long");
        self.idle_timeout = timeout;
        self
    }

    #[must_use]
    pub const fn get_idle_timeout(&self) -> Duration {
        self.idle_timeout
    }

    #[must_use]
    pub const fn get_initial_rtt(&self) -> Duration {
        self.initial_rtt
    }

    #[must_use]
    pub const fn initial_rtt(mut self, init_rtt: Duration) -> Self {
        self.initial_rtt = init_rtt;
        self
    }

    #[must_use]
    pub const fn get_datagram_size(&self) -> u64 {
        self.datagram_size
    }

    #[must_use]
    pub const fn datagram_size(mut self, v: u64) -> Self {
        self.datagram_size = v;
        self
    }

    #[must_use]
    pub const fn get_outgoing_datagram_queue(&self) -> usize {
        self.outgoing_datagram_queue
    }

    #[must_use]
    pub fn outgoing_datagram_queue(mut self, v: usize) -> Self {
        // The max queue length must be at least 1.
        self.outgoing_datagram_queue = max(v, 1);
        self
    }

    #[must_use]
    pub const fn get_incoming_datagram_queue(&self) -> usize {
        self.incoming_datagram_queue
    }

    #[must_use]
    pub fn incoming_datagram_queue(mut self, v: usize) -> Self {
        // The max queue length must be at least 1.
        self.incoming_datagram_queue = max(v, 1);
        self
    }

    #[must_use]
    pub const fn get_fast_pto(&self) -> u8 {
        self.fast_pto
    }

    /// Scale the PTO timer.  A value of `FAST_PTO_SCALE` follows the spec, a smaller
    /// value does not, but produces more probes with the intent of ensuring lower
    /// latency in the event of tail loss. A value of `FAST_PTO_SCALE/4` is quite
    /// aggressive. Smaller values (other than zero) are not rejected, but could be
    /// very wasteful. Values greater than `FAST_PTO_SCALE` delay probes and could
    /// reduce performance. It should not be possible to increase the PTO timer by
    /// too much based on the range of valid values, but a maximum value of 255 will
    /// result in very poor performance.
    /// Scaling PTO this way does not affect when persistent congestion is declared,
    /// but may change how many retransmissions are sent before declaring persistent
    /// congestion.
    ///
    /// # Panics
    ///
    /// A value of 0 is invalid and will cause a panic.
    #[must_use]
    pub fn fast_pto(mut self, scale: u8) -> Self {
        assert_ne!(scale, 0);
        self.fast_pto = scale;
        self
    }

    #[must_use]
    pub const fn is_greasing(&self) -> bool {
        self.grease
    }

    #[must_use]
    pub const fn grease(mut self, grease: bool) -> Self {
        self.grease = grease;
        self
    }

    #[must_use]
    pub const fn disable_migration(mut self, disable_migration: bool) -> Self {
        self.disable_migration = disable_migration;
        self
    }

    #[must_use]
    pub const fn pacing_enabled(&self) -> bool {
        self.pacing
    }

    #[must_use]
    pub const fn pacing(mut self, pacing: bool) -> Self {
        self.pacing = pacing;
        self
    }

    #[must_use]
    pub const fn pmtud_enabled(&self) -> bool {
        self.pmtud
    }

    #[must_use]
    pub const fn pmtud(mut self, pmtud: bool) -> Self {
        self.pmtud = pmtud;
        self
    }

    #[must_use]
    pub const fn pmtud_iface_mtu_enabled(&self) -> bool {
        self.pmtud_iface_mtu
    }

    #[must_use]
    pub const fn pmtud_iface_mtu(mut self, pmtud_iface_mtu: bool) -> Self {
        self.pmtud_iface_mtu = pmtud_iface_mtu;
        self
    }

    #[must_use]
    pub const fn sni_slicing_enabled(&self) -> bool {
        self.sni_slicing
    }

    #[must_use]
    pub const fn sni_slicing(mut self, sni_slicing: bool) -> Self {
        self.sni_slicing = sni_slicing;
        self
    }

    #[must_use]
    pub const fn mlkem_enabled(&self) -> bool {
        self.mlkem
    }

    #[must_use]
    pub const fn mlkem(mut self, mlkem: bool) -> Self {
        self.mlkem = mlkem;
        self
    }

    #[must_use]
    pub const fn randomize_first_pn_enabled(&self) -> bool {
        self.randomize_first_pn
    }

    #[must_use]
    pub const fn randomize_first_pn(mut self, randomize_first_pn: bool) -> Self {
        self.randomize_first_pn = randomize_first_pn;
        self
    }

    /// # Errors
    /// When a connection ID cannot be obtained.
    /// # Panics
    /// Only when this code includes a transport parameter that is invalid.
    pub fn create_transport_parameter(
        &self,
        role: Role,
        cid_manager: &mut ConnectionIdManager,
    ) -> Res<TransportParametersHandler> {
        let mut tps = TransportParametersHandler::new(role, self.versions.clone());
        // default parameters
        tps.local_mut().set_integer(
            ActiveConnectionIdLimit,
            u64::try_from(ConnectionIdManager::ACTIVE_LIMIT)?,
        );
        if self.disable_migration {
            tps.local_mut().set_empty(DisableMigration);
        }
        if self.grease {
            tps.local_mut().set_empty(GreaseQuicBit);
        }
        tps.local_mut().set_integer(
            MaxAckDelay,
            u64::try_from(DEFAULT_LOCAL_ACK_DELAY.as_millis())?,
        );
        tps.local_mut()
            .set_integer(MinAckDelay, u64::try_from(GRANULARITY.as_micros())?);

        // set configurable parameters
        tps.local_mut().set_integer(InitialMaxData, self.max_data);
        tps.local_mut().set_integer(
            InitialMaxStreamDataBidiLocal,
            self.max_stream_data_bidi_local,
        );
        tps.local_mut().set_integer(
            InitialMaxStreamDataBidiRemote,
            self.max_stream_data_bidi_remote,
        );
        tps.local_mut()
            .set_integer(InitialMaxStreamDataUni, self.max_stream_data_uni);
        tps.local_mut()
            .set_integer(InitialMaxStreamsBidi, self.max_streams_bidi);
        tps.local_mut()
            .set_integer(InitialMaxStreamsUni, self.max_streams_uni);
        tps.local_mut().set_integer(
            TransportParameterId::IdleTimeout,
            u64::try_from(self.idle_timeout.as_millis()).unwrap_or(0),
        );
        if let PreferredAddressConfig::Address(preferred) = &self.preferred_address {
            if role == Role::Server {
                let (cid, srt) = cid_manager.preferred_address_cid()?;
                tps.local_mut().set(
                    TransportParameterId::PreferredAddress,
                    TransportParameter::PreferredAddress {
                        v4: preferred.ipv4(),
                        v6: preferred.ipv6(),
                        cid,
                        srt,
                    },
                );
            }
        }
        tps.local_mut()
            .set_integer(MaxDatagramFrameSize, self.datagram_size);
        Ok(tps)
    }
}

#[cfg(test)]
#[cfg_attr(coverage_nightly, coverage(off))]
mod tests {
<<<<<<< HEAD
    use super::ConnectionParameters;

    #[test]
    fn grease_default() {
        let params = ConnectionParameters::default();
        assert!(params.is_greasing());
        let params = params.grease(false);
        assert!(!params.is_greasing());
    }

    #[test]
    fn pmtud_iface_mtu() {
        let params = ConnectionParameters::default();
=======
    use super::*;

    #[test]
    fn pmtud_iface_mtu() {
        let params = ConnectionParameters::default().pmtud_iface_mtu(true);
>>>>>>> 819f23bd
        assert!(params.pmtud_iface_mtu_enabled());
        let params = params.pmtud_iface_mtu(false);
        assert!(!params.pmtud_iface_mtu_enabled());
    }
}<|MERGE_RESOLUTION|>--- conflicted
+++ resolved
@@ -559,8 +559,7 @@
 #[cfg(test)]
 #[cfg_attr(coverage_nightly, coverage(off))]
 mod tests {
-<<<<<<< HEAD
-    use super::ConnectionParameters;
+    use super::*;
 
     #[test]
     fn grease_default() {
@@ -572,14 +571,7 @@
 
     #[test]
     fn pmtud_iface_mtu() {
-        let params = ConnectionParameters::default();
-=======
-    use super::*;
-
-    #[test]
-    fn pmtud_iface_mtu() {
         let params = ConnectionParameters::default().pmtud_iface_mtu(true);
->>>>>>> 819f23bd
         assert!(params.pmtud_iface_mtu_enabled());
         let params = params.pmtud_iface_mtu(false);
         assert!(!params.pmtud_iface_mtu_enabled());
