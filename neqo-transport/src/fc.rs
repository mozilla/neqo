--- conflicted
+++ resolved
@@ -144,13 +144,8 @@
 impl SenderFlowControl<()> {
     pub fn write_frames<B: Buffer>(
         &mut self,
-<<<<<<< HEAD
-        builder: &mut PacketBuilder<B>,
-        tokens: &mut Vec<RecoveryToken>,
-=======
-        builder: &mut packet::Builder,
+        builder: &mut packet::Builder<B>,
         tokens: &mut Vec<recovery::Token>,
->>>>>>> 0f326212
         stats: &mut FrameStats,
     ) {
         if let Some(limit) = self.blocked_needed() {
@@ -168,13 +163,8 @@
 impl SenderFlowControl<StreamId> {
     pub fn write_frames<B: Buffer>(
         &mut self,
-<<<<<<< HEAD
-        builder: &mut PacketBuilder<B>,
-        tokens: &mut Vec<RecoveryToken>,
-=======
-        builder: &mut packet::Builder,
+        builder: &mut packet::Builder<B>,
         tokens: &mut Vec<recovery::Token>,
->>>>>>> 0f326212
         stats: &mut FrameStats,
     ) {
         if let Some(limit) = self.blocked_needed() {
@@ -199,13 +189,8 @@
 impl SenderFlowControl<StreamType> {
     pub fn write_frames<B: Buffer>(
         &mut self,
-<<<<<<< HEAD
-        builder: &mut PacketBuilder<B>,
-        tokens: &mut Vec<RecoveryToken>,
-=======
-        builder: &mut packet::Builder,
+        builder: &mut packet::Builder<B>,
         tokens: &mut Vec<recovery::Token>,
->>>>>>> 0f326212
         stats: &mut FrameStats,
     ) {
         if let Some(limit) = self.blocked_needed() {
@@ -342,13 +327,8 @@
 impl ReceiverFlowControl<()> {
     pub fn write_frames<B: Buffer>(
         &mut self,
-<<<<<<< HEAD
-        builder: &mut PacketBuilder<B>,
-        tokens: &mut Vec<RecoveryToken>,
-=======
-        builder: &mut packet::Builder,
+        builder: &mut packet::Builder<B>,
         tokens: &mut Vec<recovery::Token>,
->>>>>>> 0f326212
         stats: &mut FrameStats,
     ) {
         if !self.frame_needed() {
@@ -389,13 +369,8 @@
 impl ReceiverFlowControl<StreamId> {
     pub fn write_frames<B: Buffer>(
         &mut self,
-<<<<<<< HEAD
-        builder: &mut PacketBuilder<B>,
-        tokens: &mut Vec<RecoveryToken>,
-=======
-        builder: &mut packet::Builder,
+        builder: &mut packet::Builder<B>,
         tokens: &mut Vec<recovery::Token>,
->>>>>>> 0f326212
         stats: &mut FrameStats,
         now: Instant,
         rtt: Duration,
@@ -508,13 +483,8 @@
 impl ReceiverFlowControl<StreamType> {
     pub fn write_frames<B: Buffer>(
         &mut self,
-<<<<<<< HEAD
-        builder: &mut PacketBuilder<B>,
-        tokens: &mut Vec<RecoveryToken>,
-=======
-        builder: &mut packet::Builder,
+        builder: &mut packet::Builder<B>,
         tokens: &mut Vec<recovery::Token>,
->>>>>>> 0f326212
         stats: &mut FrameStats,
     ) {
         if !self.frame_needed() {
