// Licensed under the Apache License, Version 2.0 <LICENSE-APACHE or
// http://www.apache.org/licenses/LICENSE-2.0> or the MIT license
// <LICENSE-MIT or http://opensource.org/licenses/MIT>, at your
// option. This file may not be copied, modified, or distributed
// except according to those terms.

// Directly relating to QUIC frames.

use std::ops::RangeInclusive;

use neqo_common::{qtrace, Buffer, Decoder, Encoder, MAX_VARINT};
use strum::FromRepr;

use crate::{
    ecn, packet,
    stateless_reset::Token as Srt,
    stream_id::{StreamId, StreamType},
    AppError, ConnectionId, Error, Res, TransportError,
};

#[repr(u64)]
#[derive(Debug, Clone, Copy, PartialEq, Eq, FromRepr)]
pub enum FrameType {
    Padding = 0x0,
    Ping = 0x1,
    Ack = 0x2,
    AckEcn = 0x3,
    ResetStream = 0x4,
    StopSending = 0x5,
    Crypto = 0x6,
    NewToken = 0x7,
    Stream = 0x08, // + 0b000
    StreamWithFin = 0x08 + 0b001,
    StreamWithLen = 0x08 + 0b010,
    StreamWithLenFin = 0x08 + 0b011,
    StreamWithOff = 0x08 + 0b100,
    StreamWithOffFin = 0x08 + 0b101,
    StreamWithOffLen = 0x08 + 0b110,
    StreamWithOffLenFin = 0x08 + 0b111,
    MaxData = 0x10,
    MaxStreamData = 0x11,
    MaxStreamsBiDi = 0x12,
    MaxStreamsUniDi = 0x13,
    DataBlocked = 0x14,
    StreamDataBlocked = 0x15,
    StreamsBlockedBiDi = 0x16,
    StreamsBlockedUniDi = 0x17,
    NewConnectionId = 0x18,
    RetireConnectionId = 0x19,
    PathChallenge = 0x1a,
    PathResponse = 0x1b,
    ConnectionCloseTransport = 0x1c,
    ConnectionCloseApplication = 0x1d,
    HandshakeDone = 0x1e,
    // draft-ietf-quic-ack-delay
    AckFrequency = 0xaf,
    // draft-ietf-quic-datagram
    Datagram = 0x30,
    DatagramWithLen = 0x31,
}

impl From<FrameType> for u64 {
    fn from(val: FrameType) -> Self {
        val as Self
    }
}

impl From<FrameType> for u8 {
    fn from(val: FrameType) -> Self {
        val as Self
    }
}

impl TryFrom<u64> for FrameType {
    type Error = Error;

    fn try_from(value: u64) -> Result<Self, Self::Error> {
        Self::from_repr(value).ok_or(Error::UnknownFrameType)
    }
}

impl FrameType {
    const fn is_stream_with_length(self) -> bool {
        matches!(
            self,
            Self::StreamWithLen
                | Self::StreamWithLenFin
                | Self::StreamWithOffLen
                | Self::StreamWithOffLenFin
        )
    }

    const fn is_stream_with_offset(self) -> bool {
        matches!(
            self,
            Self::StreamWithOff
                | Self::StreamWithOffFin
                | Self::StreamWithOffLen
                | Self::StreamWithOffLenFin
        )
    }
    const fn is_stream_with_fin(self) -> bool {
        matches!(
            self,
            Self::StreamWithFin
                | Self::StreamWithLenFin
                | Self::StreamWithOffFin
                | Self::StreamWithOffLenFin
        )
    }
}

impl TryFrom<FrameType> for StreamType {
    type Error = Error;

    fn try_from(value: FrameType) -> Result<Self, Self::Error> {
        match value {
            FrameType::MaxStreamsBiDi | FrameType::StreamsBlockedBiDi => Ok(Self::BiDi),
            FrameType::MaxStreamsUniDi | FrameType::StreamsBlockedUniDi => Ok(Self::UniDi),
            _ => Err(Error::FrameEncoding),
        }
    }
}

#[derive(PartialEq, Eq, Debug, PartialOrd, Ord, Clone, Copy)]
pub enum CloseError {
    Transport(TransportError),
    Application(AppError),
}

impl CloseError {
    #[must_use]
    pub const fn code(&self) -> u64 {
        match self {
            Self::Transport(c) | Self::Application(c) => *c,
        }
    }
}

impl From<std::array::TryFromSliceError> for Error {
    fn from(_err: std::array::TryFromSliceError) -> Self {
        Self::FrameEncoding
    }
}

#[derive(PartialEq, Eq, Debug, Default, Clone)]
pub struct AckRange {
    gap: u64,
    range: u64,
}

#[derive(PartialEq, Eq, Debug, Clone)]
pub enum Frame<'a> {
    Padding(u16),
    Ping,
    Ack {
        largest_acknowledged: u64,
        ack_delay: u64,
        first_ack_range: u64,
        ack_ranges: Vec<AckRange>,
        ecn_count: Option<ecn::Count>,
    },
    ResetStream {
        stream_id: StreamId,
        application_error_code: AppError,
        final_size: u64,
    },
    StopSending {
        stream_id: StreamId,
        application_error_code: AppError,
    },
    Crypto {
        offset: u64,
        data: &'a [u8],
    },
    NewToken {
        token: &'a [u8],
    },
    Stream {
        stream_id: StreamId,
        offset: u64,
        data: &'a [u8],
        fin: bool,
        fill: bool,
    },
    MaxData {
        maximum_data: u64,
    },
    MaxStreamData {
        stream_id: StreamId,
        maximum_stream_data: u64,
    },
    MaxStreams {
        stream_type: StreamType,
        maximum_streams: u64,
    },
    DataBlocked {
        data_limit: u64,
    },
    StreamDataBlocked {
        stream_id: StreamId,
        stream_data_limit: u64,
    },
    StreamsBlocked {
        stream_type: StreamType,
        stream_limit: u64,
    },
    NewConnectionId {
        sequence_number: u64,
        retire_prior: u64,
        connection_id: &'a [u8],
        stateless_reset_token: Srt,
    },
    RetireConnectionId {
        sequence_number: u64,
    },
    PathChallenge {
        data: [u8; 8],
    },
    PathResponse {
        data: [u8; 8],
    },
    ConnectionClose {
        error_code: CloseError,
        frame_type: u64,
        // Not a reference as we use this to hold the value.
        // This is not used in optimized builds anyway.
        reason_phrase: String,
    },
    HandshakeDone,
    AckFrequency {
        /// The current ACK frequency sequence number.
        seqno: u64,
        /// The number of contiguous packets that can be received without
        /// acknowledging immediately.
        tolerance: u64,
        /// The time to delay after receiving the first packet that is
        /// not immediately acknowledged.
        delay: u64,
        /// Ignore reordering when deciding to immediately acknowledge.
        ignore_order: bool,
    },
    Datagram {
        data: &'a [u8],
        fill: bool,
    },
}

impl<'a> Frame<'a> {
    #[must_use]
    pub const fn get_type(&self) -> FrameType {
        match self {
            Self::Padding { .. } => FrameType::Padding,
            Self::Ping => FrameType::Ping,
            Self::Ack { .. } => FrameType::Ack,
            Self::ResetStream { .. } => FrameType::ResetStream,
            Self::StopSending { .. } => FrameType::StopSending,
            Self::Crypto { .. } => FrameType::Crypto,
            Self::NewToken { .. } => FrameType::NewToken,
            Self::Stream {
                fin, offset, fill, ..
            } => Self::stream_type(*fin, *offset > 0, *fill),
            Self::MaxData { .. } => FrameType::MaxData,
            Self::MaxStreamData { .. } => FrameType::MaxStreamData,
            Self::MaxStreams { stream_type, .. } => match stream_type {
                StreamType::BiDi => FrameType::MaxStreamsBiDi,
                StreamType::UniDi => FrameType::MaxStreamsUniDi,
            },
            Self::DataBlocked { .. } => FrameType::DataBlocked,
            Self::StreamDataBlocked { .. } => FrameType::StreamDataBlocked,
            Self::StreamsBlocked { stream_type, .. } => match stream_type {
                StreamType::BiDi => FrameType::StreamsBlockedBiDi,
                StreamType::UniDi => FrameType::StreamsBlockedUniDi,
            },
            Self::NewConnectionId { .. } => FrameType::NewConnectionId,
            Self::RetireConnectionId { .. } => FrameType::RetireConnectionId,
            Self::PathChallenge { .. } => FrameType::PathChallenge,
            Self::PathResponse { .. } => FrameType::PathResponse,
            Self::ConnectionClose { error_code, .. } => match error_code {
                CloseError::Transport(_) => FrameType::ConnectionCloseTransport,
                CloseError::Application(_) => FrameType::ConnectionCloseApplication,
            },
            Self::HandshakeDone => FrameType::HandshakeDone,
            Self::AckFrequency { .. } => FrameType::AckFrequency,
            Self::Datagram { fill, .. } => match fill {
                false => FrameType::Datagram,
                true => FrameType::DatagramWithLen,
            },
        }
    }

    #[must_use]
    pub const fn is_stream(&self) -> bool {
        matches!(
            self,
            Self::ResetStream { .. }
                | Self::StopSending { .. }
                | Self::Stream { .. }
                | Self::MaxData { .. }
                | Self::MaxStreamData { .. }
                | Self::MaxStreams { .. }
                | Self::DataBlocked { .. }
                | Self::StreamDataBlocked { .. }
                | Self::StreamsBlocked { .. }
        )
    }

    #[must_use]
    pub const fn stream_type(fin: bool, nonzero_offset: bool, fill: bool) -> FrameType {
        match (nonzero_offset, fill, fin) {
            (false, true, false) => FrameType::Stream,
            (false, true, true) => FrameType::StreamWithFin,
            (false, false, false) => FrameType::StreamWithLen,
            (false, false, true) => FrameType::StreamWithLenFin,
            (true, true, false) => FrameType::StreamWithOff,
            (true, true, true) => FrameType::StreamWithOffFin,
            (true, false, false) => FrameType::StreamWithOffLen,
            (true, false, true) => FrameType::StreamWithOffLenFin,
        }
    }

    /// If the frame causes a recipient to generate an ACK within its
    /// advertised maximum acknowledgement delay.
    #[must_use]
    pub const fn ack_eliciting(&self) -> bool {
        !matches!(
            self,
            Self::Ack { .. } | Self::Padding { .. } | Self::ConnectionClose { .. }
        )
    }

    /// If the frame can be sent in a path probe
    /// without initiating migration to that path.
    #[must_use]
    pub const fn path_probing(&self) -> bool {
        matches!(
            self,
            Self::Padding { .. }
                | Self::NewConnectionId { .. }
                | Self::PathChallenge { .. }
                | Self::PathResponse { .. }
        )
    }

    /// Converts `AckRanges` as encoded in a ACK frame (see -transport
    /// 19.3.1) into ranges of acked packets (end, start), inclusive of
    /// start and end values.
    ///
    /// # Errors
    ///
    /// Returns an error if the ranges are invalid.
    pub fn decode_ack_frame(
        largest_acked: u64,
        first_ack_range: u64,
        ack_ranges: &[AckRange],
    ) -> Res<Vec<RangeInclusive<u64>>> {
        let mut acked_ranges = Vec::with_capacity(ack_ranges.len() + 1);

        if largest_acked < first_ack_range {
            return Err(Error::FrameEncoding);
        }
        acked_ranges.push((largest_acked - first_ack_range)..=largest_acked);
        if !ack_ranges.is_empty() && largest_acked < first_ack_range + 1 {
            return Err(Error::FrameEncoding);
        }
        let mut cur = if ack_ranges.is_empty() {
            0
        } else {
            largest_acked - first_ack_range - 1
        };
        for r in ack_ranges {
            if cur < r.gap + 1 {
                return Err(Error::FrameEncoding);
            }
            cur = cur - r.gap - 1;

            if cur < r.range {
                return Err(Error::FrameEncoding);
            }
            acked_ranges.push((cur - r.range)..=cur);

            if cur > r.range + 1 {
                cur -= r.range + 1;
            } else {
                cur -= r.range;
            }
        }

        Ok(acked_ranges)
    }

    #[must_use]
    pub fn dump(&self) -> String {
        match self {
            Self::Crypto { offset, data } => {
                format!("Crypto {{ offset: {offset}, len: {} }}", data.len())
            }
            Self::Stream {
                stream_id,
                offset,
                fill,
                data,
                fin,
            } => format!(
                "Stream {{ stream_id: {}, offset: {offset}, len: {}{}, fin: {fin} }}",
                stream_id.as_u64(),
                if *fill { ">>" } else { "" },
                data.len(),
            ),
            Self::Padding(length) => format!("Padding {{ len: {length} }}"),
            Self::Datagram { data, .. } => format!("Datagram {{ len: {} }}", data.len()),
            _ => format!("{self:?}"),
        }
    }

    #[must_use]
    pub fn is_allowed(&self, pt: packet::Type) -> bool {
        match self {
            Self::Padding { .. } | Self::Ping => true,
            Self::Crypto { .. }
            | Self::Ack { .. }
            | Self::ConnectionClose {
                error_code: CloseError::Transport(_),
                ..
            } => pt != packet::Type::ZeroRtt,
            Self::NewToken { .. } | Self::ConnectionClose { .. } => pt == packet::Type::Short,
            _ => pt == packet::Type::ZeroRtt || pt == packet::Type::Short,
        }
    }

    /// # Errors
    ///
    /// Returns an error if the frame cannot be decoded.
    #[expect(
        clippy::too_many_lines,
        reason = "Yeah, but it's a nice match statement."
    )]
    pub fn decode(dec: &mut Decoder<'a>) -> Res<Self> {
        /// Maximum ACK Range Count in ACK Frame
        ///
        /// Given a max UDP datagram size of 64k bytes and a minimum ACK Range size of 2
        /// bytes (2 QUIC varints), a single datagram can at most contain 32k ACK
        /// Ranges.
        ///
        /// Note that the maximum (jumbogram) Ethernet MTU of 9216 or on the
        /// Internet the regular Ethernet MTU of 1518 are more realistically to
        /// be the limiting factor. Though for simplicity the higher limit is chosen.
        const MAX_ACK_RANGE_COUNT: u64 = 32 * 1024;

        fn d<T>(v: Option<T>) -> Res<T> {
            v.ok_or(Error::NoMoreData)
        }
        fn dv(dec: &mut Decoder) -> Res<u64> {
            d(dec.decode_varint())
        }

        fn decode_ack<'a>(dec: &mut Decoder<'a>, ecn: bool) -> Res<Frame<'a>> {
            let la = dv(dec)?;
            let ad = dv(dec)?;
            let nr = dv(dec).and_then(|nr| {
                if nr < MAX_ACK_RANGE_COUNT {
                    Ok(nr)
                } else {
                    Err(Error::TooMuchData)
                }
            })?;
            let fa = dv(dec)?;
            let mut arr: Vec<AckRange> = Vec::with_capacity(usize::try_from(nr)?);
            for _ in 0..nr {
                let ar = AckRange {
                    gap: dv(dec)?,
                    range: dv(dec)?,
                };
                arr.push(ar);
            }

            // Now check for the values for ACK_ECN.
            let ecn_count = ecn
                .then(|| -> Res<ecn::Count> {
                    Ok(ecn::Count::new(0, dv(dec)?, dv(dec)?, dv(dec)?))
                })
                .transpose()?;

            Ok(Frame::Ack {
                largest_acknowledged: la,
                ack_delay: ad,
                first_ack_range: fa,
                ack_ranges: arr,
                ecn_count,
            })
        }

        // Check for minimal encoding of frame type.
        let pos = dec.offset();
        let t = dv(dec)?;
        // RFC 9000, Section 12.4:
        //
        // The Frame Type field uses a variable-length integer encoding [...],
        // with one exception. To ensure simple and efficient implementations of
        // frame parsing, a frame type MUST use the shortest possible encoding.
        if Encoder::varint_len(t) != dec.offset() - pos {
            return Err(Error::ProtocolViolation);
        }

        let t = t.try_into()?;
        match t {
            FrameType::Padding => {
                // t itself + any additional `Frame::Padding`
                (1 + dec.skip_while(u8::from(FrameType::Padding)))
                    .try_into()
                    .map(Self::Padding)
                    .map_err(|_| Error::TooMuchData)
            }
            FrameType::Ping => Ok(Self::Ping),
            FrameType::ResetStream => Ok(Self::ResetStream {
                stream_id: StreamId::from(dv(dec)?),
                application_error_code: dv(dec)?,
                final_size: match dec.decode_varint() {
                    Some(v) => v,
                    _ => return Err(Error::NoMoreData),
                },
            }),
            FrameType::Ack => decode_ack(dec, false),
            FrameType::AckEcn => decode_ack(dec, true),
            FrameType::StopSending => Ok(Self::StopSending {
                stream_id: StreamId::from(dv(dec)?),
                application_error_code: dv(dec)?,
            }),
            FrameType::Crypto => {
                let offset = dv(dec)?;
                let data = d(dec.decode_vvec())?;
                if offset + u64::try_from(data.len())? > MAX_VARINT {
                    return Err(Error::FrameEncoding);
                }
                Ok(Self::Crypto { offset, data })
            }
            FrameType::NewToken => {
                let token = d(dec.decode_vvec())?;
                if token.is_empty() {
                    return Err(Error::FrameEncoding);
                }
                Ok(Self::NewToken { token })
            }
            FrameType::Stream
            | FrameType::StreamWithFin
            | FrameType::StreamWithLen
            | FrameType::StreamWithLenFin
            | FrameType::StreamWithOff
            | FrameType::StreamWithOffFin
            | FrameType::StreamWithOffLen
            | FrameType::StreamWithOffLenFin => {
                let s = dv(dec)?;
                let o = if t.is_stream_with_offset() {
                    dv(dec)?
                } else {
                    0
                };
                let fill = !t.is_stream_with_length();
                let data = if fill {
                    qtrace!("STREAM frame, extends to the end of the packet");
                    dec.decode_remainder()
                } else {
                    qtrace!("STREAM frame, with length");
                    d(dec.decode_vvec())?
                };
                if o + u64::try_from(data.len())? > MAX_VARINT {
                    return Err(Error::FrameEncoding);
                }
                Ok(Self::Stream {
                    fin: t.is_stream_with_fin(),
                    stream_id: StreamId::from(s),
                    offset: o,
                    data,
                    fill,
                })
            }
            FrameType::MaxData => Ok(Self::MaxData {
                maximum_data: dv(dec)?,
            }),
            FrameType::MaxStreamData => Ok(Self::MaxStreamData {
                stream_id: StreamId::from(dv(dec)?),
                maximum_stream_data: dv(dec)?,
            }),
            FrameType::MaxStreamsBiDi | FrameType::MaxStreamsUniDi => {
                let m = dv(dec)?;
                if m > (1 << 60) {
                    return Err(Error::StreamLimit);
                }
                Ok(Self::MaxStreams {
                    stream_type: t.try_into()?,
                    maximum_streams: m,
                })
            }
            FrameType::DataBlocked => Ok(Self::DataBlocked {
                data_limit: dv(dec)?,
            }),
            FrameType::StreamDataBlocked => Ok(Self::StreamDataBlocked {
                stream_id: dv(dec)?.into(),
                stream_data_limit: dv(dec)?,
            }),
            FrameType::StreamsBlockedBiDi | FrameType::StreamsBlockedUniDi => {
                Ok(Self::StreamsBlocked {
                    stream_type: t.try_into()?,
                    stream_limit: dv(dec)?,
                })
            }
            FrameType::NewConnectionId => {
                let sequence_number = dv(dec)?;
                let retire_prior = dv(dec)?;
                let connection_id = d(dec.decode_vec(1))?;
                if connection_id.len() > ConnectionId::MAX_LEN {
                    return Err(Error::FrameEncoding);
                }
                let stateless_reset_token = Srt::try_from(dec)?;

                Ok(Self::NewConnectionId {
                    sequence_number,
                    retire_prior,
                    connection_id,
                    stateless_reset_token,
                })
            }
            FrameType::RetireConnectionId => Ok(Self::RetireConnectionId {
                sequence_number: dv(dec)?,
            }),
            FrameType::PathChallenge => {
                let data = d(dec.decode(8))?;
                let mut datav: [u8; 8] = [0; 8];
                datav.copy_from_slice(data);
                Ok(Self::PathChallenge { data: datav })
            }
            FrameType::PathResponse => {
                let data = d(dec.decode(8))?;
                let mut datav: [u8; 8] = [0; 8];
                datav.copy_from_slice(data);
                Ok(Self::PathResponse { data: datav })
            }
            FrameType::ConnectionCloseTransport | FrameType::ConnectionCloseApplication => {
                let (error_code, frame_type) = if t == FrameType::ConnectionCloseTransport {
                    (CloseError::Transport(dv(dec)?), dv(dec)?)
                } else {
                    (CloseError::Application(dv(dec)?), 0)
                };
                // We can tolerate this copy for now.
                let reason_phrase = String::from_utf8_lossy(d(dec.decode_vvec())?).to_string();
                Ok(Self::ConnectionClose {
                    error_code,
                    frame_type,
                    reason_phrase,
                })
            }
            FrameType::HandshakeDone => Ok(Self::HandshakeDone),
            FrameType::AckFrequency => {
                let seqno = dv(dec)?;
                let tolerance = dv(dec)?;
                if tolerance == 0 {
                    return Err(Error::FrameEncoding);
                }
                let delay = dv(dec)?;
                let ignore_order = match d(dec.decode_uint::<u8>())? {
                    0 => false,
                    1 => true,
                    _ => return Err(Error::FrameEncoding),
                };
                Ok(Self::AckFrequency {
                    seqno,
                    tolerance,
                    delay,
                    ignore_order,
                })
            }
            FrameType::Datagram | FrameType::DatagramWithLen => {
                let fill = t == FrameType::Datagram;
                let data = if fill {
                    qtrace!("DATAGRAM frame, extends to the end of the packet");
                    dec.decode_remainder()
                } else {
                    qtrace!("DATAGRAM frame, with length");
                    d(dec.decode_vvec())?
                };
                Ok(Self::Datagram { data, fill })
            }
        }
    }
}

/// Extension trait for [`Encoder`] that automates writing to fuzzing corpus.
pub trait FrameEncoder {
    /// Encode a frame with the given type and encoding closure.
    ///
    /// This method:
    /// 1. Encodes the frame type as a varint
    /// 2. Calls the provided closure to encode the frame-specific data
    /// 3. When fuzzing corpus collection is enabled, saves the frame to the corpus
    ///
    /// # Example
    /// ```ignore
    /// builder.encode_frame(FrameType::NewToken, |b| {
    ///     b.encode_vvec(&token);
    /// });
    /// ```
    fn encode_frame<T, F>(&mut self, frame_type: T, encode_fn: F) -> &mut Self
    where
        T: Into<u64>,
        F: FnOnce(&mut Self);
}

impl<B: Buffer> FrameEncoder for Encoder<B> {
    fn encode_frame<T, F>(&mut self, frame_type: T, encode_fn: F) -> &mut Self
    where
        T: Into<u64>,
        F: FnOnce(&mut Self),
    {
        #[cfg(feature = "build-fuzzing-corpus")]
        let frame_start = self.len();
        self.encode_varint(frame_type.into());
        encode_fn(self);
        #[cfg(feature = "build-fuzzing-corpus")]
        neqo_common::write_item_to_fuzzing_corpus("frame", &self.as_ref()[frame_start..]);
        self
    }
}

#[cfg(test)]
#[cfg_attr(coverage_nightly, coverage(off))]
mod tests {
    use neqo_common::{Decoder, Encoder};

    use crate::{
        ecn::Count,
        frame::{AckRange, Frame, FrameType},
        CloseError, ConnectionId, Error, StreamId, StreamType, Token as Srt,
    };

    fn just_dec(f: &Frame, s: &str) {
        let encoded = Encoder::from_hex(s);
        let decoded = Frame::decode(&mut encoded.as_decoder()).expect("Failed to decode frame");
        assert_eq!(*f, decoded);
    }

    #[test]
    fn padding() {
        let f = Frame::Padding(1);
        just_dec(&f, "00");
        let f = Frame::Padding(2);
        just_dec(&f, "0000");
    }

    #[test]
    fn ping() {
        let f = Frame::Ping;
        just_dec(&f, "01");
    }

    #[test]
    fn ack() {
        let ar = vec![AckRange { gap: 1, range: 2 }, AckRange { gap: 3, range: 4 }];

        let f = Frame::Ack {
            largest_acknowledged: 0x1234,
            ack_delay: 0x1235,
            first_ack_range: 0x1236,
            ack_ranges: ar.clone(),
            ecn_count: None,
        };

        just_dec(&f, "025234523502523601020304");

        // Try to parse ACK_ECN without ECN values
        let enc = Encoder::from_hex("035234523502523601020304");
        let mut dec = enc.as_decoder();
        assert_eq!(Frame::decode(&mut dec).unwrap_err(), Error::NoMoreData);

        // Try to parse ACK_ECN with ECN values
        let ecn_count = Some(Count::new(0, 1, 2, 3));
        let fe = Frame::Ack {
            largest_acknowledged: 0x1234,
            ack_delay: 0x1235,
            first_ack_range: 0x1236,
            ack_ranges: ar,
            ecn_count,
        };
        let enc = Encoder::from_hex("035234523502523601020304010203");
        let mut dec = enc.as_decoder();
        assert_eq!(Frame::decode(&mut dec).unwrap(), fe);
    }

    #[test]
    fn reset_stream() {
        let f = Frame::ResetStream {
            stream_id: StreamId::from(0x1234),
            application_error_code: 0x77,
            final_size: 0x3456,
        };

        just_dec(&f, "04523440777456");
    }

    #[test]
    fn stop_sending() {
        let f = Frame::StopSending {
            stream_id: StreamId::from(63),
            application_error_code: 0x77,
        };

        just_dec(&f, "053F4077");
    }

    #[test]
    fn crypto() {
        let f = Frame::Crypto {
            offset: 1,
            data: &[1, 2, 3],
        };

        just_dec(&f, "060103010203");
    }

    #[test]
    fn new_token() {
        let f = Frame::NewToken {
            token: &[0x12, 0x34, 0x56],
        };

        just_dec(&f, "0703123456");
    }

    #[test]
    fn empty_new_token() {
        let mut dec = Decoder::from(&[0x07, 0x00][..]);
        assert_eq!(Frame::decode(&mut dec).unwrap_err(), Error::FrameEncoding);
    }

    #[test]
    fn stream() {
        // First, just set the length bit.
        let f = Frame::Stream {
            fin: false,
            stream_id: StreamId::from(5),
            offset: 0,
            data: &[1, 2, 3],
            fill: false,
        };

        just_dec(&f, "0a0503010203");

        // Now with offset != 0 and FIN
        let f = Frame::Stream {
            fin: true,
            stream_id: StreamId::from(5),
            offset: 1,
            data: &[1, 2, 3],
            fill: false,
        };
        just_dec(&f, "0f050103010203");

        // Now to fill the packet.
        let f = Frame::Stream {
            fin: true,
            stream_id: StreamId::from(5),
            offset: 0,
            data: &[1, 2, 3],
            fill: true,
        };
        just_dec(&f, "0905010203");
    }

    #[test]
    fn max_data() {
        let f = Frame::MaxData {
            maximum_data: 0x1234,
        };

        just_dec(&f, "105234");
    }

    #[test]
    fn max_stream_data() {
        let f = Frame::MaxStreamData {
            stream_id: StreamId::from(5),
            maximum_stream_data: 0x1234,
        };

        just_dec(&f, "11055234");
    }

    #[test]
    fn max_streams() {
        let mut f = Frame::MaxStreams {
            stream_type: StreamType::BiDi,
            maximum_streams: 0x1234,
        };

        just_dec(&f, "125234");

        f = Frame::MaxStreams {
            stream_type: StreamType::UniDi,
            maximum_streams: 0x1234,
        };

        just_dec(&f, "135234");
    }

    #[test]
    fn data_blocked() {
        let f = Frame::DataBlocked { data_limit: 0x1234 };

        just_dec(&f, "145234");
    }

    #[test]
    fn stream_data_blocked() {
        let f = Frame::StreamDataBlocked {
            stream_id: StreamId::from(5),
            stream_data_limit: 0x1234,
        };

        just_dec(&f, "15055234");
    }

    #[test]
    fn streams_blocked() {
        let mut f = Frame::StreamsBlocked {
            stream_type: StreamType::BiDi,
            stream_limit: 0x1234,
        };

        just_dec(&f, "165234");

        f = Frame::StreamsBlocked {
            stream_type: StreamType::UniDi,
            stream_limit: 0x1234,
        };

        just_dec(&f, "175234");
    }

    #[test]
    fn new_connection_id() {
        let f = Frame::NewConnectionId {
            sequence_number: 0x1234,
            retire_prior: 0,
            connection_id: &[0x01, 0x02],
            stateless_reset_token: Srt::new([9; Srt::LEN]),
        };

        just_dec(&f, "1852340002010209090909090909090909090909090909");
    }

    #[test]
    fn too_large_new_connection_id() {
        let mut enc = Encoder::from_hex("18523400"); // up to the CID
        enc.encode_vvec(&[0x0c; ConnectionId::MAX_LEN + 10]);
        enc.encode(&[0x11; 16][..]);
        assert_eq!(
            Frame::decode(&mut enc.as_decoder()).unwrap_err(),
            Error::FrameEncoding
        );
    }

    #[test]
    fn retire_connection_id() {
        let f = Frame::RetireConnectionId {
            sequence_number: 0x1234,
        };

        just_dec(&f, "195234");
    }

    #[test]
    fn path_challenge() {
        let f = Frame::PathChallenge { data: [9; 8] };

        just_dec(&f, "1a0909090909090909");
    }

    #[test]
    fn path_response() {
        let f = Frame::PathResponse { data: [9; 8] };

        just_dec(&f, "1b0909090909090909");
    }

    #[test]
    fn connection_close_transport() {
        let f = Frame::ConnectionClose {
            error_code: CloseError::Transport(0x5678),
            frame_type: 0x1234,
            reason_phrase: String::from("\x01\x02\x03"),
        };

        just_dec(&f, "1c80005678523403010203");
    }

    #[test]
    fn connection_close_application() {
        let f = Frame::ConnectionClose {
            error_code: CloseError::Application(0x5678),
            frame_type: 0,
            reason_phrase: String::from("\x01\x02\x03"),
        };

        just_dec(&f, "1d8000567803010203");
    }

    #[test]
    fn compare() {
        let f1 = Frame::Padding(1);
        let f2 = Frame::Padding(1);
        let f3 = Frame::Crypto {
            offset: 0,
            data: &[1, 2, 3],
        };
        let f4 = Frame::Crypto {
            offset: 0,
            data: &[1, 2, 3],
        };
        let f5 = Frame::Crypto {
            offset: 1,
            data: &[1, 2, 3],
        };
        let f6 = Frame::Crypto {
            offset: 0,
            data: &[1, 2, 4],
        };

        assert_eq!(f1, f2);
        assert_ne!(f1, f3);
        assert_eq!(f3, f4);
        assert_ne!(f3, f5);
        assert_ne!(f3, f6);
    }

    #[test]
    fn decode_ack_frame() {
        let res = Frame::decode_ack_frame(7, 2, &[AckRange { gap: 0, range: 3 }]);
        assert!(res.is_ok());
        assert_eq!(res.unwrap(), vec![5..=7, 0..=3]);
    }

    #[test]
    fn ack_frequency() {
        let f = Frame::AckFrequency {
            seqno: 10,
            tolerance: 5,
            delay: 2000,
            ignore_order: true,
        };
        just_dec(&f, "40af0a0547d001");
    }

    #[test]
    fn ack_frequency_ignore_error_error() {
        let enc = Encoder::from_hex("40af0a0547d003"); // ignore_order of 3
        assert_eq!(
            Frame::decode(&mut enc.as_decoder()).unwrap_err(),
            Error::FrameEncoding
        );
    }

    /// Hopefully this test is eventually redundant.
    #[test]
    fn ack_frequency_zero_packets() {
        let enc = Encoder::from_hex("40af0a000101"); // packets of 0
        assert_eq!(
            Frame::decode(&mut enc.as_decoder()).unwrap_err(),
            Error::FrameEncoding
        );
    }

    #[test]
    fn datagram() {
        // Without the length bit.
        let f = Frame::Datagram {
            data: &[1, 2, 3],
            fill: true,
        };

        just_dec(&f, "30010203");

        // With the length bit.
        let f = Frame::Datagram {
            data: &[1, 2, 3],
            fill: false,
        };
        just_dec(&f, "3103010203");
    }

    #[test]
    fn frame_decode_enforces_bound_on_ack_range() {
        let mut e = Encoder::new();

        e.encode_varint(FrameType::Ack);
        e.encode_varint(0u64); // largest acknowledged
        e.encode_varint(0u64); // ACK delay
        e.encode_varint(u32::MAX); // ACK range count = huge, but maybe available for allocation

        assert_eq!(Err(Error::TooMuchData), Frame::decode(&mut e.as_decoder()));
    }

    #[test]
    #[should_panic(expected = "Failed to decode frame")]
    fn invalid_frame_type_len() {
        let f = Frame::Datagram {
            data: &[1, 2, 3],
            fill: true,
        };

        just_dec(&f, "4030010203");
    }

    /// See bug in <https://github.com/mozilla/neqo/issues/2838>.
    #[test]
    fn padding_frame_u16_overflow() {
        let mut e = Encoder::new();
        e.encode_varint(FrameType::Padding);
        // `Frame::Padding` uses u16 to store length. Try to overflow length.
        e.pad_to(u16::MAX as usize + 1, 0);
        assert_eq!(Frame::decode(&mut e.as_decoder()), Err(Error::TooMuchData));
    }

    #[test]
<<<<<<< HEAD
    fn frame_type_to_u8() {
        assert_eq!(u8::from(FrameType::Padding), 0);
        assert_eq!(u8::from(FrameType::Ping), 1);
=======
    fn dump() {
        let s = |id| StreamId::from(id);
        assert_eq!(Frame::Padding(5).dump(), "Padding { len: 5 }");
        assert_eq!(
            Frame::Crypto {
                offset: 1,
                data: &[2, 3]
            }
            .dump(),
            "Crypto { offset: 1, len: 2 }"
        );
        assert_eq!(
            Frame::Stream {
                stream_id: s(4),
                offset: 10,
                data: &[1],
                fin: true,
                fill: false
            }
            .dump(),
            "Stream { stream_id: 4, offset: 10, len: 1, fin: true }"
        );
        assert_eq!(
            Frame::Stream {
                stream_id: s(4),
                offset: 0,
                data: &[1, 2],
                fin: false,
                fill: true
            }
            .dump(),
            "Stream { stream_id: 4, offset: 0, len: >>2, fin: false }"
        );
        assert_eq!(
            Frame::Datagram {
                data: &[1, 2, 3],
                fill: false
            }
            .dump(),
            "Datagram { len: 3 }"
        );
        // Remaining frames use Debug format
        assert_eq!(Frame::Ping.dump(), "Ping");
        assert_eq!(
            Frame::Ack {
                largest_acknowledged: 1,
                ack_delay: 2,
                first_ack_range: 0,
                ack_ranges: vec![],
                ecn_count: None
            }
            .dump(),
            "Ack { largest_acknowledged: 1, ack_delay: 2, first_ack_range: 0, ack_ranges: [], ecn_count: None }"
        );
        assert_eq!(
            Frame::ResetStream {
                stream_id: s(1),
                application_error_code: 2,
                final_size: 3
            }
            .dump(),
            "ResetStream { stream_id: StreamId(1), application_error_code: 2, final_size: 3 }"
        );
        assert_eq!(
            Frame::StopSending {
                stream_id: s(1),
                application_error_code: 2
            }
            .dump(),
            "StopSending { stream_id: StreamId(1), application_error_code: 2 }"
        );
        assert_eq!(
            Frame::NewToken { token: &[1] }.dump(),
            "NewToken { token: [1] }"
        );
        assert_eq!(
            Frame::MaxData { maximum_data: 100 }.dump(),
            "MaxData { maximum_data: 100 }"
        );
        assert_eq!(
            Frame::MaxStreamData {
                stream_id: s(1),
                maximum_stream_data: 100
            }
            .dump(),
            "MaxStreamData { stream_id: StreamId(1), maximum_stream_data: 100 }"
        );
        assert_eq!(
            Frame::MaxStreams {
                stream_type: StreamType::BiDi,
                maximum_streams: 10
            }
            .dump(),
            "MaxStreams { stream_type: BiDi, maximum_streams: 10 }"
        );
        assert_eq!(
            Frame::DataBlocked { data_limit: 50 }.dump(),
            "DataBlocked { data_limit: 50 }"
        );
        assert_eq!(
            Frame::StreamDataBlocked {
                stream_id: s(1),
                stream_data_limit: 50
            }
            .dump(),
            "StreamDataBlocked { stream_id: StreamId(1), stream_data_limit: 50 }"
        );
        assert_eq!(
            Frame::StreamsBlocked {
                stream_type: StreamType::UniDi,
                stream_limit: 5
            }
            .dump(),
            "StreamsBlocked { stream_type: UniDi, stream_limit: 5 }"
        );
        assert_eq!(
            Frame::NewConnectionId {
                sequence_number: 1,
                retire_prior: 0,
                connection_id: &[1, 2],
                stateless_reset_token: Srt::new([0; 16])
            }
            .dump(),
            "NewConnectionId { sequence_number: 1, retire_prior: 0, connection_id: [1, 2], stateless_reset_token: Token([0, 0, 0, 0, 0, 0, 0, 0, 0, 0, 0, 0, 0, 0, 0, 0]) }"
        );
        assert_eq!(
            Frame::RetireConnectionId { sequence_number: 1 }.dump(),
            "RetireConnectionId { sequence_number: 1 }"
        );
        assert_eq!(
            Frame::PathChallenge { data: [1; 8] }.dump(),
            "PathChallenge { data: [1, 1, 1, 1, 1, 1, 1, 1] }"
        );
        assert_eq!(
            Frame::PathResponse { data: [2; 8] }.dump(),
            "PathResponse { data: [2, 2, 2, 2, 2, 2, 2, 2] }"
        );
        assert_eq!(
            Frame::ConnectionClose {
                error_code: CloseError::Transport(0),
                frame_type: 0,
                reason_phrase: String::new()
            }
            .dump(),
            "ConnectionClose { error_code: Transport(0), frame_type: 0, reason_phrase: \"\" }"
        );
        assert_eq!(Frame::HandshakeDone.dump(), "HandshakeDone");
        assert_eq!(
            Frame::AckFrequency {
                seqno: 1,
                tolerance: 2,
                delay: 3,
                ignore_order: false
            }
            .dump(),
            "AckFrequency { seqno: 1, tolerance: 2, delay: 3, ignore_order: false }"
        );
>>>>>>> 1a85bc30
    }
}<|MERGE_RESOLUTION|>--- conflicted
+++ resolved
@@ -1120,11 +1120,12 @@
     }
 
     #[test]
-<<<<<<< HEAD
     fn frame_type_to_u8() {
         assert_eq!(u8::from(FrameType::Padding), 0);
         assert_eq!(u8::from(FrameType::Ping), 1);
-=======
+    }
+
+    #[test]
     fn dump() {
         let s = |id| StreamId::from(id);
         assert_eq!(Frame::Padding(5).dump(), "Padding { len: 5 }");
@@ -1282,6 +1283,5 @@
             .dump(),
             "AckFrequency { seqno: 1, tolerance: 2, delay: 3, ignore_order: false }"
         );
->>>>>>> 1a85bc30
     }
 }