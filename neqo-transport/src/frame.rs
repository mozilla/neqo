// Licensed under the Apache License, Version 2.0 <LICENSE-APACHE or
// http://www.apache.org/licenses/LICENSE-2.0> or the MIT license
// <LICENSE-MIT or http://opensource.org/licenses/MIT>, at your
// option. This file may not be copied, modified, or distributed
// except according to those terms.

// Directly relating to QUIC frames.

use std::ops::RangeInclusive;

use neqo_common::{qtrace, Decoder, Encoder, MAX_VARINT};
use strum::FromRepr;

use crate::{
    ecn, packet,
    stateless_reset::Token as Srt,
    stream_id::{StreamId, StreamType},
    AppError, ConnectionId, Error, Res, TransportError,
};

#[repr(u64)]
#[derive(Debug, Clone, Copy, PartialEq, Eq, FromRepr)]
pub enum FrameType {
    Padding = 0x0,
    Ping = 0x1,
    Ack = 0x2,
    AckEcn = 0x3,
    ResetStream = 0x4,
    StopSending = 0x5,
    Crypto = 0x6,
    NewToken = 0x7,
    Stream = 0x08, // + 0b000
    StreamWithFin = 0x08 + 0b001,
    StreamWithLen = 0x08 + 0b010,
    StreamWithLenFin = 0x08 + 0b011,
    StreamWithOff = 0x08 + 0b100,
    StreamWithOffFin = 0x08 + 0b101,
    StreamWithOffLen = 0x08 + 0b110,
    StreamWithOffLenFin = 0x08 + 0b111,
    MaxData = 0x10,
    MaxStreamData = 0x11,
    MaxStreamsBiDi = 0x12,
    MaxStreamsUniDi = 0x13,
    DataBlocked = 0x14,
    StreamDataBlocked = 0x15,
    StreamsBlockedBiDi = 0x16,
    StreamsBlockedUniDi = 0x17,
    NewConnectionId = 0x18,
    RetireConnectionId = 0x19,
    PathChallenge = 0x1a,
    PathResponse = 0x1b,
    ConnectionCloseTransport = 0x1c,
    ConnectionCloseApplication = 0x1d,
    HandshakeDone = 0x1e,
    // draft-ietf-quic-ack-delay
    AckFrequency = 0xaf,
    // draft-ietf-quic-datagram
    Datagram = 0x30,
    DatagramWithLen = 0x31,
}

impl From<FrameType> for u64 {
    fn from(val: FrameType) -> Self {
        val as Self
    }
}

impl From<FrameType> for u8 {
    fn from(val: FrameType) -> Self {
        val as Self
    }
}

impl TryFrom<u64> for FrameType {
    type Error = Error;

    fn try_from(value: u64) -> Result<Self, Self::Error> {
        Self::from_repr(value).ok_or(Error::UnknownFrameType)
    }
}

impl FrameType {
    const fn is_stream_with_length(self) -> bool {
        matches!(
            self,
            Self::StreamWithLen
                | Self::StreamWithLenFin
                | Self::StreamWithOffLen
                | Self::StreamWithOffLenFin
        )
    }

    const fn is_stream_with_offset(self) -> bool {
        matches!(
            self,
            Self::StreamWithOff
                | Self::StreamWithOffFin
                | Self::StreamWithOffLen
                | Self::StreamWithOffLenFin
        )
    }
    const fn is_stream_with_fin(self) -> bool {
        matches!(
            self,
            Self::StreamWithFin
                | Self::StreamWithLenFin
                | Self::StreamWithOffFin
                | Self::StreamWithOffLenFin
        )
    }
}

impl TryFrom<FrameType> for StreamType {
    type Error = Error;

    fn try_from(value: FrameType) -> Result<Self, Self::Error> {
        match value {
            FrameType::MaxStreamsBiDi | FrameType::StreamsBlockedBiDi => Ok(Self::BiDi),
            FrameType::MaxStreamsUniDi | FrameType::StreamsBlockedUniDi => Ok(Self::UniDi),
            _ => Err(Error::FrameEncoding),
        }
    }
}

#[derive(PartialEq, Eq, Debug, PartialOrd, Ord, Clone, Copy)]
pub enum CloseError {
    Transport(TransportError),
    Application(AppError),
}

impl CloseError {
    #[must_use]
    pub const fn code(&self) -> u64 {
        match self {
            Self::Transport(c) | Self::Application(c) => *c,
        }
    }
}

impl From<std::array::TryFromSliceError> for Error {
    fn from(_err: std::array::TryFromSliceError) -> Self {
        Self::FrameEncoding
    }
}

#[derive(PartialEq, Eq, Debug, Default, Clone)]
pub struct AckRange {
    gap: u64,
    range: u64,
}

#[derive(PartialEq, Eq, Debug, Clone)]
pub enum Frame<'a> {
    Padding(u16),
    Ping,
    Ack {
        largest_acknowledged: u64,
        ack_delay: u64,
        first_ack_range: u64,
        ack_ranges: Vec<AckRange>,
        ecn_count: Option<ecn::Count>,
    },
    ResetStream {
        stream_id: StreamId,
        application_error_code: AppError,
        final_size: u64,
    },
    StopSending {
        stream_id: StreamId,
        application_error_code: AppError,
    },
    Crypto {
        offset: u64,
        data: &'a [u8],
    },
    NewToken {
        token: &'a [u8],
    },
    Stream {
        stream_id: StreamId,
        offset: u64,
        data: &'a [u8],
        fin: bool,
        fill: bool,
    },
    MaxData {
        maximum_data: u64,
    },
    MaxStreamData {
        stream_id: StreamId,
        maximum_stream_data: u64,
    },
    MaxStreams {
        stream_type: StreamType,
        maximum_streams: u64,
    },
    DataBlocked {
        data_limit: u64,
    },
    StreamDataBlocked {
        stream_id: StreamId,
        stream_data_limit: u64,
    },
    StreamsBlocked {
        stream_type: StreamType,
        stream_limit: u64,
    },
    NewConnectionId {
        sequence_number: u64,
        retire_prior: u64,
        connection_id: &'a [u8],
        stateless_reset_token: Srt,
    },
    RetireConnectionId {
        sequence_number: u64,
    },
    PathChallenge {
        data: [u8; 8],
    },
    PathResponse {
        data: [u8; 8],
    },
    ConnectionClose {
        error_code: CloseError,
        frame_type: u64,
        // Not a reference as we use this to hold the value.
        // This is not used in optimized builds anyway.
        reason_phrase: String,
    },
    HandshakeDone,
    AckFrequency {
        /// The current ACK frequency sequence number.
        seqno: u64,
        /// The number of contiguous packets that can be received without
        /// acknowledging immediately.
        tolerance: u64,
        /// The time to delay after receiving the first packet that is
        /// not immediately acknowledged.
        delay: u64,
        /// Ignore reordering when deciding to immediately acknowledge.
        ignore_order: bool,
    },
    Datagram {
        data: &'a [u8],
        fill: bool,
    },
}

impl<'a> Frame<'a> {
    #[must_use]
    pub const fn get_type(&self) -> FrameType {
        match self {
            Self::Padding { .. } => FrameType::Padding,
            Self::Ping => FrameType::Ping,
            Self::Ack { .. } => FrameType::Ack,
            Self::ResetStream { .. } => FrameType::ResetStream,
            Self::StopSending { .. } => FrameType::StopSending,
            Self::Crypto { .. } => FrameType::Crypto,
            Self::NewToken { .. } => FrameType::NewToken,
            Self::Stream {
                fin, offset, fill, ..
            } => Self::stream_type(*fin, *offset > 0, *fill),
            Self::MaxData { .. } => FrameType::MaxData,
            Self::MaxStreamData { .. } => FrameType::MaxStreamData,
            Self::MaxStreams { stream_type, .. } => match stream_type {
                StreamType::BiDi => FrameType::MaxStreamsBiDi,
                StreamType::UniDi => FrameType::MaxStreamsUniDi,
            },
            Self::DataBlocked { .. } => FrameType::DataBlocked,
            Self::StreamDataBlocked { .. } => FrameType::StreamDataBlocked,
            Self::StreamsBlocked { stream_type, .. } => match stream_type {
                StreamType::BiDi => FrameType::StreamsBlockedBiDi,
                StreamType::UniDi => FrameType::StreamsBlockedUniDi,
            },
            Self::NewConnectionId { .. } => FrameType::NewConnectionId,
            Self::RetireConnectionId { .. } => FrameType::RetireConnectionId,
            Self::PathChallenge { .. } => FrameType::PathChallenge,
            Self::PathResponse { .. } => FrameType::PathResponse,
            Self::ConnectionClose { error_code, .. } => match error_code {
                CloseError::Transport(_) => FrameType::ConnectionCloseTransport,
                CloseError::Application(_) => FrameType::ConnectionCloseApplication,
            },
            Self::HandshakeDone => FrameType::HandshakeDone,
            Self::AckFrequency { .. } => FrameType::AckFrequency,
            Self::Datagram { fill, .. } => match fill {
                false => FrameType::Datagram,
                true => FrameType::DatagramWithLen,
            },
        }
    }

    #[must_use]
    pub const fn is_stream(&self) -> bool {
        matches!(
            self,
            Self::ResetStream { .. }
                | Self::StopSending { .. }
                | Self::Stream { .. }
                | Self::MaxData { .. }
                | Self::MaxStreamData { .. }
                | Self::MaxStreams { .. }
                | Self::DataBlocked { .. }
                | Self::StreamDataBlocked { .. }
                | Self::StreamsBlocked { .. }
        )
    }

    #[must_use]
    pub const fn stream_type(fin: bool, nonzero_offset: bool, fill: bool) -> FrameType {
        match (nonzero_offset, fill, fin) {
            (false, true, false) => FrameType::Stream,
            (false, true, true) => FrameType::StreamWithFin,
            (false, false, false) => FrameType::StreamWithLen,
            (false, false, true) => FrameType::StreamWithLenFin,
            (true, true, false) => FrameType::StreamWithOff,
            (true, true, true) => FrameType::StreamWithOffFin,
            (true, false, false) => FrameType::StreamWithOffLen,
            (true, false, true) => FrameType::StreamWithOffLenFin,
        }
    }

    /// If the frame causes a recipient to generate an ACK within its
    /// advertised maximum acknowledgement delay.
    #[must_use]
    pub const fn ack_eliciting(&self) -> bool {
        !matches!(
            self,
            Self::Ack { .. } | Self::Padding { .. } | Self::ConnectionClose { .. }
        )
    }

    /// If the frame can be sent in a path probe
    /// without initiating migration to that path.
    #[must_use]
    pub const fn path_probing(&self) -> bool {
        matches!(
            self,
            Self::Padding { .. }
                | Self::NewConnectionId { .. }
                | Self::PathChallenge { .. }
                | Self::PathResponse { .. }
        )
    }

    /// Converts `AckRanges` as encoded in a ACK frame (see -transport
    /// 19.3.1) into ranges of acked packets (end, start), inclusive of
    /// start and end values.
    ///
    /// # Errors
    ///
    /// Returns an error if the ranges are invalid.
    pub fn decode_ack_frame(
        largest_acked: u64,
        first_ack_range: u64,
        ack_ranges: &[AckRange],
    ) -> Res<Vec<RangeInclusive<u64>>> {
        let mut acked_ranges = Vec::with_capacity(ack_ranges.len() + 1);

        if largest_acked < first_ack_range {
            return Err(Error::FrameEncoding);
        }
        acked_ranges.push((largest_acked - first_ack_range)..=largest_acked);
        if !ack_ranges.is_empty() && largest_acked < first_ack_range + 1 {
            return Err(Error::FrameEncoding);
        }
        let mut cur = if ack_ranges.is_empty() {
            0
        } else {
            largest_acked - first_ack_range - 1
        };
        for r in ack_ranges {
            if cur < r.gap + 1 {
                return Err(Error::FrameEncoding);
            }
            cur = cur - r.gap - 1;

            if cur < r.range {
                return Err(Error::FrameEncoding);
            }
            acked_ranges.push((cur - r.range)..=cur);

            if cur > r.range + 1 {
                cur -= r.range + 1;
            } else {
                cur -= r.range;
            }
        }

        Ok(acked_ranges)
    }

    #[must_use]
    pub fn dump(&self) -> String {
        match self {
            Self::Crypto { offset, data } => {
                format!("Crypto {{ offset: {offset}, len: {} }}", data.len())
            }
            Self::Stream {
                stream_id,
                offset,
                fill,
                data,
                fin,
            } => format!(
                "Stream {{ stream_id: {}, offset: {offset}, len: {}{}, fin: {fin} }}",
                stream_id.as_u64(),
                if *fill { ">>" } else { "" },
                data.len(),
            ),
            Self::Padding(length) => format!("Padding {{ len: {length} }}"),
            Self::Datagram { data, .. } => format!("Datagram {{ len: {} }}", data.len()),
            _ => format!("{self:?}"),
        }
    }

    #[must_use]
    pub fn is_allowed(&self, pt: packet::Type) -> bool {
        match self {
            Self::Padding { .. } | Self::Ping => true,
            Self::Crypto { .. }
            | Self::Ack { .. }
            | Self::ConnectionClose {
                error_code: CloseError::Transport(_),
                ..
            } => pt != packet::Type::ZeroRtt,
            Self::NewToken { .. } | Self::ConnectionClose { .. } => pt == packet::Type::Short,
            _ => pt == packet::Type::ZeroRtt || pt == packet::Type::Short,
        }
    }

    /// # Errors
    ///
    /// Returns an error if the frame cannot be decoded.
    #[expect(
        clippy::too_many_lines,
        reason = "Yeah, but it's a nice match statement."
    )]
    pub fn decode(dec: &mut Decoder<'a>) -> Res<Self> {
        /// Maximum ACK Range Count in ACK Frame
        ///
        /// Given a max UDP datagram size of 64k bytes and a minimum ACK Range size of 2
        /// bytes (2 QUIC varints), a single datagram can at most contain 32k ACK
        /// Ranges.
        ///
        /// Note that the maximum (jumbogram) Ethernet MTU of 9216 or on the
        /// Internet the regular Ethernet MTU of 1518 are more realistically to
        /// be the limiting factor. Though for simplicity the higher limit is chosen.
        const MAX_ACK_RANGE_COUNT: u64 = 32 * 1024;

        fn d<T>(v: Option<T>) -> Res<T> {
            v.ok_or(Error::NoMoreData)
        }
        fn dv(dec: &mut Decoder) -> Res<u64> {
            d(dec.decode_varint())
        }

        fn decode_ack<'a>(dec: &mut Decoder<'a>, ecn: bool) -> Res<Frame<'a>> {
            let la = dv(dec)?;
            let ad = dv(dec)?;
            let nr = dv(dec).and_then(|nr| {
                if nr < MAX_ACK_RANGE_COUNT {
                    Ok(nr)
                } else {
                    Err(Error::TooMuchData)
                }
            })?;
            let fa = dv(dec)?;
            let mut arr: Vec<AckRange> = Vec::with_capacity(usize::try_from(nr)?);
            for _ in 0..nr {
                let ar = AckRange {
                    gap: dv(dec)?,
                    range: dv(dec)?,
                };
                arr.push(ar);
            }

            // Now check for the values for ACK_ECN.
            let ecn_count = ecn
                .then(|| -> Res<ecn::Count> {
                    Ok(ecn::Count::new(0, dv(dec)?, dv(dec)?, dv(dec)?))
                })
                .transpose()?;

            Ok(Frame::Ack {
                largest_acknowledged: la,
                ack_delay: ad,
                first_ack_range: fa,
                ack_ranges: arr,
                ecn_count,
            })
        }

        // Check for minimal encoding of frame type.
        let pos = dec.offset();
        let t = dv(dec)?;
        // RFC 9000, Section 12.4:
        //
        // The Frame Type field uses a variable-length integer encoding [...],
        // with one exception. To ensure simple and efficient implementations of
        // frame parsing, a frame type MUST use the shortest possible encoding.
        if Encoder::varint_len(t) != dec.offset() - pos {
            return Err(Error::ProtocolViolation);
        }

        let t = t.try_into()?;
        match t {
            FrameType::Padding => {
                // t itself + any additional `Frame::Padding`
                (1 + dec.skip_while(u8::from(FrameType::Padding)))
                    .try_into()
                    .map(Self::Padding)
                    .map_err(|_| Error::TooMuchData)
            }
            FrameType::Ping => Ok(Self::Ping),
            FrameType::ResetStream => Ok(Self::ResetStream {
                stream_id: StreamId::from(dv(dec)?),
                application_error_code: dv(dec)?,
                final_size: match dec.decode_varint() {
                    Some(v) => v,
                    _ => return Err(Error::NoMoreData),
                },
            }),
            FrameType::Ack => decode_ack(dec, false),
            FrameType::AckEcn => decode_ack(dec, true),
            FrameType::StopSending => Ok(Self::StopSending {
                stream_id: StreamId::from(dv(dec)?),
                application_error_code: dv(dec)?,
            }),
            FrameType::Crypto => {
                let offset = dv(dec)?;
                let data = d(dec.decode_vvec())?;
                if offset + u64::try_from(data.len())? > MAX_VARINT {
                    return Err(Error::FrameEncoding);
                }
                Ok(Self::Crypto { offset, data })
            }
            FrameType::NewToken => {
                let token = d(dec.decode_vvec())?;
                if token.is_empty() {
                    return Err(Error::FrameEncoding);
                }
                Ok(Self::NewToken { token })
            }
            FrameType::Stream
            | FrameType::StreamWithFin
            | FrameType::StreamWithLen
            | FrameType::StreamWithLenFin
            | FrameType::StreamWithOff
            | FrameType::StreamWithOffFin
            | FrameType::StreamWithOffLen
            | FrameType::StreamWithOffLenFin => {
                let s = dv(dec)?;
                let o = if t.is_stream_with_offset() {
                    dv(dec)?
                } else {
                    0
                };
                let fill = !t.is_stream_with_length();
                let data = if fill {
                    qtrace!("STREAM frame, extends to the end of the packet");
                    dec.decode_remainder()
                } else {
                    qtrace!("STREAM frame, with length");
                    d(dec.decode_vvec())?
                };
                if o + u64::try_from(data.len())? > MAX_VARINT {
                    return Err(Error::FrameEncoding);
                }
                Ok(Self::Stream {
                    fin: t.is_stream_with_fin(),
                    stream_id: StreamId::from(s),
                    offset: o,
                    data,
                    fill,
                })
            }
            FrameType::MaxData => Ok(Self::MaxData {
                maximum_data: dv(dec)?,
            }),
            FrameType::MaxStreamData => Ok(Self::MaxStreamData {
                stream_id: StreamId::from(dv(dec)?),
                maximum_stream_data: dv(dec)?,
            }),
            FrameType::MaxStreamsBiDi | FrameType::MaxStreamsUniDi => {
                let m = dv(dec)?;
                if m > (1 << 60) {
                    return Err(Error::StreamLimit);
                }
                Ok(Self::MaxStreams {
                    stream_type: t.try_into()?,
                    maximum_streams: m,
                })
            }
            FrameType::DataBlocked => Ok(Self::DataBlocked {
                data_limit: dv(dec)?,
            }),
            FrameType::StreamDataBlocked => Ok(Self::StreamDataBlocked {
                stream_id: dv(dec)?.into(),
                stream_data_limit: dv(dec)?,
            }),
            FrameType::StreamsBlockedBiDi | FrameType::StreamsBlockedUniDi => {
                Ok(Self::StreamsBlocked {
                    stream_type: t.try_into()?,
                    stream_limit: dv(dec)?,
                })
            }
            FrameType::NewConnectionId => {
                let sequence_number = dv(dec)?;
                let retire_prior = dv(dec)?;
                let connection_id = d(dec.decode_vec(1))?;
                if connection_id.len() > ConnectionId::MAX_LEN {
                    return Err(Error::FrameEncoding);
                }
                let stateless_reset_token = Srt::try_from(dec)?;

                Ok(Self::NewConnectionId {
                    sequence_number,
                    retire_prior,
                    connection_id,
                    stateless_reset_token,
                })
            }
            FrameType::RetireConnectionId => Ok(Self::RetireConnectionId {
                sequence_number: dv(dec)?,
            }),
            FrameType::PathChallenge => {
                let data = d(dec.decode(8))?;
                let mut datav: [u8; 8] = [0; 8];
                datav.copy_from_slice(data);
                Ok(Self::PathChallenge { data: datav })
            }
            FrameType::PathResponse => {
                let data = d(dec.decode(8))?;
                let mut datav: [u8; 8] = [0; 8];
                datav.copy_from_slice(data);
                Ok(Self::PathResponse { data: datav })
            }
            FrameType::ConnectionCloseTransport | FrameType::ConnectionCloseApplication => {
                let (error_code, frame_type) = if t == FrameType::ConnectionCloseTransport {
                    (CloseError::Transport(dv(dec)?), dv(dec)?)
                } else {
                    (CloseError::Application(dv(dec)?), 0)
                };
                // We can tolerate this copy for now.
                let reason_phrase = String::from_utf8_lossy(d(dec.decode_vvec())?).to_string();
                Ok(Self::ConnectionClose {
                    error_code,
                    frame_type,
                    reason_phrase,
                })
            }
            FrameType::HandshakeDone => Ok(Self::HandshakeDone),
            FrameType::AckFrequency => {
                let seqno = dv(dec)?;
                let tolerance = dv(dec)?;
                if tolerance == 0 {
                    return Err(Error::FrameEncoding);
                }
                let delay = dv(dec)?;
                let ignore_order = match d(dec.decode_uint::<u8>())? {
                    0 => false,
                    1 => true,
                    _ => return Err(Error::FrameEncoding),
                };
                Ok(Self::AckFrequency {
                    seqno,
                    tolerance,
                    delay,
                    ignore_order,
                })
            }
            FrameType::Datagram | FrameType::DatagramWithLen => {
                let fill = t == FrameType::Datagram;
                let data = if fill {
                    qtrace!("DATAGRAM frame, extends to the end of the packet");
                    dec.decode_remainder()
                } else {
                    qtrace!("DATAGRAM frame, with length");
                    d(dec.decode_vvec())?
                };
                Ok(Self::Datagram { data, fill })
            }
        }
    }
}

#[cfg(test)]
#[cfg_attr(coverage_nightly, coverage(off))]
mod tests {
    use neqo_common::{Decoder, Encoder};

    use crate::{
        ecn::Count,
        frame::{AckRange, Frame, FrameType},
<<<<<<< HEAD
        CloseError, ConnectionId, Error, StreamId, StreamType,
=======
        CloseError, Error, StreamId, StreamType, Token as Srt,
>>>>>>> 4aebca85
    };

    fn just_dec(f: &Frame, s: &str) {
        let encoded = Encoder::from_hex(s);
        let decoded = Frame::decode(&mut encoded.as_decoder()).expect("Failed to decode frame");
        assert_eq!(*f, decoded);
    }

    #[test]
    fn padding() {
        let f = Frame::Padding(1);
        just_dec(&f, "00");
        let f = Frame::Padding(2);
        just_dec(&f, "0000");
    }

    #[test]
    fn ping() {
        let f = Frame::Ping;
        just_dec(&f, "01");
    }

    #[test]
    fn ack() {
        let ar = vec![AckRange { gap: 1, range: 2 }, AckRange { gap: 3, range: 4 }];

        let f = Frame::Ack {
            largest_acknowledged: 0x1234,
            ack_delay: 0x1235,
            first_ack_range: 0x1236,
            ack_ranges: ar.clone(),
            ecn_count: None,
        };

        just_dec(&f, "025234523502523601020304");

        // Try to parse ACK_ECN without ECN values
        let enc = Encoder::from_hex("035234523502523601020304");
        let mut dec = enc.as_decoder();
        assert_eq!(Frame::decode(&mut dec).unwrap_err(), Error::NoMoreData);

        // Try to parse ACK_ECN with ECN values
        let ecn_count = Some(Count::new(0, 1, 2, 3));
        let fe = Frame::Ack {
            largest_acknowledged: 0x1234,
            ack_delay: 0x1235,
            first_ack_range: 0x1236,
            ack_ranges: ar,
            ecn_count,
        };
        let enc = Encoder::from_hex("035234523502523601020304010203");
        let mut dec = enc.as_decoder();
        assert_eq!(Frame::decode(&mut dec).unwrap(), fe);
    }

    #[test]
    fn reset_stream() {
        let f = Frame::ResetStream {
            stream_id: StreamId::from(0x1234),
            application_error_code: 0x77,
            final_size: 0x3456,
        };

        just_dec(&f, "04523440777456");
    }

    #[test]
    fn stop_sending() {
        let f = Frame::StopSending {
            stream_id: StreamId::from(63),
            application_error_code: 0x77,
        };

        just_dec(&f, "053F4077");
    }

    #[test]
    fn crypto() {
        let f = Frame::Crypto {
            offset: 1,
            data: &[1, 2, 3],
        };

        just_dec(&f, "060103010203");
    }

    #[test]
    fn new_token() {
        let f = Frame::NewToken {
            token: &[0x12, 0x34, 0x56],
        };

        just_dec(&f, "0703123456");
    }

    #[test]
    fn empty_new_token() {
        let mut dec = Decoder::from(&[0x07, 0x00][..]);
        assert_eq!(Frame::decode(&mut dec).unwrap_err(), Error::FrameEncoding);
    }

    #[test]
    fn stream() {
        // First, just set the length bit.
        let f = Frame::Stream {
            fin: false,
            stream_id: StreamId::from(5),
            offset: 0,
            data: &[1, 2, 3],
            fill: false,
        };

        just_dec(&f, "0a0503010203");

        // Now with offset != 0 and FIN
        let f = Frame::Stream {
            fin: true,
            stream_id: StreamId::from(5),
            offset: 1,
            data: &[1, 2, 3],
            fill: false,
        };
        just_dec(&f, "0f050103010203");

        // Now to fill the packet.
        let f = Frame::Stream {
            fin: true,
            stream_id: StreamId::from(5),
            offset: 0,
            data: &[1, 2, 3],
            fill: true,
        };
        just_dec(&f, "0905010203");
    }

    #[test]
    fn max_data() {
        let f = Frame::MaxData {
            maximum_data: 0x1234,
        };

        just_dec(&f, "105234");
    }

    #[test]
    fn max_stream_data() {
        let f = Frame::MaxStreamData {
            stream_id: StreamId::from(5),
            maximum_stream_data: 0x1234,
        };

        just_dec(&f, "11055234");
    }

    #[test]
    fn max_streams() {
        let mut f = Frame::MaxStreams {
            stream_type: StreamType::BiDi,
            maximum_streams: 0x1234,
        };

        just_dec(&f, "125234");

        f = Frame::MaxStreams {
            stream_type: StreamType::UniDi,
            maximum_streams: 0x1234,
        };

        just_dec(&f, "135234");
    }

    #[test]
    fn data_blocked() {
        let f = Frame::DataBlocked { data_limit: 0x1234 };

        just_dec(&f, "145234");
    }

    #[test]
    fn stream_data_blocked() {
        let f = Frame::StreamDataBlocked {
            stream_id: StreamId::from(5),
            stream_data_limit: 0x1234,
        };

        just_dec(&f, "15055234");
    }

    #[test]
    fn streams_blocked() {
        let mut f = Frame::StreamsBlocked {
            stream_type: StreamType::BiDi,
            stream_limit: 0x1234,
        };

        just_dec(&f, "165234");

        f = Frame::StreamsBlocked {
            stream_type: StreamType::UniDi,
            stream_limit: 0x1234,
        };

        just_dec(&f, "175234");
    }

    #[test]
    fn new_connection_id() {
        let f = Frame::NewConnectionId {
            sequence_number: 0x1234,
            retire_prior: 0,
            connection_id: &[0x01, 0x02],
            stateless_reset_token: Srt::new([9; Srt::LEN]),
        };

        just_dec(&f, "1852340002010209090909090909090909090909090909");
    }

    #[test]
    fn too_large_new_connection_id() {
        let mut enc = Encoder::from_hex("18523400"); // up to the CID
        enc.encode_vvec(&[0x0c; ConnectionId::MAX_LEN + 10]);
        enc.encode(&[0x11; 16][..]);
        assert_eq!(
            Frame::decode(&mut enc.as_decoder()).unwrap_err(),
            Error::FrameEncoding
        );
    }

    #[test]
    fn retire_connection_id() {
        let f = Frame::RetireConnectionId {
            sequence_number: 0x1234,
        };

        just_dec(&f, "195234");
    }

    #[test]
    fn path_challenge() {
        let f = Frame::PathChallenge { data: [9; 8] };

        just_dec(&f, "1a0909090909090909");
    }

    #[test]
    fn path_response() {
        let f = Frame::PathResponse { data: [9; 8] };

        just_dec(&f, "1b0909090909090909");
    }

    #[test]
    fn connection_close_transport() {
        let f = Frame::ConnectionClose {
            error_code: CloseError::Transport(0x5678),
            frame_type: 0x1234,
            reason_phrase: String::from("\x01\x02\x03"),
        };

        just_dec(&f, "1c80005678523403010203");
    }

    #[test]
    fn connection_close_application() {
        let f = Frame::ConnectionClose {
            error_code: CloseError::Application(0x5678),
            frame_type: 0,
            reason_phrase: String::from("\x01\x02\x03"),
        };

        just_dec(&f, "1d8000567803010203");
    }

    #[test]
    fn compare() {
        let f1 = Frame::Padding(1);
        let f2 = Frame::Padding(1);
        let f3 = Frame::Crypto {
            offset: 0,
            data: &[1, 2, 3],
        };
        let f4 = Frame::Crypto {
            offset: 0,
            data: &[1, 2, 3],
        };
        let f5 = Frame::Crypto {
            offset: 1,
            data: &[1, 2, 3],
        };
        let f6 = Frame::Crypto {
            offset: 0,
            data: &[1, 2, 4],
        };

        assert_eq!(f1, f2);
        assert_ne!(f1, f3);
        assert_eq!(f3, f4);
        assert_ne!(f3, f5);
        assert_ne!(f3, f6);
    }

    #[test]
    fn decode_ack_frame() {
        let res = Frame::decode_ack_frame(7, 2, &[AckRange { gap: 0, range: 3 }]);
        assert!(res.is_ok());
        assert_eq!(res.unwrap(), vec![5..=7, 0..=3]);
    }

    #[test]
    fn ack_frequency() {
        let f = Frame::AckFrequency {
            seqno: 10,
            tolerance: 5,
            delay: 2000,
            ignore_order: true,
        };
        just_dec(&f, "40af0a0547d001");
    }

    #[test]
    fn ack_frequency_ignore_error_error() {
        let enc = Encoder::from_hex("40af0a0547d003"); // ignore_order of 3
        assert_eq!(
            Frame::decode(&mut enc.as_decoder()).unwrap_err(),
            Error::FrameEncoding
        );
    }

    /// Hopefully this test is eventually redundant.
    #[test]
    fn ack_frequency_zero_packets() {
        let enc = Encoder::from_hex("40af0a000101"); // packets of 0
        assert_eq!(
            Frame::decode(&mut enc.as_decoder()).unwrap_err(),
            Error::FrameEncoding
        );
    }

    #[test]
    fn datagram() {
        // Without the length bit.
        let f = Frame::Datagram {
            data: &[1, 2, 3],
            fill: true,
        };

        just_dec(&f, "30010203");

        // With the length bit.
        let f = Frame::Datagram {
            data: &[1, 2, 3],
            fill: false,
        };
        just_dec(&f, "3103010203");
    }

    #[test]
    fn frame_decode_enforces_bound_on_ack_range() {
        let mut e = Encoder::new();

        e.encode_varint(FrameType::Ack);
        e.encode_varint(0u64); // largest acknowledged
        e.encode_varint(0u64); // ACK delay
        e.encode_varint(u32::MAX); // ACK range count = huge, but maybe available for allocation

        assert_eq!(Err(Error::TooMuchData), Frame::decode(&mut e.as_decoder()));
    }

    #[test]
    #[should_panic(expected = "Failed to decode frame")]
    fn invalid_frame_type_len() {
        let f = Frame::Datagram {
            data: &[1, 2, 3],
            fill: true,
        };

        just_dec(&f, "4030010203");
    }

    /// See bug in <https://github.com/mozilla/neqo/issues/2838>.
    #[test]
    fn padding_frame_u16_overflow() {
        let mut e = Encoder::new();
        e.encode_varint(FrameType::Padding);
        // `Frame::Padding` uses u16 to store length. Try to overflow length.
        e.pad_to(u16::MAX as usize + 1, 0);
        assert_eq!(Frame::decode(&mut e.as_decoder()), Err(Error::TooMuchData));
    }
}<|MERGE_RESOLUTION|>--- conflicted
+++ resolved
@@ -692,11 +692,7 @@
     use crate::{
         ecn::Count,
         frame::{AckRange, Frame, FrameType},
-<<<<<<< HEAD
-        CloseError, ConnectionId, Error, StreamId, StreamType,
-=======
-        CloseError, Error, StreamId, StreamType, Token as Srt,
->>>>>>> 4aebca85
+        CloseError, ConnectionId, Error, StreamId, StreamType, Token as Srt,
     };
 
     fn just_dec(f: &Frame, s: &str) {
