--- conflicted
+++ resolved
@@ -428,10 +428,6 @@
             d(dec.decode_varint())
         }
 
-<<<<<<< HEAD
-        // Check for minimal encoding of frame type.
-        let pos = dec.offset();
-=======
         fn decode_ack<'a>(dec: &mut Decoder<'a>, ecn: bool) -> Res<Frame<'a>> {
             let la = dv(dec)?;
             let ad = dv(dec)?;
@@ -468,8 +464,8 @@
             })
         }
 
-        // TODO(ekr@rtfm.com): check for minimal encoding
->>>>>>> 670237d0
+        // Check for minimal encoding of frame type.
+        let pos = dec.offset();
         let t = dv(dec)?;
         // RFC 9000, Section 12.4:
         //
