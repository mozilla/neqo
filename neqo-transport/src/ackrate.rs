// Licensed under the Apache License, Version 2.0 <LICENSE-APACHE or
// http://www.apache.org/licenses/LICENSE-2.0> or the MIT license
// <LICENSE-MIT or http://opensource.org/licenses/MIT>, at your
// option. This file may not be copied, modified, or distributed
// except according to those terms.

// Management of the peer's ack rate.

use std::{cmp::max, time::Duration};

use neqo_common::{qtrace, Buffer};

use crate::{
    connection::params::ACK_RATIO_SCALE, frame::FrameType, packet, recovery, stats::FrameStats,
    tracking::DEFAULT_REMOTE_ACK_DELAY,
};

#[derive(Debug, Clone)]
pub struct AckRate {
    /// The maximum number of packets that can be received without sending an ACK.
    packets: usize,
    /// The maximum delay before sending an ACK.
    delay: Duration,
}

impl AckRate {
    pub fn new(minimum: Duration, ratio: u8, cwnd: usize, mtu: usize, rtt: Duration) -> Self {
        const PACKET_RATIO: usize = ACK_RATIO_SCALE as usize;
        // At worst, ask for an ACK for every other packet.
        const MIN_PACKETS: usize = 2;
        // At worst, require an ACK every 256 packets.
        const MAX_PACKETS: usize = 256;
        const RTT_RATIO: u32 = ACK_RATIO_SCALE as u32;
        const MAX_DELAY: Duration = Duration::from_millis(50);

        let packets = cwnd * PACKET_RATIO / mtu / usize::from(ratio);
        let packets = packets.clamp(MIN_PACKETS, MAX_PACKETS) - 1;
        let delay = rtt * RTT_RATIO / u32::from(ratio);
        let delay = delay.clamp(minimum, MAX_DELAY);
        qtrace!("AckRate inputs: {cwnd}/{mtu}/{ratio}, {rtt:?}");
        Self { packets, delay }
    }

<<<<<<< HEAD
    pub fn write_frame<B: Buffer>(&self, builder: &mut PacketBuilder<B>, seqno: u64) -> bool {
=======
    pub fn write_frame(&self, builder: &mut packet::Builder, seqno: u64) -> bool {
>>>>>>> 0f326212
        builder.write_varint_frame(&[
            u64::from(FrameType::AckFrequency),
            seqno,
            u64::try_from(self.packets + 1).expect("usize fits in u64"),
            u64::try_from(self.delay.as_micros()).unwrap_or(u64::MAX),
            0,
        ])
    }

    /// Determine whether to send an update frame.
    pub fn needs_update(&self, target: &Self) -> bool {
        if self.packets != target.packets {
            return true;
        }
        // Allow more flexibility for delays, as those can change
        // by small amounts fairly easily.
        let delta = target.delay / 4;
        target.delay + delta < self.delay || target.delay > self.delay + delta
    }
}

#[derive(Debug, Clone)]
pub struct FlexibleAckRate {
    current: AckRate,
    target: AckRate,
    next_frame_seqno: u64,
    frame_outstanding: bool,
    min_ack_delay: Duration,
    ratio: u8,
}

impl FlexibleAckRate {
    fn new(
        max_ack_delay: Duration,
        min_ack_delay: Duration,
        ratio: u8,
        cwnd: usize,
        mtu: usize,
        rtt: Duration,
    ) -> Self {
        qtrace!("FlexibleAckRate: {max_ack_delay:?} {min_ack_delay:?} {ratio}");
        let ratio = max(ACK_RATIO_SCALE, ratio); // clamp it
        Self {
            current: AckRate {
                packets: 1,
                delay: max_ack_delay,
            },
            target: AckRate::new(min_ack_delay, ratio, cwnd, mtu, rtt),
            next_frame_seqno: 0,
            frame_outstanding: false,
            min_ack_delay,
            ratio,
        }
    }

    fn write_frames<B: Buffer>(
        &mut self,
<<<<<<< HEAD
        builder: &mut PacketBuilder<B>,
        tokens: &mut Vec<RecoveryToken>,
=======
        builder: &mut packet::Builder,
        tokens: &mut Vec<recovery::Token>,
>>>>>>> 0f326212
        stats: &mut FrameStats,
    ) {
        if !self.frame_outstanding
            && self.current.needs_update(&self.target)
            && self.target.write_frame(builder, self.next_frame_seqno)
        {
            qtrace!("FlexibleAckRate: write frame {:?}", self.target);
            self.frame_outstanding = true;
            self.next_frame_seqno += 1;
            tokens.push(recovery::Token::AckFrequency(self.target.clone()));
            stats.ack_frequency += 1;
        }
    }

    fn frame_acked(&mut self, acked: &AckRate) {
        self.frame_outstanding = false;
        self.current = acked.clone();
    }

    fn frame_lost(&mut self, _lost: &AckRate) {
        self.frame_outstanding = false;
    }

    fn update(&mut self, cwnd: usize, mtu: usize, rtt: Duration) {
        self.target = AckRate::new(self.min_ack_delay, self.ratio, cwnd, mtu, rtt);
        qtrace!("FlexibleAckRate: {:?} -> {:?}", self.current, self.target);
    }

    fn peer_ack_delay(&self) -> Duration {
        max(self.current.delay, self.target.delay)
    }
}

#[derive(Debug, Clone)]
pub enum PeerAckDelay {
    Fixed(Duration),
    Flexible(FlexibleAckRate),
}

impl PeerAckDelay {
    pub const fn fixed(max_ack_delay: Duration) -> Self {
        Self::Fixed(max_ack_delay)
    }

    pub fn flexible(
        max_ack_delay: Duration,
        min_ack_delay: Duration,
        ratio: u8,
        cwnd: usize,
        mtu: usize,
        rtt: Duration,
    ) -> Self {
        Self::Flexible(FlexibleAckRate::new(
            max_ack_delay,
            min_ack_delay,
            ratio,
            cwnd,
            mtu,
            rtt,
        ))
    }

    pub fn write_frames<B: Buffer>(
        &mut self,
<<<<<<< HEAD
        builder: &mut PacketBuilder<B>,
        tokens: &mut Vec<RecoveryToken>,
=======
        builder: &mut packet::Builder,
        tokens: &mut Vec<recovery::Token>,
>>>>>>> 0f326212
        stats: &mut FrameStats,
    ) {
        if let Self::Flexible(rate) = self {
            rate.write_frames(builder, tokens, stats);
        }
    }

    pub fn frame_acked(&mut self, r: &AckRate) {
        if let Self::Flexible(rate) = self {
            rate.frame_acked(r);
        }
    }

    pub fn frame_lost(&mut self, r: &AckRate) {
        if let Self::Flexible(rate) = self {
            rate.frame_lost(r);
        }
    }

    pub fn max(&self) -> Duration {
        match self {
            Self::Flexible(rate) => rate.peer_ack_delay(),
            Self::Fixed(delay) => *delay,
        }
    }

    pub fn update(&mut self, cwnd: usize, mtu: usize, rtt: Duration) {
        if let Self::Flexible(rate) = self {
            rate.update(cwnd, mtu, rtt);
        }
    }
}

impl Default for PeerAckDelay {
    fn default() -> Self {
        Self::fixed(DEFAULT_REMOTE_ACK_DELAY)
    }
}<|MERGE_RESOLUTION|>--- conflicted
+++ resolved
@@ -41,11 +41,7 @@
         Self { packets, delay }
     }
 
-<<<<<<< HEAD
-    pub fn write_frame<B: Buffer>(&self, builder: &mut PacketBuilder<B>, seqno: u64) -> bool {
-=======
-    pub fn write_frame(&self, builder: &mut packet::Builder, seqno: u64) -> bool {
->>>>>>> 0f326212
+    pub fn write_frame<B: Buffer>(&self, builder: &mut packet::Builder<B>, seqno: u64) -> bool {
         builder.write_varint_frame(&[
             u64::from(FrameType::AckFrequency),
             seqno,
@@ -103,13 +99,8 @@
 
     fn write_frames<B: Buffer>(
         &mut self,
-<<<<<<< HEAD
-        builder: &mut PacketBuilder<B>,
-        tokens: &mut Vec<RecoveryToken>,
-=======
-        builder: &mut packet::Builder,
+        builder: &mut packet::Builder<B>,
         tokens: &mut Vec<recovery::Token>,
->>>>>>> 0f326212
         stats: &mut FrameStats,
     ) {
         if !self.frame_outstanding
@@ -174,13 +165,8 @@
 
     pub fn write_frames<B: Buffer>(
         &mut self,
-<<<<<<< HEAD
-        builder: &mut PacketBuilder<B>,
-        tokens: &mut Vec<RecoveryToken>,
-=======
-        builder: &mut packet::Builder,
+        builder: &mut packet::Builder<B>,
         tokens: &mut Vec<recovery::Token>,
->>>>>>> 0f326212
         stats: &mut FrameStats,
     ) {
         if let Self::Flexible(rate) = self {
