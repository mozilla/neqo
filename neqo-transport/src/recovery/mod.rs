// Licensed under the Apache License, Version 2.0 <LICENSE-APACHE or
// http://www.apache.org/licenses/LICENSE-2.0> or the MIT license
// <LICENSE-MIT or http://opensource.org/licenses/MIT>, at your
// option. This file may not be copied, modified, or distributed
// except according to those terms.

// Tracking of sent packets and detecting their loss.

#[cfg(feature = "bench")]
pub mod sent;
#[cfg(not(feature = "bench"))]
mod sent;
mod token;

use std::{
    cmp::{max, min},
    ops::RangeInclusive,
    time::{Duration, Instant},
};

use enum_map::EnumMap;
use enumset::enum_set;
use neqo_common::{qdebug, qinfo, qlog::NeqoQlog, qtrace, qwarn};
pub use sent::SentPacket;
use sent::SentPackets;
use strum::IntoEnumIterator as _;
pub use token::{RecoveryToken, StreamRecoveryToken};

use crate::{
    ecn,
    packet::PacketNumber,
    path::{Path, PathRef},
    qlog::{self, QlogMetric},
    rtt::{RttEstimate, RttSource},
    stats::{Stats, StatsCell},
    tracking::{PacketNumberSpace, PacketNumberSpaceSet},
};

pub const PACKET_THRESHOLD: u64 = 3;
/// `ACK_ONLY_SIZE_LIMIT` is the minimum size of the congestion window.
/// If the congestion window is this small, we will only send ACK frames.
pub const ACK_ONLY_SIZE_LIMIT: usize = 256;
/// The maximum number of packets we send on a PTO.
/// And the maximum number to declare lost when the PTO timer is hit.
pub const MAX_PTO_PACKET_COUNT: usize = 2;
/// The preferred limit on the number of packets that are tracked.
/// If we exceed this number, we start sending `PING` frames sooner to
/// force the peer to acknowledge some of them.
pub const MAX_OUTSTANDING_UNACK: usize = 200;
/// Disable PING until this many packets are outstanding.
pub const MIN_OUTSTANDING_UNACK: usize = 16;
/// The scale we use for the fast PTO feature.
pub const FAST_PTO_SCALE: u8 = 100;

/// `SendProfile` tells a sender how to send packets.
#[derive(Debug)]
pub struct SendProfile {
    /// The limit on the size of the packet.
    limit: usize,
    /// Whether this is a PTO, and what space the PTO is for.
    pto: Option<PacketNumberSpace>,
    /// What spaces should be probed.
    probe: PacketNumberSpaceSet,
    /// Whether pacing is active.
    paced: bool,
}

impl SendProfile {
    #[must_use]
    pub fn new_limited(limit: usize) -> Self {
        // When the limit is too low, we only send ACK frames.
        // Set the limit to `ACK_ONLY_SIZE_LIMIT - 1` to ensure that
        // ACK-only packets are still limited in size.
        Self {
            limit: max(ACK_ONLY_SIZE_LIMIT - 1, limit),
            pto: None,
            probe: PacketNumberSpaceSet::default(),
            paced: false,
        }
    }

    #[must_use]
    pub fn new_paced() -> Self {
        // When pacing, we still allow ACK frames to be sent.
        Self {
            limit: ACK_ONLY_SIZE_LIMIT - 1,
            pto: None,
            probe: PacketNumberSpaceSet::default(),
            paced: true,
        }
    }

    #[must_use]
    pub fn new_pto(pn_space: PacketNumberSpace, mtu: usize, probe: PacketNumberSpaceSet) -> Self {
        debug_assert!(mtu > ACK_ONLY_SIZE_LIMIT);
        debug_assert!(probe.contains(pn_space));
        Self {
            limit: mtu,
            pto: Some(pn_space),
            probe,
            paced: false,
        }
    }

    /// Whether probing this space is helpful.  This isn't necessarily the space
    /// that caused the timer to pop, but it is helpful to send a PING in a space
    /// that has the PTO timer armed.
    #[must_use]
    pub fn should_probe(&self, space: PacketNumberSpace) -> bool {
        self.probe.contains(space)
    }

    /// Determine whether an ACK-only packet should be sent for the given packet
    /// number space.
    /// Send only ACKs either: when the space available is too small, or when a PTO
    /// exists for a later packet number space (which should get the most space).
    #[must_use]
    pub fn ack_only(&self, space: PacketNumberSpace) -> bool {
        self.limit < ACK_ONLY_SIZE_LIMIT || self.pto.is_some_and(|sp| space < sp)
    }

    #[must_use]
    pub const fn paced(&self) -> bool {
        self.paced
    }

    #[must_use]
    pub const fn limit(&self) -> usize {
        self.limit
    }
}

#[derive(Debug)]
pub struct LossRecoverySpace {
    space: PacketNumberSpace,
    largest_acked: Option<PacketNumber>,
    largest_acked_sent_time: Option<Instant>,
    /// The time used to calculate the PTO timer for this space.
    /// This is the time that the last ACK-eliciting packet in this space
    /// was sent.  This might be the time that a probe was sent.
    last_ack_eliciting: Option<Instant>,
    /// The number of outstanding packets in this space that are in flight.
    /// This might be less than the number of ACK-eliciting packets,
    /// because PTO packets don't count.
    in_flight_outstanding: usize,
    /// The packets that we have sent and are tracking.
    sent_packets: SentPackets,
    /// The time that the first out-of-order packet was sent.
    /// This is `None` if there were no out-of-order packets detected.
    /// When set to `Some(T)`, time-based loss detection should be enabled.
    first_ooo_time: Option<Instant>,
}

impl LossRecoverySpace {
    #[must_use]
    pub fn new(space: PacketNumberSpace) -> Self {
        Self {
            space,
            largest_acked: None,
            largest_acked_sent_time: None,
            last_ack_eliciting: None,
            in_flight_outstanding: 0,
            sent_packets: SentPackets::default(),
            first_ooo_time: None,
        }
    }

    /// Find the time we sent the first packet that is lower than the
    /// largest acknowledged and that isn't yet declared lost.
    /// Use the value we prepared earlier in `detect_lost_packets`.
    #[must_use]
    pub const fn loss_recovery_timer_start(&self) -> Option<Instant> {
        self.first_ooo_time
    }

    #[must_use]
    pub const fn in_flight_outstanding(&self) -> bool {
        self.in_flight_outstanding > 0
    }

    pub fn pto_packets(&mut self, count: usize) -> impl Iterator<Item = &SentPacket> {
        self.sent_packets
            .iter_mut()
            .filter_map(|sent| {
                sent.pto().then(|| {
                    qtrace!("PTO: marking packet {} lost ", sent.pn());
                    &*sent
                })
            })
            .take(count)
    }

    #[must_use]
    pub fn pto_base_time(&self) -> Option<Instant> {
        if self.in_flight_outstanding() {
            debug_assert!(self.last_ack_eliciting.is_some());
            self.last_ack_eliciting
        } else if self.space == PacketNumberSpace::ApplicationData {
            None
        } else {
            // Nasty special case to prevent handshake deadlocks.
            // A client needs to keep the PTO timer armed to prevent a stall
            // of the handshake.  Technically, this has to stop once we receive
            // an ACK of Handshake or 1-RTT, or when we receive HANDSHAKE_DONE,
            // but a few extra probes won't hurt.
            // It only means that we fail anti-amplification tests.
            // A server shouldn't arm its PTO timer this way. The server sends
            // ack-eliciting, in-flight packets immediately so this only
            // happens when the server has nothing outstanding.  If we had
            // client authentication, this might cause some extra probes,
            // but they would be harmless anyway.
            self.last_ack_eliciting
        }
    }

    pub fn on_packet_sent(&mut self, sent_packet: SentPacket) {
        if sent_packet.ack_eliciting() {
            self.last_ack_eliciting = Some(sent_packet.time_sent());
            self.in_flight_outstanding += 1;
        } else if self.space != PacketNumberSpace::ApplicationData
            && self.last_ack_eliciting.is_none()
        {
            // For Initial and Handshake spaces, make sure that we have a PTO baseline
            // always. See `LossRecoverySpace::pto_base_time()` for details.
            self.last_ack_eliciting = Some(sent_packet.time_sent());
        }
        self.sent_packets.track(sent_packet);
    }

    /// If we are only sending ACK frames, send a PING frame after 2 PTOs so that
    /// the peer sends an ACK frame.  If we have received lots of packets and no ACK,
    /// send a PING frame after 1 PTO.  Note that this can't be within a PTO, or
    /// we would risk setting up a feedback loop; having this many packets
    /// outstanding can be normal and we don't want to PING too often.
    #[must_use]
    pub fn should_probe(&self, pto: Duration, now: Instant) -> bool {
        let n_pto = if self.sent_packets.len() >= MAX_OUTSTANDING_UNACK {
            1
        } else if self.sent_packets.len() >= MIN_OUTSTANDING_UNACK {
            2
        } else {
            return false;
        };
        self.last_ack_eliciting
            .is_some_and(|t| now > t + (pto * n_pto))
    }

    fn remove_outstanding(&mut self, count: usize) {
        debug_assert!(self.in_flight_outstanding >= count);
        self.in_flight_outstanding -= count;
        if self.in_flight_outstanding == 0 {
            qtrace!("remove_packet outstanding == 0 for space {}", self.space);
        }
    }

    fn remove_packet(&mut self, p: &SentPacket) {
        if p.ack_eliciting() {
            self.remove_outstanding(1);
        }
    }

    /// Remove all newly acknowledged packets.
    /// Returns all the acknowledged packets, with the largest packet number first.
    /// ...and a boolean indicating if any of those packets were ack-eliciting.
    /// This operates more efficiently because it assumes that the input is sorted
    /// in the order that an ACK frame is (from the top).
    fn remove_acked<R>(&mut self, acked_ranges: R, stats: &mut Stats) -> (Vec<SentPacket>, bool)
    where
        R: IntoIterator<Item = RangeInclusive<PacketNumber>>,
        R::IntoIter: ExactSizeIterator,
    {
        let acked = self.sent_packets.take_ranges(acked_ranges);
        let mut eliciting = false;
        for p in &acked {
            self.remove_packet(p);
            eliciting |= p.ack_eliciting();
            if p.lost() {
                stats.late_ack += 1;
            }
            if p.pto_fired() {
                stats.pto_ack += 1;
            }
        }
        (acked, eliciting)
    }

    /// Remove all tracked packets from the space.
    /// This is called by a client when 0-RTT packets are dropped, when a Retry is received
    /// and when keys are dropped.
    fn remove_ignored(&mut self) -> impl Iterator<Item = SentPacket> {
        self.in_flight_outstanding = 0;
        std::mem::take(&mut self.sent_packets).drain_all()
    }

    /// Remove the primary path marking on any packets this is tracking.
    fn migrate(&mut self) {
        for pkt in self.sent_packets.iter_mut() {
            pkt.clear_primary_path();
        }
    }

    /// Remove old packets that we've been tracking in case they get acknowledged.
    /// We try to keep these around until a probe is sent for them, so it is
    /// important that `cd` is set to at least the current PTO time; otherwise we
    /// might remove all in-flight packets and stop sending probes.
    fn remove_old_lost(&mut self, now: Instant, cd: Duration) {
        let removed = self.sent_packets.remove_expired(now, cd);
        self.remove_outstanding(removed);
    }

    /// Detect lost packets.
    /// `loss_delay` is the time we will wait before declaring something lost.
    /// `cleanup_delay` is the time we will wait before cleaning up a lost packet.
    pub fn detect_lost_packets(
        &mut self,
        now: Instant,
        loss_delay: Duration,
        cleanup_delay: Duration,
        lost_packets: &mut Vec<SentPacket>,
    ) {
        // Housekeeping.
        self.remove_old_lost(now, cleanup_delay);

        qtrace!(
            "detect lost {}: now={now:?} delay={loss_delay:?}",
            self.space,
        );
        self.first_ooo_time = None;

        let largest_acked = self.largest_acked;

        for packet in self
            .sent_packets
            .iter_mut()
            // BTreeMap iterates in order of ascending PN
            .take_while(|p| p.pn() < largest_acked.unwrap_or(PacketNumber::MAX))
        {
            // Packets sent before now - loss_delay are deemed lost.
            if packet.time_sent() + loss_delay <= now {
                qtrace!(
                    "lost={}, time sent {:?} is before lost_delay {loss_delay:?}",
                    packet.pn(),
                    packet.time_sent()
                );
            } else if largest_acked >= Some(packet.pn() + PACKET_THRESHOLD) {
                qtrace!(
                    "lost={}, is >= {PACKET_THRESHOLD} from largest acked {largest_acked:?}",
                    packet.pn()
                );
            } else {
                if largest_acked.is_some() {
                    self.first_ooo_time = Some(packet.time_sent());
                }
                // No more packets can be declared lost after this one.
                break;
            }

            if packet.declare_lost(now) {
                lost_packets.push(packet.clone());
            }
        }
    }
}

#[derive(Debug)]
pub struct LossRecoverySpaces {
    spaces: EnumMap<PacketNumberSpace, Option<LossRecoverySpace>>,
}

impl LossRecoverySpaces {
    /// Drop a packet number space and return all the packets that were
    /// outstanding, so that those can be marked as lost.
    ///
    /// # Panics
    ///
    /// If the space has already been removed.
    pub fn drop_space(&mut self, space: PacketNumberSpace) -> impl IntoIterator<Item = SentPacket> {
        let sp = self.spaces[space].take();
        assert_ne!(
            space,
            PacketNumberSpace::ApplicationData,
            "discarding application space"
        );
        sp.expect("has not been removed").remove_ignored()
    }

    #[must_use]
    pub fn get(&self, space: PacketNumberSpace) -> Option<&LossRecoverySpace> {
        self.spaces[space].as_ref()
    }

    pub fn get_mut(&mut self, space: PacketNumberSpace) -> Option<&mut LossRecoverySpace> {
        self.spaces[space].as_mut()
    }

    fn iter(&self) -> impl Iterator<Item = &LossRecoverySpace> {
        self.spaces.iter().filter_map(|(_, recvd)| recvd.as_ref())
    }

    fn iter_mut(&mut self) -> impl Iterator<Item = &mut LossRecoverySpace> {
        self.spaces
            .iter_mut()
            .filter_map(|(_, recvd)| recvd.as_mut())
    }
}

impl Default for LossRecoverySpaces {
    fn default() -> Self {
        Self {
            spaces: EnumMap::from_array([
                Some(LossRecoverySpace::new(PacketNumberSpace::Initial)),
                Some(LossRecoverySpace::new(PacketNumberSpace::Handshake)),
                Some(LossRecoverySpace::new(PacketNumberSpace::ApplicationData)),
            ]),
        }
    }
}

#[derive(Debug)]
struct PtoState {
    /// The packet number space that caused the PTO to fire.
    space: PacketNumberSpace,
    /// The number of probes that we have sent.
    count: usize,
    packets: usize,
    /// The complete set of packet number spaces that can have probes sent.
    probe: PacketNumberSpaceSet,
}

impl PtoState {
    /// The number of packets we send on a PTO.
    /// And the number to declare lost when the PTO timer is hit.
    fn pto_packet_count(space: PacketNumberSpace) -> usize {
        if space == PacketNumberSpace::ApplicationData {
            MAX_PTO_PACKET_COUNT
        } else {
            // For the Initial and Handshake spaces, we only send one packet on PTO. This avoids
            // sending useless PING-only packets when only a single packet was lost, which is the
            // common case. These PINGs use cwnd and amplification window space, and sending them
            // hence makes the handshake more brittle.
            1
        }
    }

    pub fn new(space: PacketNumberSpace, probe: PacketNumberSpaceSet) -> Self {
        debug_assert!(probe.contains(space));
        Self {
            space,
            count: 1,
            packets: Self::pto_packet_count(space),
            probe,
        }
    }

    pub fn pto(&mut self, space: PacketNumberSpace, probe: PacketNumberSpaceSet) {
        debug_assert!(probe.contains(space));
        self.space = space;
        self.count += 1;
        self.packets = Self::pto_packet_count(space);
        self.probe = probe;
    }

    pub const fn count(&self) -> usize {
        self.count
    }

    pub fn count_pto(&self, stats: &mut Stats) {
        stats.add_pto_count(self.count);
    }

    /// Generate a sending profile, indicating what space it should be from.
    /// This takes a packet from the supply if one remains, or returns `None`.
    pub fn send_profile(&mut self, mtu: usize) -> Option<SendProfile> {
        (self.packets > 0).then(|| {
            // This is a PTO, so ignore the limit.
            self.packets -= 1;
            SendProfile::new_pto(self.space, mtu, self.probe)
        })
    }
}

#[derive(Debug)]
pub struct LossRecovery {
    /// When the handshake was confirmed, if it has been.
    confirmed_time: Option<Instant>,
    pto_state: Option<PtoState>,
    spaces: LossRecoverySpaces,
    qlog: NeqoQlog,
    stats: StatsCell,
    /// The factor by which the PTO period is reduced.
    /// This enables faster probing at a cost in additional lost packets.
    fast_pto: u8,
}

impl LossRecovery {
    #[must_use]
    pub fn new(stats: StatsCell, fast_pto: u8) -> Self {
        Self {
            confirmed_time: None,
            pto_state: None,
            spaces: LossRecoverySpaces::default(),
            qlog: NeqoQlog::default(),
            stats,
            fast_pto,
        }
    }

    #[must_use]
    pub fn largest_acknowledged_pn(&self, pn_space: PacketNumberSpace) -> Option<PacketNumber> {
        self.spaces.get(pn_space).and_then(|sp| sp.largest_acked)
    }

    pub fn set_qlog(&mut self, qlog: NeqoQlog) {
        self.qlog = qlog;
    }

    /// Drop all 0rtt packets.
    pub fn drop_0rtt(&mut self, primary_path: &PathRef, now: Instant) -> Vec<SentPacket> {
        let Some(sp) = self.spaces.get_mut(PacketNumberSpace::ApplicationData) else {
            return Vec::new();
        };
        if sp.largest_acked.is_some() {
            qwarn!("0-RTT packets already acknowledged, not dropping");
            return Vec::new();
        }
        let mut dropped = sp.remove_ignored().collect::<Vec<_>>();
        let mut path = primary_path.borrow_mut();
        for p in &mut dropped {
            path.discard_packet(p, now, &mut self.stats.borrow_mut());
        }
        dropped
    }

    pub fn on_packet_sent(&mut self, path: &PathRef, mut sent_packet: SentPacket, now: Instant) {
        let pn_space = PacketNumberSpace::from(sent_packet.packet_type());
        qtrace!("[{self}] packet {pn_space}-{} sent", sent_packet.pn());
        if let Some(space) = self.spaces.get_mut(pn_space) {
            path.borrow_mut().packet_sent(&mut sent_packet, now);
            space.on_packet_sent(sent_packet);
        } else {
            qwarn!(
                "[{self}] ignoring {pn_space}-{} from dropped space",
                sent_packet.pn()
            );
        }
    }

    /// Whether to probe the path.
    #[must_use]
    pub fn should_probe(&self, pto: Duration, now: Instant) -> bool {
        self.spaces
            .get(PacketNumberSpace::ApplicationData)
            .is_some_and(|sp| sp.should_probe(pto, now))
    }

    /// Record an RTT sample.
    fn rtt_sample(
        &self,
        rtt: &mut RttEstimate,
        send_time: Instant,
        now: Instant,
        ack_delay: Duration,
    ) {
        let source = if self.confirmed_time.is_some_and(|t| t < send_time) {
            RttSource::AckConfirmed
        } else {
            RttSource::Ack
        };
        if let Some(sample) = now.checked_duration_since(send_time) {
            rtt.update(&self.qlog, sample, ack_delay, source, now);
        }
    }

    const fn confirmed(&self) -> bool {
        self.confirmed_time.is_some()
    }

    /// Returns (acked packets, lost packets)
    pub fn on_ack_received<R>(
        &mut self,
        primary_path: &PathRef,
        pn_space: PacketNumberSpace,
        acked_ranges: R,
        ack_ecn: Option<ecn::Count>,
        ack_delay: Duration,
        now: Instant,
    ) -> (Vec<SentPacket>, Vec<SentPacket>)
    where
        R: IntoIterator<Item = RangeInclusive<PacketNumber>>,
        R::IntoIter: ExactSizeIterator,
    {
        let Some(space) = self.spaces.get_mut(pn_space) else {
            qinfo!("ACK on discarded space");
            return (Vec::new(), Vec::new());
        };

        let (acked_packets, any_ack_eliciting) =
            space.remove_acked(acked_ranges, &mut self.stats.borrow_mut());
        let Some(largest_acked_pkt) = acked_packets.first() else {
            // No new information.
            return (Vec::new(), Vec::new());
        };

        // Track largest PN acked per space
        let prev_largest_acked = space.largest_acked_sent_time;
        if Some(largest_acked_pkt.pn()) > space.largest_acked {
            space.largest_acked = Some(largest_acked_pkt.pn());

            // If the largest acknowledged is newly acked and any newly acked
            // packet was ack-eliciting, update the RTT. (-recovery 5.1)
            space.largest_acked_sent_time = Some(largest_acked_pkt.time_sent());
            if any_ack_eliciting && largest_acked_pkt.on_primary_path() {
                self.rtt_sample(
                    primary_path.borrow_mut().rtt_mut(),
                    largest_acked_pkt.time_sent(),
                    now,
                    ack_delay,
                );
            }
        }

        qdebug!(
            "[{self}] ACK for {pn_space} - largest_acked={}",
            largest_acked_pkt.pn()
        );

        // Perform loss detection.
        // PTO is used to remove lost packets from in-flight accounting.
        // We need to ensure that we have sent any PTO probes before they are removed
        // as we rely on the count of in-flight packets to determine whether to send
        // another probe.  Removing them too soon would result in not sending on PTO.
        let cleanup_delay = self.pto_period(primary_path.borrow().rtt());
        let Some(sp) = self.spaces.get_mut(pn_space) else {
            return (Vec::new(), Vec::new());
        };
        let loss_delay = primary_path.borrow().rtt().loss_delay();
        let mut lost = Vec::new();
        sp.detect_lost_packets(now, loss_delay, cleanup_delay, &mut lost);
        self.stats.borrow_mut().lost += lost.len();

        // Tell the congestion controller about any lost packets.
        // The PTO for congestion control is the raw number, without exponential
        // backoff, so that we can determine persistent congestion.
        primary_path.borrow_mut().on_packets_lost(
            prev_largest_acked,
            self.confirmed(),
            &lost,
            &mut self.stats.borrow_mut(),
            now,
        );

        // This must happen after on_packets_lost. If in recovery, this could
        // take us out, and then lost packets will start a new recovery period
        // when it shouldn't.
        primary_path.borrow_mut().on_packets_acked(
            &acked_packets,
            ack_ecn,
            now,
            &mut self.stats.borrow_mut(),
        );

        self.pto_state = None;

        (acked_packets, lost)
    }

    /// When receiving a retry, get all the sent packets so that they can be flushed.
    /// We also need to pretend that they never happened for the purposes of congestion control.
    pub fn retry(&mut self, primary_path: &PathRef, now: Instant) -> Vec<SentPacket> {
        self.pto_state = None;
        let mut dropped = self
            .spaces
            .iter_mut()
            .flat_map(LossRecoverySpace::remove_ignored)
            .collect::<Vec<_>>();
        let mut path = primary_path.borrow_mut();
        for p in &mut dropped {
            path.discard_packet(p, now, &mut self.stats.borrow_mut());
        }
        dropped
    }

    fn confirm(&mut self, rtt: &RttEstimate, now: Instant) {
        debug_assert!(self.confirmed_time.is_none());
        self.confirmed_time = Some(now);
        // Up until now, the ApplicationData space has been ignored for PTO.
        // So maybe fire a PTO.
        if let Some(pto) = self.pto_time(rtt, PacketNumberSpace::ApplicationData) {
            if pto < now {
                let probes = enum_set!(PacketNumberSpace::ApplicationData);
                self.fire_pto(PacketNumberSpace::ApplicationData, probes, now);
            }
        }
    }

    /// This function is called when the connection migrates.
    /// It marks all packets that are outstanding as having being sent on a non-primary path.
    /// This way failure to deliver on the old path doesn't count against the congestion
    /// control state on the new path and the RTT measurements don't apply either.
    pub fn migrate(&mut self) {
        for space in self.spaces.iter_mut() {
            space.migrate();
        }
    }

    /// Discard state for a given packet number space.
    pub fn discard(&mut self, primary_path: &PathRef, space: PacketNumberSpace, now: Instant) {
        qdebug!("[{self}] Reset loss recovery state for {space}");
        let mut path = primary_path.borrow_mut();
        for p in self.spaces.drop_space(space) {
            path.discard_packet(&p, now, &mut self.stats.borrow_mut());
        }

        // We just made progress, so discard PTO count.
        // The spec says that clients should not do this until confirming that
        // the server has completed address validation, but ignore that.
        self.pto_state = None;

        if space == PacketNumberSpace::Handshake {
            self.confirm(path.rtt(), now);
        }
    }

    /// Calculate when the next timeout is likely to be.  This is the earlier of the loss timer
    /// and the PTO timer; either or both might be disabled, so this can return `None`.
    #[must_use]
    pub fn next_timeout(&self, path: &Path) -> Option<Instant> {
        let rtt = path.rtt();
        let loss_time = self.earliest_loss_time(rtt);
        let pto_time = if path.pto_possible() {
            self.earliest_pto(rtt)
        } else {
            None
        };
        qtrace!("[{self}] next_timeout loss={loss_time:?} pto={pto_time:?}");
        match (loss_time, pto_time) {
            (Some(loss_time), Some(pto_time)) => Some(min(loss_time, pto_time)),
            (Some(loss_time), None) => Some(loss_time),
            (None, Some(pto_time)) => Some(pto_time),
            (None, None) => None,
        }
    }

    /// Find when the earliest sent packet should be considered lost.
    fn earliest_loss_time(&self, rtt: &RttEstimate) -> Option<Instant> {
        self.spaces
            .iter()
            .filter_map(LossRecoverySpace::loss_recovery_timer_start)
            .min()
            .map(|val| val + rtt.loss_delay())
    }

    /// Simple wrapper for the PTO calculation that avoids borrow check rules.
    fn pto_period_inner(
        rtt: &RttEstimate,
        pto_state: Option<&PtoState>,
        confirmed: bool,
        fast_pto: u8,
    ) -> Duration {
        // This is a complicated (but safe) way of calculating:
        //   base_pto * F * 2^pto_count
        // where F = fast_pto / FAST_PTO_SCALE (== 1 by default)
        let pto_count = pto_state.map_or(0, |p| u32::try_from(p.count).unwrap_or(0));
        rtt.pto(confirmed)
            .checked_mul(u32::from(fast_pto) << min(pto_count, u32::BITS - u8::BITS))
            .map_or(Duration::from_secs(3600), |p| p / u32::from(FAST_PTO_SCALE))
    }

    /// Get the current PTO period for the given packet number space.
    /// Unlike calling `RttEstimate::pto` directly, this includes exponential backoff.
    fn pto_period(&self, rtt: &RttEstimate) -> Duration {
        Self::pto_period_inner(
            rtt,
            self.pto_state.as_ref(),
            self.confirmed(),
            self.fast_pto,
        )
    }

    // Calculate PTO time for the given space.
    fn pto_time(&self, rtt: &RttEstimate, pn_space: PacketNumberSpace) -> Option<Instant> {
        self.spaces
            .get(pn_space)
            .and_then(|space| space.pto_base_time().map(|t| t + self.pto_period(rtt)))
    }

    /// Find the earliest PTO time for all active packet number spaces.
    /// Ignore Application if either Initial or Handshake have an active PTO.
    fn earliest_pto(&self, rtt: &RttEstimate) -> Option<Instant> {
        if self.confirmed() {
            self.pto_time(rtt, PacketNumberSpace::ApplicationData)
        } else {
            self.pto_time(rtt, PacketNumberSpace::Initial)
                .iter()
                .chain(self.pto_time(rtt, PacketNumberSpace::Handshake).iter())
                .min()
                .copied()
        }
    }

    fn fire_pto(
        &mut self,
        pn_space: PacketNumberSpace,
        allow_probes: PacketNumberSpaceSet,
        now: Instant,
    ) {
        if let Some(st) = &mut self.pto_state {
            st.pto(pn_space, allow_probes);
        } else {
            self.pto_state = Some(PtoState::new(pn_space, allow_probes));
        }

        if let Some(st) = &mut self.pto_state {
            st.count_pto(&mut self.stats.borrow_mut());
            qlog::metrics_updated(&self.qlog, &[QlogMetric::PtoCount(st.count())], now);
        }
    }

    /// This checks whether the PTO timer has fired and fires it if needed.
    /// When it has, mark a few packets as "lost" for the purposes of having frames
    /// regenerated in subsequent packets.  The packets aren't truly lost, so
    /// we have to clone the `SentPacket` instance.
    fn maybe_fire_pto(&mut self, path: &PathRef, now: Instant, lost: &mut Vec<SentPacket>) {
        let mut pto_space = None;
        // The spaces in which we will allow probing.
        let mut allow_probes = PacketNumberSpaceSet::default();
        for pn_space in PacketNumberSpace::iter() {
<<<<<<< HEAD
            if let Some(t) = self.pto_time(path.borrow().rtt(), *pn_space) {
                allow_probes[*pn_space] = true;
=======
            if let Some(t) = self.pto_time(rtt, pn_space) {
                allow_probes.insert(pn_space);
>>>>>>> 82602cd7
                if t <= now {
                    qdebug!("[{self}] PTO timer fired for {pn_space}");
                    if let Some(space) = self.spaces.get_mut(pn_space) {
                        lost.extend(
                            space
                                .pto_packets(PtoState::pto_packet_count(pn_space))
                                .cloned(),
                        );
                        pto_space = pto_space.or(Some(pn_space));
                    }
                }
            }
        }

        // This has to happen outside the loop. Increasing the PTO count here causes the
        // pto_time to increase which might cause PTO for later packet number spaces to not fire.
        if let Some(pn_space) = pto_space {
<<<<<<< HEAD
            qtrace!([self], "PTO {}, probing {:?}", pn_space, allow_probes);
            // Packets are only declared as lost relative to `largest_acked`. If we hit a PTO while
            // we don't have a largest_acked yet, also do a congestion control reaction (because
            // otherwise none would happen).
            if self
                .spaces
                .get(pn_space)
                .is_some_and(|space| space.largest_acked.is_none())
            {
                path.borrow_mut()
                    .on_congestion_event(lost, &mut self.stats.borrow_mut(), now);
            }
=======
            qtrace!("[{self}] PTO {pn_space}, probing {allow_probes:?}");
>>>>>>> 82602cd7
            self.fire_pto(pn_space, allow_probes, now);
        }
    }

    pub fn timeout(&mut self, primary_path: &PathRef, now: Instant) -> Vec<SentPacket> {
        qtrace!("[{self}] timeout {now:?}");

        let loss_delay = primary_path.borrow().rtt().loss_delay();
        let confirmed = self.confirmed();

        let mut lost_packets = Vec::new();
        for space in self.spaces.iter_mut() {
            let first = lost_packets.len(); // The first packet lost in this space.
            let pto = Self::pto_period_inner(
                primary_path.borrow().rtt(),
                self.pto_state.as_ref(),
                confirmed,
                self.fast_pto,
            );
            space.detect_lost_packets(now, loss_delay, pto, &mut lost_packets);

            primary_path.borrow_mut().on_packets_lost(
                space.largest_acked_sent_time,
                confirmed,
                &lost_packets[first..],
                &mut self.stats.borrow_mut(),
                now,
            );
        }
        self.stats.borrow_mut().lost += lost_packets.len();

        self.maybe_fire_pto(primary_path, now, &mut lost_packets);
        lost_packets
    }

    /// Check how packets should be sent, based on whether there is a PTO,
    /// what the current congestion window is, and what the pacer says.
    #[expect(clippy::option_if_let_else, reason = "Alternative is less readable.")]
    pub fn send_profile(&mut self, path: &Path, now: Instant) -> SendProfile {
        qtrace!("[{self}] get send profile {now:?}");
        let sender = path.sender();
        let mtu = path.plpmtu();
        if let Some(profile) = self
            .pto_state
            .as_mut()
            .and_then(|pto| pto.send_profile(mtu))
        {
            profile
        } else {
            let limit = min(sender.cwnd_avail(), path.amplification_limit());
            if limit > mtu {
                // More than an MTU available; we might need to pace.
                if sender
                    .next_paced(path.rtt().estimate())
                    .is_some_and(|t| t > now)
                {
                    SendProfile::new_paced()
                } else {
                    SendProfile::new_limited(mtu)
                }
            } else if sender.recovery_packet() {
                // After entering recovery, allow a packet to be sent immediately.
                // This uses the PTO machinery, probing in all spaces. This will
                // result in a PING being sent in every active space.
                SendProfile::new_pto(PacketNumberSpace::Initial, mtu, PacketNumberSpaceSet::all())
            } else {
                SendProfile::new_limited(limit)
            }
        }
    }
}

impl ::std::fmt::Display for LossRecovery {
    fn fmt(&self, f: &mut ::std::fmt::Formatter) -> ::std::fmt::Result {
        write!(f, "LossRecovery")
    }
}

#[cfg(test)]
mod tests {
    use std::{
        cell::RefCell,
        ops::{Deref, DerefMut, RangeInclusive},
        rc::Rc,
        time::{Duration, Instant},
    };

    use neqo_common::{qlog::NeqoQlog, IpTosEcn};
    use test_fixture::{now, DEFAULT_ADDR};

    use super::{
        LossRecovery, LossRecoverySpace, PacketNumberSpace, SendProfile, SentPacket, FAST_PTO_SCALE,
    };
    use crate::{
        cc::CongestionControlAlgorithm,
        cid::{ConnectionId, ConnectionIdEntry},
        ecn,
        packet::{PacketNumber, PacketType},
        path::{Path, PathRef},
        stats::{Stats, StatsCell},
    };

    // Shorthand for a time in milliseconds.
    const fn ms(t: u64) -> Duration {
        Duration::from_millis(t)
    }

    const ON_SENT_SIZE: usize = 100;
    /// An initial RTT for using with `setup_lr`.
    const TEST_RTT: Duration = ms(7000);
    const TEST_RTTVAR: Duration = ms(3500);

    struct Fixture {
        lr: LossRecovery,
        path: PathRef,
    }

    // This shadows functions on the base object so that the path and RTT estimator
    // is used consistently in the tests.  It also simplifies the function signatures.
    impl Fixture {
        pub fn on_ack_received(
            &mut self,
            pn_space: PacketNumberSpace,
            acked_ranges: Vec<RangeInclusive<PacketNumber>>,
            ack_ecn: Option<ecn::Count>,
            ack_delay: Duration,
            now: Instant,
        ) -> (Vec<SentPacket>, Vec<SentPacket>) {
            self.lr
                .on_ack_received(&self.path, pn_space, acked_ranges, ack_ecn, ack_delay, now)
        }

        pub fn on_packet_sent(&mut self, sent_packet: SentPacket, now: Instant) {
            self.lr.on_packet_sent(&self.path, sent_packet, now);
        }

        pub fn timeout(&mut self, now: Instant) -> Vec<SentPacket> {
            self.lr.timeout(&self.path, now)
        }

        pub fn next_timeout(&self) -> Option<Instant> {
            self.lr.next_timeout(&self.path.borrow())
        }

        pub fn discard(&mut self, space: PacketNumberSpace, now: Instant) {
            self.lr.discard(&self.path, space, now);
        }

        pub fn pto_time(&self, space: PacketNumberSpace) -> Option<Instant> {
            self.lr.pto_time(self.path.borrow().rtt(), space)
        }

        pub fn send_profile(&mut self, now: Instant) -> SendProfile {
            self.lr.send_profile(&self.path.borrow(), now)
        }
    }

    impl Default for Fixture {
        fn default() -> Self {
            const CC: CongestionControlAlgorithm = CongestionControlAlgorithm::NewReno;
            let stats = StatsCell::default();
            let mut path = Path::temporary(
                DEFAULT_ADDR,
                DEFAULT_ADDR,
                CC,
                true,
                NeqoQlog::default(),
                now(),
                &mut stats.borrow_mut(),
            );
            path.make_permanent(
                None,
                ConnectionIdEntry::new(0, ConnectionId::from(&[1, 2, 3]), [0; 16]),
            );
            path.set_primary(true, now());
            path.rtt_mut().set_initial(TEST_RTT);
            Self {
                lr: LossRecovery::new(stats, FAST_PTO_SCALE),
                path: Rc::new(RefCell::new(path)),
            }
        }
    }

    // Most uses of the fixture only care about the loss recovery piece,
    // but the internal functions need the other bits.
    impl Deref for Fixture {
        type Target = LossRecovery;
        fn deref(&self) -> &Self::Target {
            &self.lr
        }
    }

    impl DerefMut for Fixture {
        fn deref_mut(&mut self) -> &mut Self::Target {
            &mut self.lr
        }
    }

    fn assert_rtts(
        lr: &Fixture,
        latest_rtt: Duration,
        smoothed_rtt: Duration,
        rttvar: Duration,
        min_rtt: Duration,
    ) {
        let p = lr.path.borrow();
        let rtt = p.rtt();
        println!(
            "rtts: {:?} {:?} {:?} {:?}",
            rtt.latest(),
            rtt.estimate(),
            rtt.rttvar(),
            rtt.minimum(),
        );
        assert_eq!(rtt.latest(), latest_rtt, "latest RTT");
        assert_eq!(rtt.estimate(), smoothed_rtt, "smoothed RTT");
        assert_eq!(rtt.rttvar(), rttvar, "RTT variance");
        assert_eq!(rtt.minimum(), min_rtt, "min RTT");
    }

    fn assert_sent_times(
        lr: &Fixture,
        initial: Option<Instant>,
        handshake: Option<Instant>,
        app_data: Option<Instant>,
    ) {
        let est = |sp| {
            lr.spaces
                .get(sp)
                .and_then(LossRecoverySpace::loss_recovery_timer_start)
        };
        println!(
            "loss times: {:?} {:?} {:?}",
            est(PacketNumberSpace::Initial),
            est(PacketNumberSpace::Handshake),
            est(PacketNumberSpace::ApplicationData),
        );
        assert_eq!(
            est(PacketNumberSpace::Initial),
            initial,
            "Initial earliest sent time"
        );
        assert_eq!(
            est(PacketNumberSpace::Handshake),
            handshake,
            "Handshake earliest sent time"
        );
        assert_eq!(
            est(PacketNumberSpace::ApplicationData),
            app_data,
            "AppData earliest sent time"
        );
    }

    fn assert_no_sent_times(lr: &Fixture) {
        assert_sent_times(lr, None, None, None);
    }

    // In most of the tests below, packets are sent at a fixed cadence, with PACING between each.
    const PACING: Duration = ms(7);
    fn pn_time(pn: u64) -> Instant {
        now() + (PACING * pn.try_into().unwrap())
    }

    fn pace(lr: &mut Fixture, count: u64) {
        for pn in 0..count {
            lr.on_packet_sent(
                SentPacket::new(
                    PacketType::Short,
                    pn,
                    IpTosEcn::default(),
                    pn_time(pn),
                    true,
                    Vec::new(),
                    ON_SENT_SIZE,
                ),
                Instant::now(),
            );
        }
    }

    const ACK_DELAY: Duration = ms(24);
    /// Acknowledge PN with the identified delay.
    fn ack(lr: &mut Fixture, pn: u64, delay: Duration) {
        lr.on_ack_received(
            PacketNumberSpace::ApplicationData,
            vec![pn..=pn],
            None,
            ACK_DELAY,
            pn_time(pn) + delay,
        );
    }

    fn add_sent(lrs: &mut LossRecoverySpace, max_pn: PacketNumber) {
        for pn in 0..=max_pn {
            lrs.on_packet_sent(SentPacket::new(
                PacketType::Short,
                pn,
                IpTosEcn::default(),
                pn_time(pn),
                true,
                Vec::new(),
                ON_SENT_SIZE,
            ));
        }
    }

    fn match_acked(acked: &[SentPacket], expected: &[PacketNumber]) {
        assert_eq!(
            acked.iter().map(SentPacket::pn).collect::<Vec<_>>(),
            expected
        );
    }

    #[test]
    fn remove_acked() {
        let mut lrs = LossRecoverySpace::new(PacketNumberSpace::ApplicationData);
        let mut stats = Stats::default();
        add_sent(&mut lrs, 10);
        let (acked, _) = lrs.remove_acked(vec![], &mut stats);
        assert!(acked.is_empty());
        let (acked, _) = lrs.remove_acked(vec![7..=8, 2..=4], &mut stats);
        match_acked(&acked, &[8, 7, 4, 3, 2]);
        let (acked, _) = lrs.remove_acked(vec![8..=11], &mut stats);
        match_acked(&acked, &[10, 9]);
        let (acked, _) = lrs.remove_acked(vec![0..=2], &mut stats);
        match_acked(&acked, &[1, 0]);
        let (acked, _) = lrs.remove_acked(vec![5..=6], &mut stats);
        match_acked(&acked, &[6, 5]);
    }

    #[test]
    fn initial_rtt() {
        let mut lr = Fixture::default();
        pace(&mut lr, 1);
        let rtt = ms(100);
        ack(&mut lr, 0, rtt);
        assert_rtts(&lr, rtt, rtt, rtt / 2, rtt);
        assert_no_sent_times(&lr);
    }

    /// Send `n` packets (using PACING), then acknowledge the first.
    fn setup_lr(n: u64) -> Fixture {
        let mut lr = Fixture::default();
        pace(&mut lr, n);
        ack(&mut lr, 0, TEST_RTT);
        assert_rtts(&lr, TEST_RTT, TEST_RTT, TEST_RTTVAR, TEST_RTT);
        assert_no_sent_times(&lr);
        lr
    }

    // The ack delay is removed from any RTT estimate.
    #[test]
    fn ack_delay_adjusted() {
        let mut lr = setup_lr(2);
        ack(&mut lr, 1, TEST_RTT + ACK_DELAY);
        // RTT stays the same, but the RTTVAR is adjusted downwards.
        assert_rtts(&lr, TEST_RTT, TEST_RTT, TEST_RTTVAR * 3 / 4, TEST_RTT);
        assert_no_sent_times(&lr);
    }

    // The ack delay is ignored when it would cause a sample to be less than min_rtt.
    #[test]
    fn ack_delay_ignored() {
        let mut lr = setup_lr(2);
        let extra = ms(8);
        assert!(extra < ACK_DELAY);
        ack(&mut lr, 1, TEST_RTT + extra);
        let expected_rtt = TEST_RTT + (extra / 8);
        let expected_rttvar = (TEST_RTTVAR * 3 + extra) / 4;
        assert_rtts(
            &lr,
            TEST_RTT + extra,
            expected_rtt,
            expected_rttvar,
            TEST_RTT,
        );
        assert_no_sent_times(&lr);
    }

    // A lower observed RTT is used as min_rtt (and ack delay is ignored).
    #[test]
    fn reduce_min_rtt() {
        let mut lr = setup_lr(2);
        let delta = ms(4);
        let reduced_rtt = TEST_RTT - delta;
        ack(&mut lr, 1, reduced_rtt);
        let expected_rtt = TEST_RTT - (delta / 8);
        let expected_rttvar = (TEST_RTTVAR * 3 + delta) / 4;
        assert_rtts(&lr, reduced_rtt, expected_rtt, expected_rttvar, reduced_rtt);
        assert_no_sent_times(&lr);
    }

    // Acknowledging something again has no effect.
    #[test]
    fn no_new_acks() {
        let mut lr = setup_lr(1);
        let check = |lr: &Fixture| {
            assert_rtts(lr, TEST_RTT, TEST_RTT, TEST_RTTVAR, TEST_RTT);
            assert_no_sent_times(lr);
        };
        check(&lr);

        ack(&mut lr, 0, ms(1339)); // much delayed ACK
        check(&lr);

        ack(&mut lr, 0, ms(3)); // time travel!
        check(&lr);
    }

    // Test time loss detection as part of handling a regular ACK.
    #[test]
    fn time_loss_detection_gap() {
        let mut lr = Fixture::default();
        // Create a single packet gap, and have pn 0 time out.
        // This can't use the default pacing, which is too tight.
        // So send two packets with 1/4 RTT between them.  Acknowledge pn 1 after 1 RTT.
        // pn 0 should then be marked lost because it is then outstanding for 5RTT/4
        // the loss time for packets is 9RTT/8.
        lr.on_packet_sent(
            SentPacket::new(
                PacketType::Short,
                0,
                IpTosEcn::default(),
                pn_time(0),
                true,
                Vec::new(),
                ON_SENT_SIZE,
            ),
            Instant::now(),
        );
        lr.on_packet_sent(
            SentPacket::new(
                PacketType::Short,
                1,
                IpTosEcn::default(),
                pn_time(0) + TEST_RTT / 4,
                true,
                Vec::new(),
                ON_SENT_SIZE,
            ),
            Instant::now(),
        );
        let (_, lost) = lr.on_ack_received(
            PacketNumberSpace::ApplicationData,
            vec![1..=1],
            None,
            ACK_DELAY,
            pn_time(0) + (TEST_RTT * 5 / 4),
        );
        assert_eq!(lost.len(), 1);
        assert_no_sent_times(&lr);
    }

    // Test time loss detection as part of an explicit timeout.
    #[test]
    fn time_loss_detection_timeout() {
        let mut lr = setup_lr(3);

        // We want to declare PN 2 as acknowledged before we declare PN 1 as lost.
        // For this to work, we need PACING above to be less than 1/8 of an RTT.
        let pn1_sent_time = pn_time(1);
        let pn1_loss_time = pn1_sent_time + (TEST_RTT * 9 / 8);
        let pn2_ack_time = pn_time(2) + TEST_RTT;
        assert!(pn1_loss_time > pn2_ack_time);

        let (_, lost) = lr.on_ack_received(
            PacketNumberSpace::ApplicationData,
            vec![2..=2],
            None,
            ACK_DELAY,
            pn2_ack_time,
        );
        assert!(lost.is_empty());
        // Run the timeout function here to force time-based loss recovery to be enabled.
        let lost = lr.timeout(pn2_ack_time);
        assert!(lost.is_empty());
        assert_sent_times(&lr, None, None, Some(pn1_sent_time));

        // After time elapses, pn 1 is marked lost.
        let callback_time = lr.next_timeout();
        assert_eq!(callback_time, Some(pn1_loss_time));
        let packets = lr.timeout(pn1_loss_time);
        assert_eq!(packets.len(), 1);
        // Checking for expiration with zero delay lets us check the loss time.
        assert!(packets[0].expired(pn1_loss_time, Duration::new(0, 0)));
        assert_no_sent_times(&lr);
    }

    #[test]
    fn big_gap_loss() {
        let mut lr = setup_lr(5); // This sends packets 0-4 and acknowledges pn 0.

        // Acknowledge just 2-4, which will cause pn 1 to be marked as lost.
        assert_eq!(super::PACKET_THRESHOLD, 3);
        let (_, lost) = lr.on_ack_received(
            PacketNumberSpace::ApplicationData,
            vec![2..=4],
            None,
            ACK_DELAY,
            pn_time(4),
        );
        assert_eq!(lost.len(), 1);
    }

    #[test]
    #[should_panic(expected = "discarding application space")]
    fn drop_app() {
        let mut lr = Fixture::default();
        lr.discard(PacketNumberSpace::ApplicationData, now());
    }

    #[test]
    fn ack_after_drop() {
        let mut lr = Fixture::default();
        lr.discard(PacketNumberSpace::Initial, now());
        let (acked, lost) = lr.on_ack_received(
            PacketNumberSpace::Initial,
            vec![],
            None,
            Duration::from_millis(0),
            pn_time(0),
        );
        assert!(acked.is_empty());
        assert!(lost.is_empty());
    }

    #[test]
    fn drop_spaces() {
        let mut lr = Fixture::default();
        lr.on_packet_sent(
            SentPacket::new(
                PacketType::Initial,
                0,
                IpTosEcn::default(),
                pn_time(0),
                true,
                Vec::new(),
                ON_SENT_SIZE,
            ),
            Instant::now(),
        );
        lr.on_packet_sent(
            SentPacket::new(
                PacketType::Handshake,
                0,
                IpTosEcn::default(),
                pn_time(1),
                true,
                Vec::new(),
                ON_SENT_SIZE,
            ),
            Instant::now(),
        );
        lr.on_packet_sent(
            SentPacket::new(
                PacketType::Short,
                0,
                IpTosEcn::default(),
                pn_time(2),
                true,
                Vec::new(),
                ON_SENT_SIZE,
            ),
            Instant::now(),
        );

        // Now put all spaces on the LR timer so we can see them.
        for sp in &[
            PacketType::Initial,
            PacketType::Handshake,
            PacketType::Short,
        ] {
            let sent_pkt = SentPacket::new(
                *sp,
                1,
                IpTosEcn::default(),
                pn_time(3),
                true,
                Vec::new(),
                ON_SENT_SIZE,
            );
            let pn_space = PacketNumberSpace::from(sent_pkt.packet_type());
            lr.on_packet_sent(sent_pkt, Instant::now());
            lr.on_ack_received(
                pn_space,
                vec![1..=1],
                None,
                Duration::from_secs(0),
                pn_time(3),
            );
            let mut lost = Vec::new();
            lr.spaces.get_mut(pn_space).unwrap().detect_lost_packets(
                pn_time(3),
                TEST_RTT,
                TEST_RTT * 3, // unused
                &mut lost,
            );
            assert!(lost.is_empty());
        }

        lr.discard(PacketNumberSpace::Initial, pn_time(3));
        assert_sent_times(&lr, None, Some(pn_time(1)), Some(pn_time(2)));

        lr.discard(PacketNumberSpace::Handshake, pn_time(3));
        assert_sent_times(&lr, None, None, Some(pn_time(2)));

        // There are cases where we send a packet that is not subsequently tracked.
        // So check that this works.
        lr.on_packet_sent(
            SentPacket::new(
                PacketType::Initial,
                0,
                IpTosEcn::default(),
                pn_time(3),
                true,
                Vec::new(),
                ON_SENT_SIZE,
            ),
            Instant::now(),
        );
        assert_sent_times(&lr, None, None, Some(pn_time(2)));
    }

    #[test]
    fn rearm_pto_after_confirmed() {
        let mut lr = Fixture::default();
        lr.on_packet_sent(
            SentPacket::new(
                PacketType::Initial,
                0,
                IpTosEcn::default(),
                now(),
                true,
                Vec::new(),
                ON_SENT_SIZE,
            ),
            Instant::now(),
        );
        // Set the RTT to the initial value so that discarding doesn't
        // alter the estimate.
        let rtt = lr.path.borrow().rtt().estimate();
        lr.on_ack_received(
            PacketNumberSpace::Initial,
            vec![0..=0],
            None,
            Duration::new(0, 0),
            now() + rtt,
        );

        lr.on_packet_sent(
            SentPacket::new(
                PacketType::Handshake,
                0,
                IpTosEcn::default(),
                now(),
                true,
                Vec::new(),
                ON_SENT_SIZE,
            ),
            Instant::now(),
        );
        lr.on_packet_sent(
            SentPacket::new(
                PacketType::Short,
                0,
                IpTosEcn::default(),
                now(),
                true,
                Vec::new(),
                ON_SENT_SIZE,
            ),
            Instant::now(),
        );

        assert!(lr.pto_time(PacketNumberSpace::ApplicationData).is_some());
        lr.discard(PacketNumberSpace::Initial, pn_time(1));
        assert!(lr.pto_time(PacketNumberSpace::ApplicationData).is_some());

        // Expiring state after the PTO on the ApplicationData space has
        // expired should result in setting a PTO state.
        let default_pto = lr.path.borrow().rtt().pto(true);
        let expected_pto = pn_time(2) + default_pto;
        lr.discard(PacketNumberSpace::Handshake, expected_pto);
        let profile = lr.send_profile(now());
        assert!(profile.pto.is_some());
        assert!(!profile.should_probe(PacketNumberSpace::Initial));
        assert!(!profile.should_probe(PacketNumberSpace::Handshake));
        assert!(profile.should_probe(PacketNumberSpace::ApplicationData));
    }

    #[test]
    fn no_pto_if_amplification_limited() {
        let mut lr = Fixture::default();
        // Eat up the amplification limit by telling the path that we've sent a giant packet.
        {
            const SPARE: usize = 10;
            let mut path = lr.path.borrow_mut();
            let limit = path.amplification_limit();
            path.add_sent(limit - SPARE);
            assert_eq!(path.amplification_limit(), SPARE);
        }

        lr.on_packet_sent(
            SentPacket::new(
                PacketType::Initial,
                0,
                IpTosEcn::default(),
                now(),
                true,
                Vec::new(),
                ON_SENT_SIZE,
            ),
            Instant::now(),
        );

        let handshake_pto = lr.path.borrow().rtt().pto(false);
        let expected_pto = now() + handshake_pto;
        assert_eq!(lr.pto_time(PacketNumberSpace::Initial), Some(expected_pto));
        let profile = lr.send_profile(now());
        assert!(profile.ack_only(PacketNumberSpace::Initial));
        assert!(profile.pto.is_none());
        assert!(!profile.should_probe(PacketNumberSpace::Initial));
        assert!(!profile.should_probe(PacketNumberSpace::Handshake));
        assert!(!profile.should_probe(PacketNumberSpace::ApplicationData));
    }
}<|MERGE_RESOLUTION|>--- conflicted
+++ resolved
@@ -825,13 +825,8 @@
         // The spaces in which we will allow probing.
         let mut allow_probes = PacketNumberSpaceSet::default();
         for pn_space in PacketNumberSpace::iter() {
-<<<<<<< HEAD
             if let Some(t) = self.pto_time(path.borrow().rtt(), *pn_space) {
-                allow_probes[*pn_space] = true;
-=======
-            if let Some(t) = self.pto_time(rtt, pn_space) {
                 allow_probes.insert(pn_space);
->>>>>>> 82602cd7
                 if t <= now {
                     qdebug!("[{self}] PTO timer fired for {pn_space}");
                     if let Some(space) = self.spaces.get_mut(pn_space) {
@@ -849,8 +844,7 @@
         // This has to happen outside the loop. Increasing the PTO count here causes the
         // pto_time to increase which might cause PTO for later packet number spaces to not fire.
         if let Some(pn_space) = pto_space {
-<<<<<<< HEAD
-            qtrace!([self], "PTO {}, probing {:?}", pn_space, allow_probes);
+            qtrace!("[{self}] PTO {pn_space}, probing {allow_probes:?}");
             // Packets are only declared as lost relative to `largest_acked`. If we hit a PTO while
             // we don't have a largest_acked yet, also do a congestion control reaction (because
             // otherwise none would happen).
@@ -862,9 +856,6 @@
                 path.borrow_mut()
                     .on_congestion_event(lost, &mut self.stats.borrow_mut(), now);
             }
-=======
-            qtrace!("[{self}] PTO {pn_space}, probing {allow_probes:?}");
->>>>>>> 82602cd7
             self.fire_pto(pn_space, allow_probes, now);
         }
     }
