// Licensed under the Apache License, Version 2.0 <LICENSE-APACHE or
// http://www.apache.org/licenses/LICENSE-2.0> or the MIT license
// <LICENSE-MIT or http://opensource.org/licenses/MIT>, at your
// option. This file may not be copied, modified, or distributed
// except according to those terms.

// Tracking of sent packets and detecting their loss.

mod sent;
mod token;

use std::{
    cmp::{max, min},
    convert::TryFrom,
    ops::RangeInclusive,
    time::{Duration, Instant},
};

use enum_map::{enum_map, EnumMap};
use neqo_common::{qdebug, qinfo, qlog::NeqoQlog, qtrace, qwarn};
pub use sent::SentPacket;
use sent::SentPackets;
pub use token::{RecoveryToken, StreamRecoveryToken};

use crate::{
    ecn::EcnCount,
    packet::PacketNumber,
    path::{Path, PathRef},
    qlog::{self, QlogMetric},
    rtt::RttEstimate,
    stats::{Stats, StatsCell},
    tracking::{PacketNumberSpace, PacketNumberSpaceSet},
};

pub const PACKET_THRESHOLD: u64 = 3;
/// `ACK_ONLY_SIZE_LIMIT` is the minimum size of the congestion window.
/// If the congestion window is this small, we will only send ACK frames.
pub const ACK_ONLY_SIZE_LIMIT: usize = 256;
/// The maximum number of packets we send on a PTO.
/// And the maximum number to declare lost when the PTO timer is hit.
pub const MAX_PTO_PACKET_COUNT: usize = 2;
/// The preferred limit on the number of packets that are tracked.
/// If we exceed this number, we start sending `PING` frames sooner to
/// force the peer to acknowledge some of them.
pub const MAX_OUTSTANDING_UNACK: usize = 200;
/// Disable PING until this many packets are outstanding.
pub const MIN_OUTSTANDING_UNACK: usize = 16;
/// The scale we use for the fast PTO feature.
pub const FAST_PTO_SCALE: u8 = 100;

/// `SendProfile` tells a sender how to send packets.
#[derive(Debug)]
pub struct SendProfile {
    /// The limit on the size of the packet.
    limit: usize,
    /// Whether this is a PTO, and what space the PTO is for.
    pto: Option<PacketNumberSpace>,
    /// What spaces should be probed.
    probe: PacketNumberSpaceSet,
    /// Whether pacing is active.
    paced: bool,
}

impl SendProfile {
    pub fn new_limited(limit: usize) -> Self {
        // When the limit is too low, we only send ACK frames.
        // Set the limit to `ACK_ONLY_SIZE_LIMIT - 1` to ensure that
        // ACK-only packets are still limited in size.
        Self {
            limit: max(ACK_ONLY_SIZE_LIMIT - 1, limit),
            pto: None,
            probe: PacketNumberSpaceSet::default(),
            paced: false,
        }
    }

    pub fn new_paced() -> Self {
        // When pacing, we still allow ACK frames to be sent.
        Self {
            limit: ACK_ONLY_SIZE_LIMIT - 1,
            pto: None,
            probe: PacketNumberSpaceSet::default(),
            paced: true,
        }
    }

    pub fn new_pto(pn_space: PacketNumberSpace, mtu: usize, probe: PacketNumberSpaceSet) -> Self {
        debug_assert!(mtu > ACK_ONLY_SIZE_LIMIT);
        debug_assert!(probe[pn_space]);
        Self {
            limit: mtu,
            pto: Some(pn_space),
            probe,
            paced: false,
        }
    }

    /// Whether probing this space is helpful.  This isn't necessarily the space
    /// that caused the timer to pop, but it is helpful to send a PING in a space
    /// that has the PTO timer armed.
    pub fn should_probe(&self, space: PacketNumberSpace) -> bool {
        self.probe[space]
    }

    /// Determine whether an ACK-only packet should be sent for the given packet
    /// number space.
    /// Send only ACKs either: when the space available is too small, or when a PTO
    /// exists for a later packet number space (which should get the most space).
    pub fn ack_only(&self, space: PacketNumberSpace) -> bool {
        self.limit < ACK_ONLY_SIZE_LIMIT || self.pto.map_or(false, |sp| space < sp)
    }

    pub const fn paced(&self) -> bool {
        self.paced
    }

    pub const fn limit(&self) -> usize {
        self.limit
    }
}

#[derive(Debug)]
pub struct LossRecoverySpace {
    space: PacketNumberSpace,
    largest_acked: Option<PacketNumber>,
    largest_acked_sent_time: Option<Instant>,
    /// The time used to calculate the PTO timer for this space.
    /// This is the time that the last ACK-eliciting packet in this space
    /// was sent.  This might be the time that a probe was sent.
    last_ack_eliciting: Option<Instant>,
    /// The number of outstanding packets in this space that are in flight.
    /// This might be less than the number of ACK-eliciting packets,
    /// because PTO packets don't count.
    in_flight_outstanding: usize,
    /// The packets that we have sent and are tracking.
    sent_packets: SentPackets,
    /// The time that the first out-of-order packet was sent.
    /// This is `None` if there were no out-of-order packets detected.
    /// When set to `Some(T)`, time-based loss detection should be enabled.
    first_ooo_time: Option<Instant>,
}

impl LossRecoverySpace {
    pub fn new(space: PacketNumberSpace) -> Self {
        Self {
            space,
            largest_acked: None,
            largest_acked_sent_time: None,
            last_ack_eliciting: None,
            in_flight_outstanding: 0,
            sent_packets: SentPackets::default(),
            first_ooo_time: None,
        }
    }

    #[must_use]
    pub const fn space(&self) -> PacketNumberSpace {
        self.space
    }

    /// Find the time we sent the first packet that is lower than the
    /// largest acknowledged and that isn't yet declared lost.
    /// Use the value we prepared earlier in `detect_lost_packets`.
    #[must_use]
    pub const fn loss_recovery_timer_start(&self) -> Option<Instant> {
        self.first_ooo_time
    }

    pub const fn in_flight_outstanding(&self) -> bool {
        self.in_flight_outstanding > 0
    }

    pub fn pto_packets(&mut self, count: usize) -> impl Iterator<Item = &SentPacket> {
        self.sent_packets
            .iter_mut()
            .filter_map(|sent| {
                if sent.pto() {
                    qtrace!("PTO: marking packet {} lost ", sent.pn());
                    Some(&*sent)
                } else {
                    None
                }
            })
            .take(count)
    }

    pub fn pto_base_time(&self) -> Option<Instant> {
        if self.in_flight_outstanding() {
            debug_assert!(self.last_ack_eliciting.is_some());
            self.last_ack_eliciting
        } else if self.space == PacketNumberSpace::ApplicationData {
            None
        } else {
            // Nasty special case to prevent handshake deadlocks.
            // A client needs to keep the PTO timer armed to prevent a stall
            // of the handshake.  Technically, this has to stop once we receive
            // an ACK of Handshake or 1-RTT, or when we receive HANDSHAKE_DONE,
            // but a few extra probes won't hurt.
            // It only means that we fail anti-amplification tests.
            // A server shouldn't arm its PTO timer this way. The server sends
            // ack-eliciting, in-flight packets immediately so this only
            // happens when the server has nothing outstanding.  If we had
            // client authentication, this might cause some extra probes,
            // but they would be harmless anyway.
            self.last_ack_eliciting
        }
    }

    pub fn on_packet_sent(&mut self, sent_packet: SentPacket) {
        if sent_packet.ack_eliciting() {
            self.last_ack_eliciting = Some(sent_packet.time_sent());
            self.in_flight_outstanding += 1;
        } else if self.space != PacketNumberSpace::ApplicationData
            && self.last_ack_eliciting.is_none()
        {
            // For Initial and Handshake spaces, make sure that we have a PTO baseline
            // always. See `LossRecoverySpace::pto_base_time()` for details.
            self.last_ack_eliciting = Some(sent_packet.time_sent());
        }
        self.sent_packets.track(sent_packet);
    }

    /// If we are only sending ACK frames, send a PING frame after 2 PTOs so that
    /// the peer sends an ACK frame.  If we have received lots of packets and no ACK,
    /// send a PING frame after 1 PTO.  Note that this can't be within a PTO, or
    /// we would risk setting up a feedback loop; having this many packets
    /// outstanding can be normal and we don't want to PING too often.
    pub fn should_probe(&self, pto: Duration, now: Instant) -> bool {
        let n_pto = if self.sent_packets.len() >= MAX_OUTSTANDING_UNACK {
            1
        } else if self.sent_packets.len() >= MIN_OUTSTANDING_UNACK {
            2
        } else {
            return false;
        };
        self.last_ack_eliciting
            .map_or(false, |t| now > t + (pto * n_pto))
    }

    fn remove_outstanding(&mut self, count: usize) {
        debug_assert!(self.in_flight_outstanding >= count);
        self.in_flight_outstanding -= count;
        if self.in_flight_outstanding == 0 {
            qtrace!("remove_packet outstanding == 0 for space {}", self.space);
        }
    }

    fn remove_packet(&mut self, p: &SentPacket) {
        if p.ack_eliciting() {
            self.remove_outstanding(1);
        }
    }

    /// Remove all newly acknowledged packets.
    /// Returns all the acknowledged packets, with the largest packet number first.
    /// ...and a boolean indicating if any of those packets were ack-eliciting.
    /// This operates more efficiently because it assumes that the input is sorted
    /// in the order that an ACK frame is (from the top).
    fn remove_acked<R>(&mut self, acked_ranges: R, stats: &mut Stats) -> (Vec<SentPacket>, bool)
    where
        R: IntoIterator<Item = RangeInclusive<PacketNumber>>,
        R::IntoIter: ExactSizeIterator,
    {
        let acked = self.sent_packets.take_ranges(acked_ranges);
        let mut eliciting = false;
        for p in &acked {
            self.remove_packet(p);
            eliciting |= p.ack_eliciting();
            if p.lost() {
                stats.late_ack += 1;
            }
            if p.pto_fired() {
                stats.pto_ack += 1;
            }
        }
        (acked, eliciting)
    }

    /// Remove all tracked packets from the space.
    /// This is called by a client when 0-RTT packets are dropped, when a Retry is received
    /// and when keys are dropped.
    fn remove_ignored(&mut self) -> impl Iterator<Item = SentPacket> {
        self.in_flight_outstanding = 0;
        std::mem::take(&mut self.sent_packets).drain_all()
    }

    /// Remove the primary path marking on any packets this is tracking.
    fn migrate(&mut self) {
        for pkt in self.sent_packets.iter_mut() {
            pkt.clear_primary_path();
        }
    }

    /// Remove old packets that we've been tracking in case they get acknowledged.
    /// We try to keep these around until a probe is sent for them, so it is
    /// important that `cd` is set to at least the current PTO time; otherwise we
    /// might remove all in-flight packets and stop sending probes.
    fn remove_old_lost(&mut self, now: Instant, cd: Duration) {
        let removed = self.sent_packets.remove_expired(now, cd);
        self.remove_outstanding(removed);
    }

    /// Detect lost packets.
    /// `loss_delay` is the time we will wait before declaring something lost.
    /// `cleanup_delay` is the time we will wait before cleaning up a lost packet.
    pub fn detect_lost_packets(
        &mut self,
        now: Instant,
        loss_delay: Duration,
        cleanup_delay: Duration,
        lost_packets: &mut Vec<SentPacket>,
    ) {
        // Housekeeping.
        self.remove_old_lost(now, cleanup_delay);

        qtrace!(
            "detect lost {}: now={:?} delay={:?}",
            self.space,
            now,
            loss_delay,
        );
        self.first_ooo_time = None;

        let Some(largest_acked) = self.largest_acked else {
            return;
        };

        for packet in self
            .sent_packets
            .iter_mut()
            // BTreeMap iterates in order of ascending PN
            .take_while(|p| p.pn() < largest_acked)
        {
            // Packets sent before now - loss_delay are deemed lost.
            if packet.time_sent() + loss_delay <= now {
                qtrace!(
                    "lost={}, time sent {:?} is before lost_delay {:?}",
                    packet.pn(),
                    packet.time_sent(),
                    loss_delay
                );
            } else if largest_acked >= packet.pn() + PACKET_THRESHOLD {
                qtrace!(
                    "lost={}, is >= {} from largest acked {:?}",
                    packet.pn(),
                    PACKET_THRESHOLD,
                    largest_acked
                );
            } else {
                self.first_ooo_time = Some(packet.time_sent());
                // No more packets can be declared lost after this one.
                break;
            };

            if packet.declare_lost(now) {
                lost_packets.push(packet.clone());
            }
        }
    }
}

#[derive(Debug)]
pub struct LossRecoverySpaces {
    spaces: EnumMap<PacketNumberSpace, Option<LossRecoverySpace>>,
}

impl LossRecoverySpaces {
    /// Drop a packet number space and return all the packets that were
    /// outstanding, so that those can be marked as lost.
    ///
    /// # Panics
    ///
    /// If the space has already been removed.
    pub fn drop_space(&mut self, space: PacketNumberSpace) -> impl IntoIterator<Item = SentPacket> {
        let sp = self.spaces[space].take();
        assert_ne!(
            space,
            PacketNumberSpace::ApplicationData,
            "discarding application space"
        );
        sp.unwrap().remove_ignored()
    }

    pub fn get(&self, space: PacketNumberSpace) -> Option<&LossRecoverySpace> {
        self.spaces[space].as_ref()
    }

    pub fn get_mut(&mut self, space: PacketNumberSpace) -> Option<&mut LossRecoverySpace> {
        self.spaces[space].as_mut()
    }

    fn iter(&self) -> impl Iterator<Item = &LossRecoverySpace> {
        self.spaces.iter().filter_map(|(_, recvd)| recvd.as_ref())
    }

    fn iter_mut(&mut self) -> impl Iterator<Item = &mut LossRecoverySpace> {
        self.spaces
            .iter_mut()
            .filter_map(|(_, recvd)| recvd.as_mut())
    }
}

impl Default for LossRecoverySpaces {
    fn default() -> Self {
        Self {
            spaces: enum_map! {
                PacketNumberSpace::Initial => Some(LossRecoverySpace::new(PacketNumberSpace::Initial)),
                PacketNumberSpace::Handshake => Some(LossRecoverySpace::new(PacketNumberSpace::Handshake)),
                PacketNumberSpace::ApplicationData =>Some(LossRecoverySpace::new(PacketNumberSpace::ApplicationData)),
            },
        }
    }
}

#[derive(Debug)]
struct PtoState {
    /// The packet number space that caused the PTO to fire.
    space: PacketNumberSpace,
    /// The number of probes that we have sent.
    count: usize,
    packets: usize,
    /// The complete set of packet number spaces that can have probes sent.
    probe: PacketNumberSpaceSet,
}

impl PtoState {
    /// The number of packets we send on a PTO.
    /// And the number to declare lost when the PTO timer is hit.
    fn pto_packet_count(space: PacketNumberSpace) -> usize {
        if space == PacketNumberSpace::ApplicationData {
            MAX_PTO_PACKET_COUNT
        } else {
            // For the Initial and Handshake spaces, we only send one packet on PTO. This avoids
            // sending useless PING-only packets when only a single packet was lost, which is the
            // common case. These PINGs use cwnd and amplification window space, and sending them
            // hence makes the handshake more brittle.
            1
        }
    }

    pub fn new(space: PacketNumberSpace, probe: PacketNumberSpaceSet) -> Self {
        debug_assert!(probe[space]);
        Self {
            space,
            count: 1,
            packets: Self::pto_packet_count(space),
            probe,
        }
    }

    pub fn pto(&mut self, space: PacketNumberSpace, probe: PacketNumberSpaceSet) {
        debug_assert!(probe[space]);
        self.space = space;
        self.count += 1;
        self.packets = Self::pto_packet_count(space);
        self.probe = probe;
    }

    pub const fn count(&self) -> usize {
        self.count
    }

    pub fn count_pto(&self, stats: &mut Stats) {
        stats.add_pto_count(self.count);
    }

    /// Generate a sending profile, indicating what space it should be from.
    /// This takes a packet from the supply if one remains, or returns `None`.
    pub fn send_profile(&mut self, mtu: usize) -> Option<SendProfile> {
        if self.packets > 0 {
            // This is a PTO, so ignore the limit.
            self.packets -= 1;
            Some(SendProfile::new_pto(self.space, mtu, self.probe))
        } else {
            None
        }
    }
}

#[derive(Debug)]
pub struct LossRecovery {
    /// When the handshake was confirmed, if it has been.
    confirmed_time: Option<Instant>,
    pto_state: Option<PtoState>,
    spaces: LossRecoverySpaces,
    qlog: NeqoQlog,
    stats: StatsCell,
    /// The factor by which the PTO period is reduced.
    /// This enables faster probing at a cost in additional lost packets.
    fast_pto: u8,
}

impl LossRecovery {
    pub fn new(stats: StatsCell, fast_pto: u8) -> Self {
        Self {
            confirmed_time: None,
            pto_state: None,
            spaces: LossRecoverySpaces::default(),
            qlog: NeqoQlog::default(),
            stats,
            fast_pto,
        }
    }

    pub fn largest_acknowledged_pn(&self, pn_space: PacketNumberSpace) -> Option<PacketNumber> {
        self.spaces.get(pn_space).and_then(|sp| sp.largest_acked)
    }

    pub fn set_qlog(&mut self, qlog: NeqoQlog) {
        self.qlog = qlog;
    }

    pub fn drop_0rtt(&mut self, primary_path: &PathRef, now: Instant) -> Vec<SentPacket> {
        // The largest acknowledged or loss_time should still be unset.
        // The client should not have received any ACK frames when it drops 0-RTT.
        assert!(self
            .spaces
            .get(PacketNumberSpace::ApplicationData)
            .unwrap()
            .largest_acked
            .is_none());
        let mut dropped = self
            .spaces
            .get_mut(PacketNumberSpace::ApplicationData)
            .unwrap()
            .remove_ignored()
            .collect::<Vec<_>>();
        let mut path = primary_path.borrow_mut();
        for p in &mut dropped {
            path.discard_packet(p, now, &mut self.stats.borrow_mut());
        }
        dropped
    }

    pub fn on_packet_sent(&mut self, path: &PathRef, mut sent_packet: SentPacket) {
        let pn_space = PacketNumberSpace::from(sent_packet.packet_type());
        qdebug!([self], "packet {}-{} sent", pn_space, sent_packet.pn());
        if let Some(space) = self.spaces.get_mut(pn_space) {
            path.borrow_mut().packet_sent(&mut sent_packet);
            space.on_packet_sent(sent_packet);
        } else {
            qwarn!(
                [self],
                "ignoring {}-{} from dropped space",
                pn_space,
                sent_packet.pn()
            );
        }
    }

    pub fn should_probe(&self, pto: Duration, now: Instant) -> bool {
        self.spaces
            .get(PacketNumberSpace::ApplicationData)
            .unwrap()
            .should_probe(pto, now)
    }

    /// Record an RTT sample.
    fn rtt_sample(
        &self,
        rtt: &mut RttEstimate,
        send_time: Instant,
        now: Instant,
        ack_delay: Duration,
    ) {
        let confirmed = self.confirmed_time.map_or(false, |t| t < send_time);
        if let Some(sample) = now.checked_duration_since(send_time) {
            rtt.update(&self.qlog, sample, ack_delay, confirmed, now);
        }
    }

    /// Returns (acked packets, lost packets)
    #[allow(clippy::too_many_arguments)]
    pub fn on_ack_received<R>(
        &mut self,
        primary_path: &PathRef,
        pn_space: PacketNumberSpace,
        largest_acked: PacketNumber,
        acked_ranges: R,
        ack_ecn: Option<EcnCount>,
        ack_delay: Duration,
        now: Instant,
    ) -> (Vec<SentPacket>, Vec<SentPacket>)
    where
        R: IntoIterator<Item = RangeInclusive<PacketNumber>>,
        R::IntoIter: ExactSizeIterator,
    {
        qdebug!(
            [self],
            "ACK for {} - largest_acked={}.",
            pn_space,
            largest_acked
        );

        let Some(space) = self.spaces.get_mut(pn_space) else {
            qinfo!("ACK on discarded space");
            return (Vec::new(), Vec::new());
        };

        let (acked_packets, any_ack_eliciting) =
            space.remove_acked(acked_ranges, &mut self.stats.borrow_mut());
        let Some(largest_acked_pkt) = acked_packets.first() else {
            // No new information.
            return (Vec::new(), Vec::new());
        };

        // Track largest PN acked per space
        let prev_largest_acked = space.largest_acked_sent_time;
        if Some(largest_acked) > space.largest_acked {
            space.largest_acked = Some(largest_acked);

            // If the largest acknowledged is newly acked and any newly acked
            // packet was ack-eliciting, update the RTT. (-recovery 5.1)
            space.largest_acked_sent_time = Some(largest_acked_pkt.time_sent());
            if any_ack_eliciting && largest_acked_pkt.on_primary_path() {
                self.rtt_sample(
                    primary_path.borrow_mut().rtt_mut(),
                    largest_acked_pkt.time_sent(),
                    now,
                    ack_delay,
                );
            }
        }

        // Perform loss detection.
        // PTO is used to remove lost packets from in-flight accounting.
        // We need to ensure that we have sent any PTO probes before they are removed
        // as we rely on the count of in-flight packets to determine whether to send
        // another probe.  Removing them too soon would result in not sending on PTO.
        let loss_delay = primary_path.borrow().rtt().loss_delay();
        let cleanup_delay = self.pto_period(primary_path.borrow().rtt(), pn_space);
        let mut lost = Vec::new();
        self.spaces.get_mut(pn_space).unwrap().detect_lost_packets(
            now,
            loss_delay,
            cleanup_delay,
            &mut lost,
        );
        self.stats.borrow_mut().lost += lost.len();

        // Tell the congestion controller about any lost packets.
        // The PTO for congestion control is the raw number, without exponential
        // backoff, so that we can determine persistent congestion.
        primary_path.borrow_mut().on_packets_lost(
            prev_largest_acked,
            pn_space,
            &lost,
            &mut self.stats.borrow_mut(),
            now,
        );

        // This must happen after on_packets_lost. If in recovery, this could
        // take us out, and then lost packets will start a new recovery period
        // when it shouldn't.
        primary_path.borrow_mut().on_packets_acked(
            &acked_packets,
            ack_ecn,
            now,
            &mut self.stats.borrow_mut(),
        );

        self.pto_state = None;

        (acked_packets, lost)
    }

    /// When receiving a retry, get all the sent packets so that they can be flushed.
    /// We also need to pretend that they never happened for the purposes of congestion control.
    pub fn retry(&mut self, primary_path: &PathRef, now: Instant) -> Vec<SentPacket> {
        self.pto_state = None;
        let mut dropped = self
            .spaces
            .iter_mut()
            .flat_map(LossRecoverySpace::remove_ignored)
            .collect::<Vec<_>>();
        let mut path = primary_path.borrow_mut();
        for p in &mut dropped {
            path.discard_packet(p, now, &mut self.stats.borrow_mut());
        }
        dropped
    }

    fn confirmed(&mut self, rtt: &RttEstimate, now: Instant) {
        debug_assert!(self.confirmed_time.is_none());
        self.confirmed_time = Some(now);
        // Up until now, the ApplicationData space has been ignored for PTO.
        // So maybe fire a PTO.
        if let Some(pto) = self.pto_time(rtt, PacketNumberSpace::ApplicationData) {
            if pto < now {
                let probes = PacketNumberSpaceSet::from(&[PacketNumberSpace::ApplicationData]);
                self.fire_pto(PacketNumberSpace::ApplicationData, probes);
            }
        }
    }

    /// This function is called when the connection migrates.
    /// It marks all packets that are outstanding as having being sent on a non-primary path.
    /// This way failure to deliver on the old path doesn't count against the congestion
    /// control state on the new path and the RTT measurements don't apply either.
    pub fn migrate(&mut self) {
        for space in self.spaces.iter_mut() {
            space.migrate();
        }
    }

    /// Discard state for a given packet number space.
    pub fn discard(&mut self, primary_path: &PathRef, space: PacketNumberSpace, now: Instant) {
        qdebug!([self], "Reset loss recovery state for {}", space);
        let mut path = primary_path.borrow_mut();
        for p in self.spaces.drop_space(space) {
            path.discard_packet(&p, now, &mut self.stats.borrow_mut());
        }

        // We just made progress, so discard PTO count.
        // The spec says that clients should not do this until confirming that
        // the server has completed address validation, but ignore that.
        self.pto_state = None;

        if space == PacketNumberSpace::Handshake {
            self.confirmed(path.rtt(), now);
        }
    }

    /// Calculate when the next timeout is likely to be.  This is the earlier of the loss timer
    /// and the PTO timer; either or both might be disabled, so this can return `None`.
    pub fn next_timeout(&self, path: &Path) -> Option<Instant> {
        let rtt = path.rtt();
        let loss_time = self.earliest_loss_time(rtt);
        let pto_time = if path.pto_possible() {
            self.earliest_pto(rtt)
        } else {
            None
        };
        qtrace!(
            [self],
            "next_timeout loss={:?} pto={:?}",
            loss_time,
            pto_time
        );
        match (loss_time, pto_time) {
            (Some(loss_time), Some(pto_time)) => Some(min(loss_time, pto_time)),
            (Some(loss_time), None) => Some(loss_time),
            (None, Some(pto_time)) => Some(pto_time),
            (None, None) => None,
        }
    }

    /// Find when the earliest sent packet should be considered lost.
    fn earliest_loss_time(&self, rtt: &RttEstimate) -> Option<Instant> {
        self.spaces
            .iter()
            .filter_map(LossRecoverySpace::loss_recovery_timer_start)
            .min()
            .map(|val| val + rtt.loss_delay())
    }

    /// Simple wrapper for the PTO calculation that avoids borrow check rules.
    fn pto_period_inner(
        rtt: &RttEstimate,
        pto_state: Option<&PtoState>,
        pn_space: PacketNumberSpace,
        fast_pto: u8,
    ) -> Duration {
        // This is a complicated (but safe) way of calculating:
        //   base_pto * F * 2^pto_count
        // where F = fast_pto / FAST_PTO_SCALE (== 1 by default)
        let pto_count = pto_state.map_or(0, |p| u32::try_from(p.count).unwrap_or(0));
        rtt.pto(pn_space)
            .checked_mul(u32::from(fast_pto) << min(pto_count, u32::BITS - u8::BITS))
            .map_or(Duration::from_secs(3600), |p| p / u32::from(FAST_PTO_SCALE))
    }

    /// Get the current PTO period for the given packet number space.
    /// Unlike calling `RttEstimate::pto` directly, this includes exponential backoff.
    fn pto_period(&self, rtt: &RttEstimate, pn_space: PacketNumberSpace) -> Duration {
        Self::pto_period_inner(rtt, self.pto_state.as_ref(), pn_space, self.fast_pto)
    }

    // Calculate PTO time for the given space.
    fn pto_time(&self, rtt: &RttEstimate, pn_space: PacketNumberSpace) -> Option<Instant> {
        if self.confirmed_time.is_none() && pn_space == PacketNumberSpace::ApplicationData {
            None
        } else {
            self.spaces.get(pn_space).and_then(|space| {
                space
                    .pto_base_time()
                    .map(|t| t + self.pto_period(rtt, pn_space))
            })
        }
    }

    /// Find the earliest PTO time for all active packet number spaces.
    /// Ignore Application if either Initial or Handshake have an active PTO.
    fn earliest_pto(&self, rtt: &RttEstimate) -> Option<Instant> {
        if self.confirmed_time.is_some() {
            self.pto_time(rtt, PacketNumberSpace::ApplicationData)
        } else {
            self.pto_time(rtt, PacketNumberSpace::Initial)
                .iter()
                .chain(self.pto_time(rtt, PacketNumberSpace::Handshake).iter())
                .min()
                .copied()
        }
    }

    fn fire_pto(&mut self, pn_space: PacketNumberSpace, allow_probes: PacketNumberSpaceSet) {
        if let Some(st) = &mut self.pto_state {
            st.pto(pn_space, allow_probes);
        } else {
            self.pto_state = Some(PtoState::new(pn_space, allow_probes));
        }

        self.pto_state
            .as_mut()
            .unwrap()
            .count_pto(&mut self.stats.borrow_mut());

        qlog::metrics_updated(
            &self.qlog,
            &[QlogMetric::PtoCount(
                self.pto_state.as_ref().unwrap().count(),
            )],
        );
    }

    /// This checks whether the PTO timer has fired and fires it if needed.
    /// When it has, mark a few packets as "lost" for the purposes of having frames
    /// regenerated in subsequent packets.  The packets aren't truly lost, so
    /// we have to clone the `SentPacket` instance.
    fn maybe_fire_pto(&mut self, path: &PathRef, now: Instant, lost: &mut Vec<SentPacket>) {
        let mut pto_space = None;
        // The spaces in which we will allow probing.
        let mut allow_probes = PacketNumberSpaceSet::default();
        for pn_space in PacketNumberSpace::iter() {
<<<<<<< HEAD
            if self
                .pto_time(path.borrow().rtt(), *pn_space)
                .map_or(true, |t| now < t)
            {
                continue;
=======
            if let Some(t) = self.pto_time(rtt, *pn_space) {
                allow_probes[*pn_space] = true;
                if t <= now {
                    qdebug!([self], "PTO timer fired for {}", pn_space);
                    let space = self.spaces.get_mut(*pn_space).unwrap();
                    lost.extend(
                        space
                            .pto_packets(PtoState::pto_packet_count(*pn_space))
                            .cloned(),
                    );

                    pto_space = pto_space.or(Some(*pn_space));
                }
>>>>>>> 16e90850
            }
            allow_probes[*pn_space] = true;
            qdebug!([self], "PTO timer fired for {}", pn_space);
            let space = self.spaces.get_mut(*pn_space).unwrap();
            lost.extend(
                space
                    .pto_packets(PtoState::pto_packet_count(
                        *pn_space,
                        self.stats.borrow().packets_rx,
                    ))
                    .cloned(),
            );

            pto_space = pto_space.or(Some(*pn_space));
        }

        // This has to happen outside the loop. Increasing the PTO count here causes the
        // pto_time to increase which might cause PTO for later packet number spaces to not fire.
        if let Some(pn_space) = pto_space {
            qtrace!([self], "PTO {}, probing {:?}", pn_space, allow_probes);
            // Packets are only declared as lost, relative to the
            // `largest_acked`. If we hit a PTO while we don't have a
            // largest_acked yet, also do a congestion control reaction (because
            // otherwise none would happen).
            if self
                .spaces
                .get(pn_space)
                .map_or(false, |space| space.largest_acked.is_none())
            {
                path.borrow_mut().on_congestion_event(lost);
            }
            self.fire_pto(pn_space, allow_probes);
        }
    }

    pub fn timeout(&mut self, primary_path: &PathRef, now: Instant) -> Vec<SentPacket> {
        qtrace!([self], "timeout {:?}", now);

        let loss_delay = primary_path.borrow().rtt().loss_delay();

        let mut lost_packets = Vec::new();
        for space in self.spaces.iter_mut() {
            let first = lost_packets.len(); // The first packet lost in this space.
            let pto = Self::pto_period_inner(
                primary_path.borrow().rtt(),
                self.pto_state.as_ref(),
                space.space(),
                self.fast_pto,
            );
            space.detect_lost_packets(now, loss_delay, pto, &mut lost_packets);

            primary_path.borrow_mut().on_packets_lost(
                space.largest_acked_sent_time,
                space.space(),
                &lost_packets[first..],
                &mut self.stats.borrow_mut(),
                now,
            );
        }
        self.stats.borrow_mut().lost += lost_packets.len();

        self.maybe_fire_pto(primary_path, now, &mut lost_packets);
        lost_packets
    }

    /// Check how packets should be sent, based on whether there is a PTO,
    /// what the current congestion window is, and what the pacer says.
    #[allow(clippy::option_if_let_else)]
    pub fn send_profile(&mut self, path: &Path, now: Instant) -> SendProfile {
        qdebug!([self], "get send profile {:?}", now);
        let sender = path.sender();
        let mtu = path.plpmtu();
        if let Some(profile) = self
            .pto_state
            .as_mut()
            .and_then(|pto| pto.send_profile(mtu))
        {
            profile
        } else {
            let limit = min(sender.cwnd_avail(), path.amplification_limit());
            if limit > mtu {
                // More than an MTU available; we might need to pace.
                if sender
                    .next_paced(path.rtt().estimate())
                    .map_or(false, |t| t > now)
                {
                    SendProfile::new_paced()
                } else {
                    SendProfile::new_limited(mtu)
                }
            } else if sender.recovery_packet() {
                // After entering recovery, allow a packet to be sent immediately.
                // This uses the PTO machinery, probing in all spaces. This will
                // result in a PING being sent in every active space.
                SendProfile::new_pto(PacketNumberSpace::Initial, mtu, PacketNumberSpaceSet::all())
            } else {
                SendProfile::new_limited(limit)
            }
        }
    }
}

impl ::std::fmt::Display for LossRecovery {
    fn fmt(&self, f: &mut ::std::fmt::Formatter) -> ::std::fmt::Result {
        write!(f, "LossRecovery")
    }
}

#[cfg(test)]
mod tests {
    use std::{
        cell::RefCell,
        convert::TryInto,
        ops::{Deref, DerefMut, RangeInclusive},
        rc::Rc,
        time::{Duration, Instant},
    };

    use neqo_common::{qlog::NeqoQlog, IpTosEcn};
    use test_fixture::{now, DEFAULT_ADDR};

    use super::{
        LossRecovery, LossRecoverySpace, PacketNumberSpace, SendProfile, SentPacket, FAST_PTO_SCALE,
    };
    use crate::{
        cc::CongestionControlAlgorithm,
        cid::{ConnectionId, ConnectionIdEntry},
        ecn::EcnCount,
        packet::{PacketNumber, PacketType},
        path::{Path, PathRef},
        stats::{Stats, StatsCell},
    };

    // Shorthand for a time in milliseconds.
    const fn ms(t: u64) -> Duration {
        Duration::from_millis(t)
    }

    const ON_SENT_SIZE: usize = 100;
    /// An initial RTT for using with `setup_lr`.
    const TEST_RTT: Duration = ms(7000);
    const TEST_RTTVAR: Duration = ms(3500);

    struct Fixture {
        lr: LossRecovery,
        path: PathRef,
    }

    // This shadows functions on the base object so that the path and RTT estimator
    // is used consistently in the tests.  It also simplifies the function signatures.
    impl Fixture {
        pub fn on_ack_received(
            &mut self,
            pn_space: PacketNumberSpace,
            largest_acked: PacketNumber,
            acked_ranges: Vec<RangeInclusive<PacketNumber>>,
            ack_ecn: Option<EcnCount>,
            ack_delay: Duration,
            now: Instant,
        ) -> (Vec<SentPacket>, Vec<SentPacket>) {
            self.lr.on_ack_received(
                &self.path,
                pn_space,
                largest_acked,
                acked_ranges,
                ack_ecn,
                ack_delay,
                now,
            )
        }

        pub fn on_packet_sent(&mut self, sent_packet: SentPacket) {
            self.lr.on_packet_sent(&self.path, sent_packet);
        }

        pub fn timeout(&mut self, now: Instant) -> Vec<SentPacket> {
            self.lr.timeout(&self.path, now)
        }

        pub fn next_timeout(&self) -> Option<Instant> {
            self.lr.next_timeout(&self.path.borrow())
        }

        pub fn discard(&mut self, space: PacketNumberSpace, now: Instant) {
            self.lr.discard(&self.path, space, now);
        }

        pub fn pto_time(&self, space: PacketNumberSpace) -> Option<Instant> {
            self.lr.pto_time(self.path.borrow().rtt(), space)
        }

        pub fn send_profile(&mut self, now: Instant) -> SendProfile {
            self.lr.send_profile(&self.path.borrow(), now)
        }
    }

    impl Default for Fixture {
        fn default() -> Self {
            const CC: CongestionControlAlgorithm = CongestionControlAlgorithm::NewReno;
            let mut path = Path::temporary(
                DEFAULT_ADDR,
                DEFAULT_ADDR,
                CC,
                true,
                NeqoQlog::default(),
                now(),
            );
            path.make_permanent(
                None,
                ConnectionIdEntry::new(0, ConnectionId::from(&[1, 2, 3]), [0; 16]),
            );
            path.set_primary(true);
            path.rtt_mut().set_initial(TEST_RTT);
            Self {
                lr: LossRecovery::new(StatsCell::default(), FAST_PTO_SCALE),
                path: Rc::new(RefCell::new(path)),
            }
        }
    }

    // Most uses of the fixture only care about the loss recovery piece,
    // but the internal functions need the other bits.
    impl Deref for Fixture {
        type Target = LossRecovery;
        #[must_use]
        fn deref(&self) -> &Self::Target {
            &self.lr
        }
    }

    impl DerefMut for Fixture {
        fn deref_mut(&mut self) -> &mut Self::Target {
            &mut self.lr
        }
    }

    fn assert_rtts(
        lr: &Fixture,
        latest_rtt: Duration,
        smoothed_rtt: Duration,
        rttvar: Duration,
        min_rtt: Duration,
    ) {
        let p = lr.path.borrow();
        let rtt = p.rtt();
        println!(
            "rtts: {:?} {:?} {:?} {:?}",
            rtt.latest(),
            rtt.estimate(),
            rtt.rttvar(),
            rtt.minimum(),
        );
        assert_eq!(rtt.latest(), latest_rtt, "latest RTT");
        assert_eq!(rtt.estimate(), smoothed_rtt, "smoothed RTT");
        assert_eq!(rtt.rttvar(), rttvar, "RTT variance");
        assert_eq!(rtt.minimum(), min_rtt, "min RTT");
    }

    fn assert_sent_times(
        lr: &Fixture,
        initial: Option<Instant>,
        handshake: Option<Instant>,
        app_data: Option<Instant>,
    ) {
        let est = |sp| {
            lr.spaces
                .get(sp)
                .and_then(LossRecoverySpace::loss_recovery_timer_start)
        };
        println!(
            "loss times: {:?} {:?} {:?}",
            est(PacketNumberSpace::Initial),
            est(PacketNumberSpace::Handshake),
            est(PacketNumberSpace::ApplicationData),
        );
        assert_eq!(
            est(PacketNumberSpace::Initial),
            initial,
            "Initial earliest sent time"
        );
        assert_eq!(
            est(PacketNumberSpace::Handshake),
            handshake,
            "Handshake earliest sent time"
        );
        assert_eq!(
            est(PacketNumberSpace::ApplicationData),
            app_data,
            "AppData earliest sent time"
        );
    }

    fn assert_no_sent_times(lr: &Fixture) {
        assert_sent_times(lr, None, None, None);
    }

    // In most of the tests below, packets are sent at a fixed cadence, with PACING between each.
    const PACING: Duration = ms(7);
    fn pn_time(pn: u64) -> Instant {
        now() + (PACING * pn.try_into().unwrap())
    }

    fn pace(lr: &mut Fixture, count: u64) {
        for pn in 0..count {
            lr.on_packet_sent(SentPacket::new(
                PacketType::Short,
                pn,
                IpTosEcn::default(),
                pn_time(pn),
                true,
                Vec::new(),
                ON_SENT_SIZE,
            ));
        }
    }

    const ACK_DELAY: Duration = ms(24);
    /// Acknowledge PN with the identified delay.
    fn ack(lr: &mut Fixture, pn: u64, delay: Duration) {
        lr.on_ack_received(
            PacketNumberSpace::ApplicationData,
            pn,
            vec![pn..=pn],
            None,
            ACK_DELAY,
            pn_time(pn) + delay,
        );
    }

    fn add_sent(lrs: &mut LossRecoverySpace, max_pn: PacketNumber) {
        for pn in 0..=max_pn {
            lrs.on_packet_sent(SentPacket::new(
                PacketType::Short,
                pn,
                IpTosEcn::default(),
                pn_time(pn),
                true,
                Vec::new(),
                ON_SENT_SIZE,
            ));
        }
    }

    fn match_acked(acked: &[SentPacket], expected: &[PacketNumber]) {
        assert_eq!(
            acked.iter().map(SentPacket::pn).collect::<Vec<_>>(),
            expected
        );
    }

    #[test]
    fn remove_acked() {
        let mut lrs = LossRecoverySpace::new(PacketNumberSpace::ApplicationData);
        let mut stats = Stats::default();
        add_sent(&mut lrs, 10);
        let (acked, _) = lrs.remove_acked(vec![], &mut stats);
        assert!(acked.is_empty());
        let (acked, _) = lrs.remove_acked(vec![7..=8, 2..=4], &mut stats);
        match_acked(&acked, &[8, 7, 4, 3, 2]);
        let (acked, _) = lrs.remove_acked(vec![8..=11], &mut stats);
        match_acked(&acked, &[10, 9]);
        let (acked, _) = lrs.remove_acked(vec![0..=2], &mut stats);
        match_acked(&acked, &[1, 0]);
        let (acked, _) = lrs.remove_acked(vec![5..=6], &mut stats);
        match_acked(&acked, &[6, 5]);
    }

    #[test]
    fn initial_rtt() {
        let mut lr = Fixture::default();
        pace(&mut lr, 1);
        let rtt = ms(100);
        ack(&mut lr, 0, rtt);
        assert_rtts(&lr, rtt, rtt, rtt / 2, rtt);
        assert_no_sent_times(&lr);
    }

    /// Send `n` packets (using PACING), then acknowledge the first.
    fn setup_lr(n: u64) -> Fixture {
        let mut lr = Fixture::default();
        pace(&mut lr, n);
        ack(&mut lr, 0, TEST_RTT);
        assert_rtts(&lr, TEST_RTT, TEST_RTT, TEST_RTTVAR, TEST_RTT);
        assert_no_sent_times(&lr);
        lr
    }

    // The ack delay is removed from any RTT estimate.
    #[test]
    fn ack_delay_adjusted() {
        let mut lr = setup_lr(2);
        ack(&mut lr, 1, TEST_RTT + ACK_DELAY);
        // RTT stays the same, but the RTTVAR is adjusted downwards.
        assert_rtts(&lr, TEST_RTT, TEST_RTT, TEST_RTTVAR * 3 / 4, TEST_RTT);
        assert_no_sent_times(&lr);
    }

    // The ack delay is ignored when it would cause a sample to be less than min_rtt.
    #[test]
    fn ack_delay_ignored() {
        let mut lr = setup_lr(2);
        let extra = ms(8);
        assert!(extra < ACK_DELAY);
        ack(&mut lr, 1, TEST_RTT + extra);
        let expected_rtt = TEST_RTT + (extra / 8);
        let expected_rttvar = (TEST_RTTVAR * 3 + extra) / 4;
        assert_rtts(
            &lr,
            TEST_RTT + extra,
            expected_rtt,
            expected_rttvar,
            TEST_RTT,
        );
        assert_no_sent_times(&lr);
    }

    // A lower observed RTT is used as min_rtt (and ack delay is ignored).
    #[test]
    fn reduce_min_rtt() {
        let mut lr = setup_lr(2);
        let delta = ms(4);
        let reduced_rtt = TEST_RTT - delta;
        ack(&mut lr, 1, reduced_rtt);
        let expected_rtt = TEST_RTT - (delta / 8);
        let expected_rttvar = (TEST_RTTVAR * 3 + delta) / 4;
        assert_rtts(&lr, reduced_rtt, expected_rtt, expected_rttvar, reduced_rtt);
        assert_no_sent_times(&lr);
    }

    // Acknowledging something again has no effect.
    #[test]
    fn no_new_acks() {
        let mut lr = setup_lr(1);
        let check = |lr: &Fixture| {
            assert_rtts(lr, TEST_RTT, TEST_RTT, TEST_RTTVAR, TEST_RTT);
            assert_no_sent_times(lr);
        };
        check(&lr);

        ack(&mut lr, 0, ms(1339)); // much delayed ACK
        check(&lr);

        ack(&mut lr, 0, ms(3)); // time travel!
        check(&lr);
    }

    // Test time loss detection as part of handling a regular ACK.
    #[test]
    fn time_loss_detection_gap() {
        let mut lr = Fixture::default();
        // Create a single packet gap, and have pn 0 time out.
        // This can't use the default pacing, which is too tight.
        // So send two packets with 1/4 RTT between them.  Acknowledge pn 1 after 1 RTT.
        // pn 0 should then be marked lost because it is then outstanding for 5RTT/4
        // the loss time for packets is 9RTT/8.
        lr.on_packet_sent(SentPacket::new(
            PacketType::Short,
            0,
            IpTosEcn::default(),
            pn_time(0),
            true,
            Vec::new(),
            ON_SENT_SIZE,
        ));
        lr.on_packet_sent(SentPacket::new(
            PacketType::Short,
            1,
            IpTosEcn::default(),
            pn_time(0) + TEST_RTT / 4,
            true,
            Vec::new(),
            ON_SENT_SIZE,
        ));
        let (_, lost) = lr.on_ack_received(
            PacketNumberSpace::ApplicationData,
            1,
            vec![1..=1],
            None,
            ACK_DELAY,
            pn_time(0) + (TEST_RTT * 5 / 4),
        );
        assert_eq!(lost.len(), 1);
        assert_no_sent_times(&lr);
    }

    // Test time loss detection as part of an explicit timeout.
    #[test]
    fn time_loss_detection_timeout() {
        let mut lr = setup_lr(3);

        // We want to declare PN 2 as acknowledged before we declare PN 1 as lost.
        // For this to work, we need PACING above to be less than 1/8 of an RTT.
        let pn1_sent_time = pn_time(1);
        let pn1_loss_time = pn1_sent_time + (TEST_RTT * 9 / 8);
        let pn2_ack_time = pn_time(2) + TEST_RTT;
        assert!(pn1_loss_time > pn2_ack_time);

        let (_, lost) = lr.on_ack_received(
            PacketNumberSpace::ApplicationData,
            2,
            vec![2..=2],
            None,
            ACK_DELAY,
            pn2_ack_time,
        );
        assert!(lost.is_empty());
        // Run the timeout function here to force time-based loss recovery to be enabled.
        let lost = lr.timeout(pn2_ack_time);
        assert!(lost.is_empty());
        assert_sent_times(&lr, None, None, Some(pn1_sent_time));

        // After time elapses, pn 1 is marked lost.
        let callback_time = lr.next_timeout();
        assert_eq!(callback_time, Some(pn1_loss_time));
        let packets = lr.timeout(pn1_loss_time);
        assert_eq!(packets.len(), 1);
        // Checking for expiration with zero delay lets us check the loss time.
        assert!(packets[0].expired(pn1_loss_time, Duration::new(0, 0)));
        assert_no_sent_times(&lr);
    }

    #[test]
    fn big_gap_loss() {
        let mut lr = setup_lr(5); // This sends packets 0-4 and acknowledges pn 0.

        // Acknowledge just 2-4, which will cause pn 1 to be marked as lost.
        assert_eq!(super::PACKET_THRESHOLD, 3);
        let (_, lost) = lr.on_ack_received(
            PacketNumberSpace::ApplicationData,
            4,
            vec![2..=4],
            None,
            ACK_DELAY,
            pn_time(4),
        );
        assert_eq!(lost.len(), 1);
    }

    #[test]
    #[should_panic(expected = "discarding application space")]
    fn drop_app() {
        let mut lr = Fixture::default();
        lr.discard(PacketNumberSpace::ApplicationData, now());
    }

    #[test]
    fn ack_after_drop() {
        let mut lr = Fixture::default();
        lr.discard(PacketNumberSpace::Initial, now());
        let (acked, lost) = lr.on_ack_received(
            PacketNumberSpace::Initial,
            0,
            vec![],
            None,
            Duration::from_millis(0),
            pn_time(0),
        );
        assert!(acked.is_empty());
        assert!(lost.is_empty());
    }

    #[test]
    fn drop_spaces() {
        let mut lr = Fixture::default();
        lr.on_packet_sent(SentPacket::new(
            PacketType::Initial,
            0,
            IpTosEcn::default(),
            pn_time(0),
            true,
            Vec::new(),
            ON_SENT_SIZE,
        ));
        lr.on_packet_sent(SentPacket::new(
            PacketType::Handshake,
            0,
            IpTosEcn::default(),
            pn_time(1),
            true,
            Vec::new(),
            ON_SENT_SIZE,
        ));
        lr.on_packet_sent(SentPacket::new(
            PacketType::Short,
            0,
            IpTosEcn::default(),
            pn_time(2),
            true,
            Vec::new(),
            ON_SENT_SIZE,
        ));

        // Now put all spaces on the LR timer so we can see them.
        for sp in &[
            PacketType::Initial,
            PacketType::Handshake,
            PacketType::Short,
        ] {
            let sent_pkt = SentPacket::new(
                *sp,
                1,
                IpTosEcn::default(),
                pn_time(3),
                true,
                Vec::new(),
                ON_SENT_SIZE,
            );
            let pn_space = PacketNumberSpace::from(sent_pkt.packet_type());
            lr.on_packet_sent(sent_pkt);
            lr.on_ack_received(
                pn_space,
                1,
                vec![1..=1],
                None,
                Duration::from_secs(0),
                pn_time(3),
            );
            let mut lost = Vec::new();
            lr.spaces.get_mut(pn_space).unwrap().detect_lost_packets(
                pn_time(3),
                TEST_RTT,
                TEST_RTT * 3, // unused
                &mut lost,
            );
            assert!(lost.is_empty());
        }

        lr.discard(PacketNumberSpace::Initial, pn_time(3));
        assert_sent_times(&lr, None, Some(pn_time(1)), Some(pn_time(2)));

        lr.discard(PacketNumberSpace::Handshake, pn_time(3));
        assert_sent_times(&lr, None, None, Some(pn_time(2)));

        // There are cases where we send a packet that is not subsequently tracked.
        // So check that this works.
        lr.on_packet_sent(SentPacket::new(
            PacketType::Initial,
            0,
            IpTosEcn::default(),
            pn_time(3),
            true,
            Vec::new(),
            ON_SENT_SIZE,
        ));
        assert_sent_times(&lr, None, None, Some(pn_time(2)));
    }

    #[test]
    fn rearm_pto_after_confirmed() {
        let mut lr = Fixture::default();
        lr.on_packet_sent(SentPacket::new(
            PacketType::Initial,
            0,
            IpTosEcn::default(),
            now(),
            true,
            Vec::new(),
            ON_SENT_SIZE,
        ));
        // Set the RTT to the initial value so that discarding doesn't
        // alter the estimate.
        let rtt = lr.path.borrow().rtt().estimate();
        lr.on_ack_received(
            PacketNumberSpace::Initial,
            0,
            vec![0..=0],
            None,
            Duration::new(0, 0),
            now() + rtt,
        );

        lr.on_packet_sent(SentPacket::new(
            PacketType::Handshake,
            0,
            IpTosEcn::default(),
            now(),
            true,
            Vec::new(),
            ON_SENT_SIZE,
        ));
        lr.on_packet_sent(SentPacket::new(
            PacketType::Short,
            0,
            IpTosEcn::default(),
            now(),
            true,
            Vec::new(),
            ON_SENT_SIZE,
        ));

        assert_eq!(lr.pto_time(PacketNumberSpace::ApplicationData), None);
        lr.discard(PacketNumberSpace::Initial, pn_time(1));
        assert_eq!(lr.pto_time(PacketNumberSpace::ApplicationData), None);

        // Expiring state after the PTO on the ApplicationData space has
        // expired should result in setting a PTO state.
        let default_pto = lr
            .path
            .borrow()
            .rtt()
            .pto(PacketNumberSpace::ApplicationData);
        let expected_pto = pn_time(2) + default_pto;
        lr.discard(PacketNumberSpace::Handshake, expected_pto);
        let profile = lr.send_profile(now());
        assert!(profile.pto.is_some());
        assert!(!profile.should_probe(PacketNumberSpace::Initial));
        assert!(!profile.should_probe(PacketNumberSpace::Handshake));
        assert!(profile.should_probe(PacketNumberSpace::ApplicationData));
    }

    #[test]
    fn no_pto_if_amplification_limited() {
        let mut lr = Fixture::default();
        // Eat up the amplification limit by telling the path that we've sent a giant packet.
        {
            const SPARE: usize = 10;
            let mut path = lr.path.borrow_mut();
            let limit = path.amplification_limit();
            path.add_sent(limit - SPARE);
            assert_eq!(path.amplification_limit(), SPARE);
        }

        lr.on_packet_sent(SentPacket::new(
            PacketType::Initial,
            0,
            IpTosEcn::default(),
            now(),
            true,
            Vec::new(),
            ON_SENT_SIZE,
        ));

        let handshake_pto = lr.path.borrow().rtt().pto(PacketNumberSpace::Handshake);
        let expected_pto = now() + handshake_pto;
        assert_eq!(lr.pto_time(PacketNumberSpace::Initial), Some(expected_pto));
        let profile = lr.send_profile(now());
        assert!(profile.ack_only(PacketNumberSpace::Initial));
        assert!(profile.pto.is_none());
        assert!(!profile.should_probe(PacketNumberSpace::Initial));
        assert!(!profile.should_probe(PacketNumberSpace::Handshake));
        assert!(!profile.should_probe(PacketNumberSpace::ApplicationData));
    }
}<|MERGE_RESOLUTION|>--- conflicted
+++ resolved
@@ -832,37 +832,18 @@
         // The spaces in which we will allow probing.
         let mut allow_probes = PacketNumberSpaceSet::default();
         for pn_space in PacketNumberSpace::iter() {
-<<<<<<< HEAD
             if self
                 .pto_time(path.borrow().rtt(), *pn_space)
                 .map_or(true, |t| now < t)
             {
                 continue;
-=======
-            if let Some(t) = self.pto_time(rtt, *pn_space) {
-                allow_probes[*pn_space] = true;
-                if t <= now {
-                    qdebug!([self], "PTO timer fired for {}", pn_space);
-                    let space = self.spaces.get_mut(*pn_space).unwrap();
-                    lost.extend(
-                        space
-                            .pto_packets(PtoState::pto_packet_count(*pn_space))
-                            .cloned(),
-                    );
-
-                    pto_space = pto_space.or(Some(*pn_space));
-                }
->>>>>>> 16e90850
             }
             allow_probes[*pn_space] = true;
             qdebug!([self], "PTO timer fired for {}", pn_space);
             let space = self.spaces.get_mut(*pn_space).unwrap();
             lost.extend(
                 space
-                    .pto_packets(PtoState::pto_packet_count(
-                        *pn_space,
-                        self.stats.borrow().packets_rx,
-                    ))
+                    .pto_packets(PtoState::pto_packet_count(*pn_space))
                     .cloned(),
             );
 
