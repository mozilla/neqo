--- conflicted
+++ resolved
@@ -722,10 +722,10 @@
         ss
     }
 
-    pub fn write_frames(
+    pub fn write_frames<B: Buffer>(
         &mut self,
         priority: TransmissionPriority,
-        builder: &mut packet::Builder,
+        builder: &mut packet::Builder<B>,
         tokens: &mut Vec<recovery::Token>,
         stats: &mut FrameStats,
     ) {
@@ -740,13 +740,8 @@
     pub fn write_frames_with_early_return<B: Buffer>(
         &mut self,
         priority: TransmissionPriority,
-<<<<<<< HEAD
-        builder: &mut PacketBuilder<B>,
-        tokens: &mut Vec<RecoveryToken>,
-=======
-        builder: &mut packet::Builder,
+        builder: &mut packet::Builder<B>,
         tokens: &mut Vec<recovery::Token>,
->>>>>>> 0f326212
         stats: &mut FrameStats,
     ) -> bool {
         if !self.write_reset_frame(priority, builder, tokens, stats) {
@@ -923,13 +918,8 @@
     pub fn write_stream_frame<B: Buffer>(
         &mut self,
         priority: TransmissionPriority,
-<<<<<<< HEAD
-        builder: &mut PacketBuilder<B>,
-        tokens: &mut Vec<RecoveryToken>,
-=======
-        builder: &mut packet::Builder,
+        builder: &mut packet::Builder<B>,
         tokens: &mut Vec<recovery::Token>,
->>>>>>> 0f326212
         stats: &mut FrameStats,
     ) {
         let retransmission = if priority == self.priority {
@@ -1026,13 +1016,8 @@
     pub fn write_reset_frame<B: Buffer>(
         &mut self,
         p: TransmissionPriority,
-<<<<<<< HEAD
-        builder: &mut PacketBuilder<B>,
-        tokens: &mut Vec<RecoveryToken>,
-=======
-        builder: &mut packet::Builder,
+        builder: &mut packet::Builder<B>,
         tokens: &mut Vec<recovery::Token>,
->>>>>>> 0f326212
         stats: &mut FrameStats,
     ) -> bool {
         if let State::ResetSent {
@@ -1077,13 +1062,8 @@
     pub fn write_blocked_frame<B: Buffer>(
         &mut self,
         priority: TransmissionPriority,
-<<<<<<< HEAD
-        builder: &mut PacketBuilder<B>,
-        tokens: &mut Vec<RecoveryToken>,
-=======
-        builder: &mut packet::Builder,
+        builder: &mut packet::Builder<B>,
         tokens: &mut Vec<recovery::Token>,
->>>>>>> 0f326212
         stats: &mut FrameStats,
     ) {
         // Send STREAM_DATA_BLOCKED at normal priority always.
@@ -1700,13 +1680,8 @@
     pub(crate) fn write_frames<B: Buffer>(
         &mut self,
         priority: TransmissionPriority,
-<<<<<<< HEAD
-        builder: &mut PacketBuilder<B>,
-        tokens: &mut Vec<RecoveryToken>,
-=======
-        builder: &mut packet::Builder,
+        builder: &mut packet::Builder<B>,
         tokens: &mut Vec<recovery::Token>,
->>>>>>> 0f326212
         stats: &mut FrameStats,
     ) {
         qtrace!("write STREAM frames at priority {priority:?}");
