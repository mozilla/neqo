// Licensed under the Apache License, Version 2.0 <LICENSE-APACHE or
// http://www.apache.org/licenses/LICENSE-2.0> or the MIT license
// <LICENSE-MIT or http://opensource.org/licenses/MIT>, at your
// option. This file may not be copied, modified, or distributed
// except according to those terms.

// Buffering data to send until it is acked.

#![allow(clippy::module_name_repetitions)]

use std::{
    cell::RefCell,
    cmp::{max, min, Ordering},
    collections::{btree_map::Entry, BTreeMap, VecDeque},
    hash::{Hash, Hasher},
    mem,
    num::NonZeroUsize,
    ops::Add,
    rc::Rc,
};

use indexmap::IndexMap;
use neqo_common::{qdebug, qerror, qtrace, Encoder, Role};
use smallvec::SmallVec;

use crate::{
    events::ConnectionEvents,
    fc::SenderFlowControl,
    frame::{Frame, FRAME_TYPE_RESET_STREAM},
    packet::PacketBuilder,
    recovery::{RecoveryToken, StreamRecoveryToken},
    stats::FrameStats,
    stream_id::StreamId,
    streams::SendOrder,
    tparams::{self, TransportParameters},
    AppError, Error, Res,
};

pub const SEND_BUFFER_SIZE: usize = 0x10_0000; // 1 MiB

/// The priority that is assigned to sending data for the stream.
#[derive(Debug, Clone, Copy, PartialEq, Eq)]
pub enum TransmissionPriority {
    /// This stream is more important than the functioning of the connection.
    /// Don't use this priority unless the stream really is that important.
    /// A stream at this priority can starve out other connection functions,
    /// including flow control, which could be very bad.
    Critical,
    /// The stream is very important.  Stream data will be written ahead of
    /// some of the less critical connection functions, like path validation,
    /// connection ID management, and session tickets.
    Important,
    /// High priority streams are important, but not enough to disrupt
    /// connection operation.  They go ahead of session tickets though.
    High,
    /// The default priority.
    Normal,
    /// Low priority streams get sent last.
    Low,
}

impl Default for TransmissionPriority {
    fn default() -> Self {
        Self::Normal
    }
}

impl PartialOrd for TransmissionPriority {
    fn partial_cmp(&self, other: &Self) -> Option<Ordering> {
        Some(self.cmp(other))
    }
}

impl Ord for TransmissionPriority {
    fn cmp(&self, other: &Self) -> Ordering {
        if self == other {
            return Ordering::Equal;
        }
        match (self, other) {
            (Self::Critical, _) => Ordering::Greater,
            (_, Self::Critical) => Ordering::Less,
            (Self::Important, _) => Ordering::Greater,
            (_, Self::Important) => Ordering::Less,
            (Self::High, _) => Ordering::Greater,
            (_, Self::High) => Ordering::Less,
            (Self::Normal, _) => Ordering::Greater,
            (_, Self::Normal) => Ordering::Less,
            _ => unreachable!(),
        }
    }
}

impl Add<RetransmissionPriority> for TransmissionPriority {
    type Output = Self;
    fn add(self, rhs: RetransmissionPriority) -> Self::Output {
        match rhs {
            RetransmissionPriority::Fixed(fixed) => fixed,
            RetransmissionPriority::Same => self,
            RetransmissionPriority::Higher => match self {
                Self::Critical => Self::Critical,
                Self::Important | Self::High => Self::Important,
                Self::Normal => Self::High,
                Self::Low => Self::Normal,
            },
            RetransmissionPriority::MuchHigher => match self {
                Self::Critical | Self::Important => Self::Critical,
                Self::High | Self::Normal => Self::Important,
                Self::Low => Self::High,
            },
        }
    }
}

/// If data is lost, this determines the priority that applies to retransmissions
/// of that data.
#[derive(Debug, Default, Clone, Copy, PartialEq, Eq)]
pub enum RetransmissionPriority {
    /// Prioritize retransmission at a fixed priority.
    /// With this, it is possible to prioritize retransmissions lower than transmissions.
    /// Doing that can create a deadlock with flow control which might cause the connection
    /// to stall unless new data stops arriving fast enough that retransmissions can complete.
    Fixed(TransmissionPriority),
    /// Don't increase priority for retransmission.  This is probably not a good idea
    /// as it could mean starving flow control.
    Same,
    /// Increase the priority of retransmissions (the default).
    /// Retransmissions of `Critical` or `Important` aren't elevated at all.
    #[default]
    Higher,
    /// Increase the priority of retransmissions a lot.
    /// This is useful for streams that are particularly exposed to head-of-line blocking.
    MuchHigher,
}

#[derive(Debug, PartialEq, Eq, Clone, Copy)]
enum RangeState {
    Sent,
    Acked,
}

/// Track ranges in the stream as sent or acked. Acked implies sent. Not in a
/// range implies needing-to-be-sent, either initially or as a retransmission.
#[derive(Debug, Default, PartialEq, Eq)]
pub struct RangeTracker {
    /// The number of bytes that have been acknowledged starting from offset 0.
    acked: u64,
    /// A map that tracks the state of ranges.
    /// Keys are the offset of the start of the range.
    /// Values is a tuple of the range length and its state.
    used: BTreeMap<u64, (u64, RangeState)>,
    /// This is a cache for the output of `first_unmarked_range`, which we check a lot.
    first_unmarked: Option<(u64, Option<u64>)>,
}

impl RangeTracker {
    fn highest_offset(&self) -> u64 {
        self.used
            .last_key_value()
            .map_or(self.acked, |(&k, &(v, _))| k + v)
    }

    const fn acked_from_zero(&self) -> u64 {
        self.acked
    }

    /// Find the first unmarked range. If all are contiguous, this will return
    /// (`highest_offset()`, None).
    fn first_unmarked_range(&mut self) -> (u64, Option<u64>) {
        if let Some(first_unmarked) = self.first_unmarked {
            return first_unmarked;
        }

        let mut prev_end = self.acked;

        for (&cur_off, &(cur_len, _)) in &self.used {
            if prev_end == cur_off {
                prev_end = cur_off + cur_len;
            } else {
                let res = (prev_end, Some(cur_off - prev_end));
                self.first_unmarked = Some(res);
                return res;
            }
        }
        self.first_unmarked = Some((prev_end, None));
        (prev_end, None)
    }

    /// When the range of acknowledged bytes from zero increases, we need to drop any
    /// ranges within that span AND maybe extend it to include any adjacent acknowledged ranges.
    fn coalesce_acked(&mut self) {
        while let Some(e) = self.used.first_entry() {
            match self.acked.cmp(e.key()) {
                Ordering::Greater => {
                    let (off, (len, state)) = e.remove_entry();
                    let overflow = (off + len).saturating_sub(self.acked);
                    if overflow > 0 {
                        if state == RangeState::Acked {
                            self.acked += overflow;
                        } else {
                            self.used.insert(self.acked, (overflow, state));
                        }
                        break;
                    }
                }
                Ordering::Equal => {
                    if e.get().1 == RangeState::Acked {
                        let (len, _) = e.remove();
                        self.acked += len;
                    }
                    break;
                }
                Ordering::Less => break,
            }
        }
    }

    /// Mark a range as acknowledged.  This is simpler than marking a range as sent
    /// because an acknowledged range can never turn back into a sent range, so
    /// this function can just override the entire range.
    ///
    /// The only tricky parts are making sure that we maintain `self.acked`,
    /// which is the first acknowledged range.  And making sure that we don't create
    /// ranges of the same type that are adjacent; these need to be merged.
    #[allow(clippy::missing_panics_doc)]
    pub fn mark_acked(&mut self, new_off: u64, new_len: usize) {
        let end = new_off + u64::try_from(new_len).expect("usize fits in u64");
        let new_off = max(self.acked, new_off);
        let mut new_len = end.saturating_sub(new_off);
        if new_len == 0 {
            return;
        }

        self.first_unmarked = None;
        if new_off == self.acked {
            self.acked += new_len;
            self.coalesce_acked();
            return;
        }
        let mut new_end = new_off + new_len;

        // Get all existing ranges that start within this new range.
        let mut covered = self
            .used
            .range(new_off..new_end)
            .map(|(&k, _)| k)
            .collect::<SmallVec<[_; 8]>>();

        if let Entry::Occupied(next_entry) = self.used.entry(new_end) {
            // Check if the very next entry is the same type as this.
            if next_entry.get().1 == RangeState::Acked {
                // If is is acked, drop it and extend this new range.
                let (extra_len, _) = next_entry.remove();
                new_len += extra_len;
                new_end += extra_len;
            }
        } else if let Some(last) = covered.pop() {
            // Otherwise, the last of the existing ranges might overhang this one by some.
            let (old_off, (old_len, old_state)) =
                self.used.remove_entry(&last).expect("entry exists"); // can't fail
            let remainder = (old_off + old_len).saturating_sub(new_end);
            if remainder > 0 {
                if old_state == RangeState::Acked {
                    // Just extend the current range.
                    new_len += remainder;
                    new_end += remainder;
                } else {
                    self.used.insert(new_end, (remainder, RangeState::Sent));
                }
            }
        }
        // All covered ranges can just be trashed.
        for k in covered {
            self.used.remove(&k);
        }

        // Now either merge with a preceding acked range
        // or cut a preceding sent range as needed.
        let prev = self.used.range_mut(..new_off).next_back();
        if let Some((prev_off, (prev_len, prev_state))) = prev {
            let prev_end = *prev_off + *prev_len;
            if prev_end >= new_off {
                if *prev_state == RangeState::Sent {
                    *prev_len = new_off - *prev_off;
                    if prev_end > new_end {
                        // There is some extra sent range after the new acked range.
                        self.used
                            .insert(new_end, (prev_end - new_end, RangeState::Sent));
                    }
                } else {
                    *prev_len = max(prev_end, new_end) - *prev_off;
                    return;
                }
            }
        }
        self.used.insert(new_off, (new_len, RangeState::Acked));
    }

    /// Turn a single sent range into a list of subranges that align with existing
    /// acknowledged ranges.
    ///
    /// This is more complicated than adding acked ranges because any acked ranges
    /// need to be kept in place, with sent ranges filling the gaps.
    ///
    /// This means:
    /// ```ignore
    ///   AAA S AAAS AAAAA
    /// +  SSSSSSSSSSSSS
    /// = AAASSSAAASSAAAAA
    /// ```
    ///
    /// But we also have to ensure that:
    /// ```ignore
    ///     SSSS
    /// + SS
    /// = SSSSSS
    /// ```
    /// and
    /// ```ignore
    ///   SSSSS
    /// +     SS
    /// = SSSSSS
    /// ```
    #[allow(clippy::missing_panics_doc)]
    pub fn mark_sent(&mut self, mut new_off: u64, new_len: usize) {
        let new_end = new_off + u64::try_from(new_len).expect("usize fits in u64");
        new_off = max(self.acked, new_off);
        let mut new_len = new_end.saturating_sub(new_off);
        if new_len == 0 {
            return;
        }

        self.first_unmarked = None;

        // Get all existing ranges that start within this new range.
        let covered = self
            .used
            .range(new_off..(new_off + new_len))
            .map(|(&k, _)| k)
            .collect::<SmallVec<[u64; 8]>>();

        if let Entry::Occupied(next_entry) = self.used.entry(new_end) {
            if next_entry.get().1 == RangeState::Sent {
                // Check if the very next entry is the same type as this, so it can be merged.
                let (extra_len, _) = next_entry.remove();
                new_len += extra_len;
            }
        }

        // Merge with any preceding sent range that might overlap,
        // or cut the head of this if the preceding range is acked.
        let prev = self.used.range(..new_off).next_back();
        if let Some((&prev_off, &(prev_len, prev_state))) = prev {
            if prev_off + prev_len >= new_off {
                let overlap = prev_off + prev_len - new_off;
                new_len = new_len.saturating_sub(overlap);
                if new_len == 0 {
                    // The previous range completely covers this one (no more to do).
                    return;
                }

                if prev_state == RangeState::Acked {
                    // The previous range is acked, so it cuts this one.
                    new_off += overlap;
                } else {
                    // Extend the current range backwards.
                    new_off = prev_off;
                    new_len += prev_len;
                    // The previous range will be updated below.
                    // It might need to be cut because of a covered acked range.
                }
            }
        }

        // Now interleave new sent chunks with any existing acked chunks.
        for old_off in covered {
            let Entry::Occupied(e) = self.used.entry(old_off) else {
                unreachable!();
            };
            let &(old_len, old_state) = e.get();
            if old_state == RangeState::Acked {
                // Now we have to insert a chunk ahead of this acked chunk.
                let chunk_len = old_off - new_off;
                if chunk_len > 0 {
                    self.used.insert(new_off, (chunk_len, RangeState::Sent));
                }
                let included = chunk_len + old_len;
                new_len = new_len.saturating_sub(included);
                if new_len == 0 {
                    return;
                }
                new_off += included;
            } else {
                let overhang = (old_off + old_len).saturating_sub(new_off + new_len);
                new_len += overhang;
                if *e.key() != new_off {
                    // Retain a sent entry at `new_off`.
                    // This avoids the work of removing and re-creating an entry.
                    // The value will be overwritten when the next insert occurs,
                    // either when this loop hits an acked range (above)
                    // or for any remainder (below).
                    e.remove();
                }
            }
        }

        self.used.insert(new_off, (new_len, RangeState::Sent));
    }

    fn unmark_range(&mut self, off: u64, len: usize) {
        if len == 0 {
            qdebug!("unmark 0-length range at {off}");
            return;
        }

        self.first_unmarked = None;
        let len = u64::try_from(len).expect("usize fits in u64");
        let end_off = off + len;

        let mut to_remove = SmallVec::<[_; 8]>::new();
        let mut to_add = None;

        // Walk backwards through possibly affected existing ranges
        for (cur_off, (cur_len, cur_state)) in self.used.range_mut(..off + len).rev() {
            // Maybe fixup range preceding the removed range
            if *cur_off < off {
                // Check for overlap
                if *cur_off + *cur_len > off {
                    if *cur_state == RangeState::Acked {
                        qdebug!(
                            "Attempted to unmark Acked range {cur_off}-{cur_len} with unmark_range {off}-{}",
                            off + len
                        );
                    } else {
                        *cur_len = off - cur_off;
                    }
                }
                break;
            }

            if *cur_state == RangeState::Acked {
                qdebug!(
                    "Attempted to unmark Acked range {cur_off}-{cur_len} with unmark_range {off}-{}",
                    off + len
                );
                continue;
            }

            // Add a new range for old subrange extending beyond
            // to-be-unmarked range
            let cur_end_off = cur_off + *cur_len;
            if cur_end_off > end_off {
                let new_cur_off = off + len;
                let new_cur_len = cur_end_off - end_off;
                assert_eq!(to_add, None);
                to_add = Some((new_cur_off, new_cur_len, *cur_state));
            }

            to_remove.push(*cur_off);
        }

        for remove_off in to_remove {
            self.used.remove(&remove_off);
        }

        if let Some((new_cur_off, new_cur_len, cur_state)) = to_add {
            self.used.insert(new_cur_off, (new_cur_len, cur_state));
        }
    }

    /// Unmark all sent ranges.
    /// # Panics
    /// On 32-bit machines where far too much is sent before calling this.
    /// Note that this should not be called for handshakes, which should never exceed that limit.
    pub fn unmark_sent(&mut self) {
        self.unmark_range(
            0,
            usize::try_from(self.highest_offset()).expect("u64 fits in usize"),
        );
    }
}

/// Buffer to contain queued bytes and track their state.
#[derive(Debug, Default, PartialEq, Eq)]
pub struct TxBuffer {
    send_buf: VecDeque<u8>, // buffer of not-acked bytes
    ranges: RangeTracker,   // ranges in buffer that have been sent or acked
}

impl TxBuffer {
    #[must_use]
    pub fn new() -> Self {
        Self::default()
    }

    /// Attempt to add some or all of the passed-in buffer to the `TxBuffer`.
    pub fn send(&mut self, buf: &[u8]) -> usize {
        let can_buffer = min(SEND_BUFFER_SIZE - self.buffered(), buf.len());
        if can_buffer > 0 {
            self.send_buf.extend(&buf[..can_buffer]);
            debug_assert!(self.send_buf.len() <= SEND_BUFFER_SIZE);
        }
        can_buffer
    }

    pub fn next_bytes(&mut self) -> Option<(u64, &[u8])> {
        let (start, maybe_len) = self.ranges.first_unmarked_range();

        if start == self.retired() + u64::try_from(self.buffered()).ok()? {
            return None;
        }

        // Convert from ranges-relative-to-zero to
        // ranges-relative-to-buffer-start
        let buff_off = usize::try_from(start - self.retired()).ok()?;

        // Deque returns two slices. Create a subslice from whichever
        // one contains the first unmarked data.
        let slc = if buff_off < self.send_buf.as_slices().0.len() {
            &self.send_buf.as_slices().0[buff_off..]
        } else {
            &self.send_buf.as_slices().1[buff_off - self.send_buf.as_slices().0.len()..]
        };

        let len = maybe_len.map_or(slc.len(), |range_len| {
            min(usize::try_from(range_len).unwrap_or(usize::MAX), slc.len())
        });

        debug_assert!(len > 0);
        debug_assert!(len <= slc.len());

        Some((start, &slc[..len]))
    }

    pub fn mark_as_sent(&mut self, offset: u64, len: usize) {
        self.ranges.mark_sent(offset, len);
    }

    #[allow(clippy::missing_panics_doc)]
    pub fn mark_as_acked(&mut self, offset: u64, len: usize) {
        let prev_retired = self.retired();
        self.ranges.mark_acked(offset, len);

        // Any newly-retired bytes can be dropped from the buffer.
        let new_retirable = self.retired() - prev_retired;
        debug_assert!(new_retirable <= self.buffered() as u64);
        let keep = self.buffered() - usize::try_from(new_retirable).expect("u64 fits in usize");

        // Truncate front
        self.send_buf.rotate_left(self.buffered() - keep);
        self.send_buf.truncate(keep);
    }

    pub fn mark_as_lost(&mut self, offset: u64, len: usize) {
        self.ranges.unmark_range(offset, len);
    }

    /// Forget about anything that was marked as sent.
    pub fn unmark_sent(&mut self) {
        self.ranges.unmark_sent();
    }

    #[must_use]
    pub const fn retired(&self) -> u64 {
        self.ranges.acked_from_zero()
    }

    fn buffered(&self) -> usize {
        self.send_buf.len()
    }

    fn avail(&self) -> usize {
        SEND_BUFFER_SIZE - self.buffered()
    }

    fn used(&self) -> u64 {
        self.retired() + u64::try_from(self.buffered()).expect("usize fits in u64")
    }
}

/// QUIC sending stream states, based on -transport 3.1.
#[derive(Debug)]
pub enum SendStreamState {
    Ready {
        fc: SenderFlowControl<StreamId>,
        conn_fc: Rc<RefCell<SenderFlowControl<()>>>,
    },
    Send {
        fc: SenderFlowControl<StreamId>,
        conn_fc: Rc<RefCell<SenderFlowControl<()>>>,
        send_buf: TxBuffer,
    },
    // Note: `DataSent` is entered when the stream is closed, not when all data has been
    // sent for the first time.
    DataSent {
        send_buf: TxBuffer,
        fin_sent: bool,
        fin_acked: bool,
    },
    DataRecvd {
        retired: u64,
        written: u64,
    },
    ResetSent {
        err: AppError,
        final_size: u64,
        priority: Option<TransmissionPriority>,
        final_retired: u64,
        final_written: u64,
    },
    ResetRecvd {
        final_retired: u64,
        final_written: u64,
    },
}

impl SendStreamState {
    fn tx_buf_mut(&mut self) -> Option<&mut TxBuffer> {
        match self {
            Self::Send { send_buf, .. } | Self::DataSent { send_buf, .. } => Some(send_buf),
            Self::Ready { .. }
            | Self::DataRecvd { .. }
            | Self::ResetSent { .. }
            | Self::ResetRecvd { .. } => None,
        }
    }

    fn tx_avail(&self) -> usize {
        match self {
            // In Ready, TxBuffer not yet allocated but size is known
            Self::Ready { .. } => SEND_BUFFER_SIZE,
            Self::Send { send_buf, .. } | Self::DataSent { send_buf, .. } => send_buf.avail(),
            Self::DataRecvd { .. } | Self::ResetSent { .. } | Self::ResetRecvd { .. } => 0,
        }
    }

    const fn name(&self) -> &str {
        match self {
            Self::Ready { .. } => "Ready",
            Self::Send { .. } => "Send",
            Self::DataSent { .. } => "DataSent",
            Self::DataRecvd { .. } => "DataRecvd",
            Self::ResetSent { .. } => "ResetSent",
            Self::ResetRecvd { .. } => "ResetRecvd",
        }
    }

    fn transition(&mut self, new_state: Self) {
        qtrace!("SendStream state {} -> {}", self.name(), new_state.name());
        *self = new_state;
    }
}

// See https://www.w3.org/TR/webtransport/#send-stream-stats.
#[derive(Debug, Clone, Copy)]
pub struct SendStreamStats {
    // The total number of bytes the consumer has successfully written to
    // this stream. This number can only increase.
    pub bytes_written: u64,
    // An indicator of progress on how many of the consumer bytes written to
    // this stream has been sent at least once. This number can only increase,
    // and is always less than or equal to bytes_written.
    pub bytes_sent: u64,
    // An indicator of progress on how many of the consumer bytes written to
    // this stream have been sent and acknowledged as received by the server
    // using QUIC’s ACK mechanism. Only sequential bytes up to,
    // but not including, the first non-acknowledged byte, are counted.
    // This number can only increase and is always less than or equal to
    // bytes_sent.
    pub bytes_acked: u64,
}

impl SendStreamStats {
    #[must_use]
    pub const fn new(bytes_written: u64, bytes_sent: u64, bytes_acked: u64) -> Self {
        Self {
            bytes_written,
            bytes_sent,
            bytes_acked,
        }
    }

    #[must_use]
    pub const fn bytes_written(&self) -> u64 {
        self.bytes_written
    }

    #[must_use]
    pub const fn bytes_sent(&self) -> u64 {
        self.bytes_sent
    }

    #[must_use]
    pub const fn bytes_acked(&self) -> u64 {
        self.bytes_acked
    }
}

/// Implement a QUIC send stream.
#[derive(Debug)]
pub struct SendStream {
    stream_id: StreamId,
    state: SendStreamState,
    conn_events: ConnectionEvents,
    priority: TransmissionPriority,
    retransmission_priority: RetransmissionPriority,
    retransmission_offset: u64,
    sendorder: Option<SendOrder>,
    bytes_sent: u64,
    fair: bool,
    writable_event_low_watermark: NonZeroUsize,
}

impl Hash for SendStream {
    fn hash<H: Hasher>(&self, state: &mut H) {
        self.stream_id.hash(state);
    }
}

impl PartialEq for SendStream {
    fn eq(&self, other: &Self) -> bool {
        self.stream_id == other.stream_id
    }
}
impl Eq for SendStream {}

impl SendStream {
    #[allow(clippy::missing_panics_doc)]
    pub fn new(
        stream_id: StreamId,
        max_stream_data: u64,
        conn_fc: Rc<RefCell<SenderFlowControl<()>>>,
        conn_events: ConnectionEvents,
    ) -> Self {
        let ss = Self {
            stream_id,
            state: SendStreamState::Ready {
                fc: SenderFlowControl::new(stream_id, max_stream_data),
                conn_fc,
            },
            conn_events,
            priority: TransmissionPriority::default(),
            retransmission_priority: RetransmissionPriority::default(),
            retransmission_offset: 0,
            sendorder: None,
            bytes_sent: 0,
            fair: false,
            writable_event_low_watermark: NonZeroUsize::new(1).expect("1 != 0"),
        };
        if ss.avail() > 0 {
            ss.conn_events.send_stream_writable(stream_id);
        }
        ss
    }

    pub fn write_frames(
        &mut self,
        priority: TransmissionPriority,
        builder: &mut PacketBuilder,
        tokens: &mut Vec<RecoveryToken>,
        stats: &mut FrameStats,
    ) {
        qtrace!("write STREAM frames at priority {priority:?}");
        if !self.write_reset_frame(priority, builder, tokens, stats) {
            self.write_blocked_frame(priority, builder, tokens, stats);
            self.write_stream_frame(priority, builder, tokens, stats);
        }
    }

    // return false if the builder is full and the caller should stop iterating
    pub fn write_frames_with_early_return(
        &mut self,
        priority: TransmissionPriority,
        builder: &mut PacketBuilder,
        tokens: &mut Vec<RecoveryToken>,
        stats: &mut FrameStats,
    ) -> bool {
        if !self.write_reset_frame(priority, builder, tokens, stats) {
            self.write_blocked_frame(priority, builder, tokens, stats);
            if builder.is_full() {
                return false;
            }
            self.write_stream_frame(priority, builder, tokens, stats);
            if builder.is_full() {
                return false;
            }
        }
        true
    }

    pub fn set_fairness(&mut self, make_fair: bool) {
        self.fair = make_fair;
    }

    #[must_use]
    pub const fn is_fair(&self) -> bool {
        self.fair
    }

    pub fn set_priority(
        &mut self,
        transmission: TransmissionPriority,
        retransmission: RetransmissionPriority,
    ) {
        self.priority = transmission;
        self.retransmission_priority = retransmission;
    }

    #[must_use]
    pub const fn sendorder(&self) -> Option<SendOrder> {
        self.sendorder
    }

    pub fn set_sendorder(&mut self, sendorder: Option<SendOrder>) {
        self.sendorder = sendorder;
    }

    /// If all data has been buffered or written, how much was sent.
    #[must_use]
    pub fn final_size(&self) -> Option<u64> {
        match &self.state {
            SendStreamState::DataSent { send_buf, .. } => Some(send_buf.used()),
            SendStreamState::ResetSent { final_size, .. } => Some(*final_size),
            _ => None,
        }
    }

    #[must_use]
    pub fn stats(&self) -> SendStreamStats {
        SendStreamStats::new(self.bytes_written(), self.bytes_sent, self.bytes_acked())
    }

    #[must_use]
    #[allow(clippy::missing_panics_doc)]
    pub fn bytes_written(&self) -> u64 {
        match &self.state {
            SendStreamState::Send { send_buf, .. } | SendStreamState::DataSent { send_buf, .. } => {
                send_buf.retired() + u64::try_from(send_buf.buffered()).expect("usize fits in u64")
            }
            SendStreamState::DataRecvd {
                retired, written, ..
            } => *retired + *written,
            SendStreamState::ResetSent {
                final_retired,
                final_written,
                ..
            }
            | SendStreamState::ResetRecvd {
                final_retired,
                final_written,
                ..
            } => *final_retired + *final_written,
            SendStreamState::Ready { .. } => 0,
        }
    }

    #[must_use]
    pub const fn bytes_acked(&self) -> u64 {
        match &self.state {
            SendStreamState::Send { send_buf, .. } | SendStreamState::DataSent { send_buf, .. } => {
                send_buf.retired()
            }
            SendStreamState::DataRecvd { retired, .. } => *retired,
            SendStreamState::ResetSent { final_retired, .. }
            | SendStreamState::ResetRecvd { final_retired, .. } => *final_retired,
            SendStreamState::Ready { .. } => 0,
        }
    }

    /// Return the next range to be sent, if any.
    /// If this is a retransmission, cut off what is sent at the retransmission
    /// offset.
    fn next_bytes(&mut self, retransmission_only: bool) -> Option<(u64, &[u8])> {
        match self.state {
            SendStreamState::Send {
                ref mut send_buf, ..
            } => send_buf.next_bytes().and_then(|(offset, slice)| {
                if retransmission_only {
                    qtrace!(
                        "next_bytes apply retransmission limit at {}",
                        self.retransmission_offset
                    );
                    (self.retransmission_offset > offset).then(|| {
                        let Ok(delta) = usize::try_from(self.retransmission_offset - offset) else {
                            return None;
                        };
                        let len = min(delta, slice.len());
                        Some((offset, &slice[..len]))
                    })?
                } else {
                    Some((offset, slice))
                }
            }),
            SendStreamState::DataSent {
                ref mut send_buf,
                fin_sent,
                ..
            } => {
                let used = send_buf.used(); // immutable first
                let bytes = send_buf.next_bytes();
                if bytes.is_some() {
                    bytes
                } else if fin_sent {
                    None
                } else {
                    // Send empty stream frame with fin set
                    Some((used, &[]))
                }
            }
            SendStreamState::Ready { .. }
            | SendStreamState::DataRecvd { .. }
            | SendStreamState::ResetSent { .. }
            | SendStreamState::ResetRecvd { .. } => None,
        }
    }

    /// Calculate how many bytes (length) can fit into available space and whether
    /// the remainder of the space can be filled (or if a length field is needed).
    fn length_and_fill(data_len: usize, space: usize) -> (usize, bool) {
        if data_len >= space {
            // More data than space allows, or an exact fit => fast path.
            qtrace!("SendStream::length_and_fill fill {space}");
            return (space, true);
        }

        // Estimate size of the length field based on the available space,
        // less 1, which is the worst case.
        let length = min(space.saturating_sub(1), data_len);
        let length_len = Encoder::varint_len(u64::try_from(length).expect("usize fits in u64"));
        debug_assert!(length_len <= space); // We don't depend on this being true, but it is true.

        // From here we can always fit `data_len`, but we might as well fill
        // if there is no space for the length field plus another frame.
        let fill = data_len + length_len + PacketBuilder::MINIMUM_FRAME_SIZE > space;
        qtrace!("SendStream::length_and_fill {data_len} fill {fill}");
        (data_len, fill)
    }

    /// Maybe write a `STREAM` frame.
    #[allow(clippy::missing_panics_doc)]
    pub fn write_stream_frame(
        &mut self,
        priority: TransmissionPriority,
        builder: &mut PacketBuilder,
        tokens: &mut Vec<RecoveryToken>,
        stats: &mut FrameStats,
    ) {
        let retransmission = if priority == self.priority {
            false
        } else if priority == self.priority + self.retransmission_priority {
            true
        } else {
            return;
        };

        let id = self.stream_id;
        let final_size = self.final_size();
        if let Some((offset, data)) = self.next_bytes(retransmission) {
            let overhead = 1 // Frame type
                + Encoder::varint_len(id.as_u64())
                + if offset > 0 {
                    Encoder::varint_len(offset)
                } else {
                    0
                };
            if overhead > builder.remaining() {
                qtrace!("[{self}] write_frame no space for header");
                return;
            }

            let (length, fill) = Self::length_and_fill(data.len(), builder.remaining() - overhead);
            let fin = final_size
                .is_some_and(|fs| fs == offset + u64::try_from(length).expect("usize fits in u64"));
            if length == 0 && !fin {
                qtrace!("[{self}] write_frame no data, no fin");
                return;
            }

            // Write the stream out.
            builder.encode_varint(Frame::stream_type(fin, offset > 0, fill));
            builder.encode_varint(id.as_u64());
            if offset > 0 {
                builder.encode_varint(offset);
            }
            if fill {
                builder.encode(&data[..length]);
                builder.mark_full();
            } else {
                builder.encode_vvec(&data[..length]);
            }
            debug_assert!(builder.len() <= builder.limit());

            self.mark_as_sent(offset, length, fin);
            tokens.push(RecoveryToken::Stream(StreamRecoveryToken::Stream(
                SendStreamRecoveryToken {
                    id,
                    offset,
                    length,
                    fin,
                },
            )));
            stats.stream += 1;
        }
    }

    pub fn reset_acked(&mut self) {
        match self.state {
            SendStreamState::Ready { .. }
            | SendStreamState::Send { .. }
            | SendStreamState::DataSent { .. }
            | SendStreamState::DataRecvd { .. } => {
                qtrace!("[{self}] Reset acked while in {} state?", self.state.name());
            }
            SendStreamState::ResetSent {
                final_retired,
                final_written,
                ..
            } => self.state.transition(SendStreamState::ResetRecvd {
                final_retired,
                final_written,
            }),
            SendStreamState::ResetRecvd { .. } => qtrace!("[{self}] already in ResetRecvd state"),
        };
    }

    pub fn reset_lost(&mut self) {
        match self.state {
            SendStreamState::ResetSent {
                ref mut priority, ..
            } => {
                *priority = Some(self.priority + self.retransmission_priority);
            }
            SendStreamState::ResetRecvd { .. } => (),
            _ => unreachable!(),
        }
    }

    /// Maybe write a `RESET_STREAM` frame.
    pub fn write_reset_frame(
        &mut self,
        p: TransmissionPriority,
        builder: &mut PacketBuilder,
        tokens: &mut Vec<RecoveryToken>,
        stats: &mut FrameStats,
    ) -> bool {
        if let SendStreamState::ResetSent {
            final_size,
            err,
            ref mut priority,
            ..
        } = self.state
        {
            if *priority != Some(p) {
                return false;
            }
            if builder.write_varint_frame(&[
                FRAME_TYPE_RESET_STREAM,
                self.stream_id.as_u64(),
                err,
                final_size,
            ]) {
                tokens.push(RecoveryToken::Stream(StreamRecoveryToken::ResetStream {
                    stream_id: self.stream_id,
                }));
                stats.reset_stream += 1;
                *priority = None;
                true
            } else {
                false
            }
        } else {
            false
        }
    }

    pub fn blocked_lost(&mut self, limit: u64) {
        if let SendStreamState::Ready { fc, .. } | SendStreamState::Send { fc, .. } =
            &mut self.state
        {
            fc.frame_lost(limit);
        } else {
            qtrace!("[{self}] Ignoring lost STREAM_DATA_BLOCKED({limit})");
        }
    }

    /// Maybe write a `STREAM_DATA_BLOCKED` frame.
    pub fn write_blocked_frame(
        &mut self,
        priority: TransmissionPriority,
        builder: &mut PacketBuilder,
        tokens: &mut Vec<RecoveryToken>,
        stats: &mut FrameStats,
    ) {
        // Send STREAM_DATA_BLOCKED at normal priority always.
        if priority == self.priority {
            if let SendStreamState::Ready { fc, .. } | SendStreamState::Send { fc, .. } =
                &mut self.state
            {
                fc.write_frames(builder, tokens, stats);
            }
        }
    }

    #[allow(clippy::missing_panics_doc)]
    pub fn mark_as_sent(&mut self, offset: u64, len: usize, fin: bool) {
        self.bytes_sent = max(
            self.bytes_sent,
            offset + u64::try_from(len).expect("usize fits in u64"),
        );

        if let Some(buf) = self.state.tx_buf_mut() {
            buf.mark_as_sent(offset, len);
            self.send_blocked_if_space_needed(0);
        };

        if fin {
            if let SendStreamState::DataSent { fin_sent, .. } = &mut self.state {
                *fin_sent = true;
            }
        }
    }

    #[allow(clippy::missing_panics_doc)]
    pub fn mark_as_acked(&mut self, offset: u64, len: usize, fin: bool) {
        match self.state {
            SendStreamState::Send {
                ref mut send_buf, ..
            } => {
                let previous_limit = send_buf.avail();
                send_buf.mark_as_acked(offset, len);
                let current_limit = send_buf.avail();
                self.maybe_emit_writable_event(previous_limit, current_limit);
            }
            SendStreamState::DataSent {
                ref mut send_buf,
                ref mut fin_acked,
                ..
            } => {
                send_buf.mark_as_acked(offset, len);
                if fin {
                    *fin_acked = true;
                }
                if *fin_acked && send_buf.buffered() == 0 {
                    self.conn_events.send_stream_complete(self.stream_id);
                    let retired = send_buf.retired();
                    let buffered = u64::try_from(send_buf.buffered()).expect("usize fits in u64");
                    self.state.transition(SendStreamState::DataRecvd {
                        retired,
                        written: buffered,
                    });
                }
            }
            _ => qtrace!(
                "[{self}] mark_as_acked called from state {}",
                self.state.name()
            ),
        }
    }

    #[allow(clippy::missing_panics_doc)]
    pub fn mark_as_lost(&mut self, offset: u64, len: usize, fin: bool) {
        self.retransmission_offset = max(
            self.retransmission_offset,
            offset + u64::try_from(len).expect("usize fits in u64"),
        );
        qtrace!(
            "[{self}] mark_as_lost retransmission offset={}",
            self.retransmission_offset
        );
        if let Some(buf) = self.state.tx_buf_mut() {
            buf.mark_as_lost(offset, len);
        }

        if fin {
            if let SendStreamState::DataSent {
                fin_sent,
                fin_acked,
                ..
            } = &mut self.state
            {
                *fin_sent = *fin_acked;
            }
        }
    }

    /// Bytes sendable on stream. Constrained by stream credit available,
    /// connection credit available, and space in the tx buffer.
    #[must_use]
    pub fn avail(&self) -> usize {
        if let SendStreamState::Ready { fc, conn_fc } | SendStreamState::Send { fc, conn_fc, .. } =
            &self.state
        {
            min(
                min(fc.available(), conn_fc.borrow().available()),
                self.state.tx_avail(),
            )
        } else {
            0
        }
    }

    /// Set low watermark for [`crate::ConnectionEvent::SendStreamWritable`]
    /// event.
    ///
    /// See [`crate::Connection::stream_set_writable_event_low_watermark`].
    pub fn set_writable_event_low_watermark(&mut self, watermark: NonZeroUsize) {
        self.writable_event_low_watermark = watermark;
    }

    pub fn set_max_stream_data(&mut self, limit: u64) {
        if let SendStreamState::Ready { fc, .. } | SendStreamState::Send { fc, .. } =
            &mut self.state
        {
            let previous_limit = fc.available();
            if let Some(current_limit) = fc.update(limit) {
                self.maybe_emit_writable_event(previous_limit, current_limit);
            }
        }
    }

    #[must_use]
    pub const fn is_terminal(&self) -> bool {
        matches!(
            self.state,
            SendStreamState::DataRecvd { .. } | SendStreamState::ResetRecvd { .. }
        )
    }

    /// # Errors
    /// When `buf` is empty or when the stream is already closed.
    pub fn send(&mut self, buf: &[u8]) -> Res<usize> {
        self.send_internal(buf, false)
    }

    /// # Errors
    /// When `buf` is empty or when the stream is already closed.
    pub fn send_atomic(&mut self, buf: &[u8]) -> Res<usize> {
        self.send_internal(buf, true)
    }

    fn send_blocked_if_space_needed(&mut self, needed_space: usize) {
        if let SendStreamState::Ready { fc, conn_fc } | SendStreamState::Send { fc, conn_fc, .. } =
            &mut self.state
        {
            if fc.available() <= needed_space {
                fc.blocked();
            }

            if conn_fc.borrow().available() <= needed_space {
                conn_fc.borrow_mut().blocked();
            }
        }
    }

    fn send_internal(&mut self, buf: &[u8], atomic: bool) -> Res<usize> {
        if buf.is_empty() {
            qerror!("[{self}] zero-length send on stream");
            return Err(Error::InvalidInput);
        }

        if let SendStreamState::Ready { fc, conn_fc } = &mut self.state {
            let owned_fc = mem::replace(fc, SenderFlowControl::new(self.stream_id, 0));
            let owned_conn_fc = Rc::clone(conn_fc);
            self.state.transition(SendStreamState::Send {
                fc: owned_fc,
                conn_fc: owned_conn_fc,
                send_buf: TxBuffer::new(),
            });
        }

        if !matches!(self.state, SendStreamState::Send { .. }) {
            return Err(Error::FinalSizeError);
        }

        let buf = if self.avail() == 0 {
            return Ok(0);
        } else if self.avail() < buf.len() {
            if atomic {
                self.send_blocked_if_space_needed(buf.len());
                return Ok(0);
            }

            &buf[..self.avail()]
        } else {
            buf
        };

        match &mut self.state {
            SendStreamState::Ready { .. } => unreachable!(),
            SendStreamState::Send {
                fc,
                conn_fc,
                send_buf,
            } => {
                let sent = send_buf.send(buf);
                fc.consume(sent);
                conn_fc.borrow_mut().consume(sent);
                Ok(sent)
            }
            _ => Err(Error::FinalSizeError),
        }
    }

    pub fn close(&mut self) {
        match &mut self.state {
            SendStreamState::Ready { .. } => {
                self.state.transition(SendStreamState::DataSent {
                    send_buf: TxBuffer::new(),
                    fin_sent: false,
                    fin_acked: false,
                });
            }
            SendStreamState::Send { send_buf, .. } => {
                let owned_buf = mem::replace(send_buf, TxBuffer::new());
                self.state.transition(SendStreamState::DataSent {
                    send_buf: owned_buf,
                    fin_sent: false,
                    fin_acked: false,
                });
            }
            SendStreamState::DataSent { .. } => qtrace!("[{self}] already in DataSent state"),
            SendStreamState::DataRecvd { .. } => qtrace!("[{self}] already in DataRecvd state"),
            SendStreamState::ResetSent { .. } => qtrace!("[{self}] already in ResetSent state"),
            SendStreamState::ResetRecvd { .. } => qtrace!("[{self}] already in ResetRecvd state"),
        }
    }

    #[allow(clippy::missing_panics_doc)]
    pub fn reset(&mut self, err: AppError) {
        match &self.state {
            SendStreamState::Ready { fc, .. } => {
                let final_size = fc.used();
                self.state.transition(SendStreamState::ResetSent {
                    err,
                    final_size,
                    priority: Some(self.priority),
                    final_retired: 0,
                    final_written: 0,
                });
            }
            SendStreamState::Send { fc, send_buf, .. } => {
                let final_size = fc.used();
                let final_retired = send_buf.retired();
                let buffered = u64::try_from(send_buf.buffered()).expect("usize fits in u64");
                self.state.transition(SendStreamState::ResetSent {
                    err,
                    final_size,
                    priority: Some(self.priority),
                    final_retired,
                    final_written: buffered,
                });
            }
            SendStreamState::DataSent { send_buf, .. } => {
                let final_size = send_buf.used();
                let final_retired = send_buf.retired();
                let buffered = u64::try_from(send_buf.buffered()).expect("usize fits in u64");
                self.state.transition(SendStreamState::ResetSent {
                    err,
                    final_size,
                    priority: Some(self.priority),
                    final_retired,
                    final_written: buffered,
                });
            }
            SendStreamState::DataRecvd { .. } => qtrace!("[{self}] already in DataRecvd state"),
            SendStreamState::ResetSent { .. } => qtrace!("[{self}] already in ResetSent state"),
            SendStreamState::ResetRecvd { .. } => qtrace!("[{self}] already in ResetRecvd state"),
        };
    }

    #[cfg(test)]
    pub(crate) fn state(&mut self) -> &mut SendStreamState {
        &mut self.state
    }

    pub(crate) fn maybe_emit_writable_event(&self, previous_limit: usize, current_limit: usize) {
        let low_watermark = self.writable_event_low_watermark.get();

        // Skip if:
        // - stream was not constrained by limit before,
        // - or stream is still constrained by limit,
        // - or stream is constrained by different limit.
        if low_watermark < previous_limit
            || current_limit < low_watermark
            || self.avail() < low_watermark
        {
            return;
        }

        self.conn_events.send_stream_writable(self.stream_id);
    }
}

impl ::std::fmt::Display for SendStream {
    fn fmt(&self, f: &mut ::std::fmt::Formatter) -> ::std::fmt::Result {
        write!(f, "SendStream {}", self.stream_id)
    }
}

#[derive(Debug, Default)]
pub struct OrderGroup {
    // This vector is sorted by StreamId
    vec: Vec<StreamId>,

    // Since we need to remember where we were, we'll store the iterator next
    // position in the object.  This means there can only be a single iterator active
    // at a time!
    next: usize,
    // This is used when an iterator is created to set the start/stop point for the
    // iteration.  The iterator must iterate from this entry to the end, and then
    // wrap and iterate from 0 until before the initial value of next.
    // This value may need to be updated after insertion and removal; in theory we should
    // track the target entry across modifications, but in practice it should be good
    // enough to simply leave it alone unless it points past the end of the
    // Vec, and re-initialize to 0 in that case.
}

pub struct OrderGroupIter<'a> {
    group: &'a mut OrderGroup,
    // We store the next position in the OrderGroup.
    // Otherwise we'd need an explicit "done iterating" call to be made, or implement Drop to
    // copy the value back.
    // This is where next was when we iterated for the first time; when we get back to that we
    // stop.
    started_at: Option<usize>,
}

impl OrderGroup {
    pub fn iter(&mut self) -> OrderGroupIter {
        // Ids may have been deleted since we last iterated
        if self.next >= self.vec.len() {
            self.next = 0;
        }
        OrderGroupIter {
            started_at: None,
            group: self,
        }
    }

    #[must_use]
    pub const fn stream_ids(&self) -> &Vec<StreamId> {
        &self.vec
    }

    pub fn clear(&mut self) {
        self.vec.clear();
    }

    pub fn push(&mut self, stream_id: StreamId) {
        self.vec.push(stream_id);
    }

    #[cfg(test)]
    pub fn truncate(&mut self, position: usize) {
        self.vec.truncate(position);
    }

    fn update_next(&mut self) -> usize {
        let next = self.next;
        self.next = (self.next + 1) % self.vec.len();
        next
    }

    /// # Panics
    /// If the stream ID is already present.
    pub fn insert(&mut self, stream_id: StreamId) {
        let Err(pos) = self.vec.binary_search(&stream_id) else {
            // element already in vector @ `pos`
            panic!("Duplicate stream_id {stream_id}");
        };
        self.vec.insert(pos, stream_id);
    }

    /// # Panics
    /// If the stream ID is not present.
    pub fn remove(&mut self, stream_id: StreamId) {
        let Ok(pos) = self.vec.binary_search(&stream_id) else {
            // element already in vector @ `pos`
            panic!("Missing stream_id {stream_id}");
        };
        self.vec.remove(pos);
    }
}

impl Iterator for OrderGroupIter<'_> {
    type Item = StreamId;
    fn next(&mut self) -> Option<Self::Item> {
        // Stop when we would return the started_at element on the next
        // call.  Note that this must take into account wrapping.
        if self.started_at == Some(self.group.next) || self.group.vec.is_empty() {
            return None;
        }
        self.started_at = self.started_at.or(Some(self.group.next));
        let orig = self.group.update_next();
        Some(self.group.vec[orig])
    }
}

#[derive(Debug, Default)]
pub struct SendStreams {
    map: IndexMap<StreamId, SendStream>,

    // What we really want is a Priority Queue that we can do arbitrary
    // removes from (so we can reprioritize). BinaryHeap doesn't work,
    // because there's no remove().  BTreeMap doesn't work, since you can't
    // duplicate keys.  PriorityQueue does have what we need, except for an
    // ordered iterator that doesn't consume the queue.  So we roll our own.

    // Added complication: We want to have Fairness for streams of the same
    // 'group' (for WebTransport), but for H3 (and other non-WT streams) we
    // tend to get better pageload performance by prioritizing by creation order.
    //
    // Two options are to walk the 'map' first, ignoring WebTransport
    // streams, then process the unordered and ordered WebTransport
    // streams.  The second is to have a sorted Vec for unfair streams (and
    // use a normal iterator for that), and then chain the iterators for
    // the unordered and ordered WebTranport streams.  The first works very
    // well for H3, and for WebTransport nodes are visited twice on every
    // processing loop.  The second adds insertion and removal costs, but
    // avoids a CPU penalty for WebTransport streams.  For now we'll do #1.
    //
    // So we use a sorted Vec<> for the regular streams (that's usually all of
    // them), and then a BTreeMap of an entry for each SendOrder value, and
    // for each of those entries a Vec of the stream_ids at that
    // sendorder.  In most cases (such as stream-per-frame), there will be
    // a single stream at a given sendorder.

    // These both store stream_ids, which need to be looked up in 'map'.
    // This avoids the complexity of trying to hold references to the
    // Streams which are owned by the IndexMap.
    sendordered: BTreeMap<SendOrder, OrderGroup>,
    regular: OrderGroup, // streams with no SendOrder set, sorted in stream_id order
}

impl SendStreams {
    #[allow(clippy::missing_errors_doc)]
    pub fn get(&self, id: StreamId) -> Res<&SendStream> {
        self.map.get(&id).ok_or(Error::InvalidStreamId)
    }

    #[allow(clippy::missing_errors_doc)]
    pub fn get_mut(&mut self, id: StreamId) -> Res<&mut SendStream> {
        self.map.get_mut(&id).ok_or(Error::InvalidStreamId)
    }

    #[must_use]
    pub fn exists(&self, id: StreamId) -> bool {
        self.map.contains_key(&id)
    }

    pub fn insert(&mut self, id: StreamId, stream: SendStream) {
        self.map.insert(id, stream);
    }

    fn group_mut(&mut self, sendorder: Option<SendOrder>) -> &mut OrderGroup {
        if let Some(order) = sendorder {
            self.sendordered.entry(order).or_default()
        } else {
            &mut self.regular
        }
    }

    #[allow(clippy::missing_errors_doc)]
    pub fn set_sendorder(&mut self, stream_id: StreamId, sendorder: Option<SendOrder>) -> Res<()> {
        self.set_fairness(stream_id, true)?;
        if let Some(stream) = self.map.get_mut(&stream_id) {
            // don't grab stream here; causes borrow errors
            let old_sendorder = stream.sendorder();
            if old_sendorder != sendorder {
                // we have to remove it from the list it was in, and reinsert it with the new
                // sendorder key
                let mut group = self.group_mut(old_sendorder);
                group.remove(stream_id);
                self.get_mut(stream_id)?.set_sendorder(sendorder);
                group = self.group_mut(sendorder);
                group.insert(stream_id);
                qtrace!(
                    "ordering of stream_ids: {:?}",
                    self.sendordered.values().collect::<Vec::<_>>()
                );
            }
            Ok(())
        } else {
            Err(Error::InvalidStreamId)
        }
    }

    #[allow(clippy::missing_errors_doc)]
    pub fn set_fairness(&mut self, stream_id: StreamId, make_fair: bool) -> Res<()> {
        let stream: &mut SendStream = self.map.get_mut(&stream_id).ok_or(Error::InvalidStreamId)?;
        let was_fair = stream.fair;
        stream.set_fairness(make_fair);
        if !was_fair && make_fair {
            // Move to the regular OrderGroup.

            // We know sendorder can't have been set, since
            // set_sendorder() will call this routine if it's not
            // already set as fair.

            // This normally is only called when a new stream is created.  If
            // so, because of how we allocate StreamIds, it should always have
            // the largest value.  This means we can just append it to the
            // regular vector.  However, if we were ever to change this
            // invariant, things would break subtly.

            // To be safe we can try to insert at the end and if not
            // fall back to binary-search insertion
            if matches!(self.regular.stream_ids().last(), Some(last) if stream_id > *last) {
                self.regular.push(stream_id);
            } else {
                self.regular.insert(stream_id);
            }
        } else if was_fair && !make_fair {
            // remove from the OrderGroup
            let group = if let Some(sendorder) = stream.sendorder {
                self.sendordered
                    .get_mut(&sendorder)
                    .ok_or(Error::InternalError)?
            } else {
                &mut self.regular
            };
            group.remove(stream_id);
        }
        Ok(())
    }

    pub fn acked(&mut self, token: &SendStreamRecoveryToken) {
        if let Some(ss) = self.map.get_mut(&token.id) {
            ss.mark_as_acked(token.offset, token.length, token.fin);
        }
    }

    pub fn reset_acked(&mut self, id: StreamId) {
        if let Some(ss) = self.map.get_mut(&id) {
            ss.reset_acked();
        }
    }

    pub fn lost(&mut self, token: &SendStreamRecoveryToken) {
        if let Some(ss) = self.map.get_mut(&token.id) {
            ss.mark_as_lost(token.offset, token.length, token.fin);
        }
    }

    pub fn reset_lost(&mut self, stream_id: StreamId) {
        if let Some(ss) = self.map.get_mut(&stream_id) {
            ss.reset_lost();
        }
    }

    pub fn blocked_lost(&mut self, stream_id: StreamId, limit: u64) {
        if let Some(ss) = self.map.get_mut(&stream_id) {
            ss.blocked_lost(limit);
        }
    }

    pub fn clear(&mut self) {
        self.map.clear();
        self.sendordered.clear();
        self.regular.clear();
    }

    pub fn remove_terminal(&mut self) {
        self.map.retain(|stream_id, stream| {
            if stream.is_terminal() {
                if stream.is_fair() {
                    match stream.sendorder() {
                        None => self.regular.remove(*stream_id),
                        Some(sendorder) => {
                            if let Some(group) = self.sendordered.get_mut(&sendorder) {
                                group.remove(*stream_id);
                            }
                        }
                    };
                }
                // if unfair, we're done
                return false;
            }
            true
        });
    }

    pub(crate) fn write_frames(
        &mut self,
        priority: TransmissionPriority,
        builder: &mut PacketBuilder,
        tokens: &mut Vec<RecoveryToken>,
        stats: &mut FrameStats,
    ) {
        qtrace!("write STREAM frames at priority {priority:?}");
        // WebTransport data (which is Normal) may have a SendOrder
        // priority attached.  The spec states (6.3 write-chunk 6.1):

        // First, we send any streams without Fairness defined, with
        // ordering defined by StreamId.  (Http3 streams used for
        // e.g. pageload benefit from being processed in order of creation
        // so the far side can start acting on a datum/request sooner. All
        // WebTransport streams MUST have fairness set.)  Then we send
        // streams with fairness set (including all WebTransport streams)
        // as follows:

        // If stream.[[SendOrder]] is null then this sending MUST NOT
        // starve except for flow control reasons or error.  If
        // stream.[[SendOrder]] is not null then this sending MUST starve
        // until all bytes queued for sending on WebTransportSendStreams
        // with a non-null and higher [[SendOrder]], that are neither
        // errored nor blocked by flow control, have been sent.

        // So data without SendOrder goes first.   Then the highest priority
        // SendOrdered streams.
        //
        // Fairness is implemented by a round-robining or "statefully
        // iterating" within a single sendorder/unordered vector.  We do
        // this by recording where we stopped in the previous pass, and
        // starting there the next pass.  If we store an index into the
        // vec, this means we can't use a chained iterator, since we want
        // to retain our place-in-the-vector.  If we rotate the vector,
        // that would let us use the chained iterator, but would require
        // more expensive searches for insertion and removal (since the
        // sorted order would be lost).

        // Iterate the map, but only those without fairness, then iterate
        // OrderGroups, then iterate each group
        qtrace!("processing streams...  unfair:");
        for stream in self.map.values_mut() {
            if !stream.is_fair() {
                qtrace!("   {stream}");
                if !stream.write_frames_with_early_return(priority, builder, tokens, stats) {
                    break;
                }
            }
        }
        qtrace!("fair streams:");
        let stream_ids = self.regular.iter().chain(
            self.sendordered
                .values_mut()
                .rev()
                .flat_map(|group| group.iter()),
        );
        for stream_id in stream_ids {
<<<<<<< HEAD
            if let Some(stream) = self.map.get_mut(&stream_id) {
                if let Some(order) = stream.sendorder() {
                    qtrace!("   {} ({})", stream_id, order);
                } else {
                    qtrace!("   None");
                }
                if !stream.write_frames_with_early_return(priority, builder, tokens, stats) {
                    break;
                }
=======
            let stream = self.map.get_mut(&stream_id).unwrap();
            if let Some(order) = stream.sendorder() {
                qtrace!("   {stream_id} ({order})");
            } else {
                qtrace!("   None");
            }
            if !stream.write_frames_with_early_return(priority, builder, tokens, stats) {
                break;
>>>>>>> 678380b3
            }
        }
    }

    #[allow(clippy::missing_panics_doc)]
    pub fn update_initial_limit(&mut self, remote: &TransportParameters) {
        for (id, ss) in &mut self.map {
            let limit = if id.is_bidi() {
                assert!(!id.is_remote_initiated(Role::Client));
                remote.get_integer(tparams::INITIAL_MAX_STREAM_DATA_BIDI_REMOTE)
            } else {
                remote.get_integer(tparams::INITIAL_MAX_STREAM_DATA_UNI)
            };
            ss.set_max_stream_data(limit);
        }
    }
}

#[allow(clippy::into_iter_without_iter)]
impl<'a> IntoIterator for &'a mut SendStreams {
    type Item = (&'a StreamId, &'a mut SendStream);
    type IntoIter = indexmap::map::IterMut<'a, StreamId, SendStream>;

    fn into_iter(self) -> indexmap::map::IterMut<'a, StreamId, SendStream> {
        self.map.iter_mut()
    }
}

#[derive(Debug, Clone)]
pub struct SendStreamRecoveryToken {
    pub(crate) id: StreamId,
    offset: u64,
    length: usize,
    fin: bool,
}

#[cfg(test)]
mod tests {
    use std::{cell::RefCell, collections::VecDeque, num::NonZeroUsize, rc::Rc};

    use neqo_common::{event::Provider as _, hex_with_len, qtrace, Encoder};

    use super::SendStreamRecoveryToken;
    use crate::{
        connection::{RetransmissionPriority, TransmissionPriority},
        events::ConnectionEvent,
        fc::SenderFlowControl,
        packet::PacketBuilder,
        recovery::{RecoveryToken, StreamRecoveryToken},
        send_stream::{
            RangeState, RangeTracker, SendStream, SendStreamState, SendStreams, TxBuffer,
        },
        stats::FrameStats,
        ConnectionEvents, StreamId, SEND_BUFFER_SIZE,
    };

    fn connection_fc(limit: u64) -> Rc<RefCell<SenderFlowControl<()>>> {
        Rc::new(RefCell::new(SenderFlowControl::new((), limit)))
    }

    #[test]
    fn mark_acked_from_zero() {
        let mut rt = RangeTracker::default();

        // ranges can go from nothing->Sent if queued for retrans and then
        // acks arrive
        rt.mark_acked(5, 5);
        assert_eq!(rt.highest_offset(), 10);
        assert_eq!(rt.acked_from_zero(), 0);
        rt.mark_acked(10, 4);
        assert_eq!(rt.highest_offset(), 14);
        assert_eq!(rt.acked_from_zero(), 0);

        rt.mark_sent(0, 5);
        assert_eq!(rt.highest_offset(), 14);
        assert_eq!(rt.acked_from_zero(), 0);
        rt.mark_acked(0, 5);
        assert_eq!(rt.highest_offset(), 14);
        assert_eq!(rt.acked_from_zero(), 14);

        rt.mark_acked(12, 20);
        assert_eq!(rt.highest_offset(), 32);
        assert_eq!(rt.acked_from_zero(), 32);

        // ack the lot
        rt.mark_acked(0, 400);
        assert_eq!(rt.highest_offset(), 400);
        assert_eq!(rt.acked_from_zero(), 400);

        // acked trumps sent
        rt.mark_sent(0, 200);
        assert_eq!(rt.highest_offset(), 400);
        assert_eq!(rt.acked_from_zero(), 400);
    }

    /// Check that `marked_acked` correctly handles all paths.
    /// ```ignore
    ///   SSS  SSSAAASSS
    /// +    AAAAAAAAA
    /// = SSSAAAAAAAAASS
    /// ```
    #[test]
    fn mark_acked_1() {
        let mut rt = RangeTracker::default();
        rt.mark_sent(0, 3);
        rt.mark_sent(6, 3);
        rt.mark_acked(9, 3);
        rt.mark_sent(12, 3);

        rt.mark_acked(3, 10);

        let mut canon = RangeTracker::default();
        canon.used.insert(0, (3, RangeState::Sent));
        canon.used.insert(3, (10, RangeState::Acked));
        canon.used.insert(13, (2, RangeState::Sent));
        assert_eq!(rt, canon);
    }

    /// Check that `marked_acked` correctly handles all paths.
    /// ```ignore
    ///   SSS  SSS   AAA
    /// +   AAAAAAAAA
    /// = SSAAAAAAAAAAAA
    /// ```
    #[test]
    fn mark_acked_2() {
        let mut rt = RangeTracker::default();
        rt.mark_sent(0, 3);
        rt.mark_sent(6, 3);
        rt.mark_acked(12, 3);

        rt.mark_acked(2, 10);

        let mut canon = RangeTracker::default();
        canon.used.insert(0, (2, RangeState::Sent));
        canon.used.insert(2, (13, RangeState::Acked));
        assert_eq!(rt, canon);
    }

    /// Check that `marked_acked` correctly handles all paths.
    /// ```ignore
    ///    AASSS  AAAA
    /// + AAAAAAAAA
    /// = AAAAAAAAAAAA
    /// ```
    #[test]
    fn mark_acked_3() {
        let mut rt = RangeTracker::default();
        rt.mark_acked(1, 2);
        rt.mark_sent(3, 3);
        rt.mark_acked(8, 4);

        rt.mark_acked(0, 9);

        let canon = RangeTracker {
            acked: 12,
            ..RangeTracker::default()
        };
        assert_eq!(rt, canon);
    }

    /// Check that `marked_acked` correctly handles all paths.
    /// ```ignore
    ///      SSS
    /// + AAAA
    /// = AAAASS
    /// ```
    #[test]
    fn mark_acked_4() {
        let mut rt = RangeTracker::default();
        rt.mark_sent(3, 3);

        rt.mark_acked(0, 4);

        let mut canon = RangeTracker {
            acked: 4,
            ..Default::default()
        };
        canon.used.insert(4, (2, RangeState::Sent));
        assert_eq!(rt, canon);
    }

    /// Check that `marked_acked` correctly handles all paths.
    /// ```ignore
    ///   AAAAAASSS
    /// +    AAA
    /// = AAAAAASSS
    /// ```
    #[test]
    fn mark_acked_5() {
        let mut rt = RangeTracker::default();
        rt.mark_acked(0, 6);
        rt.mark_sent(6, 3);

        rt.mark_acked(3, 3);

        let mut canon = RangeTracker {
            acked: 6,
            ..RangeTracker::default()
        };
        canon.used.insert(6, (3, RangeState::Sent));
        assert_eq!(rt, canon);
    }

    /// Check that `marked_acked` correctly handles all paths.
    /// ```ignore
    ///      AAA  AAA  AAA
    /// +       AAAAAAA
    /// =    AAAAAAAAAAAAA
    /// ```
    #[test]
    fn mark_acked_6() {
        let mut rt = RangeTracker::default();
        rt.mark_acked(3, 3);
        rt.mark_acked(8, 3);
        rt.mark_acked(13, 3);

        rt.mark_acked(6, 7);

        let mut canon = RangeTracker::default();
        canon.used.insert(3, (13, RangeState::Acked));
        assert_eq!(rt, canon);
    }

    /// Check that `marked_acked` correctly handles all paths.
    /// ```ignore
    ///      AAA  AAA
    /// +       AAA
    /// =    AAAAAAAA
    /// ```
    #[test]
    fn mark_acked_7() {
        let mut rt = RangeTracker::default();
        rt.mark_acked(3, 3);
        rt.mark_acked(8, 3);

        rt.mark_acked(6, 3);

        let mut canon = RangeTracker::default();
        canon.used.insert(3, (8, RangeState::Acked));
        assert_eq!(rt, canon);
    }

    /// Check that `marked_acked` correctly handles all paths.
    /// ```ignore
    ///   SSSSSSSS
    /// +   AAAA
    /// = SSAAAASS
    /// ```
    #[test]
    fn mark_acked_8() {
        let mut rt = RangeTracker::default();
        rt.mark_sent(0, 8);

        rt.mark_acked(2, 4);

        let mut canon = RangeTracker::default();
        canon.used.insert(0, (2, RangeState::Sent));
        canon.used.insert(2, (4, RangeState::Acked));
        canon.used.insert(6, (2, RangeState::Sent));
        assert_eq!(rt, canon);
    }

    /// Check that `marked_acked` correctly handles all paths.
    /// ```ignore
    ///        SSS
    /// + AAA
    /// = AAA  SSS
    /// ```
    #[test]
    fn mark_acked_9() {
        let mut rt = RangeTracker::default();
        rt.mark_sent(5, 3);

        rt.mark_acked(0, 3);

        let mut canon = RangeTracker {
            acked: 3,
            ..Default::default()
        };
        canon.used.insert(5, (3, RangeState::Sent));
        assert_eq!(rt, canon);
    }

    /// Check that `marked_sent` correctly handles all paths.
    /// ```ignore
    ///   AAA   AAA   SSS
    /// + SSSSSSSSSSSS
    /// = AAASSSAAASSSSSS
    /// ```
    #[test]
    fn mark_sent_1() {
        let mut rt = RangeTracker::default();
        rt.mark_acked(0, 3);
        rt.mark_acked(6, 3);
        rt.mark_sent(12, 3);

        rt.mark_sent(0, 12);

        let mut canon = RangeTracker {
            acked: 3,
            ..RangeTracker::default()
        };
        canon.used.insert(3, (3, RangeState::Sent));
        canon.used.insert(6, (3, RangeState::Acked));
        canon.used.insert(9, (6, RangeState::Sent));
        assert_eq!(rt, canon);
    }

    /// Check that `marked_sent` correctly handles all paths.
    /// ```ignore
    ///   AAASS AAA S SSSS
    /// + SSSSSSSSSSSSS
    /// = AAASSSAAASSSSSSS
    /// ```
    #[test]
    fn mark_sent_2() {
        let mut rt = RangeTracker::default();
        rt.mark_acked(0, 3);
        rt.mark_sent(3, 2);
        rt.mark_acked(6, 3);
        rt.mark_sent(10, 1);
        rt.mark_sent(12, 4);

        rt.mark_sent(0, 13);

        let mut canon = RangeTracker {
            acked: 3,
            ..RangeTracker::default()
        };
        canon.used.insert(3, (3, RangeState::Sent));
        canon.used.insert(6, (3, RangeState::Acked));
        canon.used.insert(9, (7, RangeState::Sent));
        assert_eq!(rt, canon);
    }

    /// Check that `marked_sent` correctly handles all paths.
    /// ```ignore
    ///   AAA  AAA
    /// +   SSSS
    /// = AAASSAAA
    /// ```
    #[test]
    fn mark_sent_3() {
        let mut rt = RangeTracker::default();
        rt.mark_acked(0, 3);
        rt.mark_acked(5, 3);

        rt.mark_sent(2, 4);

        let mut canon = RangeTracker {
            acked: 3,
            ..RangeTracker::default()
        };
        canon.used.insert(3, (2, RangeState::Sent));
        canon.used.insert(5, (3, RangeState::Acked));
        assert_eq!(rt, canon);
    }

    /// Check that `marked_sent` correctly handles all paths.
    /// ```ignore
    ///   SSS  AAA  SS
    /// +   SSSSSSSS
    /// = SSSSSAAASSSS
    /// ```
    #[test]
    fn mark_sent_4() {
        let mut rt = RangeTracker::default();
        rt.mark_sent(0, 3);
        rt.mark_acked(5, 3);
        rt.mark_sent(10, 2);

        rt.mark_sent(2, 8);

        let mut canon = RangeTracker::default();
        canon.used.insert(0, (5, RangeState::Sent));
        canon.used.insert(5, (3, RangeState::Acked));
        canon.used.insert(8, (4, RangeState::Sent));
        assert_eq!(rt, canon);
    }

    /// Check that `marked_sent` correctly handles all paths.
    /// ```ignore
    ///     AAA
    /// +   SSSSSS
    /// =   AAASSS
    /// ```
    #[test]
    fn mark_sent_5() {
        let mut rt = RangeTracker::default();
        rt.mark_acked(3, 3);

        rt.mark_sent(3, 6);

        let mut canon = RangeTracker::default();
        canon.used.insert(3, (3, RangeState::Acked));
        canon.used.insert(6, (3, RangeState::Sent));
        assert_eq!(rt, canon);
    }

    /// Check that `marked_sent` correctly handles all paths.
    /// ```ignore
    ///   SSSSS
    /// +  SSS
    /// = SSSSS
    /// ```
    #[test]
    fn mark_sent_6() {
        let mut rt = RangeTracker::default();
        rt.mark_sent(0, 5);

        rt.mark_sent(1, 3);

        let mut canon = RangeTracker::default();
        canon.used.insert(0, (5, RangeState::Sent));
        assert_eq!(rt, canon);
    }

    #[test]
    fn unmark_sent_start() {
        let mut rt = RangeTracker::default();

        rt.mark_sent(0, 5);
        assert_eq!(rt.highest_offset(), 5);
        assert_eq!(rt.acked_from_zero(), 0);

        rt.unmark_sent();
        assert_eq!(rt.highest_offset(), 0);
        assert_eq!(rt.acked_from_zero(), 0);
        assert_eq!(rt.first_unmarked_range(), (0, None));
    }

    #[test]
    fn unmark_sent_middle() {
        let mut rt = RangeTracker::default();

        rt.mark_acked(0, 5);
        assert_eq!(rt.highest_offset(), 5);
        assert_eq!(rt.acked_from_zero(), 5);
        rt.mark_sent(5, 5);
        assert_eq!(rt.highest_offset(), 10);
        assert_eq!(rt.acked_from_zero(), 5);
        rt.mark_acked(10, 5);
        assert_eq!(rt.highest_offset(), 15);
        assert_eq!(rt.acked_from_zero(), 5);
        assert_eq!(rt.first_unmarked_range(), (15, None));

        rt.unmark_sent();
        assert_eq!(rt.highest_offset(), 15);
        assert_eq!(rt.acked_from_zero(), 5);
        assert_eq!(rt.first_unmarked_range(), (5, Some(5)));
    }

    #[test]
    fn unmark_sent_end() {
        let mut rt = RangeTracker::default();

        rt.mark_acked(0, 5);
        assert_eq!(rt.highest_offset(), 5);
        assert_eq!(rt.acked_from_zero(), 5);
        rt.mark_sent(5, 5);
        assert_eq!(rt.highest_offset(), 10);
        assert_eq!(rt.acked_from_zero(), 5);
        assert_eq!(rt.first_unmarked_range(), (10, None));

        rt.unmark_sent();
        assert_eq!(rt.highest_offset(), 5);
        assert_eq!(rt.acked_from_zero(), 5);
        assert_eq!(rt.first_unmarked_range(), (5, None));
    }

    #[test]
    fn truncate_front() {
        let mut v = VecDeque::new();
        v.push_back(5);
        v.push_back(6);
        v.push_back(7);
        v.push_front(4usize);

        v.rotate_left(1);
        v.truncate(3);
        assert_eq!(*v.front().unwrap(), 5);
        assert_eq!(*v.back().unwrap(), 7);
    }

    #[test]
    fn unmark_range() {
        let mut rt = RangeTracker::default();

        rt.mark_acked(5, 5);
        rt.mark_sent(10, 5);

        // Should unmark sent but not acked range
        rt.unmark_range(7, 6);

        let res = rt.first_unmarked_range();
        assert_eq!(res, (0, Some(5)));
        assert_eq!(
            rt.used.iter().next().unwrap(),
            (&5, &(5, RangeState::Acked))
        );
        assert_eq!(
            rt.used.iter().nth(1).unwrap(),
            (&13, &(2, RangeState::Sent))
        );
        assert!(rt.used.iter().nth(2).is_none());
        rt.mark_sent(0, 5);

        let res = rt.first_unmarked_range();
        assert_eq!(res, (10, Some(3)));
        rt.mark_sent(10, 3);

        let res = rt.first_unmarked_range();
        assert_eq!(res, (15, None));
    }

    #[test]
    fn tx_buffer_next_bytes_1() {
        let mut txb = TxBuffer::new();

        assert_eq!(txb.avail(), SEND_BUFFER_SIZE);

        // Fill the buffer
        let big_buf = vec![1; SEND_BUFFER_SIZE * 2];
        assert_eq!(txb.send(&big_buf), SEND_BUFFER_SIZE);
        assert!(matches!(txb.next_bytes(),
                         Some((0, x)) if x.len() == SEND_BUFFER_SIZE
                         && x.iter().all(|ch| *ch == 1)));

        // Mark almost all as sent. Get what's left
        let one_byte_from_end = SEND_BUFFER_SIZE as u64 - 1;
        txb.mark_as_sent(0, usize::try_from(one_byte_from_end).unwrap());
        assert!(matches!(txb.next_bytes(),
                         Some((start, x)) if x.len() == 1
                         && start == one_byte_from_end
                         && x.iter().all(|ch| *ch == 1)));

        // Mark all as sent. Get nothing
        txb.mark_as_sent(0, SEND_BUFFER_SIZE);
        assert!(txb.next_bytes().is_none());

        // Mark as lost. Get it again
        txb.mark_as_lost(one_byte_from_end, 1);
        assert!(matches!(txb.next_bytes(),
                         Some((start, x)) if x.len() == 1
                         && start == one_byte_from_end
                         && x.iter().all(|ch| *ch == 1)));

        // Mark a larger range lost, including beyond what's in the buffer even.
        // Get a little more
        let five_bytes_from_end = SEND_BUFFER_SIZE as u64 - 5;
        txb.mark_as_lost(five_bytes_from_end, 100);
        assert!(matches!(txb.next_bytes(),
                         Some((start, x)) if x.len() == 5
                         && start == five_bytes_from_end
                         && x.iter().all(|ch| *ch == 1)));

        // Contig acked range at start means it can be removed from buffer
        // Impl of vecdeque should now result in a split buffer when more data
        // is sent
        txb.mark_as_acked(0, usize::try_from(five_bytes_from_end).unwrap());
        assert_eq!(txb.send(&[2; 30]), 30);
        // Just get 5 even though there is more
        assert!(matches!(txb.next_bytes(),
                         Some((start, x)) if x.len() == 5
                         && start == five_bytes_from_end
                         && x.iter().all(|ch| *ch == 1)));
        assert_eq!(txb.retired(), five_bytes_from_end);
        assert_eq!(txb.buffered(), 35);

        // Marking that bit as sent should let the last contig bit be returned
        // when called again
        txb.mark_as_sent(five_bytes_from_end, 5);
        assert!(matches!(txb.next_bytes(),
                         Some((start, x)) if x.len() == 30
                         && start == SEND_BUFFER_SIZE as u64
                         && x.iter().all(|ch| *ch == 2)));
    }

    #[test]
    fn tx_buffer_next_bytes_2() {
        let mut txb = TxBuffer::new();

        assert_eq!(txb.avail(), SEND_BUFFER_SIZE);

        // Fill the buffer
        let big_buf = vec![1; SEND_BUFFER_SIZE * 2];
        assert_eq!(txb.send(&big_buf), SEND_BUFFER_SIZE);
        assert!(matches!(txb.next_bytes(),
                         Some((0, x)) if x.len()==SEND_BUFFER_SIZE
                         && x.iter().all(|ch| *ch == 1)));

        // As above
        let forty_bytes_from_end = SEND_BUFFER_SIZE as u64 - 40;

        txb.mark_as_acked(0, usize::try_from(forty_bytes_from_end).unwrap());
        assert!(matches!(txb.next_bytes(),
                 Some((start, x)) if x.len() == 40
                 && start == forty_bytes_from_end
        ));

        // Valid new data placed in split locations
        assert_eq!(txb.send(&[2; 100]), 100);

        // Mark a little more as sent
        txb.mark_as_sent(forty_bytes_from_end, 10);
        let thirty_bytes_from_end = forty_bytes_from_end + 10;
        assert!(matches!(txb.next_bytes(),
                         Some((start, x)) if x.len() == 30
                         && start == thirty_bytes_from_end
                         && x.iter().all(|ch| *ch == 1)));

        // Mark a range 'A' in second slice as sent. Should still return the same
        let range_a_start = SEND_BUFFER_SIZE as u64 + 30;
        let range_a_end = range_a_start + 10;
        txb.mark_as_sent(range_a_start, 10);
        assert!(matches!(txb.next_bytes(),
                         Some((start, x)) if x.len() == 30
                         && start == thirty_bytes_from_end
                         && x.iter().all(|ch| *ch == 1)));

        // Ack entire first slice and into second slice
        let ten_bytes_past_end = SEND_BUFFER_SIZE as u64 + 10;
        txb.mark_as_acked(0, usize::try_from(ten_bytes_past_end).unwrap());

        // Get up to marked range A
        assert!(matches!(txb.next_bytes(),
                         Some((start, x)) if x.len() == 20
                         && start == ten_bytes_past_end
                         && x.iter().all(|ch| *ch == 2)));

        txb.mark_as_sent(ten_bytes_past_end, 20);

        // Get bit after earlier marked range A
        assert!(matches!(txb.next_bytes(),
                         Some((start, x)) if x.len() == 60
                         && start == range_a_end
                         && x.iter().all(|ch| *ch == 2)));

        // No more bytes.
        txb.mark_as_sent(range_a_end, 60);
        assert!(txb.next_bytes().is_none());
    }

    #[test]
    fn stream_tx() {
        let conn_fc = connection_fc(4096);
        let conn_events = ConnectionEvents::default();

        let mut s = SendStream::new(4.into(), 1024, Rc::clone(&conn_fc), conn_events);

        let res = s.send(&[4; 100]).unwrap();
        assert_eq!(res, 100);
        s.mark_as_sent(0, 50, false);
        if let SendStreamState::Send { fc, .. } = s.state() {
            assert_eq!(fc.used(), 100);
        } else {
            panic!("unexpected stream state");
        }

        // Should hit stream flow control limit before filling up send buffer
        let big_buf = vec![4; SEND_BUFFER_SIZE + 100];
        let res = s.send(&big_buf[..SEND_BUFFER_SIZE]).unwrap();
        assert_eq!(res, 1024 - 100);

        // should do nothing, max stream data already 1024
        s.set_max_stream_data(1024);
        let res = s.send(&big_buf[..SEND_BUFFER_SIZE]).unwrap();
        assert_eq!(res, 0);

        // should now hit the conn flow control (4096)
        s.set_max_stream_data(1_048_576);
        let res = s.send(&big_buf[..SEND_BUFFER_SIZE]).unwrap();
        assert_eq!(res, 3072);

        // should now hit the tx buffer size
        conn_fc.borrow_mut().update(SEND_BUFFER_SIZE as u64);
        let res = s.send(&big_buf).unwrap();
        assert_eq!(res, SEND_BUFFER_SIZE - 4096);

        // TODO(agrover@mozilla.com): test ooo acks somehow
        s.mark_as_acked(0, 40, false);
    }

    #[test]
    fn tx_buffer_acks() {
        let mut tx = TxBuffer::new();
        assert_eq!(tx.send(&[4; 100]), 100);
        let res = tx.next_bytes().unwrap();
        assert_eq!(res.0, 0);
        assert_eq!(res.1.len(), 100);
        tx.mark_as_sent(0, 100);
        let res = tx.next_bytes();
        assert_eq!(res, None);

        tx.mark_as_acked(0, 100);
        let res = tx.next_bytes();
        assert_eq!(res, None);
    }

    #[test]
    fn send_stream_writable_event_gen() {
        let conn_fc = connection_fc(2);
        let mut conn_events = ConnectionEvents::default();

        let mut s = SendStream::new(4.into(), 0, Rc::clone(&conn_fc), conn_events.clone());

        // Stream is initially blocked (conn:2, stream:0)
        // and will not accept data.
        assert_eq!(s.send(b"hi").unwrap(), 0);

        // increasing to (conn:2, stream:2) will allow 2 bytes, and also
        // generate a SendStreamWritable event.
        s.set_max_stream_data(2);
        let evts = conn_events.events().collect::<Vec<_>>();
        assert_eq!(evts.len(), 1);
        assert!(matches!(
            evts[0],
            ConnectionEvent::SendStreamWritable { .. }
        ));
        assert_eq!(s.send(b"hello").unwrap(), 2);

        // increasing to (conn:2, stream:4) will not generate an event or allow
        // sending anything.
        s.set_max_stream_data(4);
        assert_eq!(conn_events.events().count(), 0);
        assert_eq!(s.send(b"hello").unwrap(), 0);

        // Increasing conn max (conn:4, stream:4) will unblock but not emit
        // event b/c that happens in Connection::emit_frame() (tested in
        // connection.rs)
        assert!(conn_fc.borrow_mut().update(4).is_some());
        assert_eq!(conn_events.events().count(), 0);
        assert_eq!(s.avail(), 2);
        assert_eq!(s.send(b"hello").unwrap(), 2);

        // No event because still blocked by conn
        s.set_max_stream_data(1_000_000_000);
        assert_eq!(conn_events.events().count(), 0);

        // No event because happens in emit_frame()
        conn_fc.borrow_mut().update(1_000_000_000);
        assert_eq!(conn_events.events().count(), 0);

        // Unblocking both by a large amount will cause avail() to be limited by
        // tx buffer size.
        assert_eq!(s.avail(), SEND_BUFFER_SIZE - 4);

        let big_buf = vec![b'a'; SEND_BUFFER_SIZE];
        assert_eq!(s.send(&big_buf).unwrap(), SEND_BUFFER_SIZE - 4);

        // No event because still blocked by tx buffer full
        s.set_max_stream_data(2_000_000_000);
        assert_eq!(conn_events.events().count(), 0);
        assert_eq!(s.send(b"hello").unwrap(), 0);
    }

    #[test]
    fn send_stream_writable_event_gen_with_watermark() {
        let conn_fc = connection_fc(0);
        let mut conn_events = ConnectionEvents::default();

        let mut s = SendStream::new(4.into(), 0, Rc::clone(&conn_fc), conn_events.clone());
        // Set watermark at 3.
        s.set_writable_event_low_watermark(NonZeroUsize::new(3).unwrap());

        // Stream is initially blocked (conn:0, stream:0, watermark: 3) and will
        // not accept data.
        assert_eq!(s.avail(), 0);
        assert_eq!(s.send(b"hi!").unwrap(), 0);

        // Increasing the connection limit (conn:10, stream:0, watermark: 3) will not generate
        // event or allow sending anything. Stream is constrained by stream limit.
        assert!(conn_fc.borrow_mut().update(10).is_some());
        assert_eq!(s.avail(), 0);
        assert_eq!(conn_events.events().count(), 0);

        // Increasing the connection limit further (conn:11, stream:0, watermark: 3) will not
        // generate event or allow sending anything. Stream wasn't constrained by connection
        // limit before.
        assert!(conn_fc.borrow_mut().update(11).is_some());
        assert_eq!(s.avail(), 0);
        assert_eq!(conn_events.events().count(), 0);

        // Increasing to (conn:11, stream:2, watermark: 3) will allow 2 bytes
        // but not generate a SendStreamWritable event as it is still below the
        // configured watermark.
        s.set_max_stream_data(2);
        assert_eq!(conn_events.events().count(), 0);
        assert_eq!(s.avail(), 2);

        // Increasing to (conn:11, stream:3, watermark: 3) will generate an
        // event as available sendable bytes are >= watermark.
        s.set_max_stream_data(3);
        let evts = conn_events.events().collect::<Vec<_>>();
        assert_eq!(evts.len(), 1);
        assert!(matches!(
            evts[0],
            ConnectionEvent::SendStreamWritable { .. }
        ));

        assert_eq!(s.send(b"hi!").unwrap(), 3);
    }

    #[test]
    fn send_stream_writable_event_new_stream() {
        let conn_fc = connection_fc(2);
        let mut conn_events = ConnectionEvents::default();

        let _s = SendStream::new(4.into(), 100, conn_fc, conn_events.clone());

        // Creating a new stream with conn and stream credits should result in
        // an event.
        let evts = conn_events.events().collect::<Vec<_>>();
        assert_eq!(evts.len(), 1);
        assert!(matches!(
            evts[0],
            ConnectionEvent::SendStreamWritable { .. }
        ));
    }

    const fn as_stream_token(t: &RecoveryToken) -> &SendStreamRecoveryToken {
        if let RecoveryToken::Stream(StreamRecoveryToken::Stream(rt)) = &t {
            rt
        } else {
            panic!();
        }
    }

    #[test]
    // Verify lost frames handle fin properly
    fn send_stream_get_frame_data() {
        let conn_fc = connection_fc(100);
        let conn_events = ConnectionEvents::default();

        let mut s = SendStream::new(0.into(), 100, conn_fc, conn_events);
        s.send(&[0; 10]).unwrap();
        s.close();

        let mut ss = SendStreams::default();
        ss.insert(StreamId::from(0), s);

        let mut tokens = Vec::new();
        let mut builder = PacketBuilder::short(Encoder::new(), false, None::<&[u8]>);

        // Write a small frame: no fin.
        let written = builder.len();
        builder.set_limit(written + 6);
        ss.write_frames(
            TransmissionPriority::default(),
            &mut builder,
            &mut tokens,
            &mut FrameStats::default(),
        );
        assert_eq!(builder.len(), written + 6);
        assert_eq!(tokens.len(), 1);
        let f1_token = tokens.remove(0);
        assert!(!as_stream_token(&f1_token).fin);

        // Write the rest: fin.
        let written = builder.len();
        builder.set_limit(written + 200);
        ss.write_frames(
            TransmissionPriority::default(),
            &mut builder,
            &mut tokens,
            &mut FrameStats::default(),
        );
        assert_eq!(builder.len(), written + 10);
        assert_eq!(tokens.len(), 1);
        let f2_token = tokens.remove(0);
        assert!(as_stream_token(&f2_token).fin);

        // Should be no more data to frame.
        let written = builder.len();
        ss.write_frames(
            TransmissionPriority::default(),
            &mut builder,
            &mut tokens,
            &mut FrameStats::default(),
        );
        assert_eq!(builder.len(), written);
        assert!(tokens.is_empty());

        // Mark frame 1 as lost
        ss.lost(as_stream_token(&f1_token));

        // Next frame should not set fin even though stream has fin but frame
        // does not include end of stream
        let written = builder.len();
        ss.write_frames(
            TransmissionPriority::default() + RetransmissionPriority::default(),
            &mut builder,
            &mut tokens,
            &mut FrameStats::default(),
        );
        assert_eq!(builder.len(), written + 7); // Needs a length this time.
        assert_eq!(tokens.len(), 1);
        let f4_token = tokens.remove(0);
        assert!(!as_stream_token(&f4_token).fin);

        // Mark frame 2 as lost
        ss.lost(as_stream_token(&f2_token));

        // Next frame should set fin because it includes end of stream
        let written = builder.len();
        ss.write_frames(
            TransmissionPriority::default() + RetransmissionPriority::default(),
            &mut builder,
            &mut tokens,
            &mut FrameStats::default(),
        );
        assert_eq!(builder.len(), written + 10);
        assert_eq!(tokens.len(), 1);
        let f5_token = tokens.remove(0);
        assert!(as_stream_token(&f5_token).fin);
    }

    #[test]
    // Verify lost frames handle fin properly with zero length fin
    fn send_stream_get_frame_zerolength_fin() {
        let conn_fc = connection_fc(100);
        let conn_events = ConnectionEvents::default();

        let mut s = SendStream::new(0.into(), 100, conn_fc, conn_events);
        s.send(&[0; 10]).unwrap();

        let mut ss = SendStreams::default();
        ss.insert(StreamId::from(0), s);

        let mut tokens = Vec::new();
        let mut builder = PacketBuilder::short(Encoder::new(), false, None::<&[u8]>);
        ss.write_frames(
            TransmissionPriority::default(),
            &mut builder,
            &mut tokens,
            &mut FrameStats::default(),
        );
        let f1_token = tokens.remove(0);
        assert_eq!(as_stream_token(&f1_token).offset, 0);
        assert_eq!(as_stream_token(&f1_token).length, 10);
        assert!(!as_stream_token(&f1_token).fin);

        // Should be no more data to frame
        ss.write_frames(
            TransmissionPriority::default(),
            &mut builder,
            &mut tokens,
            &mut FrameStats::default(),
        );
        assert!(tokens.is_empty());

        ss.get_mut(StreamId::from(0)).unwrap().close();

        ss.write_frames(
            TransmissionPriority::default(),
            &mut builder,
            &mut tokens,
            &mut FrameStats::default(),
        );
        let f2_token = tokens.remove(0);
        assert_eq!(as_stream_token(&f2_token).offset, 10);
        assert_eq!(as_stream_token(&f2_token).length, 0);
        assert!(as_stream_token(&f2_token).fin);

        // Mark frame 2 as lost
        ss.lost(as_stream_token(&f2_token));

        // Next frame should set fin
        ss.write_frames(
            TransmissionPriority::default(),
            &mut builder,
            &mut tokens,
            &mut FrameStats::default(),
        );
        let f3_token = tokens.remove(0);
        assert_eq!(as_stream_token(&f3_token).offset, 10);
        assert_eq!(as_stream_token(&f3_token).length, 0);
        assert!(as_stream_token(&f3_token).fin);

        // Mark frame 1 as lost
        ss.lost(as_stream_token(&f1_token));

        // Next frame should set fin and include all data
        ss.write_frames(
            TransmissionPriority::default(),
            &mut builder,
            &mut tokens,
            &mut FrameStats::default(),
        );
        let f4_token = tokens.remove(0);
        assert_eq!(as_stream_token(&f4_token).offset, 0);
        assert_eq!(as_stream_token(&f4_token).length, 10);
        assert!(as_stream_token(&f4_token).fin);
    }

    #[test]
    fn data_blocked() {
        let conn_fc = connection_fc(5);
        let conn_events = ConnectionEvents::default();

        let stream_id = StreamId::from(4);
        let mut s = SendStream::new(stream_id, 2, Rc::clone(&conn_fc), conn_events);

        // Only two bytes can be sent due to the stream limit.
        assert_eq!(s.send(b"abc").unwrap(), 2);
        assert_eq!(s.next_bytes(false), Some((0, &b"ab"[..])));

        // This doesn't report blocking yet.
        let mut builder = PacketBuilder::short(Encoder::new(), false, None::<&[u8]>);
        let mut tokens = Vec::new();
        let mut stats = FrameStats::default();
        s.write_blocked_frame(
            TransmissionPriority::default(),
            &mut builder,
            &mut tokens,
            &mut stats,
        );
        assert_eq!(stats.stream_data_blocked, 0);

        // Blocking is reported after sending the last available credit.
        s.mark_as_sent(0, 2, false);
        s.write_blocked_frame(
            TransmissionPriority::default(),
            &mut builder,
            &mut tokens,
            &mut stats,
        );
        assert_eq!(stats.stream_data_blocked, 1);

        // Now increase the stream limit and test the connection limit.
        s.set_max_stream_data(10);

        assert_eq!(s.send(b"abcd").unwrap(), 3);
        assert_eq!(s.next_bytes(false), Some((2, &b"abc"[..])));
        // DATA_BLOCKED is not sent yet.
        conn_fc
            .borrow_mut()
            .write_frames(&mut builder, &mut tokens, &mut stats);
        assert_eq!(stats.data_blocked, 0);

        // DATA_BLOCKED is queued once bytes using all credit are sent.
        s.mark_as_sent(2, 3, false);
        conn_fc
            .borrow_mut()
            .write_frames(&mut builder, &mut tokens, &mut stats);
        assert_eq!(stats.data_blocked, 1);
    }

    #[test]
    fn data_blocked_atomic() {
        let conn_fc = connection_fc(5);
        let conn_events = ConnectionEvents::default();

        let stream_id = StreamId::from(4);
        let mut s = SendStream::new(stream_id, 2, Rc::clone(&conn_fc), conn_events);

        // Stream is initially blocked (conn:5, stream:2)
        // and will not accept atomic write of 3 bytes.
        assert_eq!(s.send_atomic(b"abc").unwrap(), 0);

        // Assert that STREAM_DATA_BLOCKED is sent.
        let mut builder = PacketBuilder::short(Encoder::new(), false, None::<&[u8]>);
        let mut tokens = Vec::new();
        let mut stats = FrameStats::default();
        s.write_blocked_frame(
            TransmissionPriority::default(),
            &mut builder,
            &mut tokens,
            &mut stats,
        );
        assert_eq!(stats.stream_data_blocked, 1);

        // Assert that a non-atomic write works.
        assert_eq!(s.send(b"abc").unwrap(), 2);
        assert_eq!(s.next_bytes(false), Some((0, &b"ab"[..])));
        s.mark_as_sent(0, 2, false);

        // Set limits to (conn:5, stream:10).
        s.set_max_stream_data(10);

        // An atomic write of 4 bytes exceeds the remaining limit of 3.
        assert_eq!(s.send_atomic(b"abcd").unwrap(), 0);

        // Assert that DATA_BLOCKED is sent.
        conn_fc
            .borrow_mut()
            .write_frames(&mut builder, &mut tokens, &mut stats);
        assert_eq!(stats.data_blocked, 1);

        // Check that a non-atomic write works.
        assert_eq!(s.send(b"abcd").unwrap(), 3);
        assert_eq!(s.next_bytes(false), Some((2, &b"abc"[..])));
        s.mark_as_sent(2, 3, false);

        // Increase limits to (conn:15, stream:15).
        s.set_max_stream_data(15);
        conn_fc.borrow_mut().update(15);

        // Check that atomic writing right up to the limit works.
        assert_eq!(s.send_atomic(b"abcdefghij").unwrap(), 10);
    }

    #[test]
    fn ack_fin_first() {
        const MESSAGE: &[u8] = b"hello";
        let len_u64 = u64::try_from(MESSAGE.len()).unwrap();

        let conn_fc = connection_fc(len_u64);
        let conn_events = ConnectionEvents::default();

        let mut s = SendStream::new(StreamId::new(100), 0, conn_fc, conn_events);
        s.set_max_stream_data(len_u64);

        // Send all the data, then the fin.
        _ = s.send(MESSAGE).unwrap();
        s.mark_as_sent(0, MESSAGE.len(), false);
        s.close();
        s.mark_as_sent(len_u64, 0, true);

        // Ack the fin, then the data.
        s.mark_as_acked(len_u64, 0, true);
        s.mark_as_acked(0, MESSAGE.len(), false);
        assert!(s.is_terminal());
    }

    #[test]
    fn ack_then_lose_fin() {
        const MESSAGE: &[u8] = b"hello";
        let len_u64 = u64::try_from(MESSAGE.len()).unwrap();

        let conn_fc = connection_fc(len_u64);
        let conn_events = ConnectionEvents::default();

        let id = StreamId::new(100);
        let mut s = SendStream::new(id, 0, conn_fc, conn_events);
        s.set_max_stream_data(len_u64);

        // Send all the data, then the fin.
        _ = s.send(MESSAGE).unwrap();
        s.mark_as_sent(0, MESSAGE.len(), false);
        s.close();
        s.mark_as_sent(len_u64, 0, true);

        // Ack the fin, then mark it lost.
        s.mark_as_acked(len_u64, 0, true);
        s.mark_as_lost(len_u64, 0, true);

        // No frame should be sent here.
        let mut builder = PacketBuilder::short(Encoder::new(), false, None::<&[u8]>);
        let mut tokens = Vec::new();
        let mut stats = FrameStats::default();
        s.write_stream_frame(
            TransmissionPriority::default(),
            &mut builder,
            &mut tokens,
            &mut stats,
        );
        assert_eq!(stats.stream, 0);
    }

    /// Create a `SendStream` and force it into a state where it believes that
    /// `offset` bytes have already been sent and acknowledged.
    fn stream_with_sent(stream: u64, offset: usize) -> SendStream {
        const MAX_VARINT: u64 = (1 << 62) - 1;

        let conn_fc = connection_fc(MAX_VARINT);
        let mut s = SendStream::new(
            StreamId::from(stream),
            MAX_VARINT,
            conn_fc,
            ConnectionEvents::default(),
        );

        let mut send_buf = TxBuffer::new();
        send_buf.ranges.mark_acked(0, offset);
        let mut fc = SenderFlowControl::new(StreamId::from(stream), MAX_VARINT);
        fc.consume(offset);
        let conn_fc = Rc::new(RefCell::new(SenderFlowControl::new((), MAX_VARINT)));
        s.state = SendStreamState::Send {
            fc,
            conn_fc,
            send_buf,
        };
        s
    }

    fn frame_sent_sid(stream: u64, offset: usize, len: usize, fin: bool, space: usize) -> bool {
        const BUF: &[u8] = &[0x42; 128];

        qtrace!("frame_sent stream={stream} offset={offset} len={len} fin={fin}, space={space}");

        let mut s = stream_with_sent(stream, offset);

        // Now write out the proscribed data and maybe close.
        if len > 0 {
            s.send(&BUF[..len]).unwrap();
        }
        if fin {
            s.close();
        }

        let mut builder = PacketBuilder::short(Encoder::new(), false, None::<&[u8]>);
        let header_len = builder.len();
        builder.set_limit(header_len + space);

        let mut tokens = Vec::new();
        let mut stats = FrameStats::default();
        s.write_stream_frame(
            TransmissionPriority::default(),
            &mut builder,
            &mut tokens,
            &mut stats,
        );
        qtrace!(
            "STREAM frame: {}",
            hex_with_len(&builder.as_ref()[header_len..])
        );
        stats.stream > 0
    }

    fn frame_sent(offset: usize, len: usize, fin: bool, space: usize) -> bool {
        frame_sent_sid(0, offset, len, fin, space)
    }

    #[test]
    fn stream_frame_empty() {
        // Stream frames with empty data and no fin never work.
        assert!(!frame_sent(10, 0, false, 2));
        assert!(!frame_sent(10, 0, false, 3));
        assert!(!frame_sent(10, 0, false, 4));
        assert!(!frame_sent(10, 0, false, 5));
        assert!(!frame_sent(10, 0, false, 100));

        // Empty data with fin is only a problem if there is no space.
        assert!(!frame_sent(0, 0, true, 1));
        assert!(frame_sent(0, 0, true, 2));
        assert!(!frame_sent(10, 0, true, 2));
        assert!(frame_sent(10, 0, true, 3));
        assert!(frame_sent(10, 0, true, 4));
        assert!(frame_sent(10, 0, true, 5));
        assert!(frame_sent(10, 0, true, 100));
    }

    #[test]
    fn stream_frame_minimum() {
        // Add minimum data
        assert!(!frame_sent(10, 1, false, 3));
        assert!(!frame_sent(10, 1, true, 3));
        assert!(frame_sent(10, 1, false, 4));
        assert!(frame_sent(10, 1, true, 4));
        assert!(frame_sent(10, 1, false, 5));
        assert!(frame_sent(10, 1, true, 5));
        assert!(frame_sent(10, 1, false, 100));
        assert!(frame_sent(10, 1, true, 100));
    }

    #[test]
    fn stream_frame_more() {
        // Try more data
        assert!(!frame_sent(10, 100, false, 3));
        assert!(!frame_sent(10, 100, true, 3));
        assert!(frame_sent(10, 100, false, 4));
        assert!(frame_sent(10, 100, true, 4));
        assert!(frame_sent(10, 100, false, 5));
        assert!(frame_sent(10, 100, true, 5));
        assert!(frame_sent(10, 100, false, 100));
        assert!(frame_sent(10, 100, true, 100));

        assert!(frame_sent(10, 100, false, 1000));
        assert!(frame_sent(10, 100, true, 1000));
    }

    #[test]
    fn stream_frame_big_id() {
        // A value that encodes to the largest varint.
        const BIG: u64 = 1 << 30;
        const BIGSZ: usize = 1 << 30;

        assert!(!frame_sent_sid(BIG, BIGSZ, 0, false, 16));
        assert!(!frame_sent_sid(BIG, BIGSZ, 0, true, 16));
        assert!(!frame_sent_sid(BIG, BIGSZ, 0, false, 17));
        assert!(frame_sent_sid(BIG, BIGSZ, 0, true, 17));
        assert!(!frame_sent_sid(BIG, BIGSZ, 0, false, 18));
        assert!(frame_sent_sid(BIG, BIGSZ, 0, true, 18));

        assert!(!frame_sent_sid(BIG, BIGSZ, 1, false, 17));
        assert!(!frame_sent_sid(BIG, BIGSZ, 1, true, 17));
        assert!(frame_sent_sid(BIG, BIGSZ, 1, false, 18));
        assert!(frame_sent_sid(BIG, BIGSZ, 1, true, 18));
        assert!(frame_sent_sid(BIG, BIGSZ, 1, false, 19));
        assert!(frame_sent_sid(BIG, BIGSZ, 1, true, 19));
        assert!(frame_sent_sid(BIG, BIGSZ, 1, false, 100));
        assert!(frame_sent_sid(BIG, BIGSZ, 1, true, 100));
    }

    fn stream_frame_at_boundary(data: &[u8]) {
        fn send_with_extra_capacity(data: &[u8], extra: usize, expect_full: bool) -> Vec<u8> {
            qtrace!("send_with_extra_capacity {} + {extra}", data.len());
            let mut s = stream_with_sent(0, 0);
            s.send(data).unwrap();
            s.close();

            let mut builder = PacketBuilder::short(Encoder::new(), false, None::<&[u8]>);
            let header_len = builder.len();
            // Add 2 for the frame type and stream ID, then add the extra.
            builder.set_limit(header_len + data.len() + 2 + extra);
            let mut tokens = Vec::new();
            let mut stats = FrameStats::default();
            s.write_stream_frame(
                TransmissionPriority::default(),
                &mut builder,
                &mut tokens,
                &mut stats,
            );
            assert_eq!(stats.stream, 1);
            assert_eq!(builder.is_full(), expect_full);
            Vec::from(Encoder::from(builder)).split_off(header_len)
        }

        // The minimum amount of extra space for getting another frame in.
        let mut enc = Encoder::new();
        enc.encode_varint(u64::try_from(data.len()).unwrap());
        let len_buf = Vec::from(enc);
        let minimum_extra = len_buf.len() + PacketBuilder::MINIMUM_FRAME_SIZE;

        // For anything short of the minimum extra, the frame should fill the packet.
        for i in 0..minimum_extra {
            let frame = send_with_extra_capacity(data, i, true);
            let (header, body) = frame.split_at(2);
            assert_eq!(header, &[0b1001, 0]);
            assert_eq!(body, data);
        }

        // Once there is space for another packet AND a length field,
        // then a length will be added.
        let frame = send_with_extra_capacity(data, minimum_extra, false);
        let (header, rest) = frame.split_at(2);
        assert_eq!(header, &[0b1011, 0]);
        let (len, body) = rest.split_at(len_buf.len());
        assert_eq!(len, &len_buf);
        assert_eq!(body, data);
    }

    /// 16383/16384 is an odd boundary in STREAM frame construction.
    /// That is the boundary where a length goes from 2 bytes to 4 bytes.
    /// Test that we correctly add a length field to the frame; and test
    /// that if we don't, then we don't allow other frames to be added.
    #[test]
    fn stream_frame_16384() {
        stream_frame_at_boundary(&[4; 16383]);
        stream_frame_at_boundary(&[4; 16384]);
    }

    /// 63/64 is the other odd boundary.
    #[test]
    fn stream_frame_64() {
        stream_frame_at_boundary(&[2; 63]);
        stream_frame_at_boundary(&[2; 64]);
    }

    fn check_stats(
        stream: &SendStream,
        expected_written: u64,
        expected_sent: u64,
        expected_acked: u64,
    ) {
        let stream_stats = stream.stats();
        assert_eq!(stream_stats.bytes_written(), expected_written);
        assert_eq!(stream_stats.bytes_sent(), expected_sent);
        assert_eq!(stream_stats.bytes_acked(), expected_acked);
    }

    #[test]
    fn send_stream_stats() {
        const MESSAGE: &[u8] = b"hello";
        let len_u64 = u64::try_from(MESSAGE.len()).unwrap();

        let conn_fc = connection_fc(len_u64);
        let conn_events = ConnectionEvents::default();

        let id = StreamId::new(100);
        let mut s = SendStream::new(id, 0, conn_fc, conn_events);
        s.set_max_stream_data(len_u64);

        // Initial stats should be all 0.
        check_stats(&s, 0, 0, 0);
        // Adter sending the data, bytes_written should be increased.
        _ = s.send(MESSAGE).unwrap();
        check_stats(&s, len_u64, 0, 0);

        // Adter calling mark_as_sent, bytes_sent should be increased.
        s.mark_as_sent(0, MESSAGE.len(), false);
        check_stats(&s, len_u64, len_u64, 0);

        s.close();
        s.mark_as_sent(len_u64, 0, true);

        // In the end, check bytes_acked.
        s.mark_as_acked(0, MESSAGE.len(), false);
        check_stats(&s, len_u64, len_u64, len_u64);

        s.mark_as_acked(len_u64, 0, true);
        assert!(s.is_terminal());
    }
}<|MERGE_RESOLUTION|>--- conflicted
+++ resolved
@@ -1737,26 +1737,15 @@
                 .flat_map(|group| group.iter()),
         );
         for stream_id in stream_ids {
-<<<<<<< HEAD
             if let Some(stream) = self.map.get_mut(&stream_id) {
                 if let Some(order) = stream.sendorder() {
-                    qtrace!("   {} ({})", stream_id, order);
+                    qtrace!("   {stream_id} ({order})");
                 } else {
                     qtrace!("   None");
                 }
                 if !stream.write_frames_with_early_return(priority, builder, tokens, stats) {
                     break;
                 }
-=======
-            let stream = self.map.get_mut(&stream_id).unwrap();
-            if let Some(order) = stream.sendorder() {
-                qtrace!("   {stream_id} ({order})");
-            } else {
-                qtrace!("   None");
-            }
-            if !stream.write_frames_with_early_return(priority, builder, tokens, stats) {
-                break;
->>>>>>> 678380b3
             }
         }
     }
