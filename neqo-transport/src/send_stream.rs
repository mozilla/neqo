// Licensed under the Apache License, Version 2.0 <LICENSE-APACHE or
// http://www.apache.org/licenses/LICENSE-2.0> or the MIT license
// <LICENSE-MIT or http://opensource.org/licenses/MIT>, at your
// option. This file may not be copied, modified, or distributed
// except according to those terms.

// Buffering data to send until it is acked.

use std::{
    cell::RefCell,
    cmp::{max, min, Ordering},
    collections::{btree_map::Entry, BTreeMap, VecDeque},
    convert::TryFrom,
    hash::{Hash, Hasher},
    mem,
    ops::Add,
    rc::Rc,
};

use indexmap::IndexMap;
<<<<<<< HEAD
use smallvec::SmallVec;
use std::hash::{Hash, Hasher};

use neqo_common::{qdebug, qerror, qtrace, Encoder, Role};
=======
use neqo_common::{qdebug, qerror, qinfo, qtrace, Encoder, Role};
use smallvec::SmallVec;
>>>>>>> 5e326967

use crate::{
    events::ConnectionEvents,
    fc::SenderFlowControl,
    frame::{Frame, FRAME_TYPE_RESET_STREAM},
    packet::PacketBuilder,
    recovery::{RecoveryToken, StreamRecoveryToken},
    stats::FrameStats,
    stream_id::StreamId,
    streams::SendOrder,
    tparams::{self, TransportParameters},
    AppError, Error, Res,
};

pub const SEND_BUFFER_SIZE: usize = 0x10_0000; // 1 MiB

/// The priority that is assigned to sending data for the stream.
#[derive(Debug, Clone, Copy, PartialEq, Eq)]
pub enum TransmissionPriority {
    /// This stream is more important than the functioning of the connection.
    /// Don't use this priority unless the stream really is that important.
    /// A stream at this priority can starve out other connection functions,
    /// including flow control, which could be very bad.
    Critical,
    /// The stream is very important.  Stream data will be written ahead of
    /// some of the less critical connection functions, like path validation,
    /// connection ID management, and session tickets.
    Important,
    /// High priority streams are important, but not enough to disrupt
    /// connection operation.  They go ahead of session tickets though.
    High,
    /// The default priority.
    Normal,
    /// Low priority streams get sent last.
    Low,
}

impl Default for TransmissionPriority {
    fn default() -> Self {
        Self::Normal
    }
}

impl PartialOrd for TransmissionPriority {
    fn partial_cmp(&self, other: &Self) -> Option<Ordering> {
        Some(self.cmp(other))
    }
}

impl Ord for TransmissionPriority {
    fn cmp(&self, other: &Self) -> Ordering {
        if self == other {
            return Ordering::Equal;
        }
        match (self, other) {
            (Self::Critical, _) => Ordering::Greater,
            (_, Self::Critical) => Ordering::Less,
            (Self::Important, _) => Ordering::Greater,
            (_, Self::Important) => Ordering::Less,
            (Self::High, _) => Ordering::Greater,
            (_, Self::High) => Ordering::Less,
            (Self::Normal, _) => Ordering::Greater,
            (_, Self::Normal) => Ordering::Less,
            _ => unreachable!(),
        }
    }
}

impl Add<RetransmissionPriority> for TransmissionPriority {
    type Output = Self;
    fn add(self, rhs: RetransmissionPriority) -> Self::Output {
        match rhs {
            RetransmissionPriority::Fixed(fixed) => fixed,
            RetransmissionPriority::Same => self,
            RetransmissionPriority::Higher => match self {
                Self::Critical => Self::Critical,
                Self::Important | Self::High => Self::Important,
                Self::Normal => Self::High,
                Self::Low => Self::Normal,
            },
            RetransmissionPriority::MuchHigher => match self {
                Self::Critical | Self::Important => Self::Critical,
                Self::High | Self::Normal => Self::Important,
                Self::Low => Self::High,
            },
        }
    }
}

/// If data is lost, this determines the priority that applies to retransmissions
/// of that data.
#[derive(Debug, Clone, Copy, PartialEq, Eq)]
pub enum RetransmissionPriority {
    /// Prioritize retransmission at a fixed priority.
    /// With this, it is possible to prioritize retransmissions lower than transmissions.
    /// Doing that can create a deadlock with flow control which might cause the connection
    /// to stall unless new data stops arriving fast enough that retransmissions can complete.
    Fixed(TransmissionPriority),
    /// Don't increase priority for retransmission.  This is probably not a good idea
    /// as it could mean starving flow control.
    Same,
    /// Increase the priority of retransmissions (the default).
    /// Retransmissions of `Critical` or `Important` aren't elevated at all.
    Higher,
    /// Increase the priority of retransmissions a lot.
    /// This is useful for streams that are particularly exposed to head-of-line blocking.
    MuchHigher,
}

impl Default for RetransmissionPriority {
    fn default() -> Self {
        Self::Higher
    }
}

#[derive(Debug, PartialEq, Eq, Clone, Copy)]
enum RangeState {
    Sent,
    Acked,
}

/// Track ranges in the stream as sent or acked. Acked implies sent. Not in a
/// range implies needing-to-be-sent, either initially or as a retransmission.
#[derive(Debug, Default, PartialEq)]
pub struct RangeTracker {
    /// The number of bytes that have been acknowledged starting from offset 0.
    acked: u64,
    /// A map that tracks the state of ranges.
    /// Keys are the offset of the start of the range.
    /// Values is a tuple of the range length and its state.
    used: BTreeMap<u64, (u64, RangeState)>,
}

impl RangeTracker {
    fn highest_offset(&self) -> u64 {
        self.used
            .last_key_value()
            .map_or(self.acked, |(&k, &(v, _))| k + v)
    }

    fn acked_from_zero(&self) -> u64 {
        self.acked
    }

    /// Find the first unmarked range. If all are contiguous, this will return
    /// (highest_offset(), None).
    fn first_unmarked_range(&self) -> (u64, Option<u64>) {
        let mut prev_end = self.acked;

        for (&cur_off, &(cur_len, _)) in &self.used {
            if prev_end == cur_off {
                prev_end = cur_off + cur_len;
            } else {
                return (prev_end, Some(cur_off - prev_end));
            }
        }
        (prev_end, None)
    }

    /// When the range of acknowledged bytes from zero increases, we need to drop any
    /// ranges within that span AND maybe extend it to include any adjacent acknowledged ranges.
    fn coalesce_acked(&mut self) {
        while let Some(e) = self.used.first_entry() {
            match self.acked.cmp(e.key()) {
                Ordering::Greater => {
                    let (off, (len, state)) = e.remove_entry();
                    let overflow = (off + len).saturating_sub(self.acked);
                    if overflow > 0 {
                        if state == RangeState::Acked {
                            self.acked += overflow;
                        } else {
                            self.used.insert(self.acked, (overflow, state));
                        }
                        break;
                    }
                }
                Ordering::Equal => {
                    if e.get().1 == RangeState::Acked {
                        let (len, _) = e.remove();
                        self.acked += len;
                    }
                    break;
                }
                Ordering::Less => break,
            }
        }
    }

    /// Mark a range as acknowledged.  This is simpler than marking a range as sent
    /// because an acknowledged range can never turn back into a sent range, so
    /// this function can just override the entire range.
    ///
    /// The only tricky parts are making sure that we maintain `self.acked`,
    /// which is the first acknowledged range.  And making sure that we don't create
    /// ranges of the same type that are adjacent; these need to be merged.
    pub fn mark_acked(&mut self, new_off: u64, new_len: usize) {
        let end = new_off + u64::try_from(new_len).unwrap();
        let new_off = max(self.acked, new_off);
        let mut new_len = end.saturating_sub(new_off);

        if new_off == self.acked {
            self.acked += new_len;
            self.coalesce_acked();
            return;
        }
        let mut new_end = new_off + new_len;

        // Get all existing ranges that start within this new range.
        let mut covered = self
            .used
            .range(new_off..new_end)
            .map(|(&k, _)| k)
            .collect::<SmallVec<[_; 8]>>();

        if let Entry::Occupied(next_entry) = self.used.entry(new_end) {
            // Check if the very next entry is the same type as this.
            if next_entry.get().1 == RangeState::Acked {
                // If is is acked, drop it and extend this new range.
                let (extra_len, _) = next_entry.remove();
                new_len += extra_len;
                new_end += extra_len;
            }
        } else if let Some(last) = covered.pop() {
            // Otherwise, the last of the existing ranges might overhang this one by some.
            let (old_off, (old_len, old_state)) = self.used.remove_entry(&last).unwrap(); // can't fail
            let remainder = (old_off + old_len).saturating_sub(new_end);
            if remainder > 0 {
                if old_state == RangeState::Acked {
                    // Just extend the current range.
                    new_len += remainder;
                    new_end += remainder;
                } else {
                    self.used.insert(new_end, (remainder, RangeState::Sent));
                }
            }
        }
        // All covered ranges can just be trashed.
        for k in covered {
            self.used.remove(&k);
        }

        // Now either merge with a preceding acked range
        // or cut a preceding sent range as needed.
        let prev = self.used.range_mut(..new_off).next_back();
        if let Some((prev_off, (prev_len, prev_state))) = prev {
            let prev_end = *prev_off + *prev_len;
            if prev_end >= new_off {
                if *prev_state == RangeState::Sent {
                    *prev_len = new_off - *prev_off;
                    if prev_end > new_end {
                        // There is some extra sent range after the new acked range.
                        self.used
                            .insert(new_end, (prev_end - new_end, RangeState::Sent));
                    }
                } else {
                    *prev_len = max(prev_end, new_end) - *prev_off;
                    return;
                }
            }
        }
        self.used.insert(new_off, (new_len, RangeState::Acked));
    }

    /// Turn a single sent range into a list of subranges that align with existing
    /// acknowledged ranges.
    ///
    /// This is more complicated than adding acked ranges because any acked ranges
    /// need to be kept in place, with sent ranges filling the gaps.
    ///
    /// This means:
    /// ```ignore
    ///   AAA S AAAS AAAAA
    /// +  SSSSSSSSSSSSS
    /// = AAASSSAAASSAAAAA
    /// ```
    ///
    /// But we also have to ensure that:
    /// ```ignore
    ///     SSSS
    /// + SS
    /// = SSSSSS
    /// ```
    /// and
    /// ```ignore
    ///   SSSSS
    /// +     SS
    /// = SSSSSS
    /// ```
    pub fn mark_sent(&mut self, mut new_off: u64, new_len: usize) {
        let new_end = new_off + u64::try_from(new_len).unwrap();
        new_off = max(self.acked, new_off);
        let mut new_len = new_end.saturating_sub(new_off);
        if new_len == 0 {
            return;
        }

        // Get all existing ranges that start within this new range.
        let covered = self
            .used
            .range(new_off..(new_off + new_len))
            .map(|(&k, _)| k)
            .collect::<SmallVec<[u64; 8]>>();

        if let Entry::Occupied(next_entry) = self.used.entry(new_end) {
            if next_entry.get().1 == RangeState::Sent {
                // Check if the very next entry is the same type as this, so it can be merged.
                let (extra_len, _) = next_entry.remove();
                new_len += extra_len;
            }
        }

        // Merge with any preceding sent range that might overlap,
        // or cut the head of this if the preceding range is acked.
        let prev = self.used.range(..new_off).next_back();
        if let Some((&prev_off, &(prev_len, prev_state))) = prev {
            if prev_off + prev_len >= new_off {
                let overlap = prev_off + prev_len - new_off;
                new_len = new_len.saturating_sub(overlap);
                if new_len == 0 {
                    // The previous range completely covers this one (no more to do).
                    return;
                }

                if prev_state == RangeState::Acked {
                    // The previous range is acked, so it cuts this one.
                    new_off += overlap;
                } else {
                    // Extend the current range backwards.
                    new_off = prev_off;
                    new_len += prev_len;
                    // The previous range will be updated below.
                    // It might need to be cut because of a covered acked range.
                }
            }
        }

        // Now interleave new sent chunks with any existing acked chunks.
        for old_off in covered {
            let Entry::Occupied(e) = self.used.entry(old_off) else {
                unreachable!();
            };
            let &(old_len, old_state) = e.get();
            if old_state == RangeState::Acked {
                // Now we have to insert a chunk ahead of this acked chunk.
                let chunk_len = old_off - new_off;
                if chunk_len > 0 {
                    self.used.insert(new_off, (chunk_len, RangeState::Sent));
                }
                let included = chunk_len + old_len;
                new_len = new_len.saturating_sub(included);
                if new_len == 0 {
                    return;
                }
                new_off += included;
            } else {
                let overhang = (old_off + old_len).saturating_sub(new_off + new_len);
                new_len += overhang;
                if *e.key() != new_off {
                    // Retain a sent entry at `new_off`.
                    // This avoids the work of removing and re-creating an entry.
                    // The value will be overwritten when the next insert occurs,
                    // either when this loop hits an acked range (above)
                    // or for any remainder (below).
                    e.remove();
                }
            }
        }

        self.used.insert(new_off, (new_len, RangeState::Sent));
    }

    fn unmark_range(&mut self, off: u64, len: usize) {
        if len == 0 {
            qdebug!("unmark 0-length range at {}", off);
            return;
        }

        let len = u64::try_from(len).unwrap();
        let end_off = off + len;

        let mut to_remove = SmallVec::<[_; 8]>::new();
        let mut to_add = None;

        // Walk backwards through possibly affected existing ranges
        for (cur_off, (cur_len, cur_state)) in self.used.range_mut(..off + len).rev() {
            // Maybe fixup range preceding the removed range
            if *cur_off < off {
                // Check for overlap
                if *cur_off + *cur_len > off {
                    if *cur_state == RangeState::Acked {
                        qdebug!(
                            "Attempted to unmark Acked range {}-{} with unmark_range {}-{}",
                            cur_off,
                            cur_len,
                            off,
                            off + len
                        );
                    } else {
                        *cur_len = off - cur_off;
                    }
                }
                break;
            }

            if *cur_state == RangeState::Acked {
                qdebug!(
                    "Attempted to unmark Acked range {}-{} with unmark_range {}-{}",
                    cur_off,
                    cur_len,
                    off,
                    off + len
                );
                continue;
            }

            // Add a new range for old subrange extending beyond
            // to-be-unmarked range
            let cur_end_off = cur_off + *cur_len;
            if cur_end_off > end_off {
                let new_cur_off = off + len;
                let new_cur_len = cur_end_off - end_off;
                assert_eq!(to_add, None);
                to_add = Some((new_cur_off, new_cur_len, *cur_state));
            }

            to_remove.push(*cur_off);
        }

        for remove_off in to_remove {
            self.used.remove(&remove_off);
        }

        if let Some((new_cur_off, new_cur_len, cur_state)) = to_add {
            self.used.insert(new_cur_off, (new_cur_len, cur_state));
        }
    }

    /// Unmark all sent ranges.
    pub fn unmark_sent(&mut self) {
        self.unmark_range(0, usize::try_from(self.highest_offset()).unwrap());
    }
}

/// Buffer to contain queued bytes and track their state.
#[derive(Debug, Default, PartialEq)]
pub struct TxBuffer {
    send_buf: VecDeque<u8>, // buffer of not-acked bytes
    ranges: RangeTracker,   // ranges in buffer that have been sent or acked
}

impl TxBuffer {
    pub fn new() -> Self {
        Self::default()
    }

    /// Attempt to add some or all of the passed-in buffer to the TxBuffer.
    pub fn send(&mut self, buf: &[u8]) -> usize {
        let can_buffer = min(SEND_BUFFER_SIZE - self.buffered(), buf.len());
        if can_buffer > 0 {
            self.send_buf.extend(&buf[..can_buffer]);
            assert!(self.send_buf.len() <= SEND_BUFFER_SIZE);
        }
        can_buffer
    }

    pub fn next_bytes(&self) -> Option<(u64, &[u8])> {
        let (start, maybe_len) = self.ranges.first_unmarked_range();

        if start == self.retired() + u64::try_from(self.buffered()).unwrap() {
            return None;
        }

        // Convert from ranges-relative-to-zero to
        // ranges-relative-to-buffer-start
        let buff_off = usize::try_from(start - self.retired()).unwrap();

        // Deque returns two slices. Create a subslice from whichever
        // one contains the first unmarked data.
        let slc = if buff_off < self.send_buf.as_slices().0.len() {
            &self.send_buf.as_slices().0[buff_off..]
        } else {
            &self.send_buf.as_slices().1[buff_off - self.send_buf.as_slices().0.len()..]
        };

        let len = if let Some(range_len) = maybe_len {
            // Truncate if range crosses deque slices
            min(usize::try_from(range_len).unwrap(), slc.len())
        } else {
            slc.len()
        };

        debug_assert!(len > 0);
        debug_assert!(len <= slc.len());

        Some((start, &slc[..len]))
    }

    pub fn mark_as_sent(&mut self, offset: u64, len: usize) {
        self.ranges.mark_sent(offset, len)
    }

    pub fn mark_as_acked(&mut self, offset: u64, len: usize) {
        let prev_retired = self.retired();
        self.ranges.mark_acked(offset, len);

        // Any newly-retired bytes can be dropped from the buffer.
        let new_retirable = self.retired() - prev_retired;
        debug_assert!(new_retirable <= self.buffered() as u64);
        let keep = self.buffered() - usize::try_from(new_retirable).unwrap();

        // Truncate front
        self.send_buf.rotate_left(self.buffered() - keep);
        self.send_buf.truncate(keep);
    }

    pub fn mark_as_lost(&mut self, offset: u64, len: usize) {
        self.ranges.unmark_range(offset, len);
    }

    /// Forget about anything that was marked as sent.
    pub fn unmark_sent(&mut self) {
        self.ranges.unmark_sent();
    }

    pub fn retired(&self) -> u64 {
        self.ranges.acked_from_zero()
    }

    fn buffered(&self) -> usize {
        self.send_buf.len()
    }

    fn avail(&self) -> usize {
        SEND_BUFFER_SIZE - self.buffered()
    }

    fn used(&self) -> u64 {
        self.retired() + u64::try_from(self.buffered()).unwrap()
    }
}

/// QUIC sending stream states, based on -transport 3.1.
#[derive(Debug)]
pub(crate) enum SendStreamState {
    Ready {
        fc: SenderFlowControl<StreamId>,
        conn_fc: Rc<RefCell<SenderFlowControl<()>>>,
    },
    Send {
        fc: SenderFlowControl<StreamId>,
        conn_fc: Rc<RefCell<SenderFlowControl<()>>>,
        send_buf: TxBuffer,
    },
    // Note: `DataSent` is entered when the stream is closed, not when all data has been
    // sent for the first time.
    DataSent {
        send_buf: TxBuffer,
        fin_sent: bool,
        fin_acked: bool,
    },
    DataRecvd {
        retired: u64,
        written: u64,
    },
    ResetSent {
        err: AppError,
        final_size: u64,
        priority: Option<TransmissionPriority>,
        final_retired: u64,
        final_written: u64,
    },
    ResetRecvd {
        final_retired: u64,
        final_written: u64,
    },
}

impl SendStreamState {
    fn tx_buf_mut(&mut self) -> Option<&mut TxBuffer> {
        match self {
            Self::Send { send_buf, .. } | Self::DataSent { send_buf, .. } => Some(send_buf),
            Self::Ready { .. }
            | Self::DataRecvd { .. }
            | Self::ResetSent { .. }
            | Self::ResetRecvd { .. } => None,
        }
    }

    fn tx_avail(&self) -> usize {
        match self {
            // In Ready, TxBuffer not yet allocated but size is known
            Self::Ready { .. } => SEND_BUFFER_SIZE,
            Self::Send { send_buf, .. } | Self::DataSent { send_buf, .. } => send_buf.avail(),
            Self::DataRecvd { .. } | Self::ResetSent { .. } | Self::ResetRecvd { .. } => 0,
        }
    }

    fn name(&self) -> &str {
        match self {
            Self::Ready { .. } => "Ready",
            Self::Send { .. } => "Send",
            Self::DataSent { .. } => "DataSent",
            Self::DataRecvd { .. } => "DataRecvd",
            Self::ResetSent { .. } => "ResetSent",
            Self::ResetRecvd { .. } => "ResetRecvd",
        }
    }

    fn transition(&mut self, new_state: Self) {
        qtrace!("SendStream state {} -> {}", self.name(), new_state.name());
        *self = new_state;
    }
}

// See https://www.w3.org/TR/webtransport/#send-stream-stats.
#[derive(Debug, Clone, Copy)]
pub struct SendStreamStats {
    // The total number of bytes the consumer has successfully written to
    // this stream. This number can only increase.
    pub bytes_written: u64,
    // An indicator of progress on how many of the consumer bytes written to
    // this stream has been sent at least once. This number can only increase,
    // and is always less than or equal to bytes_written.
    pub bytes_sent: u64,
    // An indicator of progress on how many of the consumer bytes written to
    // this stream have been sent and acknowledged as received by the server
    // using QUIC’s ACK mechanism. Only sequential bytes up to,
    // but not including, the first non-acknowledged byte, are counted.
    // This number can only increase and is always less than or equal to
    // bytes_sent.
    pub bytes_acked: u64,
}

impl SendStreamStats {
    #[must_use]
    pub fn new(bytes_written: u64, bytes_sent: u64, bytes_acked: u64) -> Self {
        Self {
            bytes_written,
            bytes_sent,
            bytes_acked,
        }
    }

    #[must_use]
    pub fn bytes_written(&self) -> u64 {
        self.bytes_written
    }

    #[must_use]
    pub fn bytes_sent(&self) -> u64 {
        self.bytes_sent
    }

    #[must_use]
    pub fn bytes_acked(&self) -> u64 {
        self.bytes_acked
    }
}

/// Implement a QUIC send stream.
#[derive(Debug)]
pub struct SendStream {
    stream_id: StreamId,
    state: SendStreamState,
    conn_events: ConnectionEvents,
    priority: TransmissionPriority,
    retransmission_priority: RetransmissionPriority,
    retransmission_offset: u64,
    sendorder: Option<SendOrder>,
    bytes_sent: u64,
    fair: bool,
}

impl Hash for SendStream {
    fn hash<H: Hasher>(&self, state: &mut H) {
        self.stream_id.hash(state);
    }
}

impl PartialEq for SendStream {
    fn eq(&self, other: &Self) -> bool {
        self.stream_id == other.stream_id
    }
}
impl Eq for SendStream {}

impl SendStream {
    pub fn new(
        stream_id: StreamId,
        max_stream_data: u64,
        conn_fc: Rc<RefCell<SenderFlowControl<()>>>,
        conn_events: ConnectionEvents,
    ) -> Self {
        let ss = Self {
            stream_id,
            state: SendStreamState::Ready {
                fc: SenderFlowControl::new(stream_id, max_stream_data),
                conn_fc,
            },
            conn_events,
            priority: TransmissionPriority::default(),
            retransmission_priority: RetransmissionPriority::default(),
            retransmission_offset: 0,
            sendorder: None,
            bytes_sent: 0,
            fair: false,
        };
        if ss.avail() > 0 {
            ss.conn_events.send_stream_writable(stream_id);
        }
        ss
    }

    pub fn write_frames(
        &mut self,
        priority: TransmissionPriority,
        builder: &mut PacketBuilder,
        tokens: &mut Vec<RecoveryToken>,
        stats: &mut FrameStats,
    ) {
        qtrace!("write STREAM frames at priority {:?}", priority);
        if !self.write_reset_frame(priority, builder, tokens, stats) {
            self.write_blocked_frame(priority, builder, tokens, stats);
            self.write_stream_frame(priority, builder, tokens, stats);
        }
    }

    // return false if the builder is full and the caller should stop iterating
    pub fn write_frames_with_early_return(
        &mut self,
        priority: TransmissionPriority,
        builder: &mut PacketBuilder,
        tokens: &mut Vec<RecoveryToken>,
        stats: &mut FrameStats,
    ) -> bool {
        if !self.write_reset_frame(priority, builder, tokens, stats) {
            self.write_blocked_frame(priority, builder, tokens, stats);
            if builder.is_full() {
                return false;
            }
            self.write_stream_frame(priority, builder, tokens, stats);
            if builder.is_full() {
                return false;
            }
        }
        true
    }

    pub fn set_fairness(&mut self, make_fair: bool) {
        self.fair = make_fair;
    }

    pub fn is_fair(&self) -> bool {
        self.fair
    }

    pub fn set_priority(
        &mut self,
        transmission: TransmissionPriority,
        retransmission: RetransmissionPriority,
    ) {
        self.priority = transmission;
        self.retransmission_priority = retransmission;
    }

    pub fn sendorder(&self) -> Option<SendOrder> {
        self.sendorder
    }

    pub fn set_sendorder(&mut self, sendorder: Option<SendOrder>) {
        self.sendorder = sendorder;
    }

    /// If all data has been buffered or written, how much was sent.
    pub fn final_size(&self) -> Option<u64> {
        match &self.state {
            SendStreamState::DataSent { send_buf, .. } => Some(send_buf.used()),
            SendStreamState::ResetSent { final_size, .. } => Some(*final_size),
            _ => None,
        }
    }

    pub fn stats(&self) -> SendStreamStats {
        SendStreamStats::new(self.bytes_written(), self.bytes_sent, self.bytes_acked())
    }

    pub fn bytes_written(&self) -> u64 {
        match &self.state {
            SendStreamState::Send { send_buf, .. } | SendStreamState::DataSent { send_buf, .. } => {
                send_buf.retired() + u64::try_from(send_buf.buffered()).unwrap()
            }
            SendStreamState::DataRecvd {
                retired, written, ..
            } => *retired + *written,
            SendStreamState::ResetSent {
                final_retired,
                final_written,
                ..
            }
            | SendStreamState::ResetRecvd {
                final_retired,
                final_written,
                ..
            } => *final_retired + *final_written,
            SendStreamState::Ready { .. } => 0,
        }
    }

    pub fn bytes_acked(&self) -> u64 {
        match &self.state {
            SendStreamState::Send { send_buf, .. } | SendStreamState::DataSent { send_buf, .. } => {
                send_buf.retired()
            }
            SendStreamState::DataRecvd { retired, .. } => *retired,
            SendStreamState::ResetSent { final_retired, .. }
            | SendStreamState::ResetRecvd { final_retired, .. } => *final_retired,
            SendStreamState::Ready { .. } => 0,
        }
    }

    /// Return the next range to be sent, if any.
    /// If this is a retransmission, cut off what is sent at the retransmission
    /// offset.
    fn next_bytes(&mut self, retransmission_only: bool) -> Option<(u64, &[u8])> {
        match self.state {
            SendStreamState::Send { ref send_buf, .. } => {
                send_buf.next_bytes().and_then(|(offset, slice)| {
                    if retransmission_only {
                        qtrace!(
                            [self],
                            "next_bytes apply retransmission limit at {}",
                            self.retransmission_offset
                        );
                        if self.retransmission_offset > offset {
                            let len = min(
                                usize::try_from(self.retransmission_offset - offset).unwrap(),
                                slice.len(),
                            );
                            Some((offset, &slice[..len]))
                        } else {
                            None
                        }
                    } else {
                        Some((offset, slice))
                    }
                })
            }
            SendStreamState::DataSent {
                ref send_buf,
                fin_sent,
                ..
            } => {
                let bytes = send_buf.next_bytes();
                if bytes.is_some() {
                    bytes
                } else if fin_sent {
                    None
                } else {
                    // Send empty stream frame with fin set
                    Some((send_buf.used(), &[]))
                }
            }
            SendStreamState::Ready { .. }
            | SendStreamState::DataRecvd { .. }
            | SendStreamState::ResetSent { .. }
            | SendStreamState::ResetRecvd { .. } => None,
        }
    }

    /// Calculate how many bytes (length) can fit into available space and whether
    /// the remainder of the space can be filled (or if a length field is needed).
    fn length_and_fill(data_len: usize, space: usize) -> (usize, bool) {
        if data_len >= space {
            // More data than space allows, or an exact fit => fast path.
            qtrace!("SendStream::length_and_fill fill {}", space);
            return (space, true);
        }

        // Estimate size of the length field based on the available space,
        // less 1, which is the worst case.
        let length = min(space.saturating_sub(1), data_len);
        let length_len = Encoder::varint_len(u64::try_from(length).unwrap());
        debug_assert!(length_len <= space); // We don't depend on this being true, but it is true.

        // From here we can always fit `data_len`, but we might as well fill
        // if there is no space for the length field plus another frame.
        let fill = data_len + length_len + PacketBuilder::MINIMUM_FRAME_SIZE > space;
        qtrace!("SendStream::length_and_fill {} fill {}", data_len, fill);
        (data_len, fill)
    }

    /// Maybe write a `STREAM` frame.
    pub fn write_stream_frame(
        &mut self,
        priority: TransmissionPriority,
        builder: &mut PacketBuilder,
        tokens: &mut Vec<RecoveryToken>,
        stats: &mut FrameStats,
    ) {
        let retransmission = if priority == self.priority {
            false
        } else if priority == self.priority + self.retransmission_priority {
            true
        } else {
            return;
        };

        let id = self.stream_id;
        let final_size = self.final_size();
        if let Some((offset, data)) = self.next_bytes(retransmission) {
            let overhead = 1 // Frame type
                + Encoder::varint_len(id.as_u64())
                + if offset > 0 {
                    Encoder::varint_len(offset)
                } else {
                    0
                };
            if overhead > builder.remaining() {
                qtrace!([self], "write_frame no space for header");
                return;
            }

            let (length, fill) = Self::length_and_fill(data.len(), builder.remaining() - overhead);
            let fin = final_size.map_or(false, |fs| fs == offset + u64::try_from(length).unwrap());
            if length == 0 && !fin {
                qtrace!([self], "write_frame no data, no fin");
                return;
            }

            // Write the stream out.
            builder.encode_varint(Frame::stream_type(fin, offset > 0, fill));
            builder.encode_varint(id.as_u64());
            if offset > 0 {
                builder.encode_varint(offset);
            }
            if fill {
                builder.encode(&data[..length]);
                builder.mark_full();
            } else {
                builder.encode_vvec(&data[..length]);
            }
            debug_assert!(builder.len() <= builder.limit());

            self.mark_as_sent(offset, length, fin);
            tokens.push(RecoveryToken::Stream(StreamRecoveryToken::Stream(
                SendStreamRecoveryToken {
                    id,
                    offset,
                    length,
                    fin,
                },
            )));
            stats.stream += 1;
        }
    }

    pub fn reset_acked(&mut self) {
        match self.state {
            SendStreamState::Ready { .. }
            | SendStreamState::Send { .. }
            | SendStreamState::DataSent { .. }
            | SendStreamState::DataRecvd { .. } => {
                qtrace!([self], "Reset acked while in {} state?", self.state.name());
            }
            SendStreamState::ResetSent {
                final_retired,
                final_written,
                ..
            } => self.state.transition(SendStreamState::ResetRecvd {
                final_retired,
                final_written,
            }),
            SendStreamState::ResetRecvd { .. } => qtrace!([self], "already in ResetRecvd state"),
        };
    }

    pub fn reset_lost(&mut self) {
        match self.state {
            SendStreamState::ResetSent {
                ref mut priority, ..
            } => {
                *priority = Some(self.priority + self.retransmission_priority);
            }
            SendStreamState::ResetRecvd { .. } => (),
            _ => unreachable!(),
        }
    }

    /// Maybe write a `RESET_STREAM` frame.
    pub fn write_reset_frame(
        &mut self,
        p: TransmissionPriority,
        builder: &mut PacketBuilder,
        tokens: &mut Vec<RecoveryToken>,
        stats: &mut FrameStats,
    ) -> bool {
        if let SendStreamState::ResetSent {
            final_size,
            err,
            ref mut priority,
            ..
        } = self.state
        {
            if *priority != Some(p) {
                return false;
            }
            if builder.write_varint_frame(&[
                FRAME_TYPE_RESET_STREAM,
                self.stream_id.as_u64(),
                err,
                final_size,
            ]) {
                tokens.push(RecoveryToken::Stream(StreamRecoveryToken::ResetStream {
                    stream_id: self.stream_id,
                }));
                stats.reset_stream += 1;
                *priority = None;
                true
            } else {
                false
            }
        } else {
            false
        }
    }

    pub fn blocked_lost(&mut self, limit: u64) {
        if let SendStreamState::Ready { fc, .. } | SendStreamState::Send { fc, .. } =
            &mut self.state
        {
            fc.frame_lost(limit);
        } else {
            qtrace!([self], "Ignoring lost STREAM_DATA_BLOCKED({})", limit);
        }
    }

    /// Maybe write a `STREAM_DATA_BLOCKED` frame.
    pub fn write_blocked_frame(
        &mut self,
        priority: TransmissionPriority,
        builder: &mut PacketBuilder,
        tokens: &mut Vec<RecoveryToken>,
        stats: &mut FrameStats,
    ) {
        // Send STREAM_DATA_BLOCKED at normal priority always.
        if priority == self.priority {
            if let SendStreamState::Ready { fc, .. } | SendStreamState::Send { fc, .. } =
                &mut self.state
            {
                fc.write_frames(builder, tokens, stats);
            }
        }
    }

    pub fn mark_as_sent(&mut self, offset: u64, len: usize, fin: bool) {
        self.bytes_sent = max(self.bytes_sent, offset + u64::try_from(len).unwrap());

        if let Some(buf) = self.state.tx_buf_mut() {
            buf.mark_as_sent(offset, len);
            self.send_blocked_if_space_needed(0);
        };

        if fin {
            if let SendStreamState::DataSent { fin_sent, .. } = &mut self.state {
                *fin_sent = true;
            }
        }
    }

    pub fn mark_as_acked(&mut self, offset: u64, len: usize, fin: bool) {
        match self.state {
            SendStreamState::Send {
                ref mut send_buf, ..
            } => {
                send_buf.mark_as_acked(offset, len);
                if self.avail() > 0 {
                    self.conn_events.send_stream_writable(self.stream_id);
                }
            }
            SendStreamState::DataSent {
                ref mut send_buf,
                ref mut fin_acked,
                ..
            } => {
                send_buf.mark_as_acked(offset, len);
                if fin {
                    *fin_acked = true;
                }
                if *fin_acked && send_buf.buffered() == 0 {
                    self.conn_events.send_stream_complete(self.stream_id);
                    let retired = send_buf.retired();
                    let buffered = u64::try_from(send_buf.buffered()).unwrap();
                    self.state.transition(SendStreamState::DataRecvd {
                        retired,
                        written: buffered,
                    });
                }
            }
            _ => qtrace!(
                [self],
                "mark_as_acked called from state {}",
                self.state.name()
            ),
        }
    }

    pub fn mark_as_lost(&mut self, offset: u64, len: usize, fin: bool) {
        self.retransmission_offset = max(
            self.retransmission_offset,
            offset + u64::try_from(len).unwrap(),
        );
        qtrace!(
            [self],
            "mark_as_lost retransmission offset={}",
            self.retransmission_offset
        );
        if let Some(buf) = self.state.tx_buf_mut() {
            buf.mark_as_lost(offset, len);
        }

        if fin {
            if let SendStreamState::DataSent {
                fin_sent,
                fin_acked,
                ..
            } = &mut self.state
            {
                *fin_sent = *fin_acked;
            }
        }
    }

    /// Bytes sendable on stream. Constrained by stream credit available,
    /// connection credit available, and space in the tx buffer.
    pub fn avail(&self) -> usize {
        if let SendStreamState::Ready { fc, conn_fc } | SendStreamState::Send { fc, conn_fc, .. } =
            &self.state
        {
            min(
                min(fc.available(), conn_fc.borrow().available()),
                self.state.tx_avail(),
            )
        } else {
            0
        }
    }

    pub fn set_max_stream_data(&mut self, limit: u64) {
        if let SendStreamState::Ready { fc, .. } | SendStreamState::Send { fc, .. } =
            &mut self.state
        {
            let stream_was_blocked = fc.available() == 0;
            fc.update(limit);
            if stream_was_blocked && self.avail() > 0 {
                self.conn_events.send_stream_writable(self.stream_id);
            }
        }
    }

    pub fn is_terminal(&self) -> bool {
        matches!(
            self.state,
            SendStreamState::DataRecvd { .. } | SendStreamState::ResetRecvd { .. }
        )
    }

    pub fn send(&mut self, buf: &[u8]) -> Res<usize> {
        self.send_internal(buf, false)
    }

    pub fn send_atomic(&mut self, buf: &[u8]) -> Res<usize> {
        self.send_internal(buf, true)
    }

    fn send_blocked_if_space_needed(&mut self, needed_space: usize) {
        if let SendStreamState::Ready { fc, conn_fc } | SendStreamState::Send { fc, conn_fc, .. } =
            &mut self.state
        {
            if fc.available() <= needed_space {
                fc.blocked();
            }

            if conn_fc.borrow().available() <= needed_space {
                conn_fc.borrow_mut().blocked();
            }
        }
    }

    fn send_internal(&mut self, buf: &[u8], atomic: bool) -> Res<usize> {
        if buf.is_empty() {
            qerror!([self], "zero-length send on stream");
            return Err(Error::InvalidInput);
        }

        if let SendStreamState::Ready { fc, conn_fc } = &mut self.state {
            let owned_fc = mem::replace(fc, SenderFlowControl::new(self.stream_id, 0));
            let owned_conn_fc = Rc::clone(conn_fc);
            self.state.transition(SendStreamState::Send {
                fc: owned_fc,
                conn_fc: owned_conn_fc,
                send_buf: TxBuffer::new(),
            });
        }

        if !matches!(self.state, SendStreamState::Send { .. }) {
            return Err(Error::FinalSizeError);
        }

        let buf = if buf.is_empty() || (self.avail() == 0) {
            return Ok(0);
        } else if self.avail() < buf.len() {
            if atomic {
                self.send_blocked_if_space_needed(buf.len());
                return Ok(0);
            } else {
                &buf[..self.avail()]
            }
        } else {
            buf
        };

        match &mut self.state {
            SendStreamState::Ready { .. } => unreachable!(),
            SendStreamState::Send {
                fc,
                conn_fc,
                send_buf,
            } => {
                let sent = send_buf.send(buf);
                fc.consume(sent);
                conn_fc.borrow_mut().consume(sent);
                Ok(sent)
            }
            _ => Err(Error::FinalSizeError),
        }
    }

    pub fn close(&mut self) {
        match &mut self.state {
            SendStreamState::Ready { .. } => {
                self.state.transition(SendStreamState::DataSent {
                    send_buf: TxBuffer::new(),
                    fin_sent: false,
                    fin_acked: false,
                });
            }
            SendStreamState::Send { send_buf, .. } => {
                let owned_buf = mem::replace(send_buf, TxBuffer::new());
                self.state.transition(SendStreamState::DataSent {
                    send_buf: owned_buf,
                    fin_sent: false,
                    fin_acked: false,
                });
            }
            SendStreamState::DataSent { .. } => qtrace!([self], "already in DataSent state"),
            SendStreamState::DataRecvd { .. } => qtrace!([self], "already in DataRecvd state"),
            SendStreamState::ResetSent { .. } => qtrace!([self], "already in ResetSent state"),
            SendStreamState::ResetRecvd { .. } => qtrace!([self], "already in ResetRecvd state"),
        }
    }

    pub fn reset(&mut self, err: AppError) {
        match &self.state {
            SendStreamState::Ready { fc, .. } => {
                let final_size = fc.used();
                self.state.transition(SendStreamState::ResetSent {
                    err,
                    final_size,
                    priority: Some(self.priority),
                    final_retired: 0,
                    final_written: 0,
                });
            }
            SendStreamState::Send { fc, send_buf, .. } => {
                let final_size = fc.used();
                let final_retired = send_buf.retired();
                let buffered = u64::try_from(send_buf.buffered()).unwrap();
                self.state.transition(SendStreamState::ResetSent {
                    err,
                    final_size,
                    priority: Some(self.priority),
                    final_retired,
                    final_written: buffered,
                });
            }
            SendStreamState::DataSent { send_buf, .. } => {
                let final_size = send_buf.used();
                let final_retired = send_buf.retired();
                let buffered = u64::try_from(send_buf.buffered()).unwrap();
                self.state.transition(SendStreamState::ResetSent {
                    err,
                    final_size,
                    priority: Some(self.priority),
                    final_retired,
                    final_written: buffered,
                });
            }
            SendStreamState::DataRecvd { .. } => qtrace!([self], "already in DataRecvd state"),
            SendStreamState::ResetSent { .. } => qtrace!([self], "already in ResetSent state"),
            SendStreamState::ResetRecvd { .. } => qtrace!([self], "already in ResetRecvd state"),
        };
    }

    #[cfg(test)]
    pub(crate) fn state(&mut self) -> &mut SendStreamState {
        &mut self.state
    }
}

impl ::std::fmt::Display for SendStream {
    fn fmt(&self, f: &mut ::std::fmt::Formatter) -> ::std::fmt::Result {
        write!(f, "SendStream {}", self.stream_id)
    }
}

#[derive(Debug, Default)]
pub struct OrderGroup {
    // This vector is sorted by StreamId
    vec: Vec<StreamId>,

    // Since we need to remember where we were, we'll store the iterator next
    // position in the object.  This means there can only be a single iterator active
    // at a time!
    next: usize,
    // This is used when an iterator is created to set the start/stop point for the
    // iteration.  The iterator must iterate from this entry to the end, and then
    // wrap and iterate from 0 until before the initial value of next.
    // This value may need to be updated after insertion and removal; in theory we should
    // track the target entry across modifications, but in practice it should be good
    // enough to simply leave it alone unless it points past the end of the
    // Vec, and re-initialize to 0 in that case.
}

pub struct OrderGroupIter<'a> {
    group: &'a mut OrderGroup,
    // We store the next position in the OrderGroup.
    // Otherwise we'd need an explicit "done iterating" call to be made, or implement Drop to
    // copy the value back.
    // This is where next was when we iterated for the first time; when we get back to that we
    // stop.
    started_at: Option<usize>,
}

impl OrderGroup {
    pub fn iter(&mut self) -> OrderGroupIter {
        // Ids may have been deleted since we last iterated
        if self.next >= self.vec.len() {
            self.next = 0;
        }
        OrderGroupIter {
            started_at: None,
            group: self,
        }
    }

    pub fn stream_ids(&self) -> &Vec<StreamId> {
        &self.vec
    }

    pub fn clear(&mut self) {
        self.vec.clear();
    }

    pub fn push(&mut self, stream_id: StreamId) {
        self.vec.push(stream_id);
    }

    #[cfg(test)]
    pub fn truncate(&mut self, position: usize) {
        self.vec.truncate(position);
    }

    fn update_next(&mut self) -> usize {
        let next = self.next;
        self.next = (self.next + 1) % self.vec.len();
        next
    }

    pub fn insert(&mut self, stream_id: StreamId) {
        match self.vec.binary_search(&stream_id) {
            Ok(_) => {
                // element already in vector @ `pos`
                panic!("Duplicate stream_id {}", stream_id)
            }
            Err(pos) => self.vec.insert(pos, stream_id),
        }
    }

    pub fn remove(&mut self, stream_id: StreamId) {
        match self.vec.binary_search(&stream_id) {
            Ok(pos) => {
                self.vec.remove(pos);
            }
            Err(_) => {
                // element already in vector @ `pos`
                panic!("Missing stream_id {}", stream_id)
            }
        }
    }
}

impl<'a> Iterator for OrderGroupIter<'a> {
    type Item = StreamId;
    fn next(&mut self) -> Option<Self::Item> {
        // Stop when we would return the started_at element on the next
        // call.  Note that this must take into account wrapping.
        if self.started_at == Some(self.group.next) || self.group.vec.is_empty() {
            return None;
        }
        self.started_at = self.started_at.or(Some(self.group.next));
        let orig = self.group.update_next();
        Some(self.group.vec[orig])
    }
}

#[derive(Debug, Default)]
pub(crate) struct SendStreams {
    map: IndexMap<StreamId, SendStream>,

    // What we really want is a Priority Queue that we can do arbitrary
    // removes from (so we can reprioritize). BinaryHeap doesn't work,
    // because there's no remove().  BTreeMap doesn't work, since you can't
    // duplicate keys.  PriorityQueue does have what we need, except for an
    // ordered iterator that doesn't consume the queue.  So we roll our own.

    // Added complication: We want to have Fairness for streams of the same
    // 'group' (for WebTransport), but for H3 (and other non-WT streams) we
    // tend to get better pageload performance by prioritizing by creation order.
    //
    // Two options are to walk the 'map' first, ignoring WebTransport
    // streams, then process the unordered and ordered WebTransport
    // streams.  The second is to have a sorted Vec for unfair streams (and
    // use a normal iterator for that), and then chain the iterators for
    // the unordered and ordered WebTranport streams.  The first works very
    // well for H3, and for WebTransport nodes are visited twice on every
    // processing loop.  The second adds insertion and removal costs, but
    // avoids a CPU penalty for WebTransport streams.  For now we'll do #1.
    //
    // So we use a sorted Vec<> for the regular streams (that's usually all of
    // them), and then a BTreeMap of an entry for each SendOrder value, and
    // for each of those entries a Vec of the stream_ids at that
    // sendorder.  In most cases (such as stream-per-frame), there will be
    // a single stream at a given sendorder.

    // These both store stream_ids, which need to be looked up in 'map'.
    // This avoids the complexity of trying to hold references to the
    // Streams which are owned by the IndexMap.
    sendordered: BTreeMap<SendOrder, OrderGroup>,
    regular: OrderGroup, // streams with no SendOrder set, sorted in stream_id order
}

impl SendStreams {
    pub fn get(&self, id: StreamId) -> Res<&SendStream> {
        self.map.get(&id).ok_or(Error::InvalidStreamId)
    }

    pub fn get_mut(&mut self, id: StreamId) -> Res<&mut SendStream> {
        self.map.get_mut(&id).ok_or(Error::InvalidStreamId)
    }

    pub fn exists(&self, id: StreamId) -> bool {
        self.map.contains_key(&id)
    }

    pub fn insert(&mut self, id: StreamId, stream: SendStream) {
        self.map.insert(id, stream);
    }

    fn group_mut(&mut self, sendorder: Option<SendOrder>) -> &mut OrderGroup {
        if let Some(order) = sendorder {
            self.sendordered.entry(order).or_default()
        } else {
            &mut self.regular
        }
    }

    pub fn set_sendorder(&mut self, stream_id: StreamId, sendorder: Option<SendOrder>) -> Res<()> {
        self.set_fairness(stream_id, true)?;
        if let Some(stream) = self.map.get_mut(&stream_id) {
            // don't grab stream here; causes borrow errors
            let old_sendorder = stream.sendorder();
            if old_sendorder != sendorder {
                // we have to remove it from the list it was in, and reinsert it with the new
                // sendorder key
                let mut group = self.group_mut(old_sendorder);
                group.remove(stream_id);
                self.get_mut(stream_id).unwrap().set_sendorder(sendorder);
                group = self.group_mut(sendorder);
                group.insert(stream_id);
                qtrace!(
                    "ordering of stream_ids: {:?}",
                    self.sendordered.values().collect::<Vec::<_>>()
                );
            }
            Ok(())
        } else {
            Err(Error::InvalidStreamId)
        }
    }

    pub fn set_fairness(&mut self, stream_id: StreamId, make_fair: bool) -> Res<()> {
        let stream: &mut SendStream = self.map.get_mut(&stream_id).ok_or(Error::InvalidStreamId)?;
        let was_fair = stream.fair;
        stream.set_fairness(make_fair);
        if !was_fair && make_fair {
            // Move to the regular OrderGroup.

            // We know sendorder can't have been set, since
            // set_sendorder() will call this routine if it's not
            // already set as fair.

            // This normally is only called when a new stream is created.  If
            // so, because of how we allocate StreamIds, it should always have
            // the largest value.  This means we can just append it to the
            // regular vector.  However, if we were ever to change this
            // invariant, things would break subtly.

            // To be safe we can try to insert at the end and if not
            // fall back to binary-search insertion
            if matches!(self.regular.stream_ids().last(), Some(last) if stream_id > *last) {
                self.regular.push(stream_id);
            } else {
                self.regular.insert(stream_id);
            }
        } else if was_fair && !make_fair {
            // remove from the OrderGroup
            let group = if let Some(sendorder) = stream.sendorder {
                self.sendordered.get_mut(&sendorder).unwrap()
            } else {
                &mut self.regular
            };
            group.remove(stream_id);
        }
        Ok(())
    }

    pub fn acked(&mut self, token: &SendStreamRecoveryToken) {
        if let Some(ss) = self.map.get_mut(&token.id) {
            ss.mark_as_acked(token.offset, token.length, token.fin);
        }
    }

    pub fn reset_acked(&mut self, id: StreamId) {
        if let Some(ss) = self.map.get_mut(&id) {
            ss.reset_acked();
        }
    }

    pub fn lost(&mut self, token: &SendStreamRecoveryToken) {
        if let Some(ss) = self.map.get_mut(&token.id) {
            ss.mark_as_lost(token.offset, token.length, token.fin);
        }
    }

    pub fn reset_lost(&mut self, stream_id: StreamId) {
        if let Some(ss) = self.map.get_mut(&stream_id) {
            ss.reset_lost();
        }
    }

    pub fn blocked_lost(&mut self, stream_id: StreamId, limit: u64) {
        if let Some(ss) = self.map.get_mut(&stream_id) {
            ss.blocked_lost(limit);
        }
    }

    pub fn clear(&mut self) {
        self.map.clear();
        self.sendordered.clear();
        self.regular.clear();
    }

    pub fn remove_terminal(&mut self) {
        let map: &mut IndexMap<StreamId, SendStream> = &mut self.map;
        let regular: &mut OrderGroup = &mut self.regular;
        let sendordered: &mut BTreeMap<SendOrder, OrderGroup> = &mut self.sendordered;

        // Take refs to all the items we need to modify instead of &mut
        // self to keep the compiler happy (if we use self.map.retain it
        // gets upset due to borrows)
        map.retain(|stream_id, stream| {
            if stream.is_terminal() {
                if stream.is_fair() {
                    match stream.sendorder() {
                        None => regular.remove(*stream_id),
                        Some(sendorder) => {
                            sendordered.get_mut(&sendorder).unwrap().remove(*stream_id);
                        }
                    };
                }
                // if unfair, we're done
                return false;
            }
            true
        });
    }

    pub(crate) fn write_frames(
        &mut self,
        priority: TransmissionPriority,
        builder: &mut PacketBuilder,
        tokens: &mut Vec<RecoveryToken>,
        stats: &mut FrameStats,
    ) {
        qtrace!("write STREAM frames at priority {:?}", priority);
        // WebTransport data (which is Normal) may have a SendOrder
        // priority attached.  The spec states (6.3 write-chunk 6.1):

        // First, we send any streams without Fairness defined, with
        // ordering defined by StreamId.  (Http3 streams used for
        // e.g. pageload benefit from being processed in order of creation
        // so the far side can start acting on a datum/request sooner. All
        // WebTransport streams MUST have fairness set.)  Then we send
        // streams with fairness set (including all WebTransport streams)
        // as follows:

        // If stream.[[SendOrder]] is null then this sending MUST NOT
        // starve except for flow control reasons or error.  If
        // stream.[[SendOrder]] is not null then this sending MUST starve
        // until all bytes queued for sending on WebTransportSendStreams
        // with a non-null and higher [[SendOrder]], that are neither
        // errored nor blocked by flow control, have been sent.

        // So data without SendOrder goes first.   Then the highest priority
        // SendOrdered streams.
        //
        // Fairness is implemented by a round-robining or "statefully
        // iterating" within a single sendorder/unordered vector.  We do
        // this by recording where we stopped in the previous pass, and
        // starting there the next pass.  If we store an index into the
        // vec, this means we can't use a chained iterator, since we want
        // to retain our place-in-the-vector.  If we rotate the vector,
        // that would let us use the chained iterator, but would require
        // more expensive searches for insertion and removal (since the
        // sorted order would be lost).

        // Iterate the map, but only those without fairness, then iterate
        // OrderGroups, then iterate each group
        qdebug!("processing streams...  unfair:");
        for stream in self.map.values_mut() {
            if !stream.is_fair() {
                qdebug!("   {}", stream);
                if !stream.write_frames_with_early_return(priority, builder, tokens, stats) {
                    break;
                }
            }
        }
        qdebug!("fair streams:");
        let stream_ids = self.regular.iter().chain(
            self.sendordered
                .values_mut()
                .rev()
                .flat_map(|group| group.iter()),
        );
        for stream_id in stream_ids {
            let stream = self.map.get_mut(&stream_id).unwrap();
            if let Some(order) = stream.sendorder() {
                qdebug!("   {} ({})", stream_id, order)
            } else {
                qdebug!("   None")
            }
            if !stream.write_frames_with_early_return(priority, builder, tokens, stats) {
                break;
            }
        }
    }

    pub fn update_initial_limit(&mut self, remote: &TransportParameters) {
        for (id, ss) in self.map.iter_mut() {
            let limit = if id.is_bidi() {
                assert!(!id.is_remote_initiated(Role::Client));
                remote.get_integer(tparams::INITIAL_MAX_STREAM_DATA_BIDI_REMOTE)
            } else {
                remote.get_integer(tparams::INITIAL_MAX_STREAM_DATA_UNI)
            };
            ss.set_max_stream_data(limit);
        }
    }
}

impl<'a> IntoIterator for &'a mut SendStreams {
    type Item = (&'a StreamId, &'a mut SendStream);
    type IntoIter = indexmap::map::IterMut<'a, StreamId, SendStream>;

    fn into_iter(self) -> indexmap::map::IterMut<'a, StreamId, SendStream> {
        self.map.iter_mut()
    }
}

#[derive(Debug, Clone)]
pub struct SendStreamRecoveryToken {
    pub(crate) id: StreamId,
    offset: u64,
    length: usize,
    fin: bool,
}

#[cfg(test)]
mod tests {
    use neqo_common::{event::Provider, hex_with_len, qtrace};

    use super::*;
    use crate::events::ConnectionEvent;

    fn connection_fc(limit: u64) -> Rc<RefCell<SenderFlowControl<()>>> {
        Rc::new(RefCell::new(SenderFlowControl::new((), limit)))
    }

    #[test]
    fn mark_acked_from_zero() {
        let mut rt = RangeTracker::default();

        // ranges can go from nothing->Sent if queued for retrans and then
        // acks arrive
        rt.mark_acked(5, 5);
        assert_eq!(rt.highest_offset(), 10);
        assert_eq!(rt.acked_from_zero(), 0);
        rt.mark_acked(10, 4);
        assert_eq!(rt.highest_offset(), 14);
        assert_eq!(rt.acked_from_zero(), 0);

        rt.mark_sent(0, 5);
        assert_eq!(rt.highest_offset(), 14);
        assert_eq!(rt.acked_from_zero(), 0);
        rt.mark_acked(0, 5);
        assert_eq!(rt.highest_offset(), 14);
        assert_eq!(rt.acked_from_zero(), 14);

        rt.mark_acked(12, 20);
        assert_eq!(rt.highest_offset(), 32);
        assert_eq!(rt.acked_from_zero(), 32);

        // ack the lot
        rt.mark_acked(0, 400);
        assert_eq!(rt.highest_offset(), 400);
        assert_eq!(rt.acked_from_zero(), 400);

        // acked trumps sent
        rt.mark_sent(0, 200);
        assert_eq!(rt.highest_offset(), 400);
        assert_eq!(rt.acked_from_zero(), 400);
    }

    /// Check that marked_acked correctly handles all paths.
    /// ```ignore
    ///   SSS  SSSAAASSS
    /// +    AAAAAAAAA
    /// = SSSAAAAAAAAASS
    /// ```
    #[test]
    fn mark_acked_1() {
        let mut rt = RangeTracker::default();
        rt.mark_sent(0, 3);
        rt.mark_sent(6, 3);
        rt.mark_acked(9, 3);
        rt.mark_sent(12, 3);

        rt.mark_acked(3, 10);

        let mut canon = RangeTracker::default();
        canon.used.insert(0, (3, RangeState::Sent));
        canon.used.insert(3, (10, RangeState::Acked));
        canon.used.insert(13, (2, RangeState::Sent));
        assert_eq!(rt, canon);
    }

    /// Check that marked_acked correctly handles all paths.
    /// ```ignore
    ///   SSS  SSS   AAA
    /// +   AAAAAAAAA
    /// = SSAAAAAAAAAAAA
    /// ```
    #[test]
    fn mark_acked_2() {
        let mut rt = RangeTracker::default();
        rt.mark_sent(0, 3);
        rt.mark_sent(6, 3);
        rt.mark_acked(12, 3);

        rt.mark_acked(2, 10);

        let mut canon = RangeTracker::default();
        canon.used.insert(0, (2, RangeState::Sent));
        canon.used.insert(2, (13, RangeState::Acked));
        assert_eq!(rt, canon);
    }

    /// Check that marked_acked correctly handles all paths.
    /// ```ignore
    ///    AASSS  AAAA
    /// + AAAAAAAAA
    /// = AAAAAAAAAAAA
    /// ```
    #[test]
    fn mark_acked_3() {
        let mut rt = RangeTracker::default();
        rt.mark_acked(1, 2);
        rt.mark_sent(3, 3);
        rt.mark_acked(8, 4);

        rt.mark_acked(0, 9);

        let canon = RangeTracker {
            acked: 12,
            ..RangeTracker::default()
        };
        assert_eq!(rt, canon);
    }

    /// Check that marked_acked correctly handles all paths.
    /// ```ignore
    ///      SSS
    /// + AAAA
    /// = AAAASS
    /// ```
    #[test]
    fn mark_acked_4() {
        let mut rt = RangeTracker::default();
        rt.mark_sent(3, 3);

        rt.mark_acked(0, 4);

        let mut canon = RangeTracker {
            acked: 4,
            ..Default::default()
        };
        canon.used.insert(4, (2, RangeState::Sent));
        assert_eq!(rt, canon);
    }

    /// Check that marked_acked correctly handles all paths.
    /// ```ignore
    ///   AAAAAASSS
    /// +    AAA
    /// = AAAAAASSS
    /// ```
    #[test]
    fn mark_acked_5() {
        let mut rt = RangeTracker::default();
        rt.mark_acked(0, 6);
        rt.mark_sent(6, 3);

        rt.mark_acked(3, 3);

        let mut canon = RangeTracker {
            acked: 6,
            ..RangeTracker::default()
        };
        canon.used.insert(6, (3, RangeState::Sent));
        assert_eq!(rt, canon);
    }

    /// Check that marked_acked correctly handles all paths.
    /// ```ignore
    ///      AAA  AAA  AAA
    /// +       AAAAAAA
    /// =    AAAAAAAAAAAAA
    /// ```
    #[test]
    fn mark_acked_6() {
        let mut rt = RangeTracker::default();
        rt.mark_acked(3, 3);
        rt.mark_acked(8, 3);
        rt.mark_acked(13, 3);

        rt.mark_acked(6, 7);

        let mut canon = RangeTracker::default();
        canon.used.insert(3, (13, RangeState::Acked));
        assert_eq!(rt, canon);
    }

    /// Check that marked_acked correctly handles all paths.
    /// ```ignore
    ///      AAA  AAA
    /// +       AAA
    /// =    AAAAAAAA
    /// ```
    #[test]
    fn mark_acked_7() {
        let mut rt = RangeTracker::default();
        rt.mark_acked(3, 3);
        rt.mark_acked(8, 3);

        rt.mark_acked(6, 3);

        let mut canon = RangeTracker::default();
        canon.used.insert(3, (8, RangeState::Acked));
        assert_eq!(rt, canon);
    }

    /// Check that marked_acked correctly handles all paths.
    /// ```ignore
    ///   SSSSSSSS
    /// +   AAAA
    /// = SSAAAASS
    /// ```
    #[test]
    fn mark_acked_8() {
        let mut rt = RangeTracker::default();
        rt.mark_sent(0, 8);

        rt.mark_acked(2, 4);

        let mut canon = RangeTracker::default();
        canon.used.insert(0, (2, RangeState::Sent));
        canon.used.insert(2, (4, RangeState::Acked));
        canon.used.insert(6, (2, RangeState::Sent));
        assert_eq!(rt, canon);
    }

    /// Check that marked_acked correctly handles all paths.
    /// ```ignore
    ///        SSS
    /// + AAA
    /// = AAA  SSS
    /// ```
    #[test]
    fn mark_acked_9() {
        let mut rt = RangeTracker::default();
        rt.mark_sent(5, 3);

        rt.mark_acked(0, 3);

        let mut canon = RangeTracker {
            acked: 3,
            ..Default::default()
        };
        canon.used.insert(5, (3, RangeState::Sent));
        assert_eq!(rt, canon);
    }

    /// Check that marked_sent correctly handles all paths.
    /// ```ignore
    ///   AAA   AAA   SSS
    /// + SSSSSSSSSSSS
    /// = AAASSSAAASSSSSS
    /// ```
    #[test]
    fn mark_sent_1() {
        let mut rt = RangeTracker::default();
        rt.mark_acked(0, 3);
        rt.mark_acked(6, 3);
        rt.mark_sent(12, 3);

        rt.mark_sent(0, 12);

        let mut canon = RangeTracker {
            acked: 3,
            ..RangeTracker::default()
        };
        canon.used.insert(3, (3, RangeState::Sent));
        canon.used.insert(6, (3, RangeState::Acked));
        canon.used.insert(9, (6, RangeState::Sent));
        assert_eq!(rt, canon);
    }

    /// Check that marked_sent correctly handles all paths.
    /// ```ignore
    ///   AAASS AAA S SSSS
    /// + SSSSSSSSSSSSS
    /// = AAASSSAAASSSSSSS
    /// ```
    #[test]
    fn mark_sent_2() {
        let mut rt = RangeTracker::default();
        rt.mark_acked(0, 3);
        rt.mark_sent(3, 2);
        rt.mark_acked(6, 3);
        rt.mark_sent(10, 1);
        rt.mark_sent(12, 4);

        rt.mark_sent(0, 13);

        let mut canon = RangeTracker {
            acked: 3,
            ..RangeTracker::default()
        };
        canon.used.insert(3, (3, RangeState::Sent));
        canon.used.insert(6, (3, RangeState::Acked));
        canon.used.insert(9, (7, RangeState::Sent));
        assert_eq!(rt, canon);
    }

    /// Check that marked_sent correctly handles all paths.
    /// ```ignore
    ///   AAA  AAA
    /// +   SSSS
    /// = AAASSAAA
    /// ```
    #[test]
    fn mark_sent_3() {
        let mut rt = RangeTracker::default();
        rt.mark_acked(0, 3);
        rt.mark_acked(5, 3);

        rt.mark_sent(2, 4);

        let mut canon = RangeTracker {
            acked: 3,
            ..RangeTracker::default()
        };
        canon.used.insert(3, (2, RangeState::Sent));
        canon.used.insert(5, (3, RangeState::Acked));
        assert_eq!(rt, canon);
    }

    /// Check that marked_sent correctly handles all paths.
    /// ```ignore
    ///   SSS  AAA  SS
    /// +   SSSSSSSS
    /// = SSSSSAAASSSS
    /// ```
    #[test]
    fn mark_sent_4() {
        let mut rt = RangeTracker::default();
        rt.mark_sent(0, 3);
        rt.mark_acked(5, 3);
        rt.mark_sent(10, 2);

        rt.mark_sent(2, 8);

        let mut canon = RangeTracker::default();
        canon.used.insert(0, (5, RangeState::Sent));
        canon.used.insert(5, (3, RangeState::Acked));
        canon.used.insert(8, (4, RangeState::Sent));
        assert_eq!(rt, canon);
    }

    /// Check that marked_sent correctly handles all paths.
    /// ```ignore
    ///     AAA
    /// +   SSSSSS
    /// =   AAASSS
    /// ```
    #[test]
    fn mark_sent_5() {
        let mut rt = RangeTracker::default();
        rt.mark_acked(3, 3);

        rt.mark_sent(3, 6);

        let mut canon = RangeTracker::default();
        canon.used.insert(3, (3, RangeState::Acked));
        canon.used.insert(6, (3, RangeState::Sent));
        assert_eq!(rt, canon);
    }

    /// Check that marked_sent correctly handles all paths.
    /// ```ignore
    ///   SSSSS
    /// +  SSS
    /// = SSSSS
    /// ```
    #[test]
    fn mark_sent_6() {
        let mut rt = RangeTracker::default();
        rt.mark_sent(0, 5);

        rt.mark_sent(1, 3);

        let mut canon = RangeTracker::default();
        canon.used.insert(0, (5, RangeState::Sent));
        assert_eq!(rt, canon);
    }

    #[test]
    fn unmark_sent_start() {
        let mut rt = RangeTracker::default();

        rt.mark_sent(0, 5);
        assert_eq!(rt.highest_offset(), 5);
        assert_eq!(rt.acked_from_zero(), 0);

        rt.unmark_sent();
        assert_eq!(rt.highest_offset(), 0);
        assert_eq!(rt.acked_from_zero(), 0);
        assert_eq!(rt.first_unmarked_range(), (0, None));
    }

    #[test]
    fn unmark_sent_middle() {
        let mut rt = RangeTracker::default();

        rt.mark_acked(0, 5);
        assert_eq!(rt.highest_offset(), 5);
        assert_eq!(rt.acked_from_zero(), 5);
        rt.mark_sent(5, 5);
        assert_eq!(rt.highest_offset(), 10);
        assert_eq!(rt.acked_from_zero(), 5);
        rt.mark_acked(10, 5);
        assert_eq!(rt.highest_offset(), 15);
        assert_eq!(rt.acked_from_zero(), 5);
        assert_eq!(rt.first_unmarked_range(), (15, None));

        rt.unmark_sent();
        assert_eq!(rt.highest_offset(), 15);
        assert_eq!(rt.acked_from_zero(), 5);
        assert_eq!(rt.first_unmarked_range(), (5, Some(5)));
    }

    #[test]
    fn unmark_sent_end() {
        let mut rt = RangeTracker::default();

        rt.mark_acked(0, 5);
        assert_eq!(rt.highest_offset(), 5);
        assert_eq!(rt.acked_from_zero(), 5);
        rt.mark_sent(5, 5);
        assert_eq!(rt.highest_offset(), 10);
        assert_eq!(rt.acked_from_zero(), 5);
        assert_eq!(rt.first_unmarked_range(), (10, None));

        rt.unmark_sent();
        assert_eq!(rt.highest_offset(), 5);
        assert_eq!(rt.acked_from_zero(), 5);
        assert_eq!(rt.first_unmarked_range(), (5, None));
    }

    #[test]
    fn truncate_front() {
        let mut v = VecDeque::new();
        v.push_back(5);
        v.push_back(6);
        v.push_back(7);
        v.push_front(4usize);

        v.rotate_left(1);
        v.truncate(3);
        assert_eq!(*v.front().unwrap(), 5);
        assert_eq!(*v.back().unwrap(), 7);
    }

    #[test]
    fn unmark_range() {
        let mut rt = RangeTracker::default();

        rt.mark_acked(5, 5);
        rt.mark_sent(10, 5);

        // Should unmark sent but not acked range
        rt.unmark_range(7, 6);

        let res = rt.first_unmarked_range();
        assert_eq!(res, (0, Some(5)));
        assert_eq!(
            rt.used.iter().next().unwrap(),
            (&5, &(5, RangeState::Acked))
        );
        assert_eq!(
            rt.used.iter().nth(1).unwrap(),
            (&13, &(2, RangeState::Sent))
        );
        assert!(rt.used.iter().nth(2).is_none());
        rt.mark_sent(0, 5);

        let res = rt.first_unmarked_range();
        assert_eq!(res, (10, Some(3)));
        rt.mark_sent(10, 3);

        let res = rt.first_unmarked_range();
        assert_eq!(res, (15, None));
    }

    #[test]
    #[allow(clippy::cognitive_complexity)]
    fn tx_buffer_next_bytes_1() {
        let mut txb = TxBuffer::new();

        assert_eq!(txb.avail(), SEND_BUFFER_SIZE);

        // Fill the buffer
        assert_eq!(txb.send(&[1; SEND_BUFFER_SIZE * 2]), SEND_BUFFER_SIZE);
        assert!(matches!(txb.next_bytes(),
                         Some((0, x)) if x.len()==SEND_BUFFER_SIZE
                         && x.iter().all(|ch| *ch == 1)));

        // Mark almost all as sent. Get what's left
        let one_byte_from_end = SEND_BUFFER_SIZE as u64 - 1;
        txb.mark_as_sent(0, one_byte_from_end as usize);
        assert!(matches!(txb.next_bytes(),
                         Some((start, x)) if x.len() == 1
                         && start == one_byte_from_end
                         && x.iter().all(|ch| *ch == 1)));

        // Mark all as sent. Get nothing
        txb.mark_as_sent(0, SEND_BUFFER_SIZE);
        assert!(txb.next_bytes().is_none());

        // Mark as lost. Get it again
        txb.mark_as_lost(one_byte_from_end, 1);
        assert!(matches!(txb.next_bytes(),
                         Some((start, x)) if x.len() == 1
                         && start == one_byte_from_end
                         && x.iter().all(|ch| *ch == 1)));

        // Mark a larger range lost, including beyond what's in the buffer even.
        // Get a little more
        let five_bytes_from_end = SEND_BUFFER_SIZE as u64 - 5;
        txb.mark_as_lost(five_bytes_from_end, 100);
        assert!(matches!(txb.next_bytes(),
                         Some((start, x)) if x.len() == 5
                         && start == five_bytes_from_end
                         && x.iter().all(|ch| *ch == 1)));

        // Contig acked range at start means it can be removed from buffer
        // Impl of vecdeque should now result in a split buffer when more data
        // is sent
        txb.mark_as_acked(0, five_bytes_from_end as usize);
        assert_eq!(txb.send(&[2; 30]), 30);
        // Just get 5 even though there is more
        assert!(matches!(txb.next_bytes(),
                         Some((start, x)) if x.len() == 5
                         && start == five_bytes_from_end
                         && x.iter().all(|ch| *ch == 1)));
        assert_eq!(txb.retired(), five_bytes_from_end);
        assert_eq!(txb.buffered(), 35);

        // Marking that bit as sent should let the last contig bit be returned
        // when called again
        txb.mark_as_sent(five_bytes_from_end, 5);
        assert!(matches!(txb.next_bytes(),
                         Some((start, x)) if x.len() == 30
                         && start == SEND_BUFFER_SIZE as u64
                         && x.iter().all(|ch| *ch == 2)));
    }

    #[test]
    fn tx_buffer_next_bytes_2() {
        let mut txb = TxBuffer::new();

        assert_eq!(txb.avail(), SEND_BUFFER_SIZE);

        // Fill the buffer
        assert_eq!(txb.send(&[1; SEND_BUFFER_SIZE * 2]), SEND_BUFFER_SIZE);
        assert!(matches!(txb.next_bytes(),
                         Some((0, x)) if x.len()==SEND_BUFFER_SIZE
                         && x.iter().all(|ch| *ch == 1)));

        // As above
        let forty_bytes_from_end = SEND_BUFFER_SIZE as u64 - 40;

        txb.mark_as_acked(0, forty_bytes_from_end as usize);
        assert!(matches!(txb.next_bytes(),
                 Some((start, x)) if x.len() == 40
                 && start == forty_bytes_from_end
        ));

        // Valid new data placed in split locations
        assert_eq!(txb.send(&[2; 100]), 100);

        // Mark a little more as sent
        txb.mark_as_sent(forty_bytes_from_end, 10);
        let thirty_bytes_from_end = forty_bytes_from_end + 10;
        assert!(matches!(txb.next_bytes(),
                         Some((start, x)) if x.len() == 30
                         && start == thirty_bytes_from_end
                         && x.iter().all(|ch| *ch == 1)));

        // Mark a range 'A' in second slice as sent. Should still return the same
        let range_a_start = SEND_BUFFER_SIZE as u64 + 30;
        let range_a_end = range_a_start + 10;
        txb.mark_as_sent(range_a_start, 10);
        assert!(matches!(txb.next_bytes(),
                         Some((start, x)) if x.len() == 30
                         && start == thirty_bytes_from_end
                         && x.iter().all(|ch| *ch == 1)));

        // Ack entire first slice and into second slice
        let ten_bytes_past_end = SEND_BUFFER_SIZE as u64 + 10;
        txb.mark_as_acked(0, ten_bytes_past_end as usize);

        // Get up to marked range A
        assert!(matches!(txb.next_bytes(),
                         Some((start, x)) if x.len() == 20
                         && start == ten_bytes_past_end
                         && x.iter().all(|ch| *ch == 2)));

        txb.mark_as_sent(ten_bytes_past_end, 20);

        // Get bit after earlier marked range A
        assert!(matches!(txb.next_bytes(),
                         Some((start, x)) if x.len() == 60
                         && start == range_a_end
                         && x.iter().all(|ch| *ch == 2)));

        // No more bytes.
        txb.mark_as_sent(range_a_end, 60);
        assert!(txb.next_bytes().is_none());
    }

    #[test]
    fn stream_tx() {
        let conn_fc = connection_fc(4096);
        let conn_events = ConnectionEvents::default();

        let mut s = SendStream::new(4.into(), 1024, Rc::clone(&conn_fc), conn_events);

        let res = s.send(&[4; 100]).unwrap();
        assert_eq!(res, 100);
        s.mark_as_sent(0, 50, false);
        if let SendStreamState::Send { fc, .. } = s.state() {
            assert_eq!(fc.used(), 100);
        } else {
            panic!("unexpected stream state");
        }

        // Should hit stream flow control limit before filling up send buffer
        let res = s.send(&[4; SEND_BUFFER_SIZE]).unwrap();
        assert_eq!(res, 1024 - 100);

        // should do nothing, max stream data already 1024
        s.set_max_stream_data(1024);
        let res = s.send(&[4; SEND_BUFFER_SIZE]).unwrap();
        assert_eq!(res, 0);

        // should now hit the conn flow control (4096)
        s.set_max_stream_data(1_048_576);
        let res = s.send(&[4; SEND_BUFFER_SIZE]).unwrap();
        assert_eq!(res, 3072);

        // should now hit the tx buffer size
        conn_fc.borrow_mut().update(SEND_BUFFER_SIZE as u64);
        let res = s.send(&[4; SEND_BUFFER_SIZE + 100]).unwrap();
        assert_eq!(res, SEND_BUFFER_SIZE - 4096);

        // TODO(agrover@mozilla.com): test ooo acks somehow
        s.mark_as_acked(0, 40, false);
    }

    #[test]
    fn test_tx_buffer_acks() {
        let mut tx = TxBuffer::new();
        assert_eq!(tx.send(&[4; 100]), 100);
        let res = tx.next_bytes().unwrap();
        assert_eq!(res.0, 0);
        assert_eq!(res.1.len(), 100);
        tx.mark_as_sent(0, 100);
        let res = tx.next_bytes();
        assert_eq!(res, None);

        tx.mark_as_acked(0, 100);
        let res = tx.next_bytes();
        assert_eq!(res, None);
    }

    #[test]
    fn send_stream_writable_event_gen() {
        let conn_fc = connection_fc(2);
        let mut conn_events = ConnectionEvents::default();

        let mut s = SendStream::new(4.into(), 0, Rc::clone(&conn_fc), conn_events.clone());

        // Stream is initially blocked (conn:2, stream:0)
        // and will not accept data.
        assert_eq!(s.send(b"hi").unwrap(), 0);

        // increasing to (conn:2, stream:2) will allow 2 bytes, and also
        // generate a SendStreamWritable event.
        s.set_max_stream_data(2);
        let evts = conn_events.events().collect::<Vec<_>>();
        assert_eq!(evts.len(), 1);
        assert!(matches!(
            evts[0],
            ConnectionEvent::SendStreamWritable { .. }
        ));
        assert_eq!(s.send(b"hello").unwrap(), 2);

        // increasing to (conn:2, stream:4) will not generate an event or allow
        // sending anything.
        s.set_max_stream_data(4);
        assert_eq!(conn_events.events().count(), 0);
        assert_eq!(s.send(b"hello").unwrap(), 0);

        // Increasing conn max (conn:4, stream:4) will unblock but not emit
        // event b/c that happens in Connection::emit_frame() (tested in
        // connection.rs)
        assert!(conn_fc.borrow_mut().update(4));
        assert_eq!(conn_events.events().count(), 0);
        assert_eq!(s.avail(), 2);
        assert_eq!(s.send(b"hello").unwrap(), 2);

        // No event because still blocked by conn
        s.set_max_stream_data(1_000_000_000);
        assert_eq!(conn_events.events().count(), 0);

        // No event because happens in emit_frame()
        conn_fc.borrow_mut().update(1_000_000_000);
        assert_eq!(conn_events.events().count(), 0);

        // Unblocking both by a large amount will cause avail() to be limited by
        // tx buffer size.
        assert_eq!(s.avail(), SEND_BUFFER_SIZE - 4);

        assert_eq!(
            s.send(&[b'a'; SEND_BUFFER_SIZE]).unwrap(),
            SEND_BUFFER_SIZE - 4
        );

        // No event because still blocked by tx buffer full
        s.set_max_stream_data(2_000_000_000);
        assert_eq!(conn_events.events().count(), 0);
        assert_eq!(s.send(b"hello").unwrap(), 0);
    }

    #[test]
    fn send_stream_writable_event_new_stream() {
        let conn_fc = connection_fc(2);
        let mut conn_events = ConnectionEvents::default();

        let _s = SendStream::new(4.into(), 100, conn_fc, conn_events.clone());

        // Creating a new stream with conn and stream credits should result in
        // an event.
        let evts = conn_events.events().collect::<Vec<_>>();
        assert_eq!(evts.len(), 1);
        assert!(matches!(
            evts[0],
            ConnectionEvent::SendStreamWritable { .. }
        ));
    }

    fn as_stream_token(t: &RecoveryToken) -> &SendStreamRecoveryToken {
        if let RecoveryToken::Stream(StreamRecoveryToken::Stream(rt)) = &t {
            rt
        } else {
            panic!();
        }
    }

    #[test]
    // Verify lost frames handle fin properly
    fn send_stream_get_frame_data() {
        let conn_fc = connection_fc(100);
        let conn_events = ConnectionEvents::default();

        let mut s = SendStream::new(0.into(), 100, conn_fc, conn_events);
        s.send(&[0; 10]).unwrap();
        s.close();

        let mut ss = SendStreams::default();
        ss.insert(StreamId::from(0), s);

        let mut tokens = Vec::new();
        let mut builder = PacketBuilder::short(Encoder::new(), false, []);

        // Write a small frame: no fin.
        let written = builder.len();
        builder.set_limit(written + 6);
        ss.write_frames(
            TransmissionPriority::default(),
            &mut builder,
            &mut tokens,
            &mut FrameStats::default(),
        );
        assert_eq!(builder.len(), written + 6);
        assert_eq!(tokens.len(), 1);
        let f1_token = tokens.remove(0);
        assert!(!as_stream_token(&f1_token).fin);

        // Write the rest: fin.
        let written = builder.len();
        builder.set_limit(written + 200);
        ss.write_frames(
            TransmissionPriority::default(),
            &mut builder,
            &mut tokens,
            &mut FrameStats::default(),
        );
        assert_eq!(builder.len(), written + 10);
        assert_eq!(tokens.len(), 1);
        let f2_token = tokens.remove(0);
        assert!(as_stream_token(&f2_token).fin);

        // Should be no more data to frame.
        let written = builder.len();
        ss.write_frames(
            TransmissionPriority::default(),
            &mut builder,
            &mut tokens,
            &mut FrameStats::default(),
        );
        assert_eq!(builder.len(), written);
        assert!(tokens.is_empty());

        // Mark frame 1 as lost
        ss.lost(as_stream_token(&f1_token));

        // Next frame should not set fin even though stream has fin but frame
        // does not include end of stream
        let written = builder.len();
        ss.write_frames(
            TransmissionPriority::default() + RetransmissionPriority::default(),
            &mut builder,
            &mut tokens,
            &mut FrameStats::default(),
        );
        assert_eq!(builder.len(), written + 7); // Needs a length this time.
        assert_eq!(tokens.len(), 1);
        let f4_token = tokens.remove(0);
        assert!(!as_stream_token(&f4_token).fin);

        // Mark frame 2 as lost
        ss.lost(as_stream_token(&f2_token));

        // Next frame should set fin because it includes end of stream
        let written = builder.len();
        ss.write_frames(
            TransmissionPriority::default() + RetransmissionPriority::default(),
            &mut builder,
            &mut tokens,
            &mut FrameStats::default(),
        );
        assert_eq!(builder.len(), written + 10);
        assert_eq!(tokens.len(), 1);
        let f5_token = tokens.remove(0);
        assert!(as_stream_token(&f5_token).fin);
    }

    #[test]
    #[allow(clippy::cognitive_complexity)]
    // Verify lost frames handle fin properly with zero length fin
    fn send_stream_get_frame_zerolength_fin() {
        let conn_fc = connection_fc(100);
        let conn_events = ConnectionEvents::default();

        let mut s = SendStream::new(0.into(), 100, conn_fc, conn_events);
        s.send(&[0; 10]).unwrap();

        let mut ss = SendStreams::default();
        ss.insert(StreamId::from(0), s);

        let mut tokens = Vec::new();
        let mut builder = PacketBuilder::short(Encoder::new(), false, []);
        ss.write_frames(
            TransmissionPriority::default(),
            &mut builder,
            &mut tokens,
            &mut FrameStats::default(),
        );
        let f1_token = tokens.remove(0);
        assert_eq!(as_stream_token(&f1_token).offset, 0);
        assert_eq!(as_stream_token(&f1_token).length, 10);
        assert!(!as_stream_token(&f1_token).fin);

        // Should be no more data to frame
        ss.write_frames(
            TransmissionPriority::default(),
            &mut builder,
            &mut tokens,
            &mut FrameStats::default(),
        );
        assert!(tokens.is_empty());

        ss.get_mut(StreamId::from(0)).unwrap().close();

        ss.write_frames(
            TransmissionPriority::default(),
            &mut builder,
            &mut tokens,
            &mut FrameStats::default(),
        );
        let f2_token = tokens.remove(0);
        assert_eq!(as_stream_token(&f2_token).offset, 10);
        assert_eq!(as_stream_token(&f2_token).length, 0);
        assert!(as_stream_token(&f2_token).fin);

        // Mark frame 2 as lost
        ss.lost(as_stream_token(&f2_token));

        // Next frame should set fin
        ss.write_frames(
            TransmissionPriority::default(),
            &mut builder,
            &mut tokens,
            &mut FrameStats::default(),
        );
        let f3_token = tokens.remove(0);
        assert_eq!(as_stream_token(&f3_token).offset, 10);
        assert_eq!(as_stream_token(&f3_token).length, 0);
        assert!(as_stream_token(&f3_token).fin);

        // Mark frame 1 as lost
        ss.lost(as_stream_token(&f1_token));

        // Next frame should set fin and include all data
        ss.write_frames(
            TransmissionPriority::default(),
            &mut builder,
            &mut tokens,
            &mut FrameStats::default(),
        );
        let f4_token = tokens.remove(0);
        assert_eq!(as_stream_token(&f4_token).offset, 0);
        assert_eq!(as_stream_token(&f4_token).length, 10);
        assert!(as_stream_token(&f4_token).fin);
    }

    #[test]
    fn data_blocked() {
        let conn_fc = connection_fc(5);
        let conn_events = ConnectionEvents::default();

        let stream_id = StreamId::from(4);
        let mut s = SendStream::new(stream_id, 2, Rc::clone(&conn_fc), conn_events);

        // Only two bytes can be sent due to the stream limit.
        assert_eq!(s.send(b"abc").unwrap(), 2);
        assert_eq!(s.next_bytes(false), Some((0, &b"ab"[..])));

        // This doesn't report blocking yet.
        let mut builder = PacketBuilder::short(Encoder::new(), false, []);
        let mut tokens = Vec::new();
        let mut stats = FrameStats::default();
        s.write_blocked_frame(
            TransmissionPriority::default(),
            &mut builder,
            &mut tokens,
            &mut stats,
        );
        assert_eq!(stats.stream_data_blocked, 0);

        // Blocking is reported after sending the last available credit.
        s.mark_as_sent(0, 2, false);
        s.write_blocked_frame(
            TransmissionPriority::default(),
            &mut builder,
            &mut tokens,
            &mut stats,
        );
        assert_eq!(stats.stream_data_blocked, 1);

        // Now increase the stream limit and test the connection limit.
        s.set_max_stream_data(10);

        assert_eq!(s.send(b"abcd").unwrap(), 3);
        assert_eq!(s.next_bytes(false), Some((2, &b"abc"[..])));
        // DATA_BLOCKED is not sent yet.
        conn_fc
            .borrow_mut()
            .write_frames(&mut builder, &mut tokens, &mut stats);
        assert_eq!(stats.data_blocked, 0);

        // DATA_BLOCKED is queued once bytes using all credit are sent.
        s.mark_as_sent(2, 3, false);
        conn_fc
            .borrow_mut()
            .write_frames(&mut builder, &mut tokens, &mut stats);
        assert_eq!(stats.data_blocked, 1);
    }

    #[test]
    fn data_blocked_atomic() {
        let conn_fc = connection_fc(5);
        let conn_events = ConnectionEvents::default();

        let stream_id = StreamId::from(4);
        let mut s = SendStream::new(stream_id, 2, Rc::clone(&conn_fc), conn_events);

        // Stream is initially blocked (conn:5, stream:2)
        // and will not accept atomic write of 3 bytes.
        assert_eq!(s.send_atomic(b"abc").unwrap(), 0);

        // Assert that STREAM_DATA_BLOCKED is sent.
        let mut builder = PacketBuilder::short(Encoder::new(), false, []);
        let mut tokens = Vec::new();
        let mut stats = FrameStats::default();
        s.write_blocked_frame(
            TransmissionPriority::default(),
            &mut builder,
            &mut tokens,
            &mut stats,
        );
        assert_eq!(stats.stream_data_blocked, 1);

        // Assert that a non-atomic write works.
        assert_eq!(s.send(b"abc").unwrap(), 2);
        assert_eq!(s.next_bytes(false), Some((0, &b"ab"[..])));
        s.mark_as_sent(0, 2, false);

        // Set limits to (conn:5, stream:10).
        s.set_max_stream_data(10);

        // An atomic write of 4 bytes exceeds the remaining limit of 3.
        assert_eq!(s.send_atomic(b"abcd").unwrap(), 0);

        // Assert that DATA_BLOCKED is sent.
        conn_fc
            .borrow_mut()
            .write_frames(&mut builder, &mut tokens, &mut stats);
        assert_eq!(stats.data_blocked, 1);

        // Check that a non-atomic write works.
        assert_eq!(s.send(b"abcd").unwrap(), 3);
        assert_eq!(s.next_bytes(false), Some((2, &b"abc"[..])));
        s.mark_as_sent(2, 3, false);

        // Increase limits to (conn:15, stream:15).
        s.set_max_stream_data(15);
        conn_fc.borrow_mut().update(15);

        // Check that atomic writing right up to the limit works.
        assert_eq!(s.send_atomic(b"abcdefghij").unwrap(), 10);
    }

    #[test]
    fn ack_fin_first() {
        const MESSAGE: &[u8] = b"hello";
        let len_u64 = u64::try_from(MESSAGE.len()).unwrap();

        let conn_fc = connection_fc(len_u64);
        let conn_events = ConnectionEvents::default();

        let mut s = SendStream::new(StreamId::new(100), 0, conn_fc, conn_events);
        s.set_max_stream_data(len_u64);

        // Send all the data, then the fin.
        _ = s.send(MESSAGE).unwrap();
        s.mark_as_sent(0, MESSAGE.len(), false);
        s.close();
        s.mark_as_sent(len_u64, 0, true);

        // Ack the fin, then the data.
        s.mark_as_acked(len_u64, 0, true);
        s.mark_as_acked(0, MESSAGE.len(), false);
        assert!(s.is_terminal());
    }

    #[test]
    fn ack_then_lose_fin() {
        const MESSAGE: &[u8] = b"hello";
        let len_u64 = u64::try_from(MESSAGE.len()).unwrap();

        let conn_fc = connection_fc(len_u64);
        let conn_events = ConnectionEvents::default();

        let id = StreamId::new(100);
        let mut s = SendStream::new(id, 0, conn_fc, conn_events);
        s.set_max_stream_data(len_u64);

        // Send all the data, then the fin.
        _ = s.send(MESSAGE).unwrap();
        s.mark_as_sent(0, MESSAGE.len(), false);
        s.close();
        s.mark_as_sent(len_u64, 0, true);

        // Ack the fin, then mark it lost.
        s.mark_as_acked(len_u64, 0, true);
        s.mark_as_lost(len_u64, 0, true);

        // No frame should be sent here.
        let mut builder = PacketBuilder::short(Encoder::new(), false, []);
        let mut tokens = Vec::new();
        let mut stats = FrameStats::default();
        s.write_stream_frame(
            TransmissionPriority::default(),
            &mut builder,
            &mut tokens,
            &mut stats,
        );
        assert_eq!(stats.stream, 0);
    }

    /// Create a `SendStream` and force it into a state where it believes that
    /// `offset` bytes have already been sent and acknowledged.
    fn stream_with_sent(stream: u64, offset: usize) -> SendStream {
        const MAX_VARINT: u64 = (1 << 62) - 1;

        let conn_fc = connection_fc(MAX_VARINT);
        let mut s = SendStream::new(
            StreamId::from(stream),
            MAX_VARINT,
            conn_fc,
            ConnectionEvents::default(),
        );

        let mut send_buf = TxBuffer::new();
        send_buf.ranges.mark_acked(0, offset);
        let mut fc = SenderFlowControl::new(StreamId::from(stream), MAX_VARINT);
        fc.consume(offset);
        let conn_fc = Rc::new(RefCell::new(SenderFlowControl::new((), MAX_VARINT)));
        s.state = SendStreamState::Send {
            fc,
            conn_fc,
            send_buf,
        };
        s
    }

    fn frame_sent_sid(stream: u64, offset: usize, len: usize, fin: bool, space: usize) -> bool {
        const BUF: &[u8] = &[0x42; 128];

        qtrace!(
            "frame_sent stream={} offset={} len={} fin={}, space={}",
            stream,
            offset,
            len,
            fin,
            space
        );

        let mut s = stream_with_sent(stream, offset);

        // Now write out the proscribed data and maybe close.
        if len > 0 {
            s.send(&BUF[..len]).unwrap();
        }
        if fin {
            s.close();
        }

        let mut builder = PacketBuilder::short(Encoder::new(), false, []);
        let header_len = builder.len();
        builder.set_limit(header_len + space);

        let mut tokens = Vec::new();
        let mut stats = FrameStats::default();
        s.write_stream_frame(
            TransmissionPriority::default(),
            &mut builder,
            &mut tokens,
            &mut stats,
        );
        qtrace!(
            "STREAM frame: {}",
            hex_with_len(&builder.as_ref()[header_len..])
        );
        stats.stream > 0
    }

    fn frame_sent(offset: usize, len: usize, fin: bool, space: usize) -> bool {
        frame_sent_sid(0, offset, len, fin, space)
    }

    #[test]
    fn stream_frame_empty() {
        // Stream frames with empty data and no fin never work.
        assert!(!frame_sent(10, 0, false, 2));
        assert!(!frame_sent(10, 0, false, 3));
        assert!(!frame_sent(10, 0, false, 4));
        assert!(!frame_sent(10, 0, false, 5));
        assert!(!frame_sent(10, 0, false, 100));

        // Empty data with fin is only a problem if there is no space.
        assert!(!frame_sent(0, 0, true, 1));
        assert!(frame_sent(0, 0, true, 2));
        assert!(!frame_sent(10, 0, true, 2));
        assert!(frame_sent(10, 0, true, 3));
        assert!(frame_sent(10, 0, true, 4));
        assert!(frame_sent(10, 0, true, 5));
        assert!(frame_sent(10, 0, true, 100));
    }

    #[test]
    fn stream_frame_minimum() {
        // Add minimum data
        assert!(!frame_sent(10, 1, false, 3));
        assert!(!frame_sent(10, 1, true, 3));
        assert!(frame_sent(10, 1, false, 4));
        assert!(frame_sent(10, 1, true, 4));
        assert!(frame_sent(10, 1, false, 5));
        assert!(frame_sent(10, 1, true, 5));
        assert!(frame_sent(10, 1, false, 100));
        assert!(frame_sent(10, 1, true, 100));
    }

    #[test]
    fn stream_frame_more() {
        // Try more data
        assert!(!frame_sent(10, 100, false, 3));
        assert!(!frame_sent(10, 100, true, 3));
        assert!(frame_sent(10, 100, false, 4));
        assert!(frame_sent(10, 100, true, 4));
        assert!(frame_sent(10, 100, false, 5));
        assert!(frame_sent(10, 100, true, 5));
        assert!(frame_sent(10, 100, false, 100));
        assert!(frame_sent(10, 100, true, 100));

        assert!(frame_sent(10, 100, false, 1000));
        assert!(frame_sent(10, 100, true, 1000));
    }

    #[test]
    fn stream_frame_big_id() {
        // A value that encodes to the largest varint.
        const BIG: u64 = 1 << 30;
        const BIGSZ: usize = 1 << 30;

        assert!(!frame_sent_sid(BIG, BIGSZ, 0, false, 16));
        assert!(!frame_sent_sid(BIG, BIGSZ, 0, true, 16));
        assert!(!frame_sent_sid(BIG, BIGSZ, 0, false, 17));
        assert!(frame_sent_sid(BIG, BIGSZ, 0, true, 17));
        assert!(!frame_sent_sid(BIG, BIGSZ, 0, false, 18));
        assert!(frame_sent_sid(BIG, BIGSZ, 0, true, 18));

        assert!(!frame_sent_sid(BIG, BIGSZ, 1, false, 17));
        assert!(!frame_sent_sid(BIG, BIGSZ, 1, true, 17));
        assert!(frame_sent_sid(BIG, BIGSZ, 1, false, 18));
        assert!(frame_sent_sid(BIG, BIGSZ, 1, true, 18));
        assert!(frame_sent_sid(BIG, BIGSZ, 1, false, 19));
        assert!(frame_sent_sid(BIG, BIGSZ, 1, true, 19));
        assert!(frame_sent_sid(BIG, BIGSZ, 1, false, 100));
        assert!(frame_sent_sid(BIG, BIGSZ, 1, true, 100));
    }

    fn stream_frame_at_boundary(data: &[u8]) {
        fn send_with_extra_capacity(data: &[u8], extra: usize, expect_full: bool) -> Vec<u8> {
            qtrace!("send_with_extra_capacity {} + {}", data.len(), extra);
            let mut s = stream_with_sent(0, 0);
            s.send(data).unwrap();
            s.close();

            let mut builder = PacketBuilder::short(Encoder::new(), false, []);
            let header_len = builder.len();
            // Add 2 for the frame type and stream ID, then add the extra.
            builder.set_limit(header_len + data.len() + 2 + extra);
            let mut tokens = Vec::new();
            let mut stats = FrameStats::default();
            s.write_stream_frame(
                TransmissionPriority::default(),
                &mut builder,
                &mut tokens,
                &mut stats,
            );
            assert_eq!(stats.stream, 1);
            assert_eq!(builder.is_full(), expect_full);
            Vec::from(Encoder::from(builder)).split_off(header_len)
        }

        // The minimum amount of extra space for getting another frame in.
        let mut enc = Encoder::new();
        enc.encode_varint(u64::try_from(data.len()).unwrap());
        let len_buf = Vec::from(enc);
        let minimum_extra = len_buf.len() + PacketBuilder::MINIMUM_FRAME_SIZE;

        // For anything short of the minimum extra, the frame should fill the packet.
        for i in 0..minimum_extra {
            let frame = send_with_extra_capacity(data, i, true);
            let (header, body) = frame.split_at(2);
            assert_eq!(header, &[0b1001, 0]);
            assert_eq!(body, data);
        }

        // Once there is space for another packet AND a length field,
        // then a length will be added.
        let frame = send_with_extra_capacity(data, minimum_extra, false);
        let (header, rest) = frame.split_at(2);
        assert_eq!(header, &[0b1011, 0]);
        let (len, body) = rest.split_at(len_buf.len());
        assert_eq!(len, &len_buf);
        assert_eq!(body, data);
    }

    /// 16383/16384 is an odd boundary in STREAM frame construction.
    /// That is the boundary where a length goes from 2 bytes to 4 bytes.
    /// Test that we correctly add a length field to the frame; and test
    /// that if we don't, then we don't allow other frames to be added.
    #[test]
    fn stream_frame_16384() {
        stream_frame_at_boundary(&[4; 16383]);
        stream_frame_at_boundary(&[4; 16384]);
    }

    /// 63/64 is the other odd boundary.
    #[test]
    fn stream_frame_64() {
        stream_frame_at_boundary(&[2; 63]);
        stream_frame_at_boundary(&[2; 64]);
    }

    fn check_stats(
        stream: &SendStream,
        expected_written: u64,
        expected_sent: u64,
        expected_acked: u64,
    ) {
        let stream_stats = stream.stats();
        assert_eq!(stream_stats.bytes_written(), expected_written);
        assert_eq!(stream_stats.bytes_sent(), expected_sent);
        assert_eq!(stream_stats.bytes_acked(), expected_acked);
    }

    #[test]
    fn send_stream_stats() {
        const MESSAGE: &[u8] = b"hello";
        let len_u64 = u64::try_from(MESSAGE.len()).unwrap();

        let conn_fc = connection_fc(len_u64);
        let conn_events = ConnectionEvents::default();

        let id = StreamId::new(100);
        let mut s = SendStream::new(id, 0, conn_fc, conn_events);
        s.set_max_stream_data(len_u64);

        // Initial stats should be all 0.
        check_stats(&s, 0, 0, 0);
        // Adter sending the data, bytes_written should be increased.
        _ = s.send(MESSAGE).unwrap();
        check_stats(&s, len_u64, 0, 0);

        // Adter calling mark_as_sent, bytes_sent should be increased.
        s.mark_as_sent(0, MESSAGE.len(), false);
        check_stats(&s, len_u64, len_u64, 0);

        s.close();
        s.mark_as_sent(len_u64, 0, true);

        // In the end, check bytes_acked.
        s.mark_as_acked(0, MESSAGE.len(), false);
        check_stats(&s, len_u64, len_u64, len_u64);

        s.mark_as_acked(len_u64, 0, true);
        assert!(s.is_terminal());
    }
}<|MERGE_RESOLUTION|>--- conflicted
+++ resolved
@@ -18,15 +18,8 @@
 };
 
 use indexmap::IndexMap;
-<<<<<<< HEAD
+use neqo_common::{qdebug, qerror, qtrace, Encoder, Role};
 use smallvec::SmallVec;
-use std::hash::{Hash, Hasher};
-
-use neqo_common::{qdebug, qerror, qtrace, Encoder, Role};
-=======
-use neqo_common::{qdebug, qerror, qinfo, qtrace, Encoder, Role};
-use smallvec::SmallVec;
->>>>>>> 5e326967
 
 use crate::{
     events::ConnectionEvents,
