// Licensed under the Apache License, Version 2.0 <LICENSE-APACHE or
// http://www.apache.org/licenses/LICENSE-2.0> or the MIT license
// <LICENSE-MIT or http://opensource.org/licenses/MIT>, at your
// option. This file may not be copied, modified, or distributed
// except according to those terms.

use std::{
    iter::zip,
    net::IpAddr,
    time::{Duration, Instant},
};

use neqo_common::{qdebug, qinfo};
use static_assertions::const_assert;

use crate::{frame::FRAME_TYPE_PING, packet::PacketBuilder, recovery::SentPacket, Stats};

// Values <= 1500 based on: A. Custura, G. Fairhurst and I. Learmonth, "Exploring Usable Path MTU in
// the Internet," 2018 Network Traffic Measurement and Analysis Conference (TMA), Vienna, Austria,
// 2018, pp. 1-8, doi: 10.23919/TMA.2018.8506538. keywords:
// {Servers;Probes;Tools;Clamps;Middleboxes;Standards},
const MTU_SIZES_V4: &[usize] = &[
    1280, 1380, 1420, 1472, 1500, 2047, 4095, 8191, 16383, 32767, 65535,
];
const MTU_SIZES_V6: &[usize] = &[
    1280, 1380,
    1420, // 1420 is not in the paper for v6, but adding it makes the arrays the same length
    1470, 1500, 2047, 4095, 8191, 16383, 32767, 65535,
];
const_assert!(MTU_SIZES_V4.len() == MTU_SIZES_V6.len());
const SEARCH_TABLE_LEN: usize = MTU_SIZES_V4.len();

// From https://datatracker.ietf.org/doc/html/rfc8899#section-5.1
const MAX_PROBES: usize = 3;
const PMTU_RAISE_TIMER: Duration = Duration::from_secs(600);

#[derive(Debug, PartialEq, Clone, Copy)]
enum Probe {
    NotNeeded,
    Needed,
    Sent,
}

#[derive(Debug)]
pub struct Pmtud {
    search_table: &'static [usize],
    header_size: usize,
    mtu: usize,
    iface_mtu: usize,
    probe_index: usize,
    probe_count: usize,
    probe_state: Probe,
    loss_counts: [usize; SEARCH_TABLE_LEN],
    raise_timer: Option<Instant>,
}

impl Pmtud {
    /// Returns the MTU search table for the given remote IP address family.
    const fn search_table(remote_ip: IpAddr) -> &'static [usize] {
        match remote_ip {
            IpAddr::V4(_) => MTU_SIZES_V4,
            IpAddr::V6(_) => MTU_SIZES_V6,
        }
    }

    /// Size of the IPv4/IPv6 and UDP headers, in bytes.
    const fn header_size(remote_ip: IpAddr) -> usize {
        match remote_ip {
            IpAddr::V4(_) => 20 + 8,
            IpAddr::V6(_) => 40 + 8,
        }
    }

    #[must_use]
    pub fn new(remote_ip: IpAddr, iface_mtu: Option<usize>) -> Self {
        let search_table = Self::search_table(remote_ip);
        let probe_index = 0;
        Self {
            search_table,
            header_size: Self::header_size(remote_ip),
            mtu: search_table[probe_index],
            iface_mtu: iface_mtu.unwrap_or(usize::MAX),
            probe_index,
            probe_count: 0,
            probe_state: Probe::NotNeeded,
            loss_counts: [0; SEARCH_TABLE_LEN],
            raise_timer: None,
        }
    }

    /// Checks whether the PMTUD raise timer should be fired, and does so if needed.
    pub fn maybe_fire_raise_timer(&mut self, now: Instant, stats: &mut Stats) {
        if self.probe_state == Probe::NotNeeded && self.raise_timer.is_some_and(|t| now >= t) {
            qdebug!("PMTUD raise timer fired");
            self.raise_timer = None;
            self.start(now, stats);
        }
    }

    /// Returns the current Packetization Layer Path MTU, i.e., the maximum UDP payload that can be
    /// sent. During probing, this may be larger than the actual path MTU.
    #[must_use]
    pub const fn plpmtu(&self) -> usize {
        self.mtu - self.header_size
    }

    /// Returns true if a PMTUD probe should be sent.
    #[must_use]
    pub fn needs_probe(&self) -> bool {
        self.probe_state == Probe::Needed
    }

    /// Returns the size of the current PMTUD probe.
    #[must_use]
    pub const fn probe_size(&self) -> usize {
        self.search_table[self.probe_index] - self.header_size
    }

    /// Sends a PMTUD probe.
    pub fn send_probe(&mut self, builder: &mut PacketBuilder, stats: &mut Stats) {
        // The packet may include ACK-eliciting data already, but rather than check for that, it
        // seems OK to burn one byte here to simply include a PING.
        builder.encode_varint(FRAME_TYPE_PING);
        stats.frame_tx.ping += 1;
        stats.pmtud_tx += 1;
        self.probe_count += 1;
        self.probe_state = Probe::Sent;
        qdebug!(
            "Sending PMTUD probe of size {}, count {}",
            self.search_table[self.probe_index],
            self.probe_count
        );
    }

    #[allow(rustdoc::private_intra_doc_links)]
    /// Provides a [`Fn`] that returns true if the packet is a PMTUD probe.
    ///
    /// Allows filtering packets without holding a reference to [`Pmtud`]. When
    /// in doubt, use [`Pmtud::is_probe`].
    pub fn is_probe_filter(&self) -> impl Fn(&SentPacket) -> bool {
        let probe_state = self.probe_state;
        let probe_size = self.probe_size();

        move |p: &SentPacket| -> bool { probe_state == Probe::Sent && p.len() == probe_size }
    }

    /// Returns true if the packet is a PMTUD probe.
    fn is_probe(&self, p: &SentPacket) -> bool {
        self.is_probe_filter()(p)
    }

    /// Count the PMTUD probes included in `pkts`.
    fn count_probes(&self, pkts: &[SentPacket]) -> usize {
        pkts.iter().filter(|p| self.is_probe(p)).count()
    }

    /// Checks whether a PMTUD probe has been acknowledged, and if so, updates the PMTUD state.
    /// May also initiate a new probe process for a larger MTU.
    pub fn on_packets_acked(&mut self, acked_pkts: &[SentPacket], now: Instant, stats: &mut Stats) {
        // Reset the loss counts for all packets sizes <= the size of the largest ACKed packet.
        let Some(max_len) = acked_pkts.iter().map(SentPacket::len).max() else {
            // No packets were ACKed, nothing to do.
            return;
        };

        let idx = self
            .search_table
            .iter()
            .position(|&mtu| mtu > max_len + self.header_size)
            .unwrap_or(SEARCH_TABLE_LEN);
        self.loss_counts.iter_mut().take(idx).for_each(|c| *c = 0);

        let acked = self.count_probes(acked_pkts);
        if acked == 0 {
            return;
        }

        // A probe was ACKed, confirm the new MTU and try to probe upwards further.
        //
        // TODO: Maybe we should be tracking stats on a per-probe-size basis rather than just the
        // total number of successful probes.
        stats.pmtud_ack += acked;
        self.mtu = self.search_table[self.probe_index];
        stats.pmtud_pmtu = self.mtu;
        qdebug!("PMTUD probe of size {} succeeded", self.mtu);
        self.start(now, stats);
    }

    /// Stops the PMTUD process, setting the MTU to the largest successful probe size.
    fn stop(&mut self, idx: usize, now: Instant, stats: &mut Stats) {
        self.probe_state = Probe::NotNeeded; // We don't need to send any more probes
        self.probe_index = idx; // Index of the last successful probe
        self.mtu = self.search_table[idx]; // Leading to this MTU
        stats.pmtud_pmtu = self.mtu;
        self.probe_count = 0; // Reset the count
        self.loss_counts.fill(0); // Reset the loss counts
        self.raise_timer = Some(now + PMTU_RAISE_TIMER);
        qinfo!(
            "PMTUD stopped, PLPMTU is now {}, raise timer {:?}",
            self.mtu,
            self.raise_timer
        );
    }

    /// Checks whether a PMTUD probe has been lost. If it has been lost more than `MAX_PROBES`
    /// times, the PMTUD process is stopped.
    pub fn on_packets_lost(
        &mut self,
        lost_packets: &[SentPacket],
        stats: &mut Stats,
        now: Instant,
    ) {
        if lost_packets.is_empty() {
            return;
        }

        let mut increase = [0; SEARCH_TABLE_LEN];
        let mut loss_counts_updated = false;
        for p in lost_packets {
            let Some(idx) = self
                .search_table
                .iter()
                .position(|&mtu| p.len() + self.header_size <= mtu)
            else {
                continue;
            };
            // Count each lost packet size <= the current MTU only once. Otherwise a burst loss of
            // >= MAX_PROBES MTU-sized packets triggers a PMTUD restart. Counting only one of them
            // here requires three consecutive loss instances of such sizes to trigger a PMTUD
            // restart.
            //
            // Also, ignore losses of packets <= the minimum QUIC packet size, (`searchtable[0]`),
            // since they just increase loss counts across the board, adding to spurious
            // PMTUD restarts.
            if idx > 0 && (increase[idx] == 0 || p.len() > self.plpmtu()) {
                loss_counts_updated = true;
                increase[idx] += 1;
            }
        }

        if !loss_counts_updated {
            return;
        }

        let mut accum = 0;
        for (c, incr) in zip(&mut self.loss_counts, increase) {
            accum += incr;
            *c += accum;
        }

        // Track lost probes
        let lost = self.count_probes(lost_packets);
        stats.pmtud_lost += lost;

        // Check if any packet sizes have been lost MAX_PROBES times or more.
        //
        // TODO: It's not clear that MAX_PROBES is the right number for losses of packets that
        // aren't PMTU probes. We might want to be more conservative, to avoid spurious PMTUD
        // restarts.
        let Some(first_failed) = self.loss_counts.iter().position(|&c| c >= MAX_PROBES) else {
            // If not, keep going.
            if lost > 0 {
                // Don't stop the PMTUD process.
                self.probe_state = Probe::Needed;
            }
            return;
        };

        let largest_ok_idx = first_failed - 1;
        let largest_ok_mtu = self.search_table[largest_ok_idx];
        qdebug!(
            "PMTUD Packet of size > {largest_ok_mtu} lost >= {MAX_PROBES} times, state {:?}",
            self.probe_state
        );
        if largest_ok_mtu < self.mtu {
            // We saw multiple losses of packets <= the current MTU discovery,
            // so we need to probe again. To limit connectivity disruptions, we
            // start the PMTU discovery from the smallest packet up, rather than
            // the failed packet size down.
            //
            // TODO: If we are declaring losses, that means that we're getting
            // packets through. The size of those will put a floor on the MTU.
            // We're currently conservative and start from scratch, but we don't
            // strictly need to do that.
            self.reset(stats);
            qdebug!("PMTUD reset and restarting, PLPMTU is now {}", self.mtu);
            self.start(now, stats);
        } else {
            self.stop(largest_ok_idx, now, stats);
        }
    }

    /// Resets the PMTUD process, starting from the smallest probe size.
    fn reset(&mut self, stats: &mut Stats) {
        self.probe_index = 0;
        self.mtu = self.search_table[self.probe_index];
        stats.pmtud_pmtu = self.mtu;
        self.loss_counts.fill(0);
        self.raise_timer = None;
        stats.pmtud_change += 1;
    }

    /// Starts the next upward PMTUD probe.
    pub fn start(&mut self, now: Instant, stats: &mut Stats) {
        if self.probe_index < SEARCH_TABLE_LEN - 1 // Not at the end of the search table
        // Next size is <= iface MTU
            && self.search_table[self.probe_index + 1] <= self.iface_mtu
        {
            self.probe_state = Probe::Needed; // We need to send a probe
            self.probe_count = 0; // For the first time
            self.probe_index += 1; // At this size
            qdebug!(
                "PMTUD started with probe size {}",
                self.search_table[self.probe_index],
            );
        } else {
            // If we're at the end of the search table or hit the local interface MTU, we're done.
            self.stop(self.probe_index, now, stats);
        }
    }

    /// Returns the default PLPMTU for the given remote IP address.
    #[must_use]
    pub const fn default_plpmtu(remote_ip: IpAddr) -> usize {
        let search_table = Self::search_table(remote_ip);
        search_table[0] - Self::header_size(remote_ip)
    }
}

#[cfg(all(not(feature = "disable-encryption"), test))]
mod tests {
    use std::{
        cmp::min,
        iter::zip,
        net::{IpAddr, Ipv4Addr, Ipv6Addr},
        time::Instant,
    };

    use neqo_common::{qdebug, qinfo, Encoder, IpTosEcn};
    use test_fixture::{fixture_init, now};

    use crate::{
        crypto::CryptoDxState,
        packet::{PacketBuilder, PacketType},
        pmtud::{Probe, PMTU_RAISE_TIMER, SEARCH_TABLE_LEN},
        recovery::{SendProfile, SentPacket},
        Pmtud, Stats,
    };

    const V4: IpAddr = IpAddr::V4(Ipv4Addr::UNSPECIFIED);
    const V6: IpAddr = IpAddr::V6(Ipv6Addr::UNSPECIFIED);
    const IFACE_MTUS: &[Option<usize>] = &[
        None,
        Some(1300),
        Some(1500),
        Some(5000),
        Some(u16::MAX as usize),
    ];

    fn make_sentpacket(pn: u64, now: Instant, len: usize) -> SentPacket {
        SentPacket::new(
            PacketType::Short,
            pn,
            IpTosEcn::default(),
            now,
            true,
            Vec::new(),
            len,
        )
    }

<<<<<<< HEAD
    /// Asserts that the PMTUD process has stopped at the given MTU.
=======
    #[cfg(test)]
>>>>>>> e682edeb
    fn assert_mtu(pmtud: &Pmtud, mtu: usize) {
        let idx = pmtud
            .search_table
            .iter()
            .position(|mtu| *mtu == pmtud.mtu)
            .unwrap();
        assert!((idx == 0 && mtu <= pmtud.search_table[idx]) || (mtu >= pmtud.search_table[idx]));
        if idx < SEARCH_TABLE_LEN - 1 {
            assert!(mtu < pmtud.search_table[idx + 1]);
        }
        assert_eq!(Probe::NotNeeded, pmtud.probe_state);
        assert_eq!([0; SEARCH_TABLE_LEN], pmtud.loss_counts);
    }

    #[cfg(test)]
    fn pmtud_step(
        pmtud: &mut Pmtud,
        stats: &mut Stats,
        prot: &mut CryptoDxState,
        addr: IpAddr,
        mtu: usize,
        now: Instant,
    ) {
        let stats_before = stats.clone();

        // Fake a packet number, so the builder logic works.
        let mut builder = PacketBuilder::short(Encoder::new(), false, None::<&[u8]>);
        let pn = prot.next_pn();
        builder.pn(pn, 4);
        builder.set_initial_limit(&SendProfile::new_limited(pmtud.plpmtu()), 16, pmtud);
        builder.enable_padding(true);
        pmtud.send_probe(&mut builder, stats);
        builder.pad();
        let encoder = builder.build(prot).unwrap();
        assert_eq!(encoder.len(), pmtud.probe_size());
        assert!(!pmtud.needs_probe());
        assert_eq!(stats_before.pmtud_tx + 1, stats.pmtud_tx);

        let packet = make_sentpacket(pn, now, encoder.len());
        if encoder.len() + Pmtud::header_size(addr) <= mtu {
            pmtud.on_packets_acked(&[packet], now, stats);
            assert_eq!(stats_before.pmtud_ack + 1, stats.pmtud_ack);
        } else {
            pmtud.on_packets_lost(&[packet], stats, now);
            assert_eq!(stats_before.pmtud_lost + 1, stats.pmtud_lost);
        }
    }

    fn find_pmtu(
        addr: IpAddr,
        mtu: usize,
        iface_mtu: Option<usize>,
    ) -> (Pmtud, Stats, CryptoDxState, Instant) {
        fixture_init();
        let now = now();
        let mut pmtud = Pmtud::new(addr, iface_mtu);
        let mut stats = Stats::default();
        let mut prot = CryptoDxState::test_default();

        pmtud.start(now, &mut stats);

        if let Some(iface_mtu) = iface_mtu {
            assert!(iface_mtu <= pmtud.search_table[1] || pmtud.needs_probe());
        } else {
            assert!(pmtud.needs_probe());
        }

        while pmtud.needs_probe() {
            pmtud_step(&mut pmtud, &mut stats, &mut prot, addr, mtu, now);
        }

        let final_mtu = iface_mtu.map_or(mtu, |iface_mtu| min(mtu, iface_mtu));
        assert_mtu(&pmtud, final_mtu);

        (pmtud, stats, prot, now)
    }

    fn find_pmtu_with_reduction(addr: IpAddr, mtu: usize, smaller_mtu: usize) {
        assert!(mtu > smaller_mtu);
        let (mut pmtud, mut stats, mut prot, now) = find_pmtu(addr, mtu, None);

        qdebug!("Reducing MTU to {smaller_mtu}");
        while !pmtud.needs_probe() {
            pmtud_step(&mut pmtud, &mut stats, &mut prot, addr, smaller_mtu, now);
        }

        // Drive second PMTUD process to completion.
        while pmtud.needs_probe() {
            pmtud_step(&mut pmtud, &mut stats, &mut prot, addr, smaller_mtu, now);
        }
        assert_mtu(&pmtud, smaller_mtu);
    }

    fn find_pmtu_with_increase(addr: IpAddr, mtu: usize, larger_mtu: usize) {
        assert!(mtu < larger_mtu);
        let (mut pmtud, mut stats, mut prot, now) = find_pmtu(addr, mtu, None);

        assert!(larger_mtu >= pmtud.search_table[0]);
        pmtud.start(now, &mut stats);
        assert!(pmtud.needs_probe());

        while pmtud.needs_probe() {
            pmtud_step(&mut pmtud, &mut stats, &mut prot, addr, mtu, now);
        }
        assert_mtu(&pmtud, mtu);

        qdebug!("Increasing MTU to {larger_mtu}");
        let now = now + PMTU_RAISE_TIMER;
        pmtud.maybe_fire_raise_timer(now, &mut stats);
        while pmtud.needs_probe() {
            pmtud_step(&mut pmtud, &mut stats, &mut prot, addr, larger_mtu, now);
        }
        assert_mtu(&pmtud, larger_mtu);
    }

    fn path_mtus() -> Vec<usize> {
        IFACE_MTUS.iter().flatten().copied().collect()
    }

    #[test]
    fn pmtud() {
        for &addr in &[V4, V6] {
            for path_mtu in path_mtus() {
                for &iface_mtu in IFACE_MTUS {
                    qinfo!("PMTUD for {addr}, path MTU {path_mtu}, iface MTU {iface_mtu:?}");
                    find_pmtu(addr, path_mtu, iface_mtu);
                }
            }
        }
    }

    #[test]
    fn pmtud_with_reduction() {
        for &addr in &[V4, V6] {
            for path_mtu in path_mtus() {
                let path_mtus = path_mtus();
                let smaller_mtus = path_mtus.iter().filter(|&mtu| *mtu < path_mtu);
                for &smaller_mtu in smaller_mtus {
                    qinfo!("PMTUD for {addr}, path MTU {path_mtu}, smaller path MTU {smaller_mtu}");
                    find_pmtu_with_reduction(addr, path_mtu, smaller_mtu);
                }
            }
        }
    }

    #[test]
    fn pmtud_with_increase() {
        for &addr in &[V4, V6] {
            for path_mtu in path_mtus() {
                let path_mtus = path_mtus();
                let larger_mtus = path_mtus.iter().filter(|&mtu| *mtu > path_mtu);
                for &larger_mtu in larger_mtus {
                    qinfo!("PMTUD for {addr}, path MTU {path_mtu}, larger path MTU {larger_mtu}");
                    find_pmtu_with_increase(addr, path_mtu, larger_mtu);
                }
            }
        }
    }

    /// Increments the loss counts for the given search table, based on the given packet size.
    fn search_table_inc(pmtud: &Pmtud, loss_counts: &[usize], lost_size: usize) -> Vec<usize> {
        zip(pmtud.search_table, loss_counts.iter())
            .map(|(&size, &count)| {
                if size >= lost_size + pmtud.header_size {
                    count + 1
                } else {
                    count
                }
            })
            .collect()
    }

    /// Asserts that the PMTUD process has restarted.
    fn assert_pmtud_restarted(pmtud: &Pmtud) {
        assert_eq!(Probe::Needed, pmtud.probe_state);
        assert_eq!(pmtud.mtu, pmtud.search_table[0]);
        assert_eq!([0; SEARCH_TABLE_LEN], pmtud.loss_counts);
    }

    #[test]
    fn pmtud_on_packets_lost() {
        const MTU: usize = 1500;
        let now = now();
        let mut pmtud = Pmtud::new(V4, Some(MTU));
        let mut stats = Stats::default();
        // Start with completed PMTUD with MTU 1500.
        pmtud.stop(
            pmtud
                .search_table
                .iter()
                .position(|&mtu| mtu == MTU)
                .unwrap(),
            now,
            &mut stats,
        );
        assert_mtu(&pmtud, MTU);

        // No packets lost, nothing should change.
        pmtud.on_packets_lost(&[], &mut stats, now);
        assert_eq!([0; SEARCH_TABLE_LEN], pmtud.loss_counts);

        // A packet of size 100 was lost, which is smaller than all probe sizes.
        // Loss counts should be unchanged.
        pmtud.on_packets_lost(&[make_sentpacket(0, now, 100)], &mut stats, now);
        assert_eq!([0; SEARCH_TABLE_LEN], pmtud.loss_counts);

        // A packet of size 100_000 was lost, which is larger than all probe sizes.
        // Loss counts should be unchanged.
        pmtud.on_packets_lost(&[make_sentpacket(0, now, 100_000)], &mut stats, now);
        assert_eq!([0; SEARCH_TABLE_LEN], pmtud.loss_counts);

        pmtud.loss_counts.fill(0); // Reset the loss counts.

        // A packet of size 1500 was lost, which should increase loss counts >= 1500 by one.
        let plen = MTU - pmtud.header_size;
        let mut expected_lc = search_table_inc(&pmtud, &pmtud.loss_counts, plen);
        pmtud.on_packets_lost(&[make_sentpacket(0, now, plen)], &mut stats, now);
        assert_eq!(expected_lc, pmtud.loss_counts);

        // A packet of size 2000 was lost, which should increase loss counts >= 2000 by one.
        expected_lc = search_table_inc(&pmtud, &expected_lc, 2000);
        pmtud.on_packets_lost(&[make_sentpacket(0, now, 2000)], &mut stats, now);
        assert_eq!(expected_lc, pmtud.loss_counts);

        // A packet of size 5000 was lost, which should increase loss counts >= 5000 by one. There
        // have now been MAX_PROBES losses of packets >= 5000. That should stop PMTUD.
        expected_lc = search_table_inc(&pmtud, &expected_lc, 5000);
        pmtud.on_packets_lost(&[make_sentpacket(0, now, 5000)], &mut stats, now);
        assert_mtu(&pmtud, 4095);
        expected_lc.fill(0); // Reset the loss counts.

        // Two packets of size 4000 were lost, which should increase loss counts >= 4000 by one.
        expected_lc = search_table_inc(&pmtud, &expected_lc, 4000);
        pmtud.on_packets_lost(
            &[make_sentpacket(0, now, 4000), make_sentpacket(1, now, 4000)],
            &mut stats,
            now,
        );
        assert_eq!(expected_lc, pmtud.loss_counts);

        // Two packets of size 2000 were lost, which should increase loss counts >= 2000 by one.
        expected_lc = search_table_inc(&pmtud, &expected_lc, 2000);
        pmtud.on_packets_lost(
            &[make_sentpacket(0, now, 2000), make_sentpacket(1, now, 2000)],
            &mut stats,
            now,
        );
        assert_eq!(expected_lc, pmtud.loss_counts);

        // Two more packet of size 1500 were lost. There have now been MAX_PROBES losses of packets
        // >= 1500. That should restart PMTUD.
        let plen = MTU - pmtud.header_size;
        pmtud.on_packets_lost(
            &[make_sentpacket(0, now, plen), make_sentpacket(1, now, plen)],
            &mut stats,
            now,
        );
        assert_pmtud_restarted(&pmtud);
    }

    /// Zeros the loss counts for the given search table, below the given packet size.
    fn search_table_zero(pmtud: &Pmtud, loss_counts: &[usize], sz: usize) -> Vec<usize> {
        zip(pmtud.search_table, loss_counts.iter())
            .map(|(&s, &c)| if s <= sz + pmtud.header_size { 0 } else { c })
            .collect()
    }

    #[test]
    fn pmtud_on_packets_lost_and_acked() {
        const MTU: usize = 1500;
        let now = now();
        let mut pmtud = Pmtud::new(V4, Some(MTU));
        let mut stats = Stats::default();
        // Start with completed PMTUD with MTU 1500.
        pmtud.stop(
            pmtud
                .search_table
                .iter()
                .position(|&mtu| mtu == MTU)
                .unwrap(),
            now,
            &mut stats,
        );
        assert_mtu(&pmtud, MTU);

        // A packet of size 100 was ACKed, which is smaller than all probe sizes.
        // Loss counts should be unchanged.
        pmtud.on_packets_acked(&[make_sentpacket(0, now, 100)], now, &mut stats);
        assert_eq!([0; SEARCH_TABLE_LEN], pmtud.loss_counts);

        // A packet of size 100_000 was ACKed, which is larger than all probe sizes.
        // Loss counts should be unchanged.
        pmtud.on_packets_acked(&[make_sentpacket(0, now, 100_000)], now, &mut stats);
        assert_eq!([0; SEARCH_TABLE_LEN], pmtud.loss_counts);

        pmtud.loss_counts.fill(0); // Reset the loss counts.

        // No packets ACKed, nothing should change.
        pmtud.on_packets_acked(&[], now, &mut stats);
        assert_eq!([0; SEARCH_TABLE_LEN], pmtud.loss_counts);

        // One packet of size 4000 was lost, which should increase loss counts >= 4000 by one.
        let mut expected_lc = search_table_inc(&pmtud, &pmtud.loss_counts, 4000);
        pmtud.on_packets_lost(&[make_sentpacket(0, now, 4000)], &mut stats, now);
        assert_eq!(expected_lc, pmtud.loss_counts);

        // Now a packet of size 5000 is ACKed, which should reset all loss counts <= 5000.
        pmtud.on_packets_acked(&[make_sentpacket(0, now, 5000)], now, &mut stats);
        expected_lc = search_table_zero(&pmtud, &pmtud.loss_counts, 5000);
        assert_eq!(expected_lc, pmtud.loss_counts);

        // Now, one more packets of size 4000 was lost, which should increase loss counts >= 4000
        // by one.
        expected_lc = search_table_inc(&pmtud, &expected_lc, 4000);
        pmtud.on_packets_lost(&[make_sentpacket(0, now, 4000)], &mut stats, now);
        assert_eq!(expected_lc, pmtud.loss_counts);

        // Now a packet of size 8000 is ACKed, which should reset all loss counts <= 8000.
        pmtud.on_packets_acked(&[make_sentpacket(0, now, 8000)], now, &mut stats);
        expected_lc = search_table_zero(&pmtud, &pmtud.loss_counts, 8000);
        assert_eq!(expected_lc, pmtud.loss_counts);

        // Now, one more packets of size 9000 was lost, which should increase loss counts >= 9000
        // by one. There have now been MAX_PROBES losses of packets >= 8191, but that is larger than
        // the current MTU, so nothing will happen.
        pmtud.on_packets_lost(&[make_sentpacket(0, now, 9000)], &mut stats, now);

        for _ in 0..2 {
            // One packet of size 1400 was lost, which should increase loss counts >= 1400 by one.
            expected_lc = search_table_inc(&pmtud, &pmtud.loss_counts, 1400);
            pmtud.on_packets_lost(&[make_sentpacket(0, now, 1400)], &mut stats, now);
            assert_eq!(expected_lc, pmtud.loss_counts);
        }

        // One packet of size 1400 was lost, which should increase loss counts >= 1400 by one.
        pmtud.on_packets_lost(&[make_sentpacket(0, now, 1400)], &mut stats, now);

        // This was the third loss of a packet <= the current MTU, which should trigger a PMTUD
        // restart.
        assert_pmtud_restarted(&pmtud);
    }
}<|MERGE_RESOLUTION|>--- conflicted
+++ resolved
@@ -369,11 +369,8 @@
         )
     }
 
-<<<<<<< HEAD
     /// Asserts that the PMTUD process has stopped at the given MTU.
-=======
     #[cfg(test)]
->>>>>>> e682edeb
     fn assert_mtu(pmtud: &Pmtud, mtu: usize) {
         let idx = pmtud
             .search_table
