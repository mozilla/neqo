--- conflicted
+++ resolved
@@ -99,13 +99,8 @@
     /// be dropped and a `DatagramLost` event will be posted.
     pub fn write_frames<B: Buffer>(
         &mut self,
-<<<<<<< HEAD
-        builder: &mut PacketBuilder<B>,
-        tokens: &mut Vec<RecoveryToken>,
-=======
-        builder: &mut packet::Builder,
+        builder: &mut packet::Builder<B>,
         tokens: &mut Vec<recovery::Token>,
->>>>>>> 0f326212
         stats: &mut Stats,
     ) {
         while let Some(dgram) = self.datagrams.pop_front() {
