--- conflicted
+++ resolved
@@ -1289,10 +1289,7 @@
 
     #[test]
     fn transport_parameter_id_display() {
-<<<<<<< HEAD
         assert_eq!(InitialMaxData.to_string(), "InitialMaxData((0x04))");
-=======
         assert_eq!(format!("{IdleTimeout}"), "IdleTimeout((0x01))");
->>>>>>> 1a85bc30
     }
 }