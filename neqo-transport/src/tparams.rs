--- conflicted
+++ resolved
@@ -23,11 +23,7 @@
     cell::RefCell,
     collections::HashMap,
     convert::TryFrom,
-<<<<<<< HEAD
     net::{Ipv4Addr, Ipv6Addr, SocketAddrV4, SocketAddrV6},
-=======
-    net::{IpAddr, Ipv4Addr, Ipv6Addr, SocketAddr},
->>>>>>> 88c7e493
     rc::Rc,
 };
 
@@ -926,26 +922,14 @@
     #[test]
     #[should_panic]
     fn preferred_address_v4_unspecified() {
-<<<<<<< HEAD
-        let _ = PreferredAddress::new(Some(SocketAddrV4::new(Ipv4Addr::from(0), 443)), None);
-=======
-        _ = PreferredAddress::new(
-            Some(SocketAddr::new(IpAddr::V4(Ipv4Addr::from(0)), 443)),
-            None,
-        );
->>>>>>> 88c7e493
+        _ = PreferredAddress::new(Some(SocketAddrV4::new(Ipv4Addr::from(0), 443)), None);
     }
 
     #[test]
     #[should_panic]
     fn preferred_address_v4_zero_port() {
-<<<<<<< HEAD
-        let _ = PreferredAddress::new(
+        _ = PreferredAddress::new(
             Some(SocketAddrV4::new(Ipv4Addr::from(0xc000_0201), 0)),
-=======
-        _ = PreferredAddress::new(
-            Some(SocketAddr::new(IpAddr::V4(Ipv4Addr::from(0xc000_0201)), 0)),
->>>>>>> 88c7e493
             None,
         );
     }
@@ -953,48 +937,13 @@
     #[test]
     #[should_panic]
     fn preferred_address_v6_unspecified() {
-<<<<<<< HEAD
-        let _ = PreferredAddress::new(None, Some(SocketAddrV6::new(Ipv6Addr::from(0), 443, 0, 0)));
-=======
-        _ = PreferredAddress::new(
-            None,
-            Some(SocketAddr::new(IpAddr::V6(Ipv6Addr::from(0)), 443)),
-        );
->>>>>>> 88c7e493
+        _ = PreferredAddress::new(None, Some(SocketAddrV6::new(Ipv6Addr::from(0), 443, 0, 0)));
     }
 
     #[test]
     #[should_panic]
     fn preferred_address_v6_zero_port() {
-<<<<<<< HEAD
-        let _ = PreferredAddress::new(None, Some(SocketAddrV6::new(Ipv6Addr::from(1), 0, 0, 0)));
-=======
-        _ = PreferredAddress::new(
-            None,
-            Some(SocketAddr::new(IpAddr::V6(Ipv6Addr::from(1)), 0)),
-        );
-    }
-
-    #[test]
-    #[should_panic]
-    fn preferred_address_v4_is_v6() {
-        _ = PreferredAddress::new(
-            Some(SocketAddr::new(IpAddr::V6(Ipv6Addr::from(1)), 443)),
-            None,
-        );
-    }
-
-    #[test]
-    #[should_panic]
-    fn preferred_address_v6_is_v4() {
-        _ = PreferredAddress::new(
-            None,
-            Some(SocketAddr::new(
-                IpAddr::V4(Ipv4Addr::from(0xc000_0201)),
-                443,
-            )),
-        );
->>>>>>> 88c7e493
+        _ = PreferredAddress::new(None, Some(SocketAddrV6::new(Ipv6Addr::from(1), 0, 0, 0)));
     }
 
     #[test]
