--- conflicted
+++ resolved
@@ -25,10 +25,6 @@
 /// `select()`, or similar) can reliably deliver; see `neqo_common::hrtime`.
 pub const GRANULARITY: Duration = Duration::from_millis(1);
 // Defined in -recovery 6.2 as 333ms but using lower value.
-<<<<<<< HEAD
-// TODO: Fix -recover link?
-pub(crate) const INITIAL_RTT: Duration = Duration::from_millis(100);
-=======
 pub const INITIAL_RTT: Duration = Duration::from_millis(100);
 
 /// The source of the RTT measurement.
@@ -41,7 +37,6 @@
     /// Ack on a confirmed connection.
     AckConfirmed,
 }
->>>>>>> 42fa260c
 
 #[derive(Debug)]
 #[allow(clippy::module_name_repetitions)]
