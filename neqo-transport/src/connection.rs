--- conflicted
+++ resolved
@@ -785,36 +785,13 @@
     /// Returns datagrams to send, and how long to wait before calling again
     /// even if no incoming packets.
     pub fn process_output(&mut self, now: Instant) -> Output {
-<<<<<<< HEAD
         if let State::Init = &self.state {
             let res = self.client_start(now);
             self.absorb_error(now, res);
+        } else {
+            self.process_timer(now);
         }
         match self.output(now) {
-=======
-        self.process_timer(now);
-        let pkt = match &self.state {
-            State::Init => {
-                let res = self.client_start(now);
-                self.absorb_error(now, res);
-                self.output(now)
-            }
-            State::Closing { error, timeout, .. } => {
-                if *timeout > now {
-                    self.output(now)
-                } else {
-                    // Close timeout expired, move to Closed
-                    let st = State::Closed(error.clone());
-                    self.set_state(st);
-                    None
-                }
-            }
-            State::Closed(..) => None,
-            _ => self.output(now),
-        };
-
-        match pkt {
->>>>>>> 6adf0607
             Some(pkt) => Output::Datagram(pkt),
             None => match self.state {
                 State::Closed(_) => Output::None,
@@ -1396,6 +1373,7 @@
 
     fn client_start(&mut self, now: Instant) -> Res<()> {
         qinfo!([self], "client_start");
+        debug_assert_eq!(self.role, Role::Client);
         qlog::client_connection_started(&mut self.qlog, self.path.as_ref().unwrap())?;
 
         self.handshake(now, PNSpace::Initial, None)?;
