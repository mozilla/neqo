// Licensed under the Apache License, Version 2.0 <LICENSE-APACHE or
// http://www.apache.org/licenses/LICENSE-2.0> or the MIT license
// <LICENSE-MIT or http://opensource.org/licenses/MIT>, at your
// option. This file may not be copied, modified, or distributed
// except according to those terms.

// The class implementing a QUIC connection.

use std::cell::RefCell;
use std::cmp::{max, min, Ordering};
use std::collections::HashMap;
use std::convert::TryFrom;
use std::convert::TryInto;
use std::fmt::{self, Debug};
use std::net::SocketAddr;
use std::rc::Rc;
use std::time::{Duration, Instant};

use smallvec::SmallVec;

use neqo_common::{hex, matches, qdebug, qerror, qinfo, qtrace, qwarn, Datagram, Decoder, Encoder};
use neqo_crypto::agent::CertificateInfo;
use neqo_crypto::{
    Agent, AntiReplay, AuthenticationStatus, Client, HandshakeState, Record, SecretAgentInfo,
    Server,
};

use crate::cid::{ConnectionId, ConnectionIdDecoder, ConnectionIdManager, ConnectionIdRef};
use crate::crypto::{Crypto, CryptoDxState};
use crate::dump::*;
use crate::events::{ConnectionEvent, ConnectionEvents};
use crate::flow_mgr::FlowMgr;
use crate::frame::{AckRange, Frame, FrameType, StreamType, TxMode};
<<<<<<< HEAD
use crate::packet::{DecryptedPacket, PacketBuilder, PacketNumber, PacketType, PublicPacket};
use crate::recovery::{LossRecovery, LossRecoveryMode, LossRecoveryState, RecoveryToken};
=======
use crate::packet::{
    decode_packet_hdr, decrypt_packet_body, decrypt_packet_hdr, encode_packet, ConnectionId,
    ConnectionIdDecoder, HeaderProtectionMask, PacketHdr, PacketType,
};
use crate::recovery::{LossRecovery, RecoveryToken};
>>>>>>> b624c916
use crate::recv_stream::{RecvStream, RecvStreams, RX_STREAM_DATA_WINDOW};
use crate::send_stream::{SendStream, SendStreams};
use crate::stats::Stats;
use crate::stream_id::{StreamId, StreamIndex, StreamIndexes};
use crate::tparams::{
    tp_constants, TransportParameter, TransportParameters, TransportParametersHandler,
};
use crate::tracking::{AckTracker, PNSpace, SentPacket};
<<<<<<< HEAD
use crate::{AppError, ConnectionError, Error, Res};
=======
use crate::QUIC_VERSION;
use crate::{AppError, ConnectionError, Error, Res, LOCAL_IDLE_TIMEOUT};
>>>>>>> b624c916

#[derive(Debug, Default)]
struct Packet(Vec<u8>);

pub const LOCAL_STREAM_LIMIT_BIDI: u64 = 16;
pub const LOCAL_STREAM_LIMIT_UNI: u64 = 16;

const LOCAL_MAX_DATA: u64 = 0x3FFF_FFFF_FFFF_FFFF; // 2^62-1

#[derive(Debug, PartialEq, Copy, Clone)]
/// Client or Server.
pub enum Role {
    Client,
    Server,
}

impl Role {
    pub fn remote(self) -> Self {
        match self {
            Self::Client => Self::Server,
            Self::Server => Self::Client,
        }
    }
}

impl ::std::fmt::Display for Role {
    fn fmt(&self, f: &mut ::std::fmt::Formatter) -> ::std::fmt::Result {
        write!(f, "{:?}", self)
    }
}

#[derive(Clone, Debug, PartialEq, Ord, Eq)]
/// The state of the Connection.
pub enum State {
    Init,
    WaitInitial,
    Handshaking,
    Connected,
    Confirmed,
    Closing {
        error: ConnectionError,
        frame_type: FrameType,
        msg: String,
        timeout: Instant,
    },
    Closed(ConnectionError),
}

impl State {
    #[must_use]
    pub fn connected(&self) -> bool {
        matches!(self, Self::Connected | Self::Confirmed)
    }
}

// Implement Ord so that we can enforce monotonic state progression.
impl PartialOrd for State {
    #[allow(clippy::match_same_arms)] // Lint bug: rust-lang/rust-clippy#860
    fn partial_cmp(&self, other: &Self) -> Option<Ordering> {
        if std::mem::discriminant(self) == std::mem::discriminant(other) {
            return Some(Ordering::Equal);
        }
        Some(match (self, other) {
            (Self::Init, _) => Ordering::Less,
            (_, Self::Init) => Ordering::Greater,
            (Self::WaitInitial, _) => Ordering::Less,
            (_, Self::WaitInitial) => Ordering::Greater,
            (Self::Handshaking, _) => Ordering::Less,
            (_, Self::Handshaking) => Ordering::Greater,
            (Self::Connected, _) => Ordering::Less,
            (_, Self::Connected) => Ordering::Greater,
            (Self::Confirmed, _) => Ordering::Less,
            (_, Self::Confirmed) => Ordering::Greater,
            (Self::Closing { .. }, _) => Ordering::Less,
            (_, Self::Closing { .. }) => Ordering::Greater,
            (Self::Closed(_), _) => unreachable!(),
        })
    }
}

#[derive(Debug)]
enum ZeroRttState {
    Init,
    Sending,
    AcceptedClient,
    AcceptedServer,
    Rejected,
}

#[derive(Clone, Debug, PartialEq)]
struct Path {
    local: SocketAddr,
    remote: SocketAddr,
    local_cids: Vec<ConnectionId>,
    remote_cid: ConnectionId,
}

impl Path {
    // Used to create a path when receiving a packet.
    pub fn new(d: &Datagram, remote_cid: ConnectionId) -> Self {
        Self {
            local: d.destination(),
            remote: d.source(),
            local_cids: Vec::new(),
            remote_cid,
        }
    }

    pub fn received_on(&self, d: &Datagram) -> bool {
        self.local == d.destination() && self.remote == d.source()
    }

    fn mtu(&self) -> usize {
        if self.local.is_ipv4() {
            1252
        } else {
            1232 // IPv6
        }
    }
}

#[derive(Clone, Debug, PartialEq)]
/// Type returned from process() and `process_output()`. Users are required to
/// call these repeatedly until `Callback` or `None` is returned.
pub enum Output {
    /// Connection requires no action.
    None,
    /// Connection requires the datagram be sent.
    Datagram(Datagram),
    /// Connection requires `process_input()` be called when the `Duration`
    /// elapses.
    Callback(Duration),
}

impl Output {
    /// Convert into an `Option<Datagram>`.
    #[must_use]
    pub fn dgram(self) -> Option<Datagram> {
        match self {
            Self::Datagram(dg) => Some(dg),
            _ => None,
        }
    }

    /// Get a reference to the Datagram, if any.
    pub fn as_dgram_ref(&self) -> Option<&Datagram> {
        match self {
            Self::Datagram(dg) => Some(dg),
            _ => None,
        }
    }

    /// Ask how long the caller should wait before calling back.
    #[must_use]
    pub fn callback(&self) -> Duration {
        match self {
            Self::Callback(t) => *t,
            _ => Duration::new(0, 0),
        }
    }
}

/// Alias the common form for ConnectionIdManager.
type CidMgr = Rc<RefCell<dyn ConnectionIdManager>>;

/// An FixedConnectionIdManager produces random connection IDs of a fixed length.
pub struct FixedConnectionIdManager {
    len: usize,
}
impl FixedConnectionIdManager {
    pub fn new(len: usize) -> Self {
        Self { len }
    }
}
impl ConnectionIdDecoder for FixedConnectionIdManager {
    fn decode_cid<'a>(&self, dec: &mut Decoder<'a>) -> Option<ConnectionIdRef<'a>> {
        dec.decode(self.len).map(ConnectionIdRef::from)
    }
}
impl ConnectionIdManager for FixedConnectionIdManager {
    fn generate_cid(&mut self) -> ConnectionId {
        ConnectionId::generate(self.len)
    }
    fn as_decoder(&self) -> &dyn ConnectionIdDecoder {
        self
    }
}

struct RetryInfo {
    token: Vec<u8>,
    odcid: ConnectionId,
}

impl RetryInfo {
    fn new(odcid: ConnectionId) -> Self {
        Self {
            token: Vec::new(),
            odcid,
        }
    }
}

#[derive(Debug, Clone)]
/// There's a little bit of different behavior for resetting idle timeout. See
/// -transport 10.2 ("Idle Timeout").
enum IdleTimeout {
    Init,
    PacketReceived(Instant),
    AckElicitingPacketSent(Instant),
}

impl Default for IdleTimeout {
    fn default() -> Self {
        Self::Init
    }
}

impl IdleTimeout {
    pub fn as_instant(&self) -> Option<Instant> {
        match self {
            Self::Init => None,
            Self::PacketReceived(t) | Self::AckElicitingPacketSent(t) => Some(*t),
        }
    }

    fn on_packet_sent(&mut self, now: Instant) {
        // Only reset idle timeout if we've received a packet since the last
        // time we reset the timeout here.
        match self {
            Self::AckElicitingPacketSent(_) => {}
            Self::Init | Self::PacketReceived(_) => {
                *self = Self::AckElicitingPacketSent(now + LOCAL_IDLE_TIMEOUT);
            }
        }
    }

    fn on_packet_received(&mut self, now: Instant) {
        *self = Self::PacketReceived(now + LOCAL_IDLE_TIMEOUT);
    }

    pub fn expired(&self, now: Instant) -> bool {
        if let Some(timeout) = self.as_instant() {
            now >= timeout
        } else {
            false
        }
    }
}

/// StateManagement manages whether we need to send HANDSHAKE_DONE and CONNECTION_CLOSE.
/// Valid state transitions are:
/// * Idle -> HandshakeDone: at the server when the handshake completes
/// * HandshakeDone -> Idle: when a HANDSHAKE_DONE frame is sent
/// * Idle/HandshakeDone -> ConnectionClose: when closing
/// * ConnectionClose -> CloseSent: after sending CONNECTION_CLOSE
/// * CloseSent -> ConnectionClose: any time a new CONNECTION_CLOSE is needed
#[derive(Debug, Clone, PartialEq)]
enum StateSignaling {
    Idle,
    HandshakeDone,
    ConnectionClose,
    CloseSent,
}

impl StateSignaling {
    pub fn handshake_done(&mut self) {
        if *self != Self::Idle {
            debug_assert!(false, "StateSignaling must be in Idle state.");
            return;
        }
        *self = Self::HandshakeDone
    }

    pub fn send_done(&mut self) -> Option<(Frame, Option<RecoveryToken>)> {
        if *self == Self::HandshakeDone {
            *self = Self::Idle;
            Some((Frame::HandshakeDone, Some(RecoveryToken::HandshakeDone)))
        } else {
            None
        }
    }

    pub fn closing(&self) -> bool {
        *self == Self::ConnectionClose
    }

    pub fn close(&mut self) {
        *self = Self::ConnectionClose
    }

    pub fn close_sent(&mut self) {
        debug_assert!(self.closing());
        *self = Self::CloseSent
    }
}

/// A QUIC Connection
///
/// First, create a new connection using `new_client()` or `new_server()`.
///
/// For the life of the connection, handle activity in the following manner:
/// 1. Perform operations using the `stream_*()` methods.
/// 1. Call `process_input()` when a datagram is received or the timer
/// expires. Obtain information on connection state changes by checking
/// `events()`.
/// 1. Having completed handling current activity, repeatedly call
/// `process_output()` for packets to send, until it returns `Output::Callback`
/// or `Output::None`.
///
/// After the connection is closed (either by calling `close()` or by the
/// remote) continue processing until `state()` returns `Closed`.
pub struct Connection {
    role: Role,
    state: State,
    tps: Rc<RefCell<TransportParametersHandler>>,
    /// What we are doing with 0-RTT.
    zero_rtt_state: ZeroRttState,
    /// This object will generate connection IDs for the connection.
    cid_manager: CidMgr,
    /// Network paths.  Right now, this tracks at most one path, so it uses `Option`.
    path: Option<Path>,
    /// The connection IDs that we will accept.
    /// This includes any we advertise in NEW_CONNECTION_ID that haven't been bound to a path yet.
    /// During the handshake at the server, it also includes the randomized DCID pick by the client.
    valid_cids: Vec<ConnectionId>,
    retry_info: Option<RetryInfo>,
    pub(crate) crypto: Crypto,
    pub(crate) acks: AckTracker,
    idle_timeout: IdleTimeout,
    pub(crate) indexes: StreamIndexes,
    connection_ids: HashMap<u64, (Vec<u8>, [u8; 16])>, // (sequence number, (connection id, reset token))
    pub(crate) send_streams: SendStreams,
    pub(crate) recv_streams: RecvStreams,
    pub(crate) flow_mgr: Rc<RefCell<FlowMgr>>,
    state_signaling: StateSignaling,
    loss_recovery: LossRecovery,
    events: ConnectionEvents,
    token: Option<Vec<u8>>,
    stats: Stats,
}

impl Debug for Connection {
    fn fmt(&self, f: &mut fmt::Formatter) -> fmt::Result {
        write!(
            f,
            "{:?} Connection: {:?} {:?}",
            self.role, self.state, self.path
        )
    }
}

impl Connection {
    /// Create a new QUIC connection with Client role.
    pub fn new_client(
        server_name: &str,
        protocols: &[impl AsRef<str>],
        cid_manager: CidMgr,
        local_addr: SocketAddr,
        remote_addr: SocketAddr,
    ) -> Res<Self> {
        let dcid = ConnectionId::generate_initial();
        let local_cids = vec![cid_manager.borrow_mut().generate_cid()];
        let mut c = Self::new(
            Role::Client,
            Client::new(server_name)?.into(),
            cid_manager,
            None,
            protocols,
            Some(Path {
                local: local_addr,
                remote: remote_addr,
                local_cids,
                remote_cid: dcid.clone(),
            }),
        );
        c.crypto.states.init(Role::Client, &dcid);
        c.retry_info = Some(RetryInfo::new(dcid));
        Ok(c)
    }

    /// Create a new QUIC connection with Server role.
    pub fn new_server(
        certs: &[impl AsRef<str>],
        protocols: &[impl AsRef<str>],
        anti_replay: &AntiReplay,
        cid_manager: CidMgr,
    ) -> Res<Self> {
        Ok(Self::new(
            Role::Server,
            Server::new(certs)?.into(),
            cid_manager,
            Some(anti_replay),
            protocols,
            None,
        ))
    }

    fn set_tp_defaults(tps: &mut TransportParameters) {
        tps.set_integer(
            tp_constants::INITIAL_MAX_STREAM_DATA_BIDI_LOCAL,
            RX_STREAM_DATA_WINDOW,
        );
        tps.set_integer(
            tp_constants::INITIAL_MAX_STREAM_DATA_BIDI_REMOTE,
            RX_STREAM_DATA_WINDOW,
        );
        tps.set_integer(
            tp_constants::INITIAL_MAX_STREAM_DATA_UNI,
            RX_STREAM_DATA_WINDOW,
        );
        tps.set_integer(
            tp_constants::INITIAL_MAX_STREAMS_BIDI,
            LOCAL_STREAM_LIMIT_BIDI,
        );
        tps.set_integer(
            tp_constants::INITIAL_MAX_STREAMS_UNI,
            LOCAL_STREAM_LIMIT_UNI,
        );
        tps.set_integer(tp_constants::INITIAL_MAX_DATA, LOCAL_MAX_DATA);
        tps.set_integer(
            tp_constants::IDLE_TIMEOUT,
            LOCAL_IDLE_TIMEOUT.as_millis().try_into().unwrap(),
        );
        tps.set_empty(tp_constants::DISABLE_MIGRATION);
    }

    fn new(
        role: Role,
        agent: Agent,
        cid_manager: CidMgr,
        anti_replay: Option<&AntiReplay>,
        protocols: &[impl AsRef<str>],
        path: Option<Path>,
    ) -> Self {
        let tphandler = Rc::new(RefCell::new(TransportParametersHandler::default()));
        Self::set_tp_defaults(&mut tphandler.borrow_mut().local);
        let crypto = Crypto::new(agent, protocols, tphandler.clone(), anti_replay)
            .expect("TLS should be configured successfully");

        Self {
            role,
            state: match role {
                Role::Client => State::Init,
                Role::Server => State::WaitInitial,
            },
            cid_manager,
            path,
            valid_cids: Vec::new(),
            tps: tphandler,
            zero_rtt_state: ZeroRttState::Init,
            retry_info: None,
            crypto,
            acks: AckTracker::default(),
            idle_timeout: IdleTimeout::default(),
            indexes: StreamIndexes::new(),
            connection_ids: HashMap::new(),
            send_streams: SendStreams::default(),
            recv_streams: RecvStreams::default(),
            flow_mgr: Rc::new(RefCell::new(FlowMgr::default())),
            state_signaling: StateSignaling::Idle,
            loss_recovery: LossRecovery::new(),
            events: ConnectionEvents::default(),
            token: None,
            stats: Stats::default(),
        }
    }

    /// Set a local transport parameter, possibly overriding a default value.
    pub fn set_local_tparam(&self, key: u16, value: TransportParameter) -> Res<()> {
        if matches!(
            (self.role(), self.state()),
            (Role::Client, State::Init) | (Role::Server, State::WaitInitial)
        ) {
            self.tps.borrow_mut().local.set(key, value);
            Ok(())
        } else {
            qerror!("Current state: {:?}", self.state());
            qerror!("Cannot set local tparam when not in an initial connection state.");
            Err(Error::ConnectionState)
        }
    }

    /// Set the connection ID that was originally chosen by the client.
    pub(crate) fn original_connection_id(&mut self, odcid: &ConnectionId) {
        assert_eq!(self.role, Role::Server);
        self.tps
            .borrow_mut()
            .local
            .set_bytes(tp_constants::ORIGINAL_CONNECTION_ID, odcid.to_vec());
    }

    /// Set ALPN preferences. Strings that appear earlier in the list are given
    /// higher preference.
    pub fn set_alpn(&mut self, protocols: &[impl AsRef<str>]) -> Res<()> {
        self.crypto.tls.set_alpn(protocols)?;
        Ok(())
    }

    /// Access the latest resumption token on the connection.
    pub fn resumption_token(&self) -> Option<Vec<u8>> {
        if !self.state.connected() {
            return None;
        }
        match self.crypto.tls {
            Agent::Client(ref c) => match c.resumption_token() {
                Some(ref t) => {
                    qtrace!("TLS token {}", hex(&t));
                    let mut enc = Encoder::default();
                    enc.encode_vvec_with(|enc_inner| {
                        self.tps
                            .borrow()
                            .remote
                            .as_ref()
                            .expect("should have transport parameters")
                            .encode(enc_inner);
                    });
                    enc.encode(&t[..]);
                    qinfo!("resumption token {}", hex(&enc[..]));
                    Some(enc.into())
                }
                None => None,
            },
            Agent::Server(_) => None,
        }
    }

    /// Enable resumption, using a token previously provided.
    /// This can only be called once and only on the client.
    /// After calling the function, it should be possible to attempt 0-RTT
    /// if the token supports that.
    pub fn set_resumption_token(&mut self, now: Instant, token: &[u8]) -> Res<()> {
        if self.state != State::Init {
            qerror!([self], "set token in state {:?}", self.state);
            return Err(Error::ConnectionState);
        }
        qinfo!([self], "resumption token {}", hex(token));
        let mut dec = Decoder::from(token);
        let tp_slice = match dec.decode_vvec() {
            Some(v) => v,
            _ => return Err(Error::InvalidResumptionToken),
        };
        qtrace!([self], "  transport parameters {}", hex(&tp_slice));
        let mut dec_tp = Decoder::from(tp_slice);
        let tp = TransportParameters::decode(&mut dec_tp)?;

        let tok = dec.decode_remainder();
        qtrace!([self], "  TLS token {}", hex(&tok));
        match self.crypto.tls {
            Agent::Client(ref mut c) => c.set_resumption_token(&tok)?,
            Agent::Server(_) => return Err(Error::WrongRole),
        }

        self.tps.borrow_mut().remote_0rtt = Some(tp);
        self.set_initial_limits();
        // Start up TLS, which has the effect of setting up all the necessary
        // state for 0-RTT.  This only stages the CRYPTO frames.
        self.client_start(now)
    }

    /// Send a TLS session ticket.
    pub fn send_ticket(&mut self, now: Instant, extra: &[u8]) -> Res<()> {
        let tps = &self.tps;
        match self.crypto.tls {
            Agent::Server(ref mut s) => {
                let mut enc = Encoder::default();
                enc.encode_vvec_with(|mut enc_inner| {
                    tps.borrow().local.encode(&mut enc_inner);
                });
                enc.encode(extra);
                let records = s.send_ticket(now, &enc)?;
                qinfo!([self], "send session ticket {}", hex(&enc));
                self.crypto.buffer_records(records);
                Ok(())
            }
            Agent::Client(_) => Err(Error::WrongRole),
        }
    }

    pub fn tls_info(&self) -> Option<&SecretAgentInfo> {
        self.crypto.tls.info()
    }

    /// Get the peer's certificate chain and other info.
    pub fn peer_certificate(&self) -> Option<CertificateInfo> {
        self.crypto.tls.peer_certificate()
    }

    /// Call by application when the peer cert has been verified
    pub fn authenticated(&mut self, status: AuthenticationStatus, now: Instant) {
        self.crypto.tls.authenticated(status);
        let res = self.handshake(now, PNSpace::Handshake, None);
        self.absorb_error(now, res);
    }

    /// Get the role of the connection.
    pub fn role(&self) -> Role {
        self.role
    }

    /// Get the state of the connection.
    pub fn state(&self) -> &State {
        &self.state
    }

    /// Get collected statistics.
    pub fn stats(&self) -> &Stats {
        &self.stats
    }

    // This function wraps a call to another function and sets the connection state
    // properly if that call fails.
    fn capture_error<T>(&mut self, now: Instant, frame_type: FrameType, res: Res<T>) -> Res<T> {
        if let Err(v) = &res {
            #[cfg(debug_assertions)]
            let msg = format!("{:?}", v);
            #[cfg(not(debug_assertions))]
            let msg = String::from("");
            if let State::Closed(err) | State::Closing { error: err, .. } = &self.state {
                qwarn!([self], "Closing again after error {:?}", err);
            } else {
                self.set_state(State::Closing {
                    error: ConnectionError::Transport(v.clone()),
                    frame_type,
                    msg,
                    timeout: self.get_closing_period_time(now),
                });
            }
        }
        res
    }

    /// For use with process_input(). Errors there can be ignored, but this
    /// needs to ensure that the state is updated.
    fn absorb_error<T>(&mut self, now: Instant, res: Res<T>) -> Option<T> {
        self.capture_error(now, 0, res).ok()
    }

    pub fn process_timer(&mut self, now: Instant) {
        if matches!(self.state(), State::Closing{..} | State::Closed{..}) {
            qinfo!("Timer fired while closing/closed");
            return;
        }

        let res = self.crypto.states.check_key_update(now);
        self.absorb_error(now, res);

        if self.idle_timeout.expired(now) {
            qinfo!("idle timeout expired");
            self.set_state(State::Closed(ConnectionError::Transport(
                Error::IdleTimeout,
            )));
        } else if let Some(packets) = self.loss_recovery.check_loss_detection_timeout(now) {
            self.handle_lost_packets(&packets);
        }
    }

    /// Call in to process activity on the connection. Either new packets have
    /// arrived or a timeout has expired (or both).
    pub fn process_input(&mut self, dgram: Datagram, now: Instant) {
        let res = self.input(dgram, now);
        self.absorb_error(now, res);
        self.cleanup_streams();
    }

    /// Just like above but returns frames parsed from the datagram
    #[cfg(test)]
    pub fn test_process_input(&mut self, dgram: Datagram, now: Instant) -> Vec<(Frame, PNSpace)> {
        let res = self.input(dgram, now);
        let frames = self.absorb_error(now, res).unwrap_or_default();
        self.cleanup_streams();
        frames
    }

    /// Get the time that we next need to be called back, relative to `now`.
    fn next_delay(&mut self, now: Instant) -> Duration {
        qtrace!([self], "Get callback delay");
        let mut delays = SmallVec::<[_; 4]>::new();

        if let Some(lr_time) = self.loss_recovery.calculate_timer() {
            qtrace!([self], "Loss recovery timer {:?}", lr_time);
            delays.push(lr_time);
        }

        if let Some(ack_time) = self.acks.ack_time() {
            qtrace!([self], "Delayed ACK timer {:?}", ack_time);
            delays.push(ack_time);
        }

        if let Some(idle_time) = self.idle_timeout.as_instant() {
            qtrace!([self], "Idle timer {:?}", idle_time);
            delays.push(idle_time);
        }

        if let Some(key_update_time) = self.crypto.states.update_time() {
            qtrace!([self], "Key update timer {:?}", key_update_time);
            delays.push(key_update_time);
        }

        // Should always at least have idle timeout, once connected
        assert!(!delays.is_empty());
        let earliest = delays.into_iter().min().unwrap();

        // TODO(agrover, mt) - need to analyze and fix #47
        // rather than just clamping to zero here.
        max(now, earliest).duration_since(now)
    }

    /// Get output packets, as a result of receiving packets, or actions taken
    /// by the application.
    /// Returns datagrams to send, and how long to wait before calling again
    /// even if no incoming packets.
    pub fn process_output(&mut self, now: Instant) -> Output {
        let pkt = match &self.state {
            State::Init => {
                let res = self.client_start(now);
                self.absorb_error(now, res);
                self.output(now)
            }
            State::Closing { error, timeout, .. } => {
                if *timeout > now {
                    self.output(now)
                } else {
                    // Close timeout expired, move to Closed
                    let st = State::Closed(error.clone());
                    self.set_state(st);
                    None
                }
            }
            State::Closed(..) => None,
            _ => self.output(now),
        };

        match pkt {
            Some(pkt) => Output::Datagram(pkt),
            None => match self.state {
                State::Closed(_) => Output::None,
                State::Closing { timeout, .. } => Output::Callback(timeout - now),
                _ => Output::Callback(self.next_delay(now)),
            },
        }
    }

    /// Process input and generate output.
    pub fn process(&mut self, dgram: Option<Datagram>, now: Instant) -> Output {
        if let Some(d) = dgram {
            self.process_input(d, now);
        }
        self.process_timer(now);
        self.process_output(now)
    }

    fn is_valid_cid(&self, cid: &ConnectionIdRef) -> bool {
        let check = |c| c == cid;
        self.valid_cids.iter().any(check)
            || self.path.iter().any(|p| p.local_cids.iter().any(check))
    }

    fn handle_retry(&mut self, packet: PublicPacket) -> Res<()> {
        qdebug!([self], "received Retry");
        debug_assert!(self.retry_info.is_some());
        if !self.retry_info.as_ref().unwrap().token.is_empty() {
            qinfo!([self], "Dropping extra Retry");
            self.stats.dropped_rx += 1;
            return Ok(());
        }
        if packet.token().is_empty() {
            qinfo!([self], "Dropping Retry without a token");
            self.stats.dropped_rx += 1;
            return Ok(());
        }
        if !packet.is_valid_retry(&self.retry_info.as_ref().unwrap().odcid) {
            qinfo!([self], "Dropping Retry with bad integrity tag");
            self.stats.dropped_rx += 1;
            return Ok(());
        }
        if let Some(p) = &mut self.path {
            // At this point, we shouldn't have a remote connection ID for the path.
            p.remote_cid = ConnectionId::from(packet.scid());
        } else {
            qinfo!([self], "No path, but we received a Retry");
            return Err(Error::InternalError);
        };
        self.retry_info.as_mut().unwrap().token = packet.token().to_vec();
        qinfo!(
            [self],
            "Valid Retry received, token={}",
            hex(packet.token())
        );
        let lost_packets = self.loss_recovery.retry();
        self.handle_lost_packets(&lost_packets);

        // Switching crypto state here might not happen eventually.
        // https://github.com/quicwg/base-drafts/issues/2823
        self.crypto.states.init(self.role, packet.scid());
        Ok(())
    }

    fn discard_keys(&mut self, space: PNSpace) {
        self.loss_recovery.discard(space);
        self.crypto.discard(space);
    }

    fn input(&mut self, d: Datagram, now: Instant) -> Res<Vec<(Frame, PNSpace)>> {
        let mut slc = &d[..];
        let mut frames = Vec::new();

        qdebug!([self], "input {}", hex(&**d));

        // Handle each packet in the datagram
        while !slc.is_empty() {
            let (packet, remainder) =
                match PublicPacket::decode(slc, self.cid_manager.borrow().as_decoder()) {
                    Ok((packet, remainder)) => (packet, remainder),
                    Err(e) => {
                        qinfo!([self], "Garbage packet: {} {}", e, hex(slc));
                        self.stats.dropped_rx += 1;
                        return Ok(frames);
                    }
                }; // TODO(mt) use in place of res, and allow errors
            self.stats.packets_rx += 1;
            match (packet.packet_type(), &self.state, &self.role) {
                (PacketType::VersionNegotiation, State::WaitInitial, Role::Client) => {
                    self.set_state(State::Closed(ConnectionError::Transport(
                        Error::VersionNegotiation,
                    )));
                    return Err(Error::VersionNegotiation);
                }
                (PacketType::Retry, State::WaitInitial, Role::Client) => {
                    self.handle_retry(packet)?;
                    return Ok(frames);
                }
                (PacketType::VersionNegotiation, ..) | (PacketType::Retry, ..) => {
                    qwarn!("dropping {:?}", packet.packet_type());
                    self.stats.dropped_rx += 1;
                    return Ok(frames);
                }
                _ => {}
            };

            match self.state {
                State::Init => {
                    qinfo!([self], "Received message while in Init state");
                    self.stats.dropped_rx += 1;
                    return Ok(frames);
                }
                State::WaitInitial => {
                    qinfo!([self], "Received packet in WaitInitial");
                    if self.role == Role::Server {
                        if !packet.is_valid_initial() {
                            self.stats.dropped_rx += 1;
                            return Ok(frames);
                        }
                        self.crypto.states.init(self.role, &packet.dcid());
                    }
                }
                State::Handshaking | State::Connected | State::Confirmed => {
                    if !self.is_valid_cid(packet.dcid()) {
                        qinfo!([self], "Ignoring packet with CID {:?}", packet.dcid());
                        self.stats.dropped_rx += 1;
                        return Ok(frames);
                    }
                    if self.role == Role::Server && packet.packet_type() == PacketType::Handshake {
                        // Server has received a Handshake packet -> discard Initial keys and states
                        self.discard_keys(PNSpace::Initial);
                    }
                }
                State::Closing { .. } => {
                    // Don't bother processing the packet. Instead ask to get a
                    // new close frame.
                    self.state_signaling.close();
                    return Ok(frames);
                }
                State::Closed(..) => {
                    // Do nothing.
                    self.stats.dropped_rx += 1;
                    return Ok(frames);
                }
            }

            qdebug!([self], "Received unverified packet {:?}", packet);

            let pto = self.loss_recovery.pto();
            let payload = packet.decrypt(&mut self.crypto.states, now + pto);
            slc = remainder;
            if let Ok(payload) = payload {
                // TODO(ekr@rtfm.com): Have the server blow away the initial
                // crypto state if this fails? Otherwise, we will get a panic
                // on the assert for doesn't exist.
                // OK, we have a valid packet.
                self.idle_timeout.on_packet_received(now);
                dump_packet(
                    self,
                    "-> RX",
                    payload.pn(),
                    payload.packet_type(),
                    &payload[..],
                );
                frames.extend(self.process_packet(&payload, now)?);
                if matches!(self.state, State::WaitInitial) {
                    self.start_handshake(&packet, &d)?;
                }
                self.process_migrations(&d)?;
            } else {
                // Decryption failure, or not having keys is not fatal.
                // If the state isn't available, or we can't decrypt the packet, drop
                // the rest of the datagram on the floor, but don't generate an error.
                self.stats.dropped_rx += 1;
            }
        }
        Ok(frames)
    }

    /// Ok(true) if the packet is a duplicate
    fn process_packet(
        &mut self,
        packet: &DecryptedPacket,
        now: Instant,
    ) -> Res<Vec<(Frame, PNSpace)>> {
        // TODO(ekr@rtfm.com): Have the server blow away the initial
        // crypto state if this fails? Otherwise, we will get a panic
        // on the assert for doesn't exist.
        // OK, we have a valid packet.

        // TODO(ekr@rtfm.com): Filter for valid for this epoch.

        let space = PNSpace::from(packet.packet_type());
        if self.acks[space].is_duplicate(packet.pn()) {
            qdebug!([self], "Duplicate packet from {} pn={}", space, packet.pn());
            self.stats.dups_rx += 1;
            return Ok(vec![]);
        }

        let mut ack_eliciting = false;
        let mut d = Decoder::from(&packet[..]);
        #[allow(unused_mut)]
        let mut frames = Vec::new();
        while d.remaining() > 0 {
            let f = Frame::decode(&mut d)?;
            if cfg!(test) {
                frames.push((f.clone(), space));
            }
            ack_eliciting |= f.ack_eliciting();
            let t = f.get_type();
            let res = self.input_frame(packet.packet_type(), f, now);
            self.capture_error(now, t, res)?;
        }
        self.acks[space].set_received(now, packet.pn(), ack_eliciting);

        Ok(frames)
    }

    fn start_handshake(&mut self, packet: &PublicPacket, d: &Datagram) -> Res<()> {
        if self.role == Role::Server {
            assert_eq!(packet.packet_type(), PacketType::Initial);
            // A server needs to accept the client's selected CID during the handshake.
            self.valid_cids.push(ConnectionId::from(packet.dcid()));
            // Install a path.
            assert!(self.path.is_none());
            let mut p = Path::new(&d, ConnectionId::from(packet.scid()));
            p.local_cids
                .push(self.cid_manager.borrow_mut().generate_cid());
            self.path = Some(p);

            self.zero_rtt_state = match self.crypto.enable_0rtt(self.role) {
                Ok(true) => {
                    qdebug!([self], "Accepted 0-RTT");
                    ZeroRttState::AcceptedServer
                }
                _ => ZeroRttState::Rejected,
            };
        } else {
            qdebug!([self], "Changing to use Server CID={}", packet.scid());
            let p = self
                .path
                .iter_mut()
                .find(|p| p.received_on(&d))
                .expect("should have a path for sending Initial");
            p.remote_cid = ConnectionId::from(packet.scid());
        }
        self.set_state(State::Handshaking);
        Ok(())
    }

    fn process_migrations(&self, d: &Datagram) -> Res<()> {
        if self.path.iter().any(|p| p.received_on(&d)) {
            Ok(())
        } else {
            // Right now, we don't support any form of migration.
            // So generate an error if a packet is received on a new path.
            Err(Error::InvalidMigration)
        }
    }

    fn output(&mut self, now: Instant) -> Option<Datagram> {
        if let Some(mut path) = self.path.take() {
            let res = match &self.state {
                State::Init
                | State::WaitInitial
                | State::Handshaking
                | State::Connected
                | State::Confirmed => self.output_path(&mut path, now),
                State::Closing {
                    error,
                    frame_type,
                    msg,
                    ..
                } => {
                    let err = error.clone();
                    let frame_type = *frame_type;
                    let msg = msg.clone();
                    self.output_close(&path, err, frame_type, msg)
                }
                State::Closed(_) => Ok(None),
            };
            let out = self.absorb_error(now, res).unwrap_or(None);
            self.path = Some(path);
            out
        } else {
            None
        }
    }

    fn build_packet_header(
        path: &Path,
        space: PNSpace,
        encoder: Encoder,
        tx: &CryptoDxState,
        retry_info: &Option<RetryInfo>,
    ) -> (PacketType, PacketNumber, PacketBuilder) {
        let pt = match space {
            PNSpace::Initial => PacketType::Initial,
            PNSpace::Handshake => PacketType::Handshake,
            PNSpace::ApplicationData => {
                if tx.is_0rtt() {
                    PacketType::ZeroRtt
                } else {
                    PacketType::Short
                }
            }
        };
        let mut builder = if pt == PacketType::Short {
            PacketBuilder::short(encoder, tx.key_phase(), &path.remote_cid)
        } else {
            PacketBuilder::long(
                encoder,
                pt,
                &path.remote_cid,
                path.local_cids.first().unwrap(),
            )
        };
        if pt == PacketType::Initial {
            builder.initial_token(if let Some(info) = retry_info {
                &info.token
            } else {
                &[]
            });
        }
        // TODO(mt) work out packet number length based on `4*path CWND/path MTU`.
        let pn = tx.next_pn();
        builder.pn(pn, 3);
        (pt, pn, builder)
    }

    fn output_close(
        &mut self,
        path: &Path,
        error: ConnectionError,
        frame_type: FrameType,
        msg: String,
    ) -> Res<Option<Datagram>> {
        if !self.state_signaling.closing() {
            return Ok(None);
        }
        let mut close_sent = false;
        let mut encoder = Encoder::with_capacity(path.mtu());
        for space in PNSpace::iter() {
            let tx = if let Some(tx_state) = self.crypto.states.tx(*space) {
                tx_state
            } else {
                continue;
            };

            // ConnectionClose frame not allowed for 0RTT.
            if tx.is_0rtt() {
                continue;
            }

            // ConnectionError::Application only allowed at 1RTT.
            if *space != PNSpace::ApplicationData
                && matches!(error, ConnectionError::Application(_))
            {
                continue;
            }
            let (_, _, mut builder) = Self::build_packet_header(path, *space, encoder, tx, &None);
            let frame = Frame::ConnectionClose {
                error_code: error.clone().into(),
                frame_type,
                reason_phrase: Vec::from(msg.clone()),
            };
            frame.marshal(&mut builder);
            encoder = builder.build(tx)?;
            close_sent = true;
        }

        if close_sent {
            self.state_signaling.close_sent();
        }
        Ok(Some(Datagram::new(path.local, path.remote, encoder)))
    }

    /// Add frames to the provided builder and
    /// return whether any of them were ACK eliciting.
    #[allow(clippy::useless_let_if_seq)]
    fn add_frames(
        &mut self,
        builder: &mut PacketBuilder,
        space: PNSpace,
        limit: usize,
        now: Instant,
    ) -> (Vec<RecoveryToken>, bool) {
        let mut tokens = Vec::new();
        let mut ack_eliciting = false;
        // All useful frames are at least 2 bytes.
        while builder.len() + 2 < limit {
            let remaining = limit - builder.len();
            // Try to get a frame from frame sources
            let mut frame = None;
            if self.tx_mode == TxMode::Normal {
                frame = self.acks.get_frame(now, space);
            }
            if frame.is_none() && space == PNSpace::ApplicationData && self.role == Role::Server {
                frame = self.state_signaling.send_done();
            }
            if frame.is_none() {
                frame = self
                    .crypto
                    .streams
                    .get_frame(space, self.tx_mode, remaining)
            }
            if frame.is_none() && self.tx_mode == TxMode::Normal {
                frame = self.flow_mgr.borrow_mut().get_frame(space, remaining);
            }
            if frame.is_none() {
                frame = self.send_streams.get_frame(space, self.tx_mode, remaining);
            }

            if let Some((frame, token)) = frame {
                ack_eliciting |= frame.ack_eliciting();
                debug_assert_ne!(frame, Frame::Padding);
                frame.marshal(builder);
                if let Some(t) = token {
                    tokens.push(t);
                }
            } else {
                if self.tx_mode == TxMode::Pto {
                    // Add a PING.
                    builder.encode_varint(Frame::Ping.get_type());
                    ack_eliciting = true;
                }
                return (tokens, ack_eliciting);
            }

            // PTO only ever sends one frame and they always elicit ACKs.
            if self.tx_mode == TxMode::Pto {
                debug_assert!(ack_eliciting);
                return (tokens, true);
            }
        }
        (tokens, ack_eliciting)
    }

    /// Build a datagram, possibly from multiple packets (for different PN
    /// spaces) and each containing 1+ frames.
    fn output_path(&mut self, path: &mut Path, now: Instant) -> Res<Option<Datagram>> {
        let mut needs_padding = false;

        // Check whether we are sending packets in PTO mode.
        let (tx_mode, cong_avail, min_pn_space) =
            if let Some((min_pto_pn_space, can_send)) = self.loss_recovery.get_pto_state() {
                if !can_send {
                    return Ok(None);
                }
                (TxMode::Pto, path.mtu(), min_pto_pn_space)
            } else {
                (
                    TxMode::Normal,
                    usize::try_from(self.loss_recovery.cwnd_avail()).unwrap(),
                    PNSpace::Initial,
                )
            };

        // Frames for different epochs must go in different packets, but then these
        // packets can go in a single datagram
        let mut encoder = Encoder::with_capacity(path.mtu());
        for space in PNSpace::iter() {
<<<<<<< HEAD
=======
            let mut encoder = Encoder::default();
            let mut tokens = Vec::new();

            if *space < min_pn_space {
                continue;
            }

>>>>>>> b624c916
            // Ensure we have tx crypto state for this epoch, or skip it.
            let tx = if let Some(tx_state) = self.crypto.states.tx(*space) {
                tx_state
            } else {
                continue;
            };

            let header_start = encoder.len();
            let (pt, pn, mut builder) =
                Self::build_packet_header(path, *space, encoder, tx, &self.retry_info);
            let payload_start = builder.len();

<<<<<<< HEAD
            // Work out how much space we have in the congestion window.
            let cong_avail = match self.tx_mode {
                TxMode::Normal => usize::try_from(self.loss_recovery.cwnd_avail()).unwrap(),
                TxMode::Pto => path.mtu(), // Always send one packet
            };
            let limit = min(path.mtu(), cong_avail);
            if builder.len() + tx.expansion() > limit {
                // No space for a packet of this type in the congestion window.
                encoder = builder.abort();
                continue;
=======
            let mut ack_eliciting = false;
            let mut has_padding = false;

            match &self.state {
                State::Init
                | State::WaitInitial
                | State::Handshaking
                | State::Connected
                | State::Confirmed => {
                    loop {
                        let used = out_bytes.len()
                            + encoder.len()
                            + hdr.overhead(tx.expansion(), path.mtu());
                        let remaining = min(
                            path.mtu().saturating_sub(used),
                            cong_avail.saturating_sub(used),
                        );
                        if remaining < 2 {
                            // All useful frames are at least 2 bytes.
                            break;
                        }

                        // Try to get a frame from frame sources
                        let mut frame = None;
                        if tx_mode == TxMode::Normal {
                            frame = self.acks.get_frame(now, *space);
                        }
                        if frame.is_none()
                            && *space == PNSpace::ApplicationData
                            && self.role == Role::Server
                        {
                            frame = self.state_signaling.send_done();
                        }
                        if frame.is_none() && !tx.is_0rtt() {
                            frame = self.crypto.streams.get_frame(*space, tx_mode, remaining)
                        }
                        if frame.is_none() && tx_mode == TxMode::Normal {
                            frame = self.flow_mgr.borrow_mut().get_frame(*space, remaining);
                        }
                        if frame.is_none() {
                            frame = self.send_streams.get_frame(*space, tx_mode, remaining);
                        }

                        if frame.is_none() && tx_mode == TxMode::Pto {
                            frame = Some((Frame::Ping, None));
                        }

                        if let Some((frame, token)) = frame {
                            ack_eliciting |= frame.ack_eliciting();
                            if let Frame::Padding = frame {
                                has_padding |= true;
                            }
                            frame.marshal(&mut encoder);
                            if let Some(t) = token {
                                tokens.push(t);
                            }

                            // Pto only ever sends one frame, but it ALWAYS
                            // sends one
                            if tx_mode == TxMode::Pto {
                                break;
                            }
                        } else {
                            // No more frames to send.
                            break;
                        }
                    }
                }
                State::Closing {
                    error,
                    frame_type,
                    msg,
                    ..
                } => {
                    if self.state_signaling.closing() {
                        // ConnectionClose frame not allowed for 0RTT
                        if matches!(hdr.tipe, PacketType::ZeroRTT) {
                            continue;
                        }
                        // ConnectionError::Application only allowed at 1RTT
                        if *space != PNSpace::ApplicationData
                            && matches!(error, ConnectionError::Application(_))
                        {
                            continue;
                        }
                        let frame = Frame::ConnectionClose {
                            error_code: error.clone().into(),
                            frame_type: *frame_type,
                            reason_phrase: Vec::from(msg.clone()),
                        };
                        frame.marshal(&mut encoder);
                        close_sent = true;
                    }
                }
                State::Closed { .. } => unimplemented!(),
>>>>>>> b624c916
            }
            let limit = limit - tx.expansion();

            let (tokens, ack_eliciting) = self.add_frames(&mut builder, *space, limit, now);
            if builder.is_empty() {
                // Nothing to include in this packet.
                encoder = builder.abort();
                continue;
            }

            dump_packet(self, "TX ->", pn, pt, &builder[payload_start..]);

            qdebug!("Need to send a packet: {:?}", pt);
            match pt {
                // Packets containing Initial packets need padding.
                PacketType::Initial => needs_padding = true,
                PacketType::ZeroRtt => (),
                // ...unless they include higher epochs.
                _ => needs_padding = false,
            }

            self.stats.packets_tx += 1;
            encoder = builder.build(self.crypto.states.tx(*space).unwrap())?;
            assert!(encoder.len() <= path.mtu());

            if tx_mode != TxMode::Pto && ack_eliciting {
                self.idle_timeout.on_packet_sent(now);
            }

<<<<<<< HEAD
            // Normal packets are in flight if they include PADDING frames,
            // but we don't send those.
            let in_flight = match self.tx_mode {
=======
            let in_flight = match tx_mode {
>>>>>>> b624c916
                TxMode::Pto => false,
                TxMode::Normal => ack_eliciting,
            };

            let sent = SentPacket::new(
                now,
                ack_eliciting,
                tokens,
                encoder.len() - header_start,
                in_flight,
            );
            self.loss_recovery.on_packet_sent(*space, pn, sent);

            if *space == PNSpace::Handshake && self.role == Role::Client {
                // Client can send Handshake packets -> discard Initial keys and states
                self.discard_keys(PNSpace::Initial);
            }

            if *space == PNSpace::Handshake
                && self.role == Role::Server
                && self.state == State::Confirmed
            {
                // We could discard handshake keys in set_state, but we are waiting to send an ack.
                self.discard_keys(PNSpace::Handshake);
            }
        }

<<<<<<< HEAD
        // Sent a probe pkt. Another timeout will re-engage ProbeTimeout mode,
        // but otherwise return to honoring CC.
        if self.tx_mode == TxMode::Pto {
            self.tx_mode = TxMode::Normal;
        }

        if encoder.len() == 0 {
            assert!(self.tx_mode != TxMode::Pto);
=======
        if close_sent {
            self.state_signaling.close_sent();
        }

        if out_bytes.is_empty() {
>>>>>>> b624c916
            Ok(None)
        } else {
            debug_assert!(encoder.len() <= path.mtu());
            // Pad Initial packets sent by the client to mtu bytes.
            let mut packets: Vec<u8> = encoder.into();
            if self.role == Role::Client && needs_padding {
                qdebug!([self], "pad Initial to max_datagram_size");
                packets.resize(path.mtu(), 0);
            }
            Ok(Some(Datagram::new(path.local, path.remote, packets)))
        }
    }

    pub fn initiate_key_update(&mut self) -> Res<()> {
        if self.state == State::Confirmed {
            let la = self
                .loss_recovery
                .largest_acknowledged_pn(PNSpace::ApplicationData);
            qinfo!([self], "Initiating key update");
            self.crypto.states.initiate_key_update(la)
        } else {
            Err(Error::NotConnected)
        }
    }

    #[cfg(test)]
    pub fn get_epochs(&self) -> (Option<usize>, Option<usize>) {
        self.crypto.states.get_epochs()
    }

    fn client_start(&mut self, now: Instant) -> Res<()> {
        qinfo!([self], "client_start");
        self.handshake(now, PNSpace::Initial, None)?;
        self.set_state(State::WaitInitial);
        self.zero_rtt_state = if self.crypto.enable_0rtt(self.role)? {
            qdebug!([self], "Enabled 0-RTT");
            ZeroRttState::Sending
        } else {
            ZeroRttState::Init
        };
        Ok(())
    }

    fn get_closing_period_time(&self, now: Instant) -> Instant {
        // Spec says close time should be at least PTO times 3.
        now + (self.loss_recovery.pto() * 3)
    }

    /// Close the connection.
    pub fn close(&mut self, now: Instant, error: AppError, msg: &str) {
        self.set_state(State::Closing {
            error: ConnectionError::Application(error),
            frame_type: 0,
            msg: msg.into(),
            timeout: self.get_closing_period_time(now),
        });
    }

    fn set_initial_limits(&mut self) {
        let tps = self.tps.borrow();
        let remote = tps.remote();
        self.indexes.remote_max_stream_bidi =
            StreamIndex::new(remote.get_integer(tp_constants::INITIAL_MAX_STREAMS_BIDI));
        self.indexes.remote_max_stream_uni =
            StreamIndex::new(remote.get_integer(tp_constants::INITIAL_MAX_STREAMS_UNI));
        self.flow_mgr
            .borrow_mut()
            .conn_increase_max_credit(remote.get_integer(tp_constants::INITIAL_MAX_DATA));
    }

    fn validate_odcid(&mut self) -> Res<()> {
        // Here we drop our Retry state then validate it.
        if let Some(info) = self.retry_info.take() {
            if info.token.is_empty() {
                Ok(())
            } else {
                let tph = self.tps.borrow();
                let tp = tph.remote().get_bytes(tp_constants::ORIGINAL_CONNECTION_ID);
                if let Some(odcid_tp) = tp {
                    if odcid_tp[..] == info.odcid[..] {
                        Ok(())
                    } else {
                        Err(Error::InvalidRetry)
                    }
                } else {
                    Err(Error::InvalidRetry)
                }
            }
        } else {
            debug_assert_eq!(self.role, Role::Server);
            Ok(())
        }
    }

    fn handshake(&mut self, now: Instant, space: PNSpace, data: Option<&[u8]>) -> Res<()> {
        qdebug!("Handshake space={} data={:0x?}", space, data);

        let rec = data.map(|d| {
            qdebug!([self], "Handshake received {:0x?} ", d);
            Record {
                ct: 22, // TODO(ekr@rtfm.com): Symbolic constants for CT. This is handshake.
                epoch: space.into(),
                data: d.to_vec(),
            }
        });
        let try_update = rec.is_some();

        match self.crypto.tls.handshake_raw(now, rec) {
            Err(e) => {
                qwarn!([self], "Handshake failed");
                return Err(match self.crypto.tls.alert() {
                    Some(a) => Error::CryptoAlert(*a),
                    _ => Error::CryptoError(e),
                });
            }
            Ok(msgs) => self.crypto.buffer_records(msgs),
        }

        match self.crypto.tls.state() {
            HandshakeState::Authenticated(_) | HandshakeState::InProgress => (),
            HandshakeState::AuthenticationPending => self.events.authentication_needed(),
            HandshakeState::Complete(_) => {
                if !self.state.connected() {
                    self.set_connected(now)?;
                }
            }
            _ => {
                unreachable!("Crypto state should not be new or failed after successful handshake")
            }
        }
        // There is a chance that this could be called less often, but getting the
        // conditions right is a little tricky, so call it on every  CRYPTO frame.
        if try_update {
            self.crypto.install_keys(self.role);
        }
        Ok(())
    }

    fn handle_max_data(&mut self, maximum_data: u64) {
        let conn_was_blocked = self.flow_mgr.borrow().conn_credit_avail() == 0;
        let conn_credit_increased = self
            .flow_mgr
            .borrow_mut()
            .conn_increase_max_credit(maximum_data);

        if conn_was_blocked && conn_credit_increased {
            for (id, ss) in &mut self.send_streams {
                if ss.avail() > 0 {
                    // These may not actually all be writable if one
                    // uses up all the conn credit. Not our fault.
                    self.events.send_stream_writable(*id)
                }
            }
        }
    }

    fn input_frame(&mut self, ptype: PacketType, frame: Frame, now: Instant) -> Res<()> {
        if !frame.is_allowed(ptype) {
            return Err(Error::ProtocolViolation);
        }
        match frame {
            Frame::Padding => {
                // Ignore
            }
            Frame::Ping => {
                // Ack elicited with no further handling needed
            }
            Frame::Ack {
                largest_acknowledged,
                ack_delay,
                first_ack_range,
                ack_ranges,
            } => {
                self.handle_ack(
                    PNSpace::from(ptype),
                    largest_acknowledged,
                    ack_delay,
                    first_ack_range,
                    ack_ranges,
                    now,
                )?;
            }
            Frame::ResetStream {
                stream_id,
                application_error_code,
                ..
            } => {
                // TODO(agrover@mozilla.com): use final_size for connection MaxData calc
                if let (_, Some(rs)) = self.obtain_stream(stream_id)? {
                    rs.reset(application_error_code);
                }
            }
            Frame::StopSending {
                stream_id,
                application_error_code,
            } => {
                self.events
                    .send_stream_stop_sending(stream_id, application_error_code);
                if let (Some(ss), _) = self.obtain_stream(stream_id)? {
                    ss.reset(application_error_code);
                }
            }
            Frame::Crypto { offset, data } => {
                let space = PNSpace::from(ptype);
                qdebug!(
                    [self],
                    "Crypto frame on space={} offset={}, data={:0x?}",
                    space,
                    offset,
                    &data
                );
                self.crypto.streams.inbound_frame(space, offset, data)?;
                if self.crypto.streams.data_ready(space) {
                    let mut buf = Vec::new();
                    let read = self.crypto.streams.read_to_end(space, &mut buf)?;
                    qdebug!("Read {} bytes", read);
                    self.handshake(now, space, Some(&buf))?;
                }
            }
            Frame::NewToken { token } => self.token = Some(token),
            Frame::Stream {
                fin,
                stream_id,
                offset,
                data,
                ..
            } => {
                if let (_, Some(rs)) = self.obtain_stream(stream_id)? {
                    rs.inbound_stream_frame(fin, offset, data)?;
                }
            }
            Frame::MaxData { maximum_data } => self.handle_max_data(maximum_data),
            Frame::MaxStreamData {
                stream_id,
                maximum_stream_data,
            } => {
                if let (Some(ss), _) = self.obtain_stream(stream_id)? {
                    ss.set_max_stream_data(maximum_stream_data);
                }
            }
            Frame::MaxStreams {
                stream_type,
                maximum_streams,
            } => {
                let remote_max = match stream_type {
                    StreamType::BiDi => &mut self.indexes.remote_max_stream_bidi,
                    StreamType::UniDi => &mut self.indexes.remote_max_stream_uni,
                };

                if maximum_streams > *remote_max {
                    *remote_max = maximum_streams;
                    self.events.send_stream_creatable(stream_type);
                }
            }
            Frame::DataBlocked { data_limit } => {
                // Should never happen since we set data limit to max
                qwarn!(
                    [self],
                    "Received DataBlocked with data limit {}",
                    data_limit
                );
                // But if it does, open it up all the way
                self.flow_mgr.borrow_mut().max_data(LOCAL_MAX_DATA);
            }
            Frame::StreamDataBlocked { stream_id, .. } => {
                // TODO(agrover@mozilla.com): how should we be using
                // currently-unused stream_data_limit?

                // Terminate connection with STREAM_STATE_ERROR if send-only
                // stream (-transport 19.13)
                if stream_id.is_send_only(self.role()) {
                    return Err(Error::StreamStateError);
                }

                if let (_, Some(rs)) = self.obtain_stream(stream_id)? {
                    rs.maybe_send_flowc_update();
                }
            }
            Frame::StreamsBlocked { stream_type, .. } => {
                let local_max = match stream_type {
                    StreamType::BiDi => &mut self.indexes.local_max_stream_bidi,
                    StreamType::UniDi => &mut self.indexes.local_max_stream_uni,
                };

                self.flow_mgr
                    .borrow_mut()
                    .max_streams(*local_max, stream_type)
            }
            Frame::NewConnectionId {
                sequence_number,
                connection_id,
                stateless_reset_token,
                ..
            } => {
                self.connection_ids
                    .insert(sequence_number, (connection_id, stateless_reset_token));
            }
            Frame::RetireConnectionId { sequence_number } => {
                self.connection_ids.remove(&sequence_number);
            }
            Frame::PathChallenge { data } => self.flow_mgr.borrow_mut().path_response(data),
            Frame::PathResponse { .. } => {
                // Should never see this, we don't support migration atm and
                // do not send path challenges
                qwarn!([self], "Received Path Response");
            }
            Frame::ConnectionClose {
                error_code,
                frame_type,
                reason_phrase,
            } => {
                let reason_phrase = String::from_utf8_lossy(&reason_phrase);
                qinfo!(
                    [self],
                    "ConnectionClose received. Error code: {:?} frame type {:x} reason {}",
                    error_code,
                    frame_type,
                    reason_phrase
                );
                self.set_state(State::Closed(error_code.into()));
            }
            Frame::HandshakeDone => {
                if self.role == Role::Server {
                    return Err(Error::ProtocolViolation);
                }
                self.set_state(State::Confirmed);
                self.discard_keys(PNSpace::Handshake);
            }
        };

        Ok(())
    }

    fn handle_lost_packets(&mut self, lost_packets: &[SentPacket]) {
        for lost in lost_packets {
            for token in &lost.tokens {
                qdebug!([self], "Lost: {:?}", token);
                match token {
                    RecoveryToken::Ack(_) => {}
                    RecoveryToken::Stream(st) => self.send_streams.lost(&st),
                    RecoveryToken::Crypto(ct) => self.crypto.lost(&ct),
                    RecoveryToken::Flow(ft) => self.flow_mgr.borrow_mut().lost(
                        &ft,
                        &mut self.send_streams,
                        &mut self.recv_streams,
                        &mut self.indexes,
                    ),
                    RecoveryToken::HandshakeDone => self.state_signaling.handshake_done(),
                }
            }
        }
    }

    fn handle_ack(
        &mut self,
        space: PNSpace,
        largest_acknowledged: u64,
        ack_delay: u64,
        first_ack_range: u64,
        ack_ranges: Vec<AckRange>,
        now: Instant,
    ) -> Res<()> {
        qinfo!(
            [self],
            "Rx ACK space={}, largest_acked={}, first_ack_range={}, ranges={:?}",
            space,
            largest_acknowledged,
            first_ack_range,
            ack_ranges
        );

        let acked_ranges =
            Frame::decode_ack_frame(largest_acknowledged, first_ack_range, ack_ranges)?;
        let (acked_packets, lost_packets) = self.loss_recovery.on_ack_received(
            space,
            largest_acknowledged,
            acked_ranges,
            Duration::from_millis(ack_delay),
            now,
        );
        for acked in acked_packets {
            for token in acked.tokens {
                match token {
                    RecoveryToken::Ack(at) => self.acks.acked(&at),
                    RecoveryToken::Stream(st) => self.send_streams.acked(&st),
                    RecoveryToken::Crypto(ct) => self.crypto.acked(ct),
                    RecoveryToken::Flow(ft) => {
                        self.flow_mgr.borrow_mut().acked(ft, &mut self.send_streams)
                    }
                    RecoveryToken::HandshakeDone => (),
                }
            }
        }
        self.handle_lost_packets(&lost_packets);
        Ok(())
    }

    /// When the server rejects 0-RTT we need to drop a bunch of stuff.
    fn client_0rtt_rejected(&mut self) {
        if !matches!(self.zero_rtt_state, ZeroRttState::Sending) {
            return;
        }
        qdebug!([self], "0-RTT rejected");

        // Tell 0-RTT packets that they were "lost".
        let dropped = self.loss_recovery.drop_0rtt();
        self.handle_lost_packets(&dropped);

        self.send_streams.clear();
        self.recv_streams.clear();
        self.indexes = StreamIndexes::new();
        self.crypto.states.discard_0rtt_keys();
        self.events.client_0rtt_rejected();
    }

    fn set_connected(&mut self, now: Instant) -> Res<()> {
        qinfo!([self], "TLS connection complete");
        if self.crypto.tls.info().map(SecretAgentInfo::alpn).is_none() {
            qwarn!([self], "No ALPN. Closing connection.");
            // 120 = no_application_protocol
            return Err(Error::CryptoAlert(120));
        }
        if self.role == Role::Server {
            // Remove the randomized client CID from the list of acceptable CIDs.
            assert_eq!(1, self.valid_cids.len());
            self.valid_cids.clear();
        } else {
            self.zero_rtt_state = if self.crypto.tls.info().unwrap().early_data_accepted() {
                ZeroRttState::AcceptedClient
            } else {
                self.client_0rtt_rejected();
                ZeroRttState::Rejected
            };
        }

        // Setting application keys has to occur after 0-RTT rejection.
        let pto = self.loss_recovery.pto();
        self.crypto.install_application_keys(now + pto)?;
        self.validate_odcid()?;
        self.set_initial_limits();
        self.set_state(State::Connected);
        if self.role == Role::Server {
            self.state_signaling.handshake_done();
            self.set_state(State::Confirmed);
        }
        qinfo!([self], "Connection established");
        Ok(())
    }

    fn set_state(&mut self, state: State) {
        if state > self.state {
            qinfo!([self], "State change from {:?} -> {:?}", self.state, state);
            self.state = state.clone();
            match &self.state {
                State::Closing { .. } => {
                    self.send_streams.clear();
                    self.recv_streams.clear();
                    self.state_signaling.close();
                }
                State::Closed(..) => {
                    // Equivalent to spec's "draining" state -- never send anything.
                    self.send_streams.clear();
                    self.recv_streams.clear();
                }
                _ => {}
            }
            self.events.connection_state_change(state);
        } else {
            assert_eq!(state, self.state);
        }
    }

    fn cleanup_streams(&mut self) {
        let recv_to_remove = self
            .recv_streams
            .iter()
            .filter(|(_, stream)| stream.is_terminal())
            .map(|(id, _)| *id)
            .collect::<Vec<_>>();

        let mut removed_bidi = 0;
        let mut removed_uni = 0;
        for id in &recv_to_remove {
            self.recv_streams.remove(&id);
            if id.is_remote_initiated(self.role()) {
                if id.is_bidi() {
                    removed_bidi += 1;
                } else {
                    removed_uni += 1;
                }
            }
        }

        // Send max_streams updates if we removed remote-initiated recv streams.
        if removed_bidi > 0 {
            self.indexes.local_max_stream_bidi += removed_bidi;
            self.flow_mgr
                .borrow_mut()
                .max_streams(self.indexes.local_max_stream_bidi, StreamType::BiDi)
        }
        if removed_uni > 0 {
            self.indexes.local_max_stream_uni += removed_uni;
            self.flow_mgr
                .borrow_mut()
                .max_streams(self.indexes.local_max_stream_uni, StreamType::UniDi)
        }

        self.send_streams.clear_terminal();
    }

    /// Get or make a stream, and implicitly open additional streams as
    /// indicated by its stream id.
    fn obtain_stream(
        &mut self,
        stream_id: StreamId,
    ) -> Res<(Option<&mut SendStream>, Option<&mut RecvStream>)> {
        if !self.state.connected()
            && !matches!(
                (&self.state, &self.zero_rtt_state),
                (State::Handshaking, ZeroRttState::AcceptedServer)
            )
        {
            return Err(Error::ConnectionState);
        }

        // May require creating new stream(s)
        if stream_id.is_remote_initiated(self.role()) {
            let next_stream_idx = if stream_id.is_bidi() {
                &mut self.indexes.local_next_stream_bidi
            } else {
                &mut self.indexes.local_next_stream_uni
            };
            let stream_idx: StreamIndex = stream_id.into();

            if stream_idx >= *next_stream_idx {
                let recv_initial_max_stream_data = if stream_id.is_bidi() {
                    if stream_idx > self.indexes.local_max_stream_bidi {
                        qwarn!(
                            [self],
                            "remote bidi stream create blocked, next={:?} max={:?}",
                            stream_idx,
                            self.indexes.local_max_stream_bidi
                        );
                        return Err(Error::StreamLimitError);
                    }
                    // From the local perspective, this is a remote- originated BiDi stream. From
                    // the remote perspective, this is a local-originated BiDi stream. Therefore,
                    // look at the local transport parameters for the
                    // INITIAL_MAX_STREAM_DATA_BIDI_REMOTE value to decide how much this endpoint
                    // will allow its peer to send.
                    self.tps
                        .borrow()
                        .local
                        .get_integer(tp_constants::INITIAL_MAX_STREAM_DATA_BIDI_REMOTE)
                } else {
                    if stream_idx > self.indexes.local_max_stream_uni {
                        qwarn!(
                            [self],
                            "remote uni stream create blocked, next={:?} max={:?}",
                            stream_idx,
                            self.indexes.local_max_stream_uni
                        );
                        return Err(Error::StreamLimitError);
                    }
                    self.tps
                        .borrow()
                        .local
                        .get_integer(tp_constants::INITIAL_MAX_STREAM_DATA_UNI)
                };

                loop {
                    let next_stream_id =
                        next_stream_idx.to_stream_id(stream_id.stream_type(), stream_id.role());
                    self.recv_streams.insert(
                        next_stream_id,
                        RecvStream::new(
                            next_stream_id,
                            recv_initial_max_stream_data,
                            self.flow_mgr.clone(),
                            self.events.clone(),
                        ),
                    );

                    if next_stream_id.is_uni() {
                        self.events.new_stream(next_stream_id);
                    } else {
                        // From the local perspective, this is a remote- originated BiDi stream.
                        // From the remote perspective, this is a local-originated BiDi stream.
                        // Therefore, look at the remote's transport parameters for the
                        // INITIAL_MAX_STREAM_DATA_BIDI_LOCAL value to decide how much this endpoint
                        // is allowed to send its peer.
                        let send_initial_max_stream_data = self
                            .tps
                            .borrow()
                            .remote()
                            .get_integer(tp_constants::INITIAL_MAX_STREAM_DATA_BIDI_LOCAL);
                        self.send_streams.insert(
                            next_stream_id,
                            SendStream::new(
                                next_stream_id,
                                send_initial_max_stream_data,
                                self.flow_mgr.clone(),
                                self.events.clone(),
                            ),
                        );
                        self.events.new_stream(next_stream_id);
                    }

                    *next_stream_idx += 1;
                    if *next_stream_idx > stream_idx {
                        break;
                    }
                }
            }
        }

        Ok((
            self.send_streams.get_mut(stream_id).ok(),
            self.recv_streams.get_mut(&stream_id),
        ))
    }

    /// Create a stream.
    // Returns new stream id
    pub fn stream_create(&mut self, st: StreamType) -> Res<u64> {
        // Can't make streams while closing, otherwise rely on the stream limits.
        match self.state {
            State::Closing { .. } | State::Closed { .. } => return Err(Error::ConnectionState),
            State::WaitInitial | State::Handshaking => {
                if !matches!(self.zero_rtt_state, ZeroRttState::Sending) {
                    return Err(Error::ConnectionState);
                }
            }
            _ => (),
        }
        if self.tps.borrow().remote.is_none() && self.tps.borrow().remote_0rtt.is_none() {
            return Err(Error::ConnectionState);
        }

        Ok(match st {
            StreamType::UniDi => {
                if self.indexes.remote_next_stream_uni >= self.indexes.remote_max_stream_uni {
                    self.flow_mgr
                        .borrow_mut()
                        .streams_blocked(self.indexes.remote_max_stream_uni, StreamType::UniDi);
                    qwarn!(
                        [self],
                        "local uni stream create blocked, next={:?} max={:?}",
                        self.indexes.remote_next_stream_uni,
                        self.indexes.remote_max_stream_uni
                    );
                    return Err(Error::StreamLimitError);
                }
                let new_id = self
                    .indexes
                    .remote_next_stream_uni
                    .to_stream_id(StreamType::UniDi, self.role);
                self.indexes.remote_next_stream_uni += 1;
                let initial_max_stream_data = self
                    .tps
                    .borrow()
                    .remote()
                    .get_integer(tp_constants::INITIAL_MAX_STREAM_DATA_UNI);

                self.send_streams.insert(
                    new_id,
                    SendStream::new(
                        new_id,
                        initial_max_stream_data,
                        self.flow_mgr.clone(),
                        self.events.clone(),
                    ),
                );
                new_id.as_u64()
            }
            StreamType::BiDi => {
                if self.indexes.remote_next_stream_bidi >= self.indexes.remote_max_stream_bidi {
                    self.flow_mgr
                        .borrow_mut()
                        .streams_blocked(self.indexes.remote_max_stream_bidi, StreamType::BiDi);
                    qwarn!(
                        [self],
                        "local bidi stream create blocked, next={:?} max={:?}",
                        self.indexes.remote_next_stream_bidi,
                        self.indexes.remote_max_stream_bidi
                    );
                    return Err(Error::StreamLimitError);
                }
                let new_id = self
                    .indexes
                    .remote_next_stream_bidi
                    .to_stream_id(StreamType::BiDi, self.role);
                self.indexes.remote_next_stream_bidi += 1;
                // From the local perspective, this is a local- originated BiDi stream. From the
                // remote perspective, this is a remote-originated BiDi stream. Therefore, look at
                // the remote transport parameters for the INITIAL_MAX_STREAM_DATA_BIDI_REMOTE value
                // to decide how much this endpoint is allowed to send its peer.
                let send_initial_max_stream_data = self
                    .tps
                    .borrow()
                    .remote()
                    .get_integer(tp_constants::INITIAL_MAX_STREAM_DATA_BIDI_REMOTE);

                self.send_streams.insert(
                    new_id,
                    SendStream::new(
                        new_id,
                        send_initial_max_stream_data,
                        self.flow_mgr.clone(),
                        self.events.clone(),
                    ),
                );
                // From the local perspective, this is a local- originated BiDi stream. From the
                // remote perspective, this is a remote-originated BiDi stream. Therefore, look at
                // the local transport parameters for the INITIAL_MAX_STREAM_DATA_BIDI_LOCAL value
                // to decide how much this endpoint will allow its peer to send.
                let recv_initial_max_stream_data = self
                    .tps
                    .borrow()
                    .local
                    .get_integer(tp_constants::INITIAL_MAX_STREAM_DATA_BIDI_LOCAL);

                self.recv_streams.insert(
                    new_id,
                    RecvStream::new(
                        new_id,
                        recv_initial_max_stream_data,
                        self.flow_mgr.clone(),
                        self.events.clone(),
                    ),
                );
                new_id.as_u64()
            }
        })
    }

    /// Send data on a stream.
    /// Returns how many bytes were successfully sent. Could be less
    /// than total, based on receiver credit space available, etc.
    pub fn stream_send(&mut self, stream_id: u64, data: &[u8]) -> Res<usize> {
        self.send_streams.get_mut(stream_id.into())?.send(data)
    }

    /// Bytes that stream_send() is guaranteed to accept for sending.
    /// i.e. that will not be blocked by flow credits or send buffer max
    /// capacity.
    pub fn stream_avail_send_space(&self, stream_id: u64) -> Res<u64> {
        Ok(self.send_streams.get(stream_id.into())?.avail())
    }

    /// Close the stream. Enqueued data will be sent.
    pub fn stream_close_send(&mut self, stream_id: u64) -> Res<()> {
        self.send_streams.get_mut(stream_id.into())?.close();
        Ok(())
    }

    /// Abandon transmission of in-flight and future stream data.
    pub fn stream_reset_send(&mut self, stream_id: u64, err: AppError) -> Res<()> {
        self.send_streams.get_mut(stream_id.into())?.reset(err);
        Ok(())
    }

    /// Read buffered data from stream. bool says whether read bytes includes
    /// the final data on stream.
    pub fn stream_recv(&mut self, stream_id: u64, data: &mut [u8]) -> Res<(usize, bool)> {
        let stream = self
            .recv_streams
            .get_mut(&stream_id.into())
            .ok_or_else(|| Error::InvalidStreamId)?;

        let rb = stream.read(data)?;
        Ok((rb.0 as usize, rb.1))
    }

    /// Application is no longer interested in this stream.
    pub fn stream_stop_sending(&mut self, stream_id: u64, err: AppError) -> Res<()> {
        let stream = self
            .recv_streams
            .get_mut(&stream_id.into())
            .ok_or_else(|| Error::InvalidStreamId)?;

        stream.stop_sending(err);
        Ok(())
    }

    /// Get all current events. Best used just in debug/testing code, use
    /// next_event() instead.
    pub fn events(&mut self) -> impl Iterator<Item = ConnectionEvent> {
        self.events.events()
    }

    /// Return true if there are outstanding events.
    pub fn has_events(&self) -> bool {
        self.events.has_events()
    }

    /// Get events that indicate state changes on the connection. This method
    /// correctly handles cases where handling one event can obsolete
    /// previously-queued events, or cause new events to be generated.
    pub fn next_event(&mut self) -> Option<ConnectionEvent> {
        self.events.next_event()
    }
}

impl ::std::fmt::Display for Connection {
    fn fmt(&self, f: &mut ::std::fmt::Formatter) -> ::std::fmt::Result {
        write!(f, "{:?} {:p}", self.role, self as *const Self)
    }
}

#[cfg(test)]
mod tests {
    use super::*;
    use crate::cc::{INITIAL_CWND_PKTS, MAX_DATAGRAM_SIZE, MIN_CONG_WINDOW};
    use crate::frame::{CloseError, StreamType};
    use neqo_common::matches;
    use std::mem;
    use test_fixture::{self, assertions, fixture_init, loopback, now};

    // This is fabulous: because test_fixture uses the public API for Connection,
    // it gets a different type to the ones that are referenced via super::*.
    // Thus, this code can't use default_client() and default_server() from
    // test_fixture because they produce different types.
    //
    // These are a direct copy of those functions.
    pub fn default_client() -> Connection {
        fixture_init();
        let mut c = Connection::new_client(
            test_fixture::DEFAULT_SERVER_NAME,
            test_fixture::DEFAULT_ALPN,
            Rc::new(RefCell::new(FixedConnectionIdManager::new(3))),
            loopback(),
            loopback(),
        )
        .expect("create a default client");

        // limit dcid to a constant value to make testing easier
        let mut modded_path = c.path.take().unwrap();
        let mut modded_cid = modded_path.remote_cid.to_vec();
        modded_cid.truncate(8);
        modded_path.remote_cid = ConnectionId::from(&modded_cid[..]);
        c.path = Some(modded_path);
        c.crypto.states.init(Role::Client, &modded_cid);
        c
    }
    pub fn default_server() -> Connection {
        fixture_init();
        Connection::new_server(
            test_fixture::DEFAULT_KEYS,
            test_fixture::DEFAULT_ALPN,
            &test_fixture::anti_replay(),
            Rc::new(RefCell::new(FixedConnectionIdManager::new(5))),
        )
        .expect("create a default server")
    }

    /// If state is AuthenticationNeeded call authenticated(). This function will
    /// consume all outstanding events on the connection.
    pub fn maybe_authenticate(conn: &mut Connection) -> bool {
        let authentication_needed = |e| matches!(e, ConnectionEvent::AuthenticationNeeded);
        if conn.events().any(authentication_needed) {
            conn.authenticated(AuthenticationStatus::Ok, now());
            return true;
        }
        false
    }

    #[test]
    fn bidi_stream_properties() {
        let id1 = StreamIndex::new(4).to_stream_id(StreamType::BiDi, Role::Client);
        assert_eq!(id1.is_bidi(), true);
        assert_eq!(id1.is_uni(), false);
        assert_eq!(id1.is_client_initiated(), true);
        assert_eq!(id1.is_server_initiated(), false);
        assert_eq!(id1.role(), Role::Client);
        assert_eq!(id1.is_self_initiated(Role::Client), true);
        assert_eq!(id1.is_self_initiated(Role::Server), false);
        assert_eq!(id1.is_remote_initiated(Role::Client), false);
        assert_eq!(id1.is_remote_initiated(Role::Server), true);
        assert_eq!(id1.is_send_only(Role::Server), false);
        assert_eq!(id1.is_send_only(Role::Client), false);
        assert_eq!(id1.is_recv_only(Role::Server), false);
        assert_eq!(id1.is_recv_only(Role::Client), false);
        assert_eq!(id1.as_u64(), 16);
    }

    #[test]
    fn uni_stream_properties() {
        let id2 = StreamIndex::new(8).to_stream_id(StreamType::UniDi, Role::Server);
        assert_eq!(id2.is_bidi(), false);
        assert_eq!(id2.is_uni(), true);
        assert_eq!(id2.is_client_initiated(), false);
        assert_eq!(id2.is_server_initiated(), true);
        assert_eq!(id2.role(), Role::Server);
        assert_eq!(id2.is_self_initiated(Role::Client), false);
        assert_eq!(id2.is_self_initiated(Role::Server), true);
        assert_eq!(id2.is_remote_initiated(Role::Client), true);
        assert_eq!(id2.is_remote_initiated(Role::Server), false);
        assert_eq!(id2.is_send_only(Role::Server), true);
        assert_eq!(id2.is_send_only(Role::Client), false);
        assert_eq!(id2.is_recv_only(Role::Server), false);
        assert_eq!(id2.is_recv_only(Role::Client), true);
        assert_eq!(id2.as_u64(), 35);
    }

    #[test]
    fn test_conn_stream_create() {
        let mut client = default_client();
        let out = client.process(None, now());
        let mut server = default_server();
        let out = server.process(out.dgram(), now());

        let out = client.process(out.dgram(), now());
        let _ = server.process(out.dgram(), now());
        assert!(maybe_authenticate(&mut client));
        let out = client.process(None, now());

        // client now in State::Connected
        assert_eq!(client.stream_create(StreamType::UniDi).unwrap(), 2);
        assert_eq!(client.stream_create(StreamType::UniDi).unwrap(), 6);
        assert_eq!(client.stream_create(StreamType::BiDi).unwrap(), 0);
        assert_eq!(client.stream_create(StreamType::BiDi).unwrap(), 4);

        let _ = server.process(out.dgram(), now());
        // server now in State::Connected
        assert_eq!(server.stream_create(StreamType::UniDi).unwrap(), 3);
        assert_eq!(server.stream_create(StreamType::UniDi).unwrap(), 7);
        assert_eq!(server.stream_create(StreamType::BiDi).unwrap(), 1);
        assert_eq!(server.stream_create(StreamType::BiDi).unwrap(), 5);
    }

    #[test]
    fn test_conn_handshake() {
        qdebug!("---- client: generate CH");
        let mut client = default_client();
        let out = client.process(None, now());
        assert!(out.as_dgram_ref().is_some());
        assert_eq!(out.as_dgram_ref().unwrap().len(), 1232);
        qdebug!("Output={:0x?}", out.as_dgram_ref());

        qdebug!("---- server: CH -> SH, EE, CERT, CV, FIN");
        let mut server = default_server();
        let out = server.process(out.dgram(), now());
        assert!(out.as_dgram_ref().is_some());
        qdebug!("Output={:0x?}", out.as_dgram_ref());

        qdebug!("---- client: cert verification");
        let out = client.process(out.dgram(), now());
        assert!(out.as_dgram_ref().is_some());
        qdebug!("Output={:0x?}", out.as_dgram_ref());

        let out = server.process(out.dgram(), now());
        assert!(out.as_dgram_ref().is_none());

        assert!(maybe_authenticate(&mut client));

        qdebug!("---- client: SH..FIN -> FIN");
        let out = client.process(out.dgram(), now());
        assert!(out.as_dgram_ref().is_some());
        qdebug!("Output={:0x?}", out.as_dgram_ref());
        assert_eq!(*client.state(), State::Connected);

        qdebug!("---- server: FIN -> ACKS");
        let out = server.process(out.dgram(), now());
        assert!(out.as_dgram_ref().is_some());
        qdebug!("Output={:0x?}", out.as_dgram_ref());
        assert_eq!(*server.state(), State::Confirmed);

        qdebug!("---- client: ACKS -> 0");
        let out = client.process(out.dgram(), now());
        assert!(out.as_dgram_ref().is_none());
        qdebug!("Output={:0x?}", out.as_dgram_ref());
        assert_eq!(*client.state(), State::Confirmed);
    }

    #[test]
    fn test_conn_handshake_failed_authentication() {
        qdebug!("---- client: generate CH");
        let mut client = default_client();
        let out = client.process(None, now());
        assert!(out.as_dgram_ref().is_some());
        qdebug!("Output={:0x?}", out.as_dgram_ref());

        qdebug!("---- server: CH -> SH, EE, CERT, CV, FIN");
        let mut server = default_server();
        let out = server.process(out.dgram(), now());
        assert!(out.as_dgram_ref().is_some());
        qdebug!("Output={:0x?}", out.as_dgram_ref());

        qdebug!("---- client: cert verification");
        let out = client.process(out.dgram(), now());
        assert!(out.as_dgram_ref().is_some());
        qdebug!("Output={:0x?}", out.as_dgram_ref());

        let out = server.process(out.dgram(), now());
        assert!(out.as_dgram_ref().is_none());
        qdebug!("Output={:0x?}", out.as_dgram_ref());

        let authentication_needed = |e| matches!(e, ConnectionEvent::AuthenticationNeeded);
        assert!(client.events().any(authentication_needed));
        qdebug!("---- client: Alert(certificate_revoked)");
        client.authenticated(AuthenticationStatus::CertRevoked, now());

        qdebug!("---- client: -> Alert(certificate_revoked)");
        let out = client.process(None, now());
        assert!(out.as_dgram_ref().is_some());
        qdebug!("Output={:0x?}", out.as_dgram_ref());

        qdebug!("---- server: Alert(certificate_revoked)");
        let out = server.process(out.dgram(), now());
        assert!(out.as_dgram_ref().is_none());
        qdebug!("Output={:0x?}", out.as_dgram_ref());
        assert_error(&client, ConnectionError::Transport(Error::CryptoAlert(44)));
        assert_error(&server, ConnectionError::Transport(Error::PeerError(300)));
    }

    #[test]
    #[allow(clippy::cognitive_complexity)]
    // tests stream send/recv after connection is established.
    fn test_conn_stream() {
        let mut client = default_client();
        let mut server = default_server();

        qdebug!("---- client");
        let out = client.process(None, now());
        assert!(out.as_dgram_ref().is_some());
        qdebug!("Output={:0x?}", out.as_dgram_ref());
        // -->> Initial[0]: CRYPTO[CH]

        qdebug!("---- server");
        let out = server.process(out.dgram(), now());
        assert!(out.as_dgram_ref().is_some());
        qdebug!("Output={:0x?}", out.as_dgram_ref());
        // <<-- Initial[0]: CRYPTO[SH] ACK[0]
        // <<-- Handshake[0]: CRYPTO[EE, CERT, CV, FIN]

        qdebug!("---- client");
        let out = client.process(out.dgram(), now());
        assert!(out.as_dgram_ref().is_some());
        qdebug!("Output={:0x?}", out.as_dgram_ref());
        // -->> Initial[1]: ACK[0]

        let out = server.process(out.dgram(), now());
        assert!(out.as_dgram_ref().is_none());

        assert!(maybe_authenticate(&mut client));

        qdebug!("---- client");
        let out = client.process(out.dgram(), now());
        assert!(out.as_dgram_ref().is_some());
        assert_eq!(*client.state(), State::Connected);
        qdebug!("Output={:0x?}", out.as_dgram_ref());
        // -->> Handshake[0]: CRYPTO[FIN], ACK[0]

        qdebug!("---- server");
        let out = server.process(out.dgram(), now());
        assert!(out.as_dgram_ref().is_some());
        assert_eq!(*server.state(), State::Confirmed);
        qdebug!("Output={:0x?}", out.as_dgram_ref());
        // ACK and HANDSHAKE_DONE
        // -->> nothing

        qdebug!("---- client");
        // Send
        let client_stream_id = client.stream_create(StreamType::UniDi).unwrap();
        client.stream_send(client_stream_id, &[6; 100]).unwrap();
        client.stream_send(client_stream_id, &[7; 40]).unwrap();
        client.stream_send(client_stream_id, &[8; 4000]).unwrap();

        // Send to another stream but some data after fin has been set
        let client_stream_id2 = client.stream_create(StreamType::UniDi).unwrap();
        client.stream_send(client_stream_id2, &[6; 60]).unwrap();
        client.stream_close_send(client_stream_id2).unwrap();
        client.stream_send(client_stream_id2, &[7; 50]).unwrap_err();
        // Sending this much takes a few datagrams.
        let mut datagrams = vec![];
        let mut out = client.process(out.dgram(), now());
        while let Some(d) = out.dgram() {
            datagrams.push(d);
            out = client.process(None, now());
        }
        assert_eq!(datagrams.len(), 4);
        assert_eq!(*client.state(), State::Confirmed);

        qdebug!("---- server");
        let mut expect_ack = false;
        for d in datagrams {
            let out = server.process(Some(d), now());
            assert_eq!(out.as_dgram_ref().is_some(), expect_ack); // ACK every second.
            qdebug!("Output={:0x?}", out.as_dgram_ref());
            expect_ack = !expect_ack;
        }
        assert_eq!(*server.state(), State::Confirmed);

        let mut buf = vec![0; 4000];

        let mut stream_ids = server.events().filter_map(|evt| match evt {
            ConnectionEvent::NewStream { stream_id, .. } => Some(stream_id),
            _ => None,
        });
        let stream_id = stream_ids.next().expect("should have a new stream event");
        let (received, fin) = server.stream_recv(stream_id, &mut buf).unwrap();
        assert_eq!(received, 4000);
        assert_eq!(fin, false);
        let (received, fin) = server.stream_recv(stream_id, &mut buf).unwrap();
        assert_eq!(received, 140);
        assert_eq!(fin, false);

        let stream_id = stream_ids
            .next()
            .expect("should have a second new stream event");
        let (received, fin) = server.stream_recv(stream_id, &mut buf).unwrap();
        assert_eq!(received, 60);
        assert_eq!(fin, true);
    }

    /// Drive the handshake between the client and server.
    fn handshake(client: &mut Connection, server: &mut Connection) {
        let mut a = client;
        let mut b = server;
        let mut datagram = None;
        let is_done = |c: &mut Connection| match c.state() {
            State::Confirmed | State::Closing { .. } | State::Closed(..) => true,
            _ => false,
        };
        while !is_done(a) {
            let _ = maybe_authenticate(a);
            let d = a.process(datagram, now());
            datagram = d.dgram();
            mem::swap(&mut a, &mut b);
        }
        a.process(datagram, now());
    }

    fn connect(client: &mut Connection, server: &mut Connection) {
        handshake(client, server);
        assert_eq!(*client.state(), State::Confirmed);
        assert_eq!(*server.state(), State::Confirmed);
    }

    fn assert_error(c: &Connection, err: ConnectionError) {
        match c.state() {
            State::Closing { error, .. } | State::Closed(error) => {
                assert_eq!(*error, err);
            }
            _ => panic!("bad state {:?}", c.state()),
        }
    }

    #[test]
    fn test_no_alpn() {
        fixture_init();
        let mut client = Connection::new_client(
            "example.com",
            &["bad-alpn"],
            Rc::new(RefCell::new(FixedConnectionIdManager::new(9))),
            loopback(),
            loopback(),
        )
        .unwrap();
        let mut server = default_server();

        handshake(&mut client, &mut server);
        // TODO (mt): errors are immediate, which means that we never send CONNECTION_CLOSE
        // and the client never sees the server's rejection of its handshake.
        //assert_error(&client, ConnectionError::Transport(Error::CryptoAlert(120)));
        assert_error(&server, ConnectionError::Transport(Error::CryptoAlert(120)));
    }

    #[test]
    fn test_dup_server_flight1() {
        qdebug!("---- client: generate CH");
        let mut client = default_client();
        let out = client.process(None, now());
        assert!(out.as_dgram_ref().is_some());
        assert_eq!(out.as_dgram_ref().unwrap().len(), 1232);
        qdebug!("Output={:0x?}", out.as_dgram_ref());

        qdebug!("---- server: CH -> SH, EE, CERT, CV, FIN");
        let mut server = default_server();
        let out_to_rep = server.process(out.dgram(), now());
        assert!(out_to_rep.as_dgram_ref().is_some());
        qdebug!("Output={:0x?}", out_to_rep.as_dgram_ref());

        qdebug!("---- client: cert verification");
        let out = client.process(Some(out_to_rep.as_dgram_ref().unwrap().clone()), now());
        assert!(out.as_dgram_ref().is_some());
        qdebug!("Output={:0x?}", out.as_dgram_ref());

        let out = server.process(out.dgram(), now());
        assert!(out.as_dgram_ref().is_none());

        assert!(maybe_authenticate(&mut client));

        qdebug!("---- client: SH..FIN -> FIN");
        let out = client.process(None, now());
        assert!(out.as_dgram_ref().is_some());
        qdebug!("Output={:0x?}", out.as_dgram_ref());

        assert_eq!(2, client.stats().packets_rx);
        assert_eq!(0, client.stats().dups_rx);

        qdebug!("---- Dup, ignored");
        let out = client.process(out_to_rep.dgram(), now());
        assert!(out.as_dgram_ref().is_none());
        qdebug!("Output={:0x?}", out.as_dgram_ref());

        // Four packets total received, 1 of them is a dup and one has been dropped because Initial keys
        // are dropped.
        assert_eq!(4, client.stats().packets_rx);
        assert_eq!(1, client.stats().dups_rx);
        assert_eq!(1, client.stats().dropped_rx);
    }

    fn exchange_ticket(client: &mut Connection, server: &mut Connection) -> Vec<u8> {
        server.send_ticket(now(), &[]).expect("can send ticket");
        let ticket = server.process_output(now()).dgram();
        assert!(ticket.is_some());
        client.process_input(ticket.unwrap(), now());
        assert_eq!(*client.state(), State::Confirmed);
        client.resumption_token().expect("should have token")
    }

    #[test]
    fn connection_close() {
        let mut client = default_client();
        let mut server = default_server();
        connect(&mut client, &mut server);

        let now = now();

        client.close(now, 42, "");

        let out = client.process(None, now);

        let frames = server.test_process_input(out.dgram().unwrap(), now);
        assert_eq!(frames.len(), 1);
        assert!(matches!(
            frames[0],
            (
                Frame::ConnectionClose {
                    error_code: CloseError::Application(42),
                    ..
                },
                PNSpace::ApplicationData,
            )
        ));
    }

    #[test]
    fn resume() {
        let mut client = default_client();
        let mut server = default_server();
        connect(&mut client, &mut server);

        let token = exchange_ticket(&mut client, &mut server);
        let mut client = default_client();
        client
            .set_resumption_token(now(), &token[..])
            .expect("should set token");
        let mut server = default_server();
        connect(&mut client, &mut server);
        assert!(client.crypto.tls.info().unwrap().resumed());
        assert!(server.crypto.tls.info().unwrap().resumed());
    }

    #[test]
    fn zero_rtt_negotiate() {
        // Note that the two servers in this test will get different anti-replay filters.
        // That's OK because we aren't testing anti-replay.
        let mut client = default_client();
        let mut server = default_server();
        connect(&mut client, &mut server);

        let token = exchange_ticket(&mut client, &mut server);
        let mut client = default_client();
        client
            .set_resumption_token(now(), &token[..])
            .expect("should set token");
        let mut server = default_server();
        connect(&mut client, &mut server);
        assert!(client.crypto.tls.info().unwrap().early_data_accepted());
        assert!(server.crypto.tls.info().unwrap().early_data_accepted());
    }

    #[test]
    fn zero_rtt_send_recv() {
        let mut client = default_client();
        let mut server = default_server();
        connect(&mut client, &mut server);

        let token = exchange_ticket(&mut client, &mut server);
        let mut client = default_client();
        client
            .set_resumption_token(now(), &token[..])
            .expect("should set token");
        let mut server = default_server();

        // Send ClientHello.
        let client_hs = client.process(None, now());
        assert!(client_hs.as_dgram_ref().is_some());

        // Now send a 0-RTT packet.
        let client_stream_id = client.stream_create(StreamType::UniDi).unwrap();
        client.stream_send(client_stream_id, &[1, 2, 3]).unwrap();
        let client_0rtt = client.process(None, now());
        assert!(client_0rtt.as_dgram_ref().is_some());
        // 0-RTT packets on their own shouldn't be padded to 1200.
        assert!(client_0rtt.as_dgram_ref().unwrap().len() < 1200);

        let server_hs = server.process(client_hs.dgram(), now());
        assert!(server_hs.as_dgram_ref().is_some()); // ServerHello, etc...
        let server_process_0rtt = server.process(client_0rtt.dgram(), now());
        assert!(server_process_0rtt.as_dgram_ref().is_none());

        let server_stream_id = server
            .events()
            .find_map(|evt| match evt {
                ConnectionEvent::NewStream { stream_id, .. } => Some(stream_id),
                _ => None,
            })
            .expect("should have received a new stream event");
        assert_eq!(client_stream_id, server_stream_id);
    }

    #[test]
    fn zero_rtt_send_coalesce() {
        let mut client = default_client();
        let mut server = default_server();
        connect(&mut client, &mut server);

        let token = exchange_ticket(&mut client, &mut server);
        let mut client = default_client();
        client
            .set_resumption_token(now(), &token[..])
            .expect("should set token");
        let mut server = default_server();

        // Write 0-RTT before generating any packets.
        // This should result in a datagram that coalesces Initial and 0-RTT.
        let client_stream_id = client.stream_create(StreamType::UniDi).unwrap();
        client.stream_send(client_stream_id, &[1, 2, 3]).unwrap();
        let client_0rtt = client.process(None, now());
        assert!(client_0rtt.as_dgram_ref().is_some());

        assertions::assert_coalesced_0rtt(&client_0rtt.as_dgram_ref().unwrap()[..]);

        let server_hs = server.process(client_0rtt.dgram(), now());
        assert!(server_hs.as_dgram_ref().is_some()); // Should produce ServerHello etc...

        let server_stream_id = server
            .events()
            .find_map(|evt| match evt {
                ConnectionEvent::NewStream { stream_id, .. } => Some(stream_id),
                _ => None,
            })
            .expect("should have received a new stream event");
        assert_eq!(client_stream_id, server_stream_id);
    }

    #[test]
    fn zero_rtt_before_resumption_token() {
        let mut client = default_client();
        assert!(client.stream_create(StreamType::BiDi).is_err());
    }

    #[test]
    fn zero_rtt_send_reject() {
        let mut client = default_client();
        let mut server = default_server();
        connect(&mut client, &mut server);

        let token = exchange_ticket(&mut client, &mut server);
        let mut client = default_client();
        client
            .set_resumption_token(now(), &token[..])
            .expect("should set token");
        // Using a freshly initialized anti-replay context
        // should result in the server rejecting 0-RTT.
        let ar = AntiReplay::new(now(), test_fixture::ANTI_REPLAY_WINDOW, 1, 3)
            .expect("setup anti-replay");
        let mut server = Connection::new_server(
            test_fixture::DEFAULT_KEYS,
            test_fixture::DEFAULT_ALPN,
            &ar,
            Rc::new(RefCell::new(FixedConnectionIdManager::new(10))),
        )
        .unwrap();

        // Send ClientHello.
        let client_hs = client.process(None, now());
        assert!(client_hs.as_dgram_ref().is_some());

        // Write some data on the client.
        let stream_id = client.stream_create(StreamType::UniDi).unwrap();
        let msg = &[1, 2, 3];
        client.stream_send(stream_id, msg).unwrap();
        let client_0rtt = client.process(None, now());
        assert!(client_0rtt.as_dgram_ref().is_some());

        let server_hs = server.process(client_hs.dgram(), now());
        assert!(server_hs.as_dgram_ref().is_some()); // Should produce ServerHello etc...
        let server_ignored = server.process(client_0rtt.dgram(), now());
        assert!(server_ignored.as_dgram_ref().is_none());

        // The server shouldn't receive that 0-RTT data.
        let recvd_stream_evt = |e| matches!(e, ConnectionEvent::NewStream { .. });
        assert!(!server.events().any(recvd_stream_evt));

        // Client should get a rejection.
        let client_fin = client.process(server_hs.dgram(), now());
        let recvd_0rtt_reject = |e| e == ConnectionEvent::ZeroRttRejected;
        assert!(client.events().any(recvd_0rtt_reject));

        // Server consume client_fin
        let server_ack = server.process(client_fin.dgram(), now());
        assert!(server_ack.as_dgram_ref().is_some());
        let client_out = client.process(server_ack.dgram(), now());
        assert!(client_out.as_dgram_ref().is_none());

        // ...and the client stream should be gone.
        let res = client.stream_send(stream_id, msg);
        assert!(res.is_err());
        assert_eq!(res.unwrap_err(), Error::InvalidStreamId);

        // Open a new stream and send data. StreamId should start with 0.
        let stream_id_after_reject = client.stream_create(StreamType::UniDi).unwrap();
        assert_eq!(stream_id, stream_id_after_reject);
        let msg = &[1, 2, 3];
        client.stream_send(stream_id_after_reject, msg).unwrap();
        let client_after_reject = client.process(None, now());
        assert!(client_after_reject.as_dgram_ref().is_some());

        // The server should receive new stream
        let server_out = server.process(client_after_reject.dgram(), now());
        assert!(server_out.as_dgram_ref().is_none()); // suppress the ack
        let recvd_stream_evt = |e| matches!(e, ConnectionEvent::NewStream { .. });
        assert!(server.events().any(recvd_stream_evt));
    }

    #[test]
    // Send fin even if a peer closes a reomte bidi send stream before sending any data.
    fn report_fin_when_stream_closed_wo_data() {
        // Note that the two servers in this test will get different anti-replay filters.
        // That's OK because we aren't testing anti-replay.
        let mut client = default_client();
        let mut server = default_server();
        connect(&mut client, &mut server);

        // create a stream
        let stream_id = client.stream_create(StreamType::BiDi).unwrap();
        client.stream_send(stream_id, &[0x00]).unwrap();
        let out = client.process(None, now());
        server.process(out.dgram(), now());

        assert_eq!(Ok(()), server.stream_close_send(stream_id));
        let out = server.process(None, now());
        client.process(out.dgram(), now());
        let stream_readable = |e| matches!(e, ConnectionEvent::RecvStreamReadable {..});
        assert!(client.events().any(stream_readable));
    }

    /// Getting the client and server to reach an idle state is surprisingly hard.
    /// The server sends HANDSHAKE_DONE at the end of the handshake, and the client
    /// doesn't immediately acknowledge it.

    /// Force the client to send an ACK by having the server send two packets out
    /// of order.
    fn connect_force_idle(client: &mut Connection, server: &mut Connection) {
        connect(client, server);
        let p1 = send_something(server, now());
        let p2 = send_something(server, now());
        client.process_input(p2, now());
        // Now the client really wants to send an ACK, but hold it back.
        let ack = client.process(Some(p1), now()).dgram();
        assert!(ack.is_some());
        // Now the server has its ACK and both should be idle.
        assert_eq!(
            server.process(ack, now()),
            Output::Callback(LOCAL_IDLE_TIMEOUT)
        );
        assert_eq!(
            client.process_output(now()),
            Output::Callback(LOCAL_IDLE_TIMEOUT)
        );
    }

    #[test]
    fn idle_timeout() {
        let mut client = default_client();
        let mut server = default_server();
        connect_force_idle(&mut client, &mut server);

        let now = now();

        let res = client.process(None, now);
        assert_eq!(res, Output::Callback(Duration::from_secs(60)));

        // Still connected after 59 seconds. Idle timer not reset
        client.process(None, now + Duration::from_secs(59));
        assert!(matches!(client.state(), State::Confirmed));

        client.process_timer(now + Duration::from_secs(60));

        // Not connected after 60 seconds.
        assert!(matches!(client.state(), State::Closed(_)));
    }

    #[test]
    fn idle_send_packet1() {
        let mut client = default_client();
        let mut server = default_server();
        connect_force_idle(&mut client, &mut server);

        let now = now();

        let res = client.process(None, now);
        assert_eq!(res, Output::Callback(Duration::from_secs(60)));

        assert_eq!(client.stream_create(StreamType::UniDi).unwrap(), 2);
        assert_eq!(client.stream_send(2, b"hello").unwrap(), 5);

        let out = client.process(None, now + Duration::from_secs(10));
        let out = server.process(out.dgram(), now + Duration::from_secs(10));

        // Still connected after 69 seconds because idle timer reset by outgoing
        // packet
        client.process(out.dgram(), now + Duration::from_secs(69));
        assert!(matches!(client.state(), State::Confirmed));

        // Not connected after 70 seconds.
        client.process_timer(now + Duration::from_secs(70));
        assert!(matches!(client.state(), State::Closed(_)));
    }

    #[test]
    fn idle_send_packet2() {
        let mut client = default_client();
        let mut server = default_server();
        connect_force_idle(&mut client, &mut server);

        let now = now();

        let res = client.process(None, now);
        assert_eq!(res, Output::Callback(Duration::from_secs(60)));

        assert_eq!(client.stream_create(StreamType::UniDi).unwrap(), 2);
        assert_eq!(client.stream_send(2, b"hello").unwrap(), 5);

        let _out = client.process(None, now + Duration::from_secs(10));

        assert_eq!(client.stream_send(2, b"there").unwrap(), 5);
        let _out = client.process(None, now + Duration::from_secs(20));

        // Still connected after 69 seconds.
        client.process(None, now + Duration::from_secs(69));
        assert!(matches!(client.state(), State::Confirmed));

        // Not connected after 70 seconds because timer not reset by second
        // outgoing packet
        client.process_timer(now + Duration::from_secs(70));
        assert!(matches!(client.state(), State::Closed(_)));
    }

    #[test]
    fn idle_recv_packet() {
        let mut client = default_client();
        let mut server = default_server();
        connect_force_idle(&mut client, &mut server);

        let now = now();

        let res = client.process(None, now);
        assert_eq!(res, Output::Callback(Duration::from_secs(60)));

        assert_eq!(client.stream_create(StreamType::BiDi).unwrap(), 0);
        assert_eq!(client.stream_send(0, b"hello").unwrap(), 5);

        // Respond with another packet
        let out = client.process(None, now + Duration::from_secs(10));
        server.process_input(out.dgram().unwrap(), now + Duration::from_secs(10));
        assert_eq!(server.stream_send(0, b"world").unwrap(), 5);
        let out = server.process_output(now + Duration::from_secs(10));
        assert_ne!(out.as_dgram_ref(), None);

        // Still connected after 79 seconds because idle timer reset by received
        // packet
        client.process(out.dgram(), now + Duration::from_secs(20));
        assert!(matches!(client.state(), State::Confirmed));

        // Still connected after 79 seconds.
        client.process_timer(now + Duration::from_secs(79));
        assert!(matches!(client.state(), State::Confirmed));

        // Not connected after 80 seconds.
        client.process_timer(now + Duration::from_secs(80));
        assert!(matches!(client.state(), State::Closed(_)));
    }

    #[test]
    fn max_data() {
        let mut client = default_client();
        let mut server = default_server();

        const SMALL_MAX_DATA: u64 = 16383;

        server
            .set_local_tparam(
                tp_constants::INITIAL_MAX_DATA,
                TransportParameter::Integer(SMALL_MAX_DATA),
            )
            .unwrap();

        connect(&mut client, &mut server);

        let stream_id = client.stream_create(StreamType::UniDi).unwrap();
        assert_eq!(stream_id, 2);
        assert_eq!(
            client.stream_avail_send_space(stream_id).unwrap(),
            SMALL_MAX_DATA
        );
        assert_eq!(
            client
                .stream_send(stream_id, &[b'a'; RX_STREAM_DATA_WINDOW as usize])
                .unwrap(),
            SMALL_MAX_DATA.try_into().unwrap()
        );
        let evts = client.events().collect::<Vec<_>>();
        assert_eq!(evts.len(), 2); // SendStreamWritable, StateChange(connected)
        assert_eq!(client.stream_send(stream_id, b"hello").unwrap(), 0);
        let ss = client.send_streams.get_mut(stream_id.into()).unwrap();
        ss.mark_as_sent(0, 4096, false);
        ss.mark_as_acked(0, 4096, false);

        // no event because still limited by conn max data
        let evts = client.events().collect::<Vec<_>>();
        assert_eq!(evts.len(), 0);

        // increase max data
        client.handle_max_data(100_000);
        assert_eq!(client.stream_avail_send_space(stream_id).unwrap(), 49152);
        let evts = client.events().collect::<Vec<_>>();
        assert_eq!(evts.len(), 1);
        assert!(matches!(evts[0], ConnectionEvent::SendStreamWritable{..}));
    }

    // Test that we split crypto data if they cannot fit into one packet.
    // To test this we will use a long server certificate.
    #[test]
    fn test_crypto_frame_split() {
        let mut client = default_client();
        let mut server = Connection::new_server(
            test_fixture::LONG_CERT_KEYS,
            test_fixture::DEFAULT_ALPN,
            &test_fixture::anti_replay(),
            Rc::new(RefCell::new(FixedConnectionIdManager::new(6))),
        )
        .expect("create a server");

        let client1 = client.process(None, now());
        assert!(client1.as_dgram_ref().is_some());

        // The entire server flight doesn't fit in a single packet because the
        // certificate is large, therefore the server will produce 2 packets.
        let server1 = server.process(client1.dgram(), now());
        assert!(server1.as_dgram_ref().is_some());
        let server2 = server.process(None, now());
        assert!(server2.as_dgram_ref().is_some());

        let client2 = client.process(server1.dgram(), now());
        // This is an ack.
        assert!(client2.as_dgram_ref().is_some());
        // The client might have the certificate now, so we can't guarantee that
        // this will work.
        let auth1 = maybe_authenticate(&mut client);
        assert_eq!(*client.state(), State::Handshaking);

        // let server process the ack for the first packet.
        let server3 = server.process(client2.dgram(), now());
        assert!(server3.as_dgram_ref().is_none());

        // Consume the second packet from the server.
        let client3 = client.process(server2.dgram(), now());

        // Check authentication.
        let auth2 = maybe_authenticate(&mut client);
        assert!(auth1 ^ auth2);
        // Now client has all data to finish handshake.
        assert_eq!(*client.state(), State::Connected);

        let client4 = client.process(server3.dgram(), now());
        // One of these will contain data depending on whether Authentication was completed
        // after the first or second server packet.
        assert!(client3.as_dgram_ref().is_some() ^ client4.as_dgram_ref().is_some());

        let _ = server.process(client3.dgram(), now());
        let _ = server.process(client4.dgram(), now());

        assert_eq!(*client.state(), State::Connected);
        assert_eq!(*server.state(), State::Confirmed);
    }

    #[test]
    fn set_local_tparam() {
        let client = default_client();

        client
            .set_local_tparam(
                tp_constants::INITIAL_MAX_DATA,
                TransportParameter::Integer(55),
            )
            .unwrap()
    }

    #[test]
    // If we send a stop_sending to the peer, we should not accept more data from the peer.
    fn do_not_accept_data_after_stop_sending() {
        // Note that the two servers in this test will get different anti-replay filters.
        // That's OK because we aren't testing anti-replay.
        let mut client = default_client();
        let mut server = default_server();
        connect(&mut client, &mut server);

        // create a stream
        let stream_id = client.stream_create(StreamType::BiDi).unwrap();
        client.stream_send(stream_id, &[0x00]).unwrap();
        let out = client.process(None, now());
        server.process(out.dgram(), now());

        let stream_readable = |e| matches!(e, ConnectionEvent::RecvStreamReadable {..});
        assert!(server.events().any(stream_readable));

        // Send one more packet from client. The packet should arrive after the server
        // has already requested stop_sending.
        client.stream_send(stream_id, &[0x00]).unwrap();
        let out_second_data_frame = client.process(None, now());
        // Call stop sending.
        assert_eq!(
            Ok(()),
            server.stream_stop_sending(stream_id, Error::NoError.code())
        );

        // Receive the second data frame. The frame should be ignored and now
        // DataReadable events should be posted.
        let out = server.process(out_second_data_frame.dgram(), now());
        assert!(!server.events().any(stream_readable));

        client.process(out.dgram(), now());
        assert_eq!(
            Err(Error::FinalSizeError),
            client.stream_send(stream_id, &[0x00])
        );
    }

    #[test]
    // Server sends stop_sending, the client simultaneous sends reset.
    fn simultaneous_stop_sending_and_reset() {
        // Note that the two servers in this test will get different anti-replay filters.
        // That's OK because we aren't testing anti-replay.
        let mut client = default_client();
        let mut server = default_server();
        connect(&mut client, &mut server);

        // create a stream
        let stream_id = client.stream_create(StreamType::BiDi).unwrap();
        client.stream_send(stream_id, &[0x00]).unwrap();
        let out = client.process(None, now());
        server.process(out.dgram(), now());

        let stream_readable = |e| matches!(e, ConnectionEvent::RecvStreamReadable {..});
        assert!(server.events().any(stream_readable));

        // The client resets the stream. The packet with reset should arrive after the server
        // has already requested stop_sending.
        client
            .stream_reset_send(stream_id, Error::NoError.code())
            .unwrap();
        let out_reset_frame = client.process(None, now());
        // Call stop sending.
        assert_eq!(
            Ok(()),
            server.stream_stop_sending(stream_id, Error::NoError.code())
        );

        // Receive the second data frame. The frame should be ignored and now
        // DataReadable events should be posted.
        let out = server.process(out_reset_frame.dgram(), now());
        assert!(!server.events().any(stream_readable));

        // The client gets the STOP_SENDING frame.
        client.process(out.dgram(), now());
        assert_eq!(
            Err(Error::InvalidStreamId),
            client.stream_send(stream_id, &[0x00])
        );
    }

    #[test]
    fn test_client_fin_reorder() {
        let mut client = default_client();
        let mut server = default_server();

        // Send ClientHello.
        let client_hs = client.process(None, now());
        assert!(client_hs.as_dgram_ref().is_some());

        let server_hs = server.process(client_hs.dgram(), now());
        assert!(server_hs.as_dgram_ref().is_some()); // ServerHello, etc...

        let client_ack = client.process(server_hs.dgram(), now());
        assert!(client_ack.as_dgram_ref().is_some());

        let server_out = server.process(client_ack.dgram(), now());
        assert!(server_out.as_dgram_ref().is_none());

        assert!(maybe_authenticate(&mut client));
        assert_eq!(*client.state(), State::Connected);

        let client_fin = client.process(None, now());
        assert!(client_fin.as_dgram_ref().is_some());

        let client_stream_id = client.stream_create(StreamType::UniDi).unwrap();
        client.stream_send(client_stream_id, &[1, 2, 3]).unwrap();
        let client_stream_data = client.process(None, now());
        assert!(client_stream_data.as_dgram_ref().is_some());

        // Now stream data gets before client_fin
        let server_out = server.process(client_stream_data.dgram(), now());
        assert!(server_out.as_dgram_ref().is_none()); // the packet will be discarded

        assert_eq!(*server.state(), State::Handshaking);
        let server_out = server.process(client_fin.dgram(), now());
        assert!(server_out.as_dgram_ref().is_some());
    }

    #[test]
    fn pto_works_basic() {
        let mut client = default_client();
        let mut server = default_server();
        connect_force_idle(&mut client, &mut server);

        let now = now();

        let res = client.process(None, now);
        assert_eq!(res, Output::Callback(Duration::from_secs(60)));

        // Send data on two streams
        assert_eq!(client.stream_create(StreamType::UniDi).unwrap(), 2);
        assert_eq!(client.stream_send(2, b"hello").unwrap(), 5);
        assert_eq!(client.stream_send(2, b" world").unwrap(), 6);

        assert_eq!(client.stream_create(StreamType::UniDi).unwrap(), 6);
        assert_eq!(client.stream_send(6, b"there!").unwrap(), 6);

        // Send orig pkt
        let _out = client.process(None, now + Duration::from_secs(10));

        // Nothing to do, should return callback
        let out = client.process(None, now + Duration::from_secs(10));
        assert!(matches!(out, Output::Callback(_)));

        // One second later, it should want to send PTO packet
        let out = client.process(None, now + Duration::from_secs(11));

        let frames = server.test_process_input(out.dgram().unwrap(), now + Duration::from_secs(11));

        assert!(matches!(
            frames[0],
            (Frame::Stream { .. }, PNSpace::ApplicationData)
        ));
    }

    #[test]
    #[allow(clippy::cognitive_complexity)]
    fn pto_works_ping() {
        let mut client = default_client();
        let mut server = default_server();
        connect_force_idle(&mut client, &mut server);

        let now = now();

        let res = client.process(None, now);
        assert_eq!(res, Output::Callback(Duration::from_secs(60)));

        // Send "zero" pkt
        assert_eq!(client.stream_create(StreamType::UniDi).unwrap(), 2);
        assert_eq!(client.stream_send(2, b"zero").unwrap(), 4);
        let pkt0 = client.process(None, now + Duration::from_secs(10));
        assert!(matches!(pkt0, Output::Datagram(_)));

        // Send "one" pkt
        assert_eq!(client.stream_send(2, b"one").unwrap(), 3);
        let pkt1 = client.process(None, now + Duration::from_secs(10));

        // Send "two" pkt
        assert_eq!(client.stream_send(2, b"two").unwrap(), 3);
        let pkt2 = client.process(None, now + Duration::from_secs(10));

        // Send "three" pkt
        assert_eq!(client.stream_send(2, b"three").unwrap(), 5);
        let pkt3 = client.process(None, now + Duration::from_secs(10));

        // Nothing to do, should return callback
        let out = client.process(None, now + Duration::from_secs(10));
        // Check callback delay is what we expect
        assert!(matches!(out, Output::Callback(x) if x == Duration::from_millis(45)));

        // Process these by server, skipping pkt0
        let srv0_pkt1 = server.process(pkt1.dgram(), now + Duration::from_secs(10));
        // ooo, ack client pkt 1
        assert!(matches!(srv0_pkt1, Output::Datagram(_)));

        // process pkt2 (no ack yet)
        let srv2 = server.process(
            pkt2.dgram(),
            now + Duration::from_secs(10) + Duration::from_millis(20),
        );
        assert!(matches!(srv2, Output::Callback(_)));

        // process pkt3 (acked)
        let srv2 = server.process(
            pkt3.dgram(),
            now + Duration::from_secs(10) + Duration::from_millis(20),
        );
        // ack client pkt 2 & 3
        assert!(matches!(srv2, Output::Datagram(_)));

        // client processes ack
        let pkt4 = client.process(
            srv2.dgram(),
            now + Duration::from_secs(10) + Duration::from_millis(40),
        );
        // client resends data from pkt0
        assert!(matches!(pkt4, Output::Datagram(_)));

        // server sees ooo pkt0 and generates ack
        let srv_pkt2 = server.process(
            pkt0.dgram(),
            now + Duration::from_secs(10) + Duration::from_millis(40),
        );
        assert!(matches!(srv_pkt2, Output::Datagram(_)));

        // Orig data is acked
        let pkt5 = client.process(
            srv_pkt2.dgram(),
            now + Duration::from_secs(10) + Duration::from_millis(40),
        );
        assert!(matches!(pkt5, Output::Callback(_)));

        // PTO expires. No unacked data. Only send PING.
        let pkt6 = client.process(
            None,
            now + Duration::from_secs(10) + Duration::from_millis(110),
        );

        let frames = server.test_process_input(
            pkt6.dgram().unwrap(),
            now + Duration::from_secs(10) + Duration::from_millis(110),
        );

        assert_eq!(frames[0], (Frame::Ping, PNSpace::ApplicationData));
    }

    #[test]
    fn pto_initial() {
        let mut now = now();

        qdebug!("---- client: generate CH");
        let mut client = default_client();
        let pkt1 = client.process(None, now).dgram();
        assert!(pkt1.is_some());
        assert_eq!(pkt1.clone().unwrap().len(), 1232);

        let out = client.process(None, now);
        assert_eq!(out, Output::Callback(Duration::from_millis(120)));

        // Resend initial after PTO.
        now += Duration::from_millis(120);
        let pkt2 = client.process(None, now).dgram();
        assert!(pkt2.is_some());
        assert_eq!(pkt2.unwrap().len(), 1232);

        let out = client.process(None, now);
        // PTO has doubled.
        assert_eq!(out, Output::Callback(Duration::from_millis(240)));

        // Server process the first initial pkt.
        let mut server = default_server();
        let out = server.process(pkt1, now).dgram();
        assert!(out.is_some());

        // Client receives ack for the first initial packet as well a Handshake packet.
        // After the handshake packet the initial keys and the crypto stream for the initial
        // packet number space will be discarded.
        // Here only an ack for the Handshake packet will be sent.
        now += Duration::from_millis(10);
        let out = client.process(out, now).dgram();
        assert!(out.is_some());

        // We do not have PTO for the resent initial packet any more, because keys are discarded.
        // The timeout will be an idle time out of 60s
        let out = client.process(None, now);
        assert_eq!(out, Output::Callback(Duration::from_secs(60)));
    }

    #[test]
    fn pto_handshake() {
        let mut now = now();
        // start handshake
        let mut client = default_client();
        let mut server = default_server();

        let pkt = client.process(None, now).dgram();
        let out = client.process(None, now);
        assert_eq!(out, Output::Callback(Duration::from_millis(120)));

        now += Duration::from_millis(10);
        let pkt = server.process(pkt, now).dgram();

        now += Duration::from_millis(10);
        let pkt = client.process(pkt, now).dgram();

        let out = client.process(None, now);
        assert_eq!(out, Output::Callback(Duration::from_secs(60)));

        now += Duration::from_millis(10);
        let pkt = server.process(pkt, now).dgram();
        assert!(pkt.is_none());

        now += Duration::from_millis(10);
        client.authenticated(AuthenticationStatus::Ok, now);

        qdebug!("---- client: SH..FIN -> FIN");
        let pkt1 = client.process(None, now).dgram();
        assert!(pkt1.is_some());

        let out = client.process(None, now);
        assert_eq!(out, Output::Callback(Duration::from_millis(60)));

        // Wait for PTO o expire and resend a handshake packet
        now += Duration::from_millis(60);
        let pkt2 = client.process(None, now).dgram();
        assert!(pkt2.is_some());

        // PTO has been doubled.
        let out = client.process(None, now);
        assert_eq!(out, Output::Callback(Duration::from_millis(120)));

        now += Duration::from_millis(10);
        // Server receives the first packet.
        // The output will be a Handshake packet with an ack and a app pn space packet with
        // HANDSHAKE_DONE.
        let pkt = server.process(pkt1, now).dgram();
        assert!(pkt.is_some());

        // Check that the second packet(pkt2) has a Handshake and an app pn space packet.
        // The server has discarded the Handshake keys already, therefore the handshake packet
        // will be dropped.
        let dropped_before = server.stats().dropped_rx;
        let frames = server.test_process_input(pkt2.unwrap(), now);
        assert_eq!(1, server.stats().dropped_rx - dropped_before);
        assert!(matches!(frames[0], (Frame::Ping, PNSpace::ApplicationData)));

        now += Duration::from_millis(10);
        // Client receive ack for the first packet
        let out = client.process(pkt, now);
        // Ack delay timer for the packet carrying HANDSHAKE_DONE.
        assert_eq!(out, Output::Callback(Duration::from_millis(20)));

        // Let the ack timer expire.
        now += Duration::from_millis(20);
        let out = client.process(None, now).dgram();
        assert!(out.is_some());
        let out = client.process(None, now);
        // The handshake keys are discarded
        // Return PTO timer for an app pn space packet (when the Handshake PTO timer has expired,
        // a PING in the app pn space has been send as well).
        // pto=142.5ms, the PTO packet was sent 40ms ago. The timer will be 102.5ms.
        assert_eq!(out, Output::Callback(Duration::from_micros(102_500)));

        // Let PTO expire. We will send a PING only in the APP pn space, the client has discarded
        // Handshshake keys.
        now += Duration::from_micros(102_500);
        let out = client.process(None, now).dgram();
        assert!(out.is_some());

        now += Duration::from_millis(10);
        let frames = server.test_process_input(out.unwrap(), now);

        assert_eq!(frames[0], (Frame::Ping, PNSpace::ApplicationData));
    }

    #[test]
    fn test_pto_handshake_and_app_data() {
        let mut now = now();
        qdebug!("---- client: generate CH");
        let mut client = default_client();
        let pkt = client.process(None, now);

        now += Duration::from_millis(10);
        qdebug!("---- server: CH -> SH, EE, CERT, CV, FIN");
        let mut server = default_server();
        let pkt = server.process(pkt.dgram(), now);

        now += Duration::from_millis(10);
        qdebug!("---- client: cert verification");
        let pkt = client.process(pkt.dgram(), now);

        now += Duration::from_millis(10);
        let _pkt = server.process(pkt.dgram(), now);

        now += Duration::from_millis(10);
        client.authenticated(AuthenticationStatus::Ok, now);

        assert_eq!(client.stream_create(StreamType::UniDi).unwrap(), 2);
        assert_eq!(client.stream_send(2, b"zero").unwrap(), 4);
        qdebug!("---- client: SH..FIN -> FIN and 1RTT packet");
        let pkt1 = client.process(None, now).dgram();
        assert!(pkt1.is_some());

        // Get PTO timer.
        let out = client.process(None, now);
        assert_eq!(out, Output::Callback(Duration::from_millis(60)));

        // Wait for PTO o expire and resend a handshake and 1rtt packet
        now += Duration::from_millis(60);
        let pkt2 = client.process(None, now).dgram();
        assert!(pkt2.is_some());

        now += Duration::from_millis(10);
        let frames = server.test_process_input(pkt2.unwrap(), now);

        assert!(matches!(
            frames[0],
            (Frame::Crypto { .. }, PNSpace::Handshake)
        ));
        assert!(matches!(
            frames[1],
            (Frame::Stream { .. }, PNSpace::ApplicationData)
        ));
    }

    #[test]
    fn test_pto_count_increase_across_spaces() {
        let mut now = now();
        qdebug!("---- client: generate CH");
        let mut client = default_client();
        let pkt = client.process(None, now).dgram();

        now += Duration::from_millis(10);
        qdebug!("---- server: CH -> SH, EE, CERT, CV, FIN");
        let mut server = default_server();
        let pkt = server.process(pkt, now).dgram();

        now += Duration::from_millis(10);
        qdebug!("---- client: cert verification");
        let pkt = client.process(pkt, now).dgram();

        now += Duration::from_millis(10);
        let _pkt = server.process(pkt, now);

        now += Duration::from_millis(10);
        client.authenticated(AuthenticationStatus::Ok, now);

        qdebug!("---- client: SH..FIN -> FIN");
        let pkt1 = client.process(None, now).dgram();
        assert!(pkt1.is_some());
        // Get PTO timer.
        let out = client.process(None, now);
        assert_eq!(out, Output::Callback(Duration::from_millis(60)));

        now += Duration::from_millis(10);
        assert_eq!(client.stream_create(StreamType::UniDi).unwrap(), 2);
        assert_eq!(client.stream_send(2, b"zero").unwrap(), 4);
        qdebug!("---- client: 1RTT packet");
        let pkt2 = client.process(None, now).dgram();
        assert!(pkt2.is_some());

        // Get PTO timer. It is the timer for pkt1(handshake pn space).
        let out = client.process(None, now);
        assert_eq!(out, Output::Callback(Duration::from_millis(50)));

        // Wait for PTO to expire and resend a handshake and 1rtt packet
        now += Duration::from_millis(50);
        let pkt3 = client.process(None, now).dgram();
        assert!(pkt3.is_some());

        // Get PTO timer. It is the timer for pkt2(app pn space). PTO has been doubled.
        // pkt2 has been sent 50ms ago (50 + 120 = 170 == 2*85)
        let out = client.process(None, now);
        assert_eq!(out, Output::Callback(Duration::from_millis(120)));

        // Wait for PTO to expire and resend a handshake and 1rtt packet
        now += Duration::from_millis(120);
        let pkt4 = client.process(None, now).dgram();
        assert!(pkt4.is_some());

        now += Duration::from_millis(10);
        let frames = server.test_process_input(pkt3.unwrap(), now);

        assert!(matches!(
            frames[0],
            (Frame::Crypto { .. }, PNSpace::Handshake)
        ));

        now += Duration::from_millis(10);
        let frames = server.test_process_input(pkt4.unwrap(), now);
        assert!(matches!(
            frames[1],
            (Frame::Stream { .. }, PNSpace::ApplicationData)
        ));
    }

    #[test]
    // Absent path PTU discovery, max v6 packet size should be 1232.
    fn verify_pkt_honors_mtu() {
        let mut client = default_client();
        let mut server = default_server();
        connect_force_idle(&mut client, &mut server);

        let now = now();

        let res = client.process(None, now);
        assert_eq!(res, Output::Callback(Duration::from_secs(60)));

        // Try to send a large stream and verify first packet is correctly sized
        assert_eq!(client.stream_create(StreamType::UniDi).unwrap(), 2);
        assert_eq!(client.stream_send(2, &[0xbb; 2000]).unwrap(), 2000);
        let pkt0 = client.process(None, now);
        assert!(matches!(pkt0, Output::Datagram(_)));
        assert_eq!(pkt0.as_dgram_ref().unwrap().len(), 1232);
    }

    // Handle sending a bunch of bytes from one connection to another, until
    // something stops us from sending.
    fn send_bytes(src: &mut Connection, stream: u64, now: Instant) -> Vec<Datagram> {
        let mut total_dgrams = Vec::new();

        loop {
            let bytes_sent = src.stream_send(stream, &[0x42; 4_096]).unwrap();
            if bytes_sent == 0 {
                break;
            }
        }

        loop {
            let pkt = src.process_output(now);
            match pkt {
                Output::Datagram(dgram) => total_dgrams.push(dgram),
                Output::Callback(_) => break,
                _ => panic!(),
            }
        }

        total_dgrams
    }

    // Receive multiple packets and generate an ack-only packet.
    fn ack_bytes(
        dest: &mut Connection,
        stream: u64,
        in_dgrams: Vec<Datagram>,
        now: Instant,
    ) -> (Datagram, Vec<Frame>) {
        let mut srv_buf = [0; 4_096];
        let mut recvd_frames = Vec::new();

        for dgram in in_dgrams {
            recvd_frames.extend(dest.test_process_input(dgram, now));
        }

        loop {
            let (bytes_read, _fin) = dest.stream_recv(stream, &mut srv_buf).unwrap();
            if bytes_read == 0 {
                break;
            }
        }

        let mut tx_dgrams = Vec::new();
        while let Output::Datagram(dg) = dest.process_output(now) {
            tx_dgrams.push(dg);
        }

        assert_eq!(tx_dgrams.len(), 1);

        (
            tx_dgrams.pop().unwrap(),
            recvd_frames.into_iter().map(|(f, _e)| f).collect(),
        )
    }

    /// This magic number is the size of the Handshake packets sent
    /// by the client and acknowledged by the server.
    /// As we change how we build packets, or even as NSS changes,
    /// this number might be different.  The tests that depend on this
    /// value could fail as a result of variations, so it's OK to just
    /// change this value, but it is good to first understand where the
    /// change came from.
    const HANDSHAKE_CWND_INCREASE: usize = 631;

    #[test]
    /// Verify initial CWND is honored.
    fn cc_slow_start() {
        let mut client = default_client();
        let mut server = default_server();

        server
            .set_local_tparam(
                tp_constants::INITIAL_MAX_DATA,
                TransportParameter::Integer(65536),
            )
            .unwrap();
        connect(&mut client, &mut server);

        let now = now();

        // Try to send a lot of data
        assert_eq!(client.stream_create(StreamType::UniDi).unwrap(), 2);
        let c_tx_dgrams = send_bytes(&mut client, 2, now);

        // Init/Handshake acks have increased cwnd so we actually can
        // send 11 with the last being shorter
        assert_eq!(c_tx_dgrams.len(), INITIAL_CWND_PKTS + 1);
        let (last, rest) = c_tx_dgrams.split_last().unwrap();
        assert!(rest.iter().all(|d| d.len() == MAX_DATAGRAM_SIZE));
        assert_eq!(last.len(), HANDSHAKE_CWND_INCREASE);
        assert_eq!(client.loss_recovery.cwnd_avail(), 0);
    }

    #[test]
    /// Verify that CC moves to cong avoidance when a packet is marked lost.
    fn cc_slow_start_to_cong_avoidance_recovery_period() {
        let mut client = default_client();
        let mut server = default_server();
        connect(&mut client, &mut server);

        let now = now();

        // Create stream 0
        assert_eq!(client.stream_create(StreamType::BiDi).unwrap(), 0);

        // Buffer up lot of data and generate packets
        let c_tx_dgrams = send_bytes(&mut client, 0, now);

        // Initial/Handshake acks have already increased cwnd so 11 packets are
        // allowed
        assert_eq!(c_tx_dgrams.len(), INITIAL_CWND_PKTS + 1);
        assert_eq!(
            c_tx_dgrams.iter().map(|d| d.len()).sum::<usize>(),
            (INITIAL_CWND_PKTS * MAX_DATAGRAM_SIZE) + HANDSHAKE_CWND_INCREASE
        );

        // Server: Receive and generate ack
        let (s_tx_dgram, _recvd_frames) = ack_bytes(&mut server, 0, c_tx_dgrams, now);

        // Client: Process ack
        let recvd_frames = client.test_process_input(s_tx_dgram, now);

        const INITIAL_CWND_PKTS_U64: u64 = INITIAL_CWND_PKTS as u64;
        // Verify that server-sent frame was what we thought
        assert!(matches!(
            recvd_frames[0],
            (
                Frame::Ack {
                    largest_acknowledged: INITIAL_CWND_PKTS_U64,
                    ..
                },
                PNSpace::ApplicationData,
            )
        ));

        // Client: send more
        let mut c_tx_dgrams = send_bytes(&mut client, 0, now);

        assert_eq!(c_tx_dgrams.len(), INITIAL_CWND_PKTS * 2 + 1);

        // Server: Receive and generate ack again, but drop first packet
        c_tx_dgrams.remove(0);
        let (s_tx_dgram, _recvd_frames) = ack_bytes(&mut server, 0, c_tx_dgrams, now);

        // Client: Process ack
        let recvd_frames = client.test_process_input(s_tx_dgram, now);

        // Verify that server-sent frame was what we thought
        assert!(matches!(
            recvd_frames[0],
            (
                Frame::Ack {
                    largest_acknowledged: 31,
                    ..
                },
                PNSpace::ApplicationData,
            )
        ));

        // If we just triggered cong avoidance, these should be equal
        assert_eq!(client.loss_recovery.cwnd(), client.loss_recovery.ssthresh());
    }

    #[test]
    /// Verify that CC stays in recovery period when packet sent before start of
    /// recovery period is acked.
    fn cc_cong_avoidance_recovery_period_unchanged() {
        let mut client = default_client();
        let mut server = default_server();
        connect(&mut client, &mut server);

        let now = now();

        // Create stream 0
        assert_eq!(client.stream_create(StreamType::BiDi).unwrap(), 0);

        // Buffer up lot of data and generate packets
        let mut c_tx_dgrams = send_bytes(&mut client, 0, now);

        // Drop 0th packet. When acked, this should put client into CARP.
        c_tx_dgrams.remove(0);
        assert_eq!(c_tx_dgrams.len(), 10);

        let c_tx_dgrams2 = c_tx_dgrams.split_off(5);

        // Server: Receive and generate ack
        let (s_tx_dgram, _) = ack_bytes(&mut server, 0, c_tx_dgrams, now);

        client.test_process_input(s_tx_dgram, now);

        // If we just triggered cong avoidance, these should be equal
        let cwnd1 = client.loss_recovery.cwnd();
        assert_eq!(cwnd1, client.loss_recovery.ssthresh());

        // Generate ACK for more received packets
        let (s_tx_dgram, _) = ack_bytes(&mut server, 0, c_tx_dgrams2, now);

        // ACK more packets but they were sent before end of recovery period
        client.test_process_input(s_tx_dgram, now);

        // cwnd should not have changed since ACKed packets were sent before
        // recovery period expired
        let cwnd2 = client.loss_recovery.cwnd();
        assert_eq!(cwnd1, cwnd2);
    }

    #[test]
    /// Verify that CC moves out of recovery period when packet sent after start
    /// of recovery period is acked.
    fn cc_cong_avoidance_recovery_period_to_cong_avoidance() {
        let mut client = default_client();
        let mut server = default_server();
        connect(&mut client, &mut server);

        let mut now = now();

        // Create stream 0
        assert_eq!(client.stream_create(StreamType::BiDi).unwrap(), 0);

        // Buffer up lot of data and generate packets
        let mut c_tx_dgrams = send_bytes(&mut client, 0, now);

        // Drop 0th packet. When acked, this should put client into CARP.
        c_tx_dgrams.remove(0);

        // Server: Receive and generate ack
        let (s_tx_dgram, _) = ack_bytes(&mut server, 0, c_tx_dgrams, now);

        // Client: Process ack
        client.test_process_input(s_tx_dgram, now);

        // Should be in CARP now.
        let cwnd1 = client.loss_recovery.cwnd();

        now += Duration::from_secs(10); // Time passes. CARP -> CA

        // Client: Send more data
        let mut c_tx_dgrams = send_bytes(&mut client, 0, now);

        // Only sent 2 packets, to generate an ack but also keep cwnd increase
        // small
        c_tx_dgrams.truncate(2);

        // Generate ACK
        let (s_tx_dgram, _) = ack_bytes(&mut server, 0, c_tx_dgrams, now);

        client.test_process_input(s_tx_dgram, now);

        // ACK of pkts sent after start of recovery period should have caused
        // exit from recovery period to just regular congestion avoidance. cwnd
        // should now be a little higher but not as high as acked pkts during
        // slow-start would cause it to be.
        let cwnd2 = client.loss_recovery.cwnd();
        assert!(cwnd2 > cwnd1);
        assert!(cwnd2 < cwnd1 + 500);
    }

    #[test]
    /// Verify transition to persistent congestion state if conditions are met.
    fn cc_slow_start_to_persistent_congestion_no_acks() {
        let mut client = default_client();
        let mut server = default_server();
        connect(&mut client, &mut server);

        let mut now = now();

        // Create stream 0
        assert_eq!(client.stream_create(StreamType::BiDi).unwrap(), 0);

        // Buffer up lot of data and generate packets
        let c_tx_dgrams = send_bytes(&mut client, 0, now);
        assert_eq!(c_tx_dgrams.len(), 11);

        // Server: Receive and generate ack
        now += Duration::from_millis(100);
        let (_s_tx_dgram, _) = ack_bytes(&mut server, 0, c_tx_dgrams, now);

        // ACK lost.

        // Note: wait some arbitrary time that should be longer than pto
        // timer. This is rather brittle.
        now += Duration::from_secs(1);

        client.process_timer(now); // Should enter PTO mode
        let c_tx_dgrams = send_bytes(&mut client, 0, now);
        assert_eq!(c_tx_dgrams.len(), 1); // One PTO packet

        now += Duration::from_secs(2);
        client.process_timer(now); // Should enter PTO mode
        let c_tx_dgrams = send_bytes(&mut client, 0, now);
        assert_eq!(c_tx_dgrams.len(), 1); // One PTO packet

        now += Duration::from_secs(4);
        client.process_timer(now); // Should enter PTO mode
        let c_tx_dgrams = send_bytes(&mut client, 0, now);
        assert_eq!(c_tx_dgrams.len(), 1); // One PTO packet

        // Generate ACK
        let (s_tx_dgram, _) = ack_bytes(&mut server, 0, c_tx_dgrams, now);

        // In PC now.
        client.test_process_input(s_tx_dgram, now);

        assert_eq!(client.loss_recovery.cwnd(), MIN_CONG_WINDOW);
    }

    #[test]
    /// Verify transition to persistent congestion state if conditions are met.
    fn cc_slow_start_to_persistent_congestion_some_acks() {
        let mut client = default_client();
        let mut server = default_server();
        connect(&mut client, &mut server);

        let mut now = now();

        // Create stream 0
        assert_eq!(client.stream_create(StreamType::BiDi).unwrap(), 0);

        // Buffer up lot of data and generate packets
        let c_tx_dgrams = send_bytes(&mut client, 0, now);
        assert_eq!(c_tx_dgrams.len(), 11);

        // Server: Receive and generate ack
        now += Duration::from_millis(100);
        let (s_tx_dgram, _) = ack_bytes(&mut server, 0, c_tx_dgrams, now);

        now += Duration::from_millis(100);
        client.test_process_input(s_tx_dgram, now);

        // send bytes that will be lost
        let _c_tx_dgrams = send_bytes(&mut client, 0, now);
        now += Duration::from_millis(100);
        // Not received.
        // let (s_tx_dgram, _) = ack_bytes(&mut server, 0, c_tx_dgrams, now);

        now += Duration::from_secs(1);
        client.process_timer(now); // Should enter PTO mode
        let c_tx_dgrams = send_bytes(&mut client, 0, now);
        assert_eq!(c_tx_dgrams.len(), 1); // One PTO packet

        now += Duration::from_secs(2);
        client.process_timer(now); // Should enter PTO mode
        let c_tx_dgrams = send_bytes(&mut client, 0, now);
        assert_eq!(c_tx_dgrams.len(), 1); // One PTO packet

        now += Duration::from_secs(4);
        client.process_timer(now); // Should enter PTO mode
        let c_tx_dgrams = send_bytes(&mut client, 0, now);
        assert_eq!(c_tx_dgrams.len(), 1); // One PTO packet

        // Generate ACK
        let (s_tx_dgram, _) = ack_bytes(&mut server, 0, c_tx_dgrams, now);

        // In PC now.
        client.test_process_input(s_tx_dgram, now);

        assert_eq!(client.loss_recovery.cwnd(), MIN_CONG_WINDOW);
    }

    #[test]
    /// Verify persistent congestion moves to slow start after recovery period
    /// ends.
    fn cc_persistent_congestion_to_slow_start() {
        let mut client = default_client();
        let mut server = default_server();
        connect(&mut client, &mut server);

        let mut now = now();

        // Create stream 0
        assert_eq!(client.stream_create(StreamType::BiDi).unwrap(), 0);

        // Buffer up lot of data and generate packets
        let c_tx_dgrams = send_bytes(&mut client, 0, now);
        assert_eq!(c_tx_dgrams.len(), 11);

        // Server: Receive and generate ack
        now += Duration::from_millis(100);
        let (_s_tx_dgram, _) = ack_bytes(&mut server, 0, c_tx_dgrams, now);

        // ACK lost.

        // Note: wait some arbitrary time that should be longer than pto
        // timer. This is rather brittle.
        now += Duration::from_secs(1);

        client.process_timer(now); // Should enter PTO mode
        let c_tx_dgrams = send_bytes(&mut client, 0, now);
        assert_eq!(c_tx_dgrams.len(), 1); // One PTO packet

        now += Duration::from_secs(2);
        client.process_timer(now); // Should enter PTO mode
        let c_tx_dgrams = send_bytes(&mut client, 0, now);
        assert_eq!(c_tx_dgrams.len(), 1); // One PTO packet

        now += Duration::from_secs(4);
        client.process_timer(now); // Should enter PTO mode
        let c_tx_dgrams = send_bytes(&mut client, 0, now);
        assert_eq!(c_tx_dgrams.len(), 1); // One PTO packet

        // Generate ACK
        let (s_tx_dgram, _) = ack_bytes(&mut server, 0, c_tx_dgrams, now);

        // In PC now.
        client.test_process_input(s_tx_dgram, now);

        assert_eq!(client.loss_recovery.cwnd(), MIN_CONG_WINDOW);

        // New part of test starts here

        now += Duration::from_millis(100);

        // Send packets from after start of CARP
        let c_tx_dgrams = send_bytes(&mut client, 0, now);
        assert_eq!(c_tx_dgrams.len(), 2);

        // Server: Receive and generate ack
        now += Duration::from_millis(100);
        let (s_tx_dgram, _) = ack_bytes(&mut server, 0, c_tx_dgrams, now);

        // No longer in CARP. (pkts acked from after start of CARP)
        // Should be in slow start now.
        client.test_process_input(s_tx_dgram, now);

        // ACKing 2 packets should let client send 4.
        let c_tx_dgrams = send_bytes(&mut client, 0, now);
        assert_eq!(c_tx_dgrams.len(), 4);
    }

    fn check_discarded(peer: &mut Connection, pkt: Datagram, dropped: usize, dups: usize) {
        let dropped_before = peer.stats.dropped_rx;
        let dups_before = peer.stats.dups_rx;
        let out = peer.process(Some(pkt), now());
        assert!(out.as_dgram_ref().is_none());
        assert_eq!(dropped, peer.stats.dropped_rx - dropped_before);
        assert_eq!(dups, peer.stats.dups_rx - dups_before);
    }

    #[test]
    fn discarded_initial_keys() {
        qdebug!("---- client: generate CH");
        let mut client = default_client();
        let init_pkt_c = client.process(None, now()).dgram();
        assert!(init_pkt_c.is_some());
        assert_eq!(init_pkt_c.as_ref().unwrap().len(), 1232);

        qdebug!("---- server: CH -> SH, EE, CERT, CV, FIN");
        let mut server = default_server();
        let init_pkt_s = server.process(init_pkt_c.clone(), now()).dgram();
        assert!(init_pkt_s.is_some());

        qdebug!("---- client: cert verification");
        let out = client.process(init_pkt_s.clone(), now()).dgram();
        assert!(out.is_some());

        // The client has received handshake packet. It will remove the Initial keys.
        // We will check this by processing init_pkt_s a second time.
        // The initial packet should be dropped. The packet contains a Handshake packet as well, which
        // will be marked as dup.
        check_discarded(&mut client, init_pkt_s.unwrap(), 1, 1);

        assert!(maybe_authenticate(&mut client));

        // The server has not removed the Initial keys yet, because it has not yet received a Handshake
        // packet from the client.
        // We will check this by processing init_pkt_c a second time.
        // The dropped packet is padding. The Initial packet has been mark dup.
        check_discarded(&mut server, init_pkt_c.clone().unwrap(), 1, 1);

        qdebug!("---- client: SH..FIN -> FIN");
        let out = client.process(None, now()).dgram();
        assert!(out.is_some());

        // The server will process the first Handshake packet.
        // After this the Initial keys will be dropped.
        let out = server.process(out, now()).dgram();
        assert!(out.is_some());

        // Check that the Initial keys are dropped at the server
        // We will check this by processing init_pkt_c a third time.
        // The Initial packet has been dropped and padding that follows it.
        // There is no dups, everything has been dropped.
        check_discarded(&mut server, init_pkt_c.unwrap(), 1, 0);
    }

    /// Send something on a stream from `sender` to `receiver`.
    /// Return the resulting datagram.
    fn send_something(sender: &mut Connection, now: Instant) -> Datagram {
        let stream_id = sender.stream_create(StreamType::UniDi).unwrap();
        assert!(sender.stream_send(stream_id, b"data").is_ok());
        assert!(sender.stream_close_send(stream_id).is_ok());
        let dgram = sender.process(None, now).dgram();
        dgram.expect("should have something to send")
    }

    /// Send something on a stream from `sender` to `receiver`.
    /// Return any ACK that might result.
    fn send_and_receive(
        sender: &mut Connection,
        receiver: &mut Connection,
        now: Instant,
    ) -> Option<Datagram> {
        let dgram = send_something(sender, now);
        receiver.process(Some(dgram), now).dgram()
    }

    #[test]
    fn key_update_client() {
        let mut client = default_client();
        let mut server = default_server();
        connect_force_idle(&mut client, &mut server);
        let mut now = now();

        // Both client and server should be idle now.
        assert_eq!(
            Output::Callback(LOCAL_IDLE_TIMEOUT),
            client.process(None, now)
        );
        assert_eq!(
            Output::Callback(LOCAL_IDLE_TIMEOUT),
            server.process(None, now)
        );
        assert_eq!(client.get_epochs(), (Some(3), Some(3))); // (write, read)
        assert_eq!(server.get_epochs(), (Some(3), Some(3)));

        // TODO(mt) this needs to wait for handshake confirmation,
        // but for now, we can do this immediately.
        let res = client.initiate_key_update();
        assert!(res.is_ok());
        let res = client.initiate_key_update();
        assert!(res.is_err());

        // Initiating an update should only increase the write epoch.
        assert_eq!(
            Output::Callback(LOCAL_IDLE_TIMEOUT),
            client.process(None, now)
        );
        assert_eq!(client.get_epochs(), (Some(4), Some(3)));

        // Send something to propagate the update.
        assert!(send_and_receive(&mut client, &mut server, now).is_none());

        // The server should now be waiting to discharge read keys.
        assert_eq!(server.get_epochs(), (Some(4), Some(3)));
        let res = server.process(None, now);
        if let Output::Callback(t) = res {
            assert!(t < LOCAL_IDLE_TIMEOUT);
        } else {
            panic!("server should now be waiting to clear keys");
        }

        // Without having had time to purge old keys, more updates are blocked.
        // The spec would permits it at this point, but we are more conservative.
        assert!(client.initiate_key_update().is_err());
        // The server can't update until it receives an ACK for a packet.
        assert!(server.initiate_key_update().is_err());

        // Waiting now for at least a PTO should cause the server to drop old keys.
        // But at this point the client hasn't received a key update from the server.
        // It will be stuck with old keys.
        now += Duration::from_secs(1);
        client.process_timer(now);
        assert_eq!(client.get_epochs(), (Some(4), Some(3)));
        server.process_timer(now);
        assert_eq!(server.get_epochs(), (Some(4), Some(4)));

        // Even though the server has updated, it hasn't received an ACK yet.
        assert!(server.initiate_key_update().is_err());

        // Now get an ACK from the server.
        let dgram = send_and_receive(&mut client, &mut server, now);
        assert!(dgram.is_some());
        let res = client.process(dgram, now);
        // This is the first packet that the client has received from the server
        // with new keys, so its read timer just started.
        if let Output::Callback(t) = res {
            assert!(t < LOCAL_IDLE_TIMEOUT);
        } else {
            panic!("client should now be waiting to clear keys");
        }

        assert!(client.initiate_key_update().is_err());
        assert_eq!(client.get_epochs(), (Some(4), Some(3)));
        // The server can't update until it gets something from the client.
        assert!(server.initiate_key_update().is_err());

        now += Duration::from_secs(1);
        client.process_timer(now);
        assert_eq!(client.get_epochs(), (Some(4), Some(4)));
    }

    #[test]
    fn key_update_consecutive() {
        let mut client = default_client();
        let mut server = default_server();
        connect(&mut client, &mut server);
        let now = now();

        assert!(server.initiate_key_update().is_ok());
        assert_eq!(server.get_epochs(), (Some(4), Some(3)));

        // Server sends something.
        // Send twice and drop the first to induce an ACK from the client.
        let _ = send_something(&mut server, now); // Drop this.

        // Another packet from the server will cause the client to ACK and update keys.
        let dgram = send_and_receive(&mut server, &mut client, now);
        assert!(dgram.is_some());
        assert_eq!(client.get_epochs(), (Some(4), Some(3)));

        // Have the server process the ACK.
        if let Output::Callback(_) = server.process(dgram, now) {
            assert_eq!(server.get_epochs(), (Some(4), Some(3)));
            // Now move the server temporarily into the future so that it
            // rotates the keys.  Don't do this at home folks.
            server.process_timer(now + Duration::from_secs(1));
            assert_eq!(server.get_epochs(), (Some(4), Some(4)));
        } else {
            panic!("server should have a timer set");
        }

        // Now update keys on the server again.
        assert!(server.initiate_key_update().is_ok());
        assert_eq!(server.get_epochs(), (Some(5), Some(4)));

        let dgram = send_something(&mut server, now);

        // However, as the server didn't wait long enough to update again, the
        // client hasn't rotated its keys, so the packet gets dropped.
        check_discarded(&mut client, dgram, 1, 0);
    }

    // Key updates can't be initiated too early.
    #[test]
    fn key_update_before_confirmed() {
        let mut client = default_client();
        assert!(client.initiate_key_update().is_err());
        let mut server = default_server();
        assert!(server.initiate_key_update().is_err());

        // Client Initial
        let dgram = client.process(None, now()).dgram();
        assert!(dgram.is_some());
        assert!(client.initiate_key_update().is_err());

        // Server Initial + Handshake
        let dgram = server.process(dgram, now()).dgram();
        assert!(dgram.is_some());
        assert!(server.initiate_key_update().is_err());

        // Client Handshake
        client.process_input(dgram.unwrap(), now());
        assert!(client.initiate_key_update().is_err());

        assert!(maybe_authenticate(&mut client));
        assert!(client.initiate_key_update().is_err());

        let dgram = client.process(None, now()).dgram();
        assert!(dgram.is_some());
        assert!(client.initiate_key_update().is_err());

        // Server HANDSHAKE_DONE
        let dgram = server.process(dgram, now()).dgram();
        assert!(dgram.is_some());
        assert!(server.initiate_key_update().is_ok());

        // Client receives HANDSHAKE_DONE
        let dgram = client.process(dgram, now()).dgram();
        assert!(dgram.is_none());
        assert!(client.initiate_key_update().is_ok());
    }
}<|MERGE_RESOLUTION|>--- conflicted
+++ resolved
@@ -10,7 +10,6 @@
 use std::cmp::{max, min, Ordering};
 use std::collections::HashMap;
 use std::convert::TryFrom;
-use std::convert::TryInto;
 use std::fmt::{self, Debug};
 use std::net::SocketAddr;
 use std::rc::Rc;
@@ -31,16 +30,8 @@
 use crate::events::{ConnectionEvent, ConnectionEvents};
 use crate::flow_mgr::FlowMgr;
 use crate::frame::{AckRange, Frame, FrameType, StreamType, TxMode};
-<<<<<<< HEAD
 use crate::packet::{DecryptedPacket, PacketBuilder, PacketNumber, PacketType, PublicPacket};
-use crate::recovery::{LossRecovery, LossRecoveryMode, LossRecoveryState, RecoveryToken};
-=======
-use crate::packet::{
-    decode_packet_hdr, decrypt_packet_body, decrypt_packet_hdr, encode_packet, ConnectionId,
-    ConnectionIdDecoder, HeaderProtectionMask, PacketHdr, PacketType,
-};
 use crate::recovery::{LossRecovery, RecoveryToken};
->>>>>>> b624c916
 use crate::recv_stream::{RecvStream, RecvStreams, RX_STREAM_DATA_WINDOW};
 use crate::send_stream::{SendStream, SendStreams};
 use crate::stats::Stats;
@@ -49,12 +40,7 @@
     tp_constants, TransportParameter, TransportParameters, TransportParametersHandler,
 };
 use crate::tracking::{AckTracker, PNSpace, SentPacket};
-<<<<<<< HEAD
-use crate::{AppError, ConnectionError, Error, Res};
-=======
-use crate::QUIC_VERSION;
 use crate::{AppError, ConnectionError, Error, Res, LOCAL_IDLE_TIMEOUT};
->>>>>>> b624c916
 
 #[derive(Debug, Default)]
 struct Packet(Vec<u8>);
@@ -476,7 +462,7 @@
         tps.set_integer(tp_constants::INITIAL_MAX_DATA, LOCAL_MAX_DATA);
         tps.set_integer(
             tp_constants::IDLE_TIMEOUT,
-            LOCAL_IDLE_TIMEOUT.as_millis().try_into().unwrap(),
+            u64::try_from(LOCAL_IDLE_TIMEOUT.as_millis()).unwrap(),
         );
         tps.set_empty(tp_constants::DISABLE_MIGRATION);
     }
@@ -1172,6 +1158,7 @@
         &mut self,
         builder: &mut PacketBuilder,
         space: PNSpace,
+        tx_mode: TxMode,
         limit: usize,
         now: Instant,
     ) -> (Vec<RecoveryToken>, bool) {
@@ -1182,7 +1169,7 @@
             let remaining = limit - builder.len();
             // Try to get a frame from frame sources
             let mut frame = None;
-            if self.tx_mode == TxMode::Normal {
+            if tx_mode == TxMode::Normal {
                 frame = self.acks.get_frame(now, space);
             }
             if frame.is_none() && space == PNSpace::ApplicationData && self.role == Role::Server {
@@ -1192,13 +1179,13 @@
                 frame = self
                     .crypto
                     .streams
-                    .get_frame(space, self.tx_mode, remaining)
-            }
-            if frame.is_none() && self.tx_mode == TxMode::Normal {
+                    .get_frame(space, tx_mode, remaining)
+            }
+            if frame.is_none() && tx_mode == TxMode::Normal {
                 frame = self.flow_mgr.borrow_mut().get_frame(space, remaining);
             }
             if frame.is_none() {
-                frame = self.send_streams.get_frame(space, self.tx_mode, remaining);
+                frame = self.send_streams.get_frame(space, tx_mode, remaining);
             }
 
             if let Some((frame, token)) = frame {
@@ -1209,7 +1196,7 @@
                     tokens.push(t);
                 }
             } else {
-                if self.tx_mode == TxMode::Pto {
+                if tx_mode == TxMode::Pto {
                     // Add a PING.
                     builder.encode_varint(Frame::Ping.get_type());
                     ack_eliciting = true;
@@ -1218,7 +1205,7 @@
             }
 
             // PTO only ever sends one frame and they always elicit ACKs.
-            if self.tx_mode == TxMode::Pto {
+            if tx_mode == TxMode::Pto {
                 debug_assert!(ack_eliciting);
                 return (tokens, true);
             }
@@ -1250,16 +1237,10 @@
         // packets can go in a single datagram
         let mut encoder = Encoder::with_capacity(path.mtu());
         for space in PNSpace::iter() {
-<<<<<<< HEAD
-=======
-            let mut encoder = Encoder::default();
-            let mut tokens = Vec::new();
-
             if *space < min_pn_space {
                 continue;
             }
 
->>>>>>> b624c916
             // Ensure we have tx crypto state for this epoch, or skip it.
             let tx = if let Some(tx_state) = self.crypto.states.tx(*space) {
                 tx_state
@@ -1272,118 +1253,16 @@
                 Self::build_packet_header(path, *space, encoder, tx, &self.retry_info);
             let payload_start = builder.len();
 
-<<<<<<< HEAD
             // Work out how much space we have in the congestion window.
-            let cong_avail = match self.tx_mode {
-                TxMode::Normal => usize::try_from(self.loss_recovery.cwnd_avail()).unwrap(),
-                TxMode::Pto => path.mtu(), // Always send one packet
-            };
             let limit = min(path.mtu(), cong_avail);
             if builder.len() + tx.expansion() > limit {
                 // No space for a packet of this type in the congestion window.
                 encoder = builder.abort();
                 continue;
-=======
-            let mut ack_eliciting = false;
-            let mut has_padding = false;
-
-            match &self.state {
-                State::Init
-                | State::WaitInitial
-                | State::Handshaking
-                | State::Connected
-                | State::Confirmed => {
-                    loop {
-                        let used = out_bytes.len()
-                            + encoder.len()
-                            + hdr.overhead(tx.expansion(), path.mtu());
-                        let remaining = min(
-                            path.mtu().saturating_sub(used),
-                            cong_avail.saturating_sub(used),
-                        );
-                        if remaining < 2 {
-                            // All useful frames are at least 2 bytes.
-                            break;
-                        }
-
-                        // Try to get a frame from frame sources
-                        let mut frame = None;
-                        if tx_mode == TxMode::Normal {
-                            frame = self.acks.get_frame(now, *space);
-                        }
-                        if frame.is_none()
-                            && *space == PNSpace::ApplicationData
-                            && self.role == Role::Server
-                        {
-                            frame = self.state_signaling.send_done();
-                        }
-                        if frame.is_none() && !tx.is_0rtt() {
-                            frame = self.crypto.streams.get_frame(*space, tx_mode, remaining)
-                        }
-                        if frame.is_none() && tx_mode == TxMode::Normal {
-                            frame = self.flow_mgr.borrow_mut().get_frame(*space, remaining);
-                        }
-                        if frame.is_none() {
-                            frame = self.send_streams.get_frame(*space, tx_mode, remaining);
-                        }
-
-                        if frame.is_none() && tx_mode == TxMode::Pto {
-                            frame = Some((Frame::Ping, None));
-                        }
-
-                        if let Some((frame, token)) = frame {
-                            ack_eliciting |= frame.ack_eliciting();
-                            if let Frame::Padding = frame {
-                                has_padding |= true;
-                            }
-                            frame.marshal(&mut encoder);
-                            if let Some(t) = token {
-                                tokens.push(t);
-                            }
-
-                            // Pto only ever sends one frame, but it ALWAYS
-                            // sends one
-                            if tx_mode == TxMode::Pto {
-                                break;
-                            }
-                        } else {
-                            // No more frames to send.
-                            break;
-                        }
-                    }
-                }
-                State::Closing {
-                    error,
-                    frame_type,
-                    msg,
-                    ..
-                } => {
-                    if self.state_signaling.closing() {
-                        // ConnectionClose frame not allowed for 0RTT
-                        if matches!(hdr.tipe, PacketType::ZeroRTT) {
-                            continue;
-                        }
-                        // ConnectionError::Application only allowed at 1RTT
-                        if *space != PNSpace::ApplicationData
-                            && matches!(error, ConnectionError::Application(_))
-                        {
-                            continue;
-                        }
-                        let frame = Frame::ConnectionClose {
-                            error_code: error.clone().into(),
-                            frame_type: *frame_type,
-                            reason_phrase: Vec::from(msg.clone()),
-                        };
-                        frame.marshal(&mut encoder);
-                        close_sent = true;
-                    }
-                }
-                State::Closed { .. } => unimplemented!(),
->>>>>>> b624c916
             }
             let limit = limit - tx.expansion();
 
-            let (tokens, ack_eliciting) = self.add_frames(&mut builder, *space, limit, now);
+            let (tokens, ack_eliciting) = self.add_frames(&mut builder, *space, tx_mode, limit, now);
             if builder.is_empty() {
                 // Nothing to include in this packet.
                 encoder = builder.abort();
@@ -1409,13 +1288,9 @@
                 self.idle_timeout.on_packet_sent(now);
             }
 
-<<<<<<< HEAD
             // Normal packets are in flight if they include PADDING frames,
             // but we don't send those.
-            let in_flight = match self.tx_mode {
-=======
             let in_flight = match tx_mode {
->>>>>>> b624c916
                 TxMode::Pto => false,
                 TxMode::Normal => ack_eliciting,
             };
@@ -1443,22 +1318,8 @@
             }
         }
 
-<<<<<<< HEAD
-        // Sent a probe pkt. Another timeout will re-engage ProbeTimeout mode,
-        // but otherwise return to honoring CC.
-        if self.tx_mode == TxMode::Pto {
-            self.tx_mode = TxMode::Normal;
-        }
-
         if encoder.len() == 0 {
-            assert!(self.tx_mode != TxMode::Pto);
-=======
-        if close_sent {
-            self.state_signaling.close_sent();
-        }
-
-        if out_bytes.is_empty() {
->>>>>>> b624c916
+            assert!(tx_mode != TxMode::Pto);
             Ok(None)
         } else {
             debug_assert!(encoder.len() <= path.mtu());
@@ -3084,7 +2945,7 @@
             client
                 .stream_send(stream_id, &[b'a'; RX_STREAM_DATA_WINDOW as usize])
                 .unwrap(),
-            SMALL_MAX_DATA.try_into().unwrap()
+            usize::try_from(SMALL_MAX_DATA).unwrap()
         );
         let evts = client.events().collect::<Vec<_>>();
         assert_eq!(evts.len(), 2); // SendStreamWritable, StateChange(connected)
