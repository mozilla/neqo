// Licensed under the Apache License, Version 2.0 <LICENSE-APACHE or
// http://www.apache.org/licenses/LICENSE-2.0> or the MIT license
// <LICENSE-MIT or http://opensource.org/licenses/MIT>, at your
// option. This file may not be copied, modified, or distributed
// except according to those terms.

// The class implementing a QUIC connection.

use std::cell::RefCell;
use std::cmp::{max, min, Ordering};
use std::collections::HashMap;
use std::convert::TryFrom;
use std::fmt::{self, Debug};
use std::net::SocketAddr;
use std::rc::Rc;
use std::time::{Duration, Instant};

use smallvec::SmallVec;

use neqo_common::{
    hex, matches, qdebug, qerror, qinfo, qlog::NeqoQlog, qtrace, qwarn, Datagram, Decoder, Encoder,
    Role,
};
use neqo_crypto::agent::CertificateInfo;
use neqo_crypto::{
    Agent, AntiReplay, AuthenticationStatus, Client, HandshakeState, SecretAgentInfo, Server,
};

use crate::cid::{ConnectionId, ConnectionIdDecoder, ConnectionIdManager, ConnectionIdRef};
use crate::crypto::{Crypto, CryptoDxState};
use crate::dump::*;
use crate::events::{ConnectionEvent, ConnectionEvents};
use crate::flow_mgr::FlowMgr;
use crate::frame::{AckRange, Frame, FrameType, StreamType};
use crate::packet::{DecryptedPacket, PacketBuilder, PacketNumber, PacketType, PublicPacket};
use crate::path::Path;
use crate::qlog;
use crate::recovery::{LossRecovery, RecoveryToken, GRANULARITY};
use crate::recv_stream::{RecvStream, RecvStreams, RX_STREAM_DATA_WINDOW};
use crate::send_stream::{SendStream, SendStreams};
use crate::stats::Stats;
use crate::stream_id::{StreamId, StreamIndex, StreamIndexes};
use crate::tparams::{
    self, TransportParameter, TransportParameterId, TransportParameters, TransportParametersHandler,
};
use crate::tracking::{AckTracker, PNSpace, SentPacket};
use crate::{AppError, ConnectionError, Error, Res, LOCAL_IDLE_TIMEOUT};

#[derive(Debug, Default)]
struct Packet(Vec<u8>);

pub const LOCAL_STREAM_LIMIT_BIDI: u64 = 16;
pub const LOCAL_STREAM_LIMIT_UNI: u64 = 16;

const LOCAL_MAX_DATA: u64 = 0x3FFF_FFFF_FFFF_FFFF; // 2^62-1

#[derive(Clone, Debug, PartialEq, Ord, Eq)]
/// The state of the Connection.
pub enum State {
    Init,
    WaitInitial,
    Handshaking,
    Connected,
    Confirmed,
    Closing {
        error: ConnectionError,
        frame_type: FrameType,
        msg: String,
        timeout: Instant,
    },
    Closed(ConnectionError),
}

impl State {
    #[must_use]
    pub fn connected(&self) -> bool {
        matches!(self, Self::Connected | Self::Confirmed)
    }
}

// Implement Ord so that we can enforce monotonic state progression.
impl PartialOrd for State {
    #[allow(clippy::match_same_arms)] // Lint bug: rust-lang/rust-clippy#860
    fn partial_cmp(&self, other: &Self) -> Option<Ordering> {
        if std::mem::discriminant(self) == std::mem::discriminant(other) {
            return Some(Ordering::Equal);
        }
        Some(match (self, other) {
            (Self::Init, _) => Ordering::Less,
            (_, Self::Init) => Ordering::Greater,
            (Self::WaitInitial, _) => Ordering::Less,
            (_, Self::WaitInitial) => Ordering::Greater,
            (Self::Handshaking, _) => Ordering::Less,
            (_, Self::Handshaking) => Ordering::Greater,
            (Self::Connected, _) => Ordering::Less,
            (_, Self::Connected) => Ordering::Greater,
            (Self::Confirmed, _) => Ordering::Less,
            (_, Self::Confirmed) => Ordering::Greater,
            (Self::Closing { .. }, _) => Ordering::Less,
            (_, Self::Closing { .. }) => Ordering::Greater,
            (Self::Closed(_), _) => unreachable!(),
        })
    }
}

#[derive(Debug)]
enum ZeroRttState {
    Init,
    Sending,
    AcceptedClient,
    AcceptedServer,
    Rejected,
}

#[derive(Clone, Debug, PartialEq)]
/// Type returned from process() and `process_output()`. Users are required to
/// call these repeatedly until `Callback` or `None` is returned.
pub enum Output {
    /// Connection requires no action.
    None,
    /// Connection requires the datagram be sent.
    Datagram(Datagram),
    /// Connection requires `process_input()` be called when the `Duration`
    /// elapses.
    Callback(Duration),
}

impl Output {
    /// Convert into an `Option<Datagram>`.
    #[must_use]
    pub fn dgram(self) -> Option<Datagram> {
        match self {
            Self::Datagram(dg) => Some(dg),
            _ => None,
        }
    }

    /// Get a reference to the Datagram, if any.
    pub fn as_dgram_ref(&self) -> Option<&Datagram> {
        match self {
            Self::Datagram(dg) => Some(dg),
            _ => None,
        }
    }

    /// Ask how long the caller should wait before calling back.
    #[must_use]
    pub fn callback(&self) -> Duration {
        match self {
            Self::Callback(t) => *t,
            _ => Duration::new(0, 0),
        }
    }
}

/// Used by inner functions like Connection::output.
enum SendOption {
    /// Yes, please send this datagram.
    Yes(Datagram),
    /// Don't send.  If this was blocked on the pacer (the arg is true).
    No(bool),
}

impl Default for SendOption {
    fn default() -> Self {
        Self::No(false)
    }
}

/// Alias the common form for ConnectionIdManager.
type CidMgr = Rc<RefCell<dyn ConnectionIdManager>>;

/// An FixedConnectionIdManager produces random connection IDs of a fixed length.
pub struct FixedConnectionIdManager {
    len: usize,
}
impl FixedConnectionIdManager {
    pub fn new(len: usize) -> Self {
        Self { len }
    }
}
impl ConnectionIdDecoder for FixedConnectionIdManager {
    fn decode_cid<'a>(&self, dec: &mut Decoder<'a>) -> Option<ConnectionIdRef<'a>> {
        dec.decode(self.len).map(ConnectionIdRef::from)
    }
}
impl ConnectionIdManager for FixedConnectionIdManager {
    fn generate_cid(&mut self) -> ConnectionId {
        ConnectionId::generate(self.len)
    }
    fn as_decoder(&self) -> &dyn ConnectionIdDecoder {
        self
    }
}

struct RetryInfo {
    token: Vec<u8>,
    odcid: ConnectionId,
}

impl RetryInfo {
    fn new(odcid: ConnectionId) -> Self {
        Self {
            token: Vec::new(),
            odcid,
        }
    }
}

#[derive(Debug, Clone)]
/// There's a little bit of different behavior for resetting idle timeout. See
/// -transport 10.2 ("Idle Timeout").
enum IdleTimeoutState {
    Init,
    PacketReceived(Instant),
    AckElicitingPacketSent(Instant),
}

#[derive(Debug, Clone)]
/// There's a little bit of different behavior for resetting idle timeout. See
/// -transport 10.2 ("Idle Timeout").
struct IdleTimeout {
    timeout: Duration,
    state: IdleTimeoutState,
}

impl Default for IdleTimeout {
    fn default() -> Self {
        Self {
            timeout: LOCAL_IDLE_TIMEOUT,
            state: IdleTimeoutState::Init,
        }
    }
}

impl IdleTimeout {
    pub fn set_peer_timeout(&mut self, peer_timeout: Duration) {
        self.timeout = min(self.timeout, peer_timeout);
    }

    pub fn expiry(&self, pto: Duration) -> Option<Instant> {
        match self.state {
            IdleTimeoutState::Init => None,
            IdleTimeoutState::PacketReceived(t) | IdleTimeoutState::AckElicitingPacketSent(t) => {
                Some(t + max(self.timeout, pto * 3))
            }
        }
    }

    fn on_packet_sent(&mut self, now: Instant) {
        // Only reset idle timeout if we've received a packet since the last
        // time we reset the timeout here.
        match self.state {
            IdleTimeoutState::AckElicitingPacketSent(_) => {}
            IdleTimeoutState::Init | IdleTimeoutState::PacketReceived(_) => {
                self.state = IdleTimeoutState::AckElicitingPacketSent(now);
            }
        }
    }

    fn on_packet_received(&mut self, now: Instant) {
        self.state = IdleTimeoutState::PacketReceived(now);
    }

    pub fn expired(&self, now: Instant, pto: Duration) -> bool {
        if let Some(expiry) = self.expiry(pto) {
            now >= expiry
        } else {
            false
        }
    }
}

/// StateManagement manages whether we need to send HANDSHAKE_DONE and CONNECTION_CLOSE.
/// Valid state transitions are:
/// * Idle -> HandshakeDone: at the server when the handshake completes
/// * HandshakeDone -> Idle: when a HANDSHAKE_DONE frame is sent
/// * Idle/HandshakeDone -> ConnectionClose: when closing
/// * ConnectionClose -> CloseSent: after sending CONNECTION_CLOSE
/// * CloseSent -> ConnectionClose: any time a new CONNECTION_CLOSE is needed
#[derive(Debug, Clone, PartialEq)]
enum StateSignaling {
    Idle,
    HandshakeDone,
    ConnectionClose,
    CloseSent,
}

impl StateSignaling {
    pub fn handshake_done(&mut self) {
        if *self != Self::Idle {
            debug_assert!(false, "StateSignaling must be in Idle state.");
            return;
        }
        *self = Self::HandshakeDone
    }

    pub fn send_done(&mut self) -> Option<(Frame, Option<RecoveryToken>)> {
        if *self == Self::HandshakeDone {
            *self = Self::Idle;
            Some((Frame::HandshakeDone, Some(RecoveryToken::HandshakeDone)))
        } else {
            None
        }
    }

    pub fn closing(&self) -> bool {
        *self == Self::ConnectionClose
    }

    pub fn close(&mut self) {
        *self = Self::ConnectionClose
    }

    pub fn close_sent(&mut self) {
        debug_assert!(self.closing());
        *self = Self::CloseSent
    }
}

/// A QUIC Connection
///
/// First, create a new connection using `new_client()` or `new_server()`.
///
/// For the life of the connection, handle activity in the following manner:
/// 1. Perform operations using the `stream_*()` methods.
/// 1. Call `process_input()` when a datagram is received or the timer
/// expires. Obtain information on connection state changes by checking
/// `events()`.
/// 1. Having completed handling current activity, repeatedly call
/// `process_output()` for packets to send, until it returns `Output::Callback`
/// or `Output::None`.
///
/// After the connection is closed (either by calling `close()` or by the
/// remote) continue processing until `state()` returns `Closed`.
pub struct Connection {
    role: Role,
    state: State,
    tps: Rc<RefCell<TransportParametersHandler>>,
    /// What we are doing with 0-RTT.
    zero_rtt_state: ZeroRttState,
    /// This object will generate connection IDs for the connection.
    cid_manager: CidMgr,
    /// Network paths.  Right now, this tracks at most one path, so it uses `Option`.
    path: Option<Path>,
    /// The connection IDs that we will accept.
    /// This includes any we advertise in NEW_CONNECTION_ID that haven't been bound to a path yet.
    /// During the handshake at the server, it also includes the randomized DCID pick by the client.
    valid_cids: Vec<ConnectionId>,
    retry_info: Option<RetryInfo>,
    pub(crate) crypto: Crypto,
    pub(crate) acks: AckTracker,
    idle_timeout: IdleTimeout,
    pub(crate) indexes: StreamIndexes,
    connection_ids: HashMap<u64, (Vec<u8>, [u8; 16])>, // (sequence number, (connection id, reset token))
    pub(crate) send_streams: SendStreams,
    pub(crate) recv_streams: RecvStreams,
    pub(crate) flow_mgr: Rc<RefCell<FlowMgr>>,
    state_signaling: StateSignaling,
    loss_recovery: LossRecovery,
    events: ConnectionEvents,
    token: Option<Vec<u8>>,
    stats: Stats,
    qlog: Option<NeqoQlog>,
}

impl Debug for Connection {
    fn fmt(&self, f: &mut fmt::Formatter) -> fmt::Result {
        write!(
            f,
            "{:?} Connection: {:?} {:?}",
            self.role, self.state, self.path
        )
    }
}

impl Connection {
    /// Create a new QUIC connection with Client role.
    pub fn new_client(
        server_name: &str,
        protocols: &[impl AsRef<str>],
        cid_manager: CidMgr,
        local_addr: SocketAddr,
        remote_addr: SocketAddr,
    ) -> Res<Self> {
        let dcid = ConnectionId::generate_initial();
        let scid = cid_manager.borrow_mut().generate_cid();
        let mut c = Self::new(
            Role::Client,
            Client::new(server_name)?.into(),
            cid_manager,
            None,
            protocols,
            Some(Path::new(local_addr, remote_addr, scid, dcid.clone())),
        );
        c.crypto.states.init(Role::Client, &dcid);
        c.retry_info = Some(RetryInfo::new(dcid));
        Ok(c)
    }

    /// Create a new QUIC connection with Server role.
    pub fn new_server(
        certs: &[impl AsRef<str>],
        protocols: &[impl AsRef<str>],
        anti_replay: &AntiReplay,
        cid_manager: CidMgr,
    ) -> Res<Self> {
        Ok(Self::new(
            Role::Server,
            Server::new(certs)?.into(),
            cid_manager,
            Some(anti_replay),
            protocols,
            None,
        ))
    }

    fn set_tp_defaults(tps: &mut TransportParameters) {
        tps.set_integer(
            tparams::INITIAL_MAX_STREAM_DATA_BIDI_LOCAL,
            RX_STREAM_DATA_WINDOW,
        );
        tps.set_integer(
            tparams::INITIAL_MAX_STREAM_DATA_BIDI_REMOTE,
            RX_STREAM_DATA_WINDOW,
        );
        tps.set_integer(tparams::INITIAL_MAX_STREAM_DATA_UNI, RX_STREAM_DATA_WINDOW);
        tps.set_integer(tparams::INITIAL_MAX_STREAMS_BIDI, LOCAL_STREAM_LIMIT_BIDI);
        tps.set_integer(tparams::INITIAL_MAX_STREAMS_UNI, LOCAL_STREAM_LIMIT_UNI);
        tps.set_integer(tparams::INITIAL_MAX_DATA, LOCAL_MAX_DATA);
        tps.set_integer(
            tparams::IDLE_TIMEOUT,
            u64::try_from(LOCAL_IDLE_TIMEOUT.as_millis()).unwrap(),
        );
        tps.set_empty(tparams::DISABLE_MIGRATION);
    }

    fn new(
        role: Role,
        agent: Agent,
        cid_manager: CidMgr,
        anti_replay: Option<&AntiReplay>,
        protocols: &[impl AsRef<str>],
        path: Option<Path>,
    ) -> Self {
        let tphandler = Rc::new(RefCell::new(TransportParametersHandler::default()));
        Self::set_tp_defaults(&mut tphandler.borrow_mut().local);
        let crypto = Crypto::new(agent, protocols, tphandler.clone(), anti_replay)
            .expect("TLS should be configured successfully");

        Self {
            role,
            state: State::Init,
            cid_manager,
            path,
            valid_cids: Vec::new(),
            tps: tphandler,
            zero_rtt_state: ZeroRttState::Init,
            retry_info: None,
            crypto,
            acks: AckTracker::default(),
            idle_timeout: IdleTimeout::default(),
            indexes: StreamIndexes::new(),
            connection_ids: HashMap::new(),
            send_streams: SendStreams::default(),
            recv_streams: RecvStreams::default(),
            flow_mgr: Rc::new(RefCell::new(FlowMgr::default())),
            state_signaling: StateSignaling::Idle,
            loss_recovery: LossRecovery::new(),
            events: ConnectionEvents::default(),
            token: None,
            stats: Stats::default(),
            qlog: None,
        }
    }

    /// Get the local path.
    pub fn path(&self) -> Option<&Path> {
        self.path.as_ref()
    }

    /// Set or clear the qlog for this connection.
    pub fn set_qlog(&mut self, qlog: Option<NeqoQlog>) {
        self.qlog = qlog;
    }

    /// Get the qlog (if any) for this connection.
    pub fn qlog_mut(&mut self) -> &mut Option<NeqoQlog> {
        &mut self.qlog
    }

    /// Set a local transport parameter, possibly overriding a default value.
    pub fn set_local_tparam(&self, tp: TransportParameterId, value: TransportParameter) -> Res<()> {
        if *self.state() == State::Init {
            self.tps.borrow_mut().local.set(tp, value);
            Ok(())
        } else {
            qerror!("Current state: {:?}", self.state());
            qerror!("Cannot set local tparam when not in an initial connection state.");
            Err(Error::ConnectionState)
        }
    }

    /// Set the connection ID that was originally chosen by the client.
    pub(crate) fn original_connection_id(&mut self, odcid: &ConnectionId) {
        assert_eq!(self.role, Role::Server);
        self.tps
            .borrow_mut()
            .local
            .set_bytes(tparams::ORIGINAL_CONNECTION_ID, odcid.to_vec());
    }

    /// Set ALPN preferences. Strings that appear earlier in the list are given
    /// higher preference.
    pub fn set_alpn(&mut self, protocols: &[impl AsRef<str>]) -> Res<()> {
        self.crypto.tls.set_alpn(protocols)?;
        Ok(())
    }

    /// Access the latest resumption token on the connection.
    pub fn resumption_token(&self) -> Option<Vec<u8>> {
        if !self.state.connected() {
            return None;
        }
        match self.crypto.tls {
            Agent::Client(ref c) => match c.resumption_token() {
                Some(ref t) => {
                    qtrace!("TLS token {}", hex(&t));
                    let mut enc = Encoder::default();
                    let rtt = self.loss_recovery.rtt();
                    let rtt = u64::try_from(rtt.as_millis()).unwrap_or(0);
                    enc.encode_varint(rtt);
                    enc.encode_vvec_with(|enc_inner| {
                        self.tps
                            .borrow()
                            .remote
                            .as_ref()
                            .expect("should have transport parameters")
                            .encode(enc_inner);
                    });
                    enc.encode(&t[..]);
                    qinfo!("resumption token {}", hex(&enc[..]));
                    Some(enc.into())
                }
                None => None,
            },
            Agent::Server(_) => None,
        }
    }

    /// Enable resumption, using a token previously provided.
    /// This can only be called once and only on the client.
    /// After calling the function, it should be possible to attempt 0-RTT
    /// if the token supports that.
    pub fn set_resumption_token(&mut self, now: Instant, token: &[u8]) -> Res<()> {
        if self.state != State::Init {
            qerror!([self], "set token in state {:?}", self.state);
            return Err(Error::ConnectionState);
        }
        qinfo!([self], "resumption token {}", hex(token));
        let mut dec = Decoder::from(token);

        let smoothed_rtt = match dec.decode_varint() {
            Some(v) => Duration::from_millis(v),
            _ => return Err(Error::InvalidResumptionToken),
        };

        let tp_slice = match dec.decode_vvec() {
            Some(v) => v,
            _ => return Err(Error::InvalidResumptionToken),
        };
        qtrace!([self], "  transport parameters {}", hex(&tp_slice));
        let mut dec_tp = Decoder::from(tp_slice);
        let tp = TransportParameters::decode(&mut dec_tp)?;

        let tok = dec.decode_remainder();
        qtrace!([self], "  TLS token {}", hex(&tok));
        match self.crypto.tls {
            Agent::Client(ref mut c) => c.set_resumption_token(&tok)?,
            Agent::Server(_) => return Err(Error::WrongRole),
        }

        self.tps.borrow_mut().remote_0rtt = Some(tp);

        if smoothed_rtt > GRANULARITY {
            self.loss_recovery.set_initial_rtt(smoothed_rtt);
        }
        self.set_initial_limits();
        // Start up TLS, which has the effect of setting up all the necessary
        // state for 0-RTT.  This only stages the CRYPTO frames.
        self.client_start(now)
    }

    /// Send a TLS session ticket.
    pub fn send_ticket(&mut self, now: Instant, extra: &[u8]) -> Res<()> {
        let tps = &self.tps;
        match self.crypto.tls {
            Agent::Server(ref mut s) => {
                let mut enc = Encoder::default();
                enc.encode_vvec_with(|mut enc_inner| {
                    tps.borrow().local.encode(&mut enc_inner);
                });
                enc.encode(extra);
                let records = s.send_ticket(now, &enc)?;
                qinfo!([self], "send session ticket {}", hex(&enc));
                self.crypto.buffer_records(records)?;
                Ok(())
            }
            Agent::Client(_) => Err(Error::WrongRole),
        }
    }

    pub fn tls_info(&self) -> Option<&SecretAgentInfo> {
        self.crypto.tls.info()
    }

    /// Get the peer's certificate chain and other info.
    pub fn peer_certificate(&self) -> Option<CertificateInfo> {
        self.crypto.tls.peer_certificate()
    }

    /// Call by application when the peer cert has been verified
    pub fn authenticated(&mut self, status: AuthenticationStatus, now: Instant) {
        self.crypto.tls.authenticated(status);
        let res = self.handshake(now, PNSpace::Handshake, None);
        self.absorb_error(now, res);
    }

    /// Get the role of the connection.
    pub fn role(&self) -> Role {
        self.role
    }

    /// Get the state of the connection.
    pub fn state(&self) -> &State {
        &self.state
    }

    /// Get collected statistics.
    pub fn stats(&self) -> &Stats {
        &self.stats
    }

    // This function wraps a call to another function and sets the connection state
    // properly if that call fails.
    fn capture_error<T>(&mut self, now: Instant, frame_type: FrameType, res: Res<T>) -> Res<T> {
        if let Err(v) = &res {
            #[cfg(debug_assertions)]
            let msg = format!("{:?}", v);
            #[cfg(not(debug_assertions))]
            let msg = String::from("");
            if let State::Closed(err) | State::Closing { error: err, .. } = &self.state {
                qwarn!([self], "Closing again after error {:?}", err);
            } else {
                self.set_state(State::Closing {
                    error: ConnectionError::Transport(v.clone()),
                    frame_type,
                    msg,
                    timeout: self.get_closing_period_time(now),
                });
            }
        }
        res
    }

    /// For use with process_input(). Errors there can be ignored, but this
    /// needs to ensure that the state is updated.
    fn absorb_error<T>(&mut self, now: Instant, res: Res<T>) -> Option<T> {
        self.capture_error(now, 0, res).ok()
    }

    pub fn process_timer(&mut self, now: Instant) {
        if matches!(self.state(), State::Closing{..} | State::Closed{..}) {
            qinfo!("Timer fired while closing/closed");
            return;
        }
        if self.idle_timeout.expired(now, self.loss_recovery.raw_pto()) {
            qinfo!("idle timeout expired");
            self.set_state(State::Closed(ConnectionError::Transport(
                Error::IdleTimeout,
            )));
            return;
        }

        let res = self.crypto.states.check_key_update(now);
        self.absorb_error(now, res);

        let lost = self.loss_recovery.timeout(now);
        self.handle_lost_packets(&lost);
    }

    /// Call in to process activity on the connection. Either new packets have
    /// arrived or a timeout has expired (or both).
    pub fn process_input(&mut self, dgram: Datagram, now: Instant) {
        let res = self.input(dgram, now);
        self.absorb_error(now, res);
        self.cleanup_streams();
    }

    /// Just like above but returns frames parsed from the datagram
    #[cfg(test)]
    pub fn test_process_input(&mut self, dgram: Datagram, now: Instant) -> Vec<(Frame, PNSpace)> {
        let res = self.input(dgram, now);
        let frames = self.absorb_error(now, res).unwrap_or_default();
        self.cleanup_streams();
        frames
    }

    /// Get the time that we next need to be called back, relative to `now`.
    fn next_delay(&mut self, now: Instant, paced: bool) -> Duration {
        qtrace!([self], "Get callback delay {:?}", now);
        let mut delays = SmallVec::<[_; 5]>::new();

        if let Some(lr_time) = self.loss_recovery.next_timeout() {
            qtrace!([self], "Loss recovery timer {:?}", lr_time);
            delays.push(lr_time);
        }

        if let Some(ack_time) = self.acks.ack_time() {
            qtrace!([self], "Delayed ACK timer {:?}", ack_time);
            delays.push(ack_time);
        }

        if let Some(idle_time) = self.idle_timeout.expiry(self.loss_recovery.raw_pto()) {
            qtrace!([self], "Idle timer {:?}", idle_time);
            delays.push(idle_time);
        }

        if let Some(key_update_time) = self.crypto.states.update_time() {
            qtrace!([self], "Key update timer {:?}", key_update_time);
            delays.push(key_update_time);
        }

        if paced {
            if let Some(pace_time) = self.loss_recovery.next_paced() {
                qtrace!([self], "Pacing timer {:?}", pace_time);
                delays.push(pace_time);
            }
        }

        // Should always at least have idle timeout, once connected
        assert!(!delays.is_empty());
        let earliest = delays.into_iter().min().unwrap();

        // TODO(agrover, mt) - need to analyze and fix #47
        // rather than just clamping to zero here.
        qdebug!(
            [self],
            "delay duration {:?}",
            max(now, earliest).duration_since(now)
        );
        max(now, earliest).duration_since(now)
    }

    /// Get output packets, as a result of receiving packets, or actions taken
    /// by the application.
    /// Returns datagrams to send, and how long to wait before calling again
    /// even if no incoming packets.
    pub fn process_output(&mut self, now: Instant) -> Output {
        self.process_timer(now);
        let option = match &self.state {
            State::Init => {
                if self.role == Role::Client {
                    let res = self.client_start(now);
                    self.absorb_error(now, res);
                    self.output(now)
                } else {
                    qinfo!([self], "Invalid packet received: no response");
                    SendOption::default()
                }
            }
            State::Closing { error, timeout, .. } => {
                if *timeout > now {
                    self.output(now)
                } else {
                    // Close timeout expired, move to Closed
                    let st = State::Closed(error.clone());
                    self.set_state(st);
                    SendOption::default()
                }
            }
            State::Closed(..) => SendOption::default(),
            _ => self.output(now),
        };

        match option {
            SendOption::Yes(dgram) => Output::Datagram(dgram),
            SendOption::No(paced) => match self.state {
                State::Closed(_) => Output::None,
                State::Closing { timeout, .. } => Output::Callback(timeout - now),
                _ => Output::Callback(self.next_delay(now, paced)),
            },
        }
    }

    /// Process input and generate output.
    pub fn process(&mut self, dgram: Option<Datagram>, now: Instant) -> Output {
        if let Some(d) = dgram {
            self.process_input(d, now);
        }
        self.process_output(now)
    }

    fn is_valid_cid(&self, cid: &ConnectionIdRef) -> bool {
        self.valid_cids.iter().any(|c| c == cid) || self.path.iter().any(|p| p.valid_local_cid(cid))
    }

    fn handle_retry(&mut self, packet: PublicPacket) -> Res<()> {
        qdebug!([self], "received Retry");
        debug_assert!(self.retry_info.is_some());
        if !self.retry_info.as_ref().unwrap().token.is_empty() {
            qinfo!([self], "Dropping extra Retry");
            self.stats.dropped_rx += 1;
            return Ok(());
        }
        if packet.token().is_empty() {
            qinfo!([self], "Dropping Retry without a token");
            self.stats.dropped_rx += 1;
            return Ok(());
        }
        if !packet.is_valid_retry(&self.retry_info.as_ref().unwrap().odcid) {
            qinfo!([self], "Dropping Retry with bad integrity tag");
            self.stats.dropped_rx += 1;
            return Ok(());
        }
        if let Some(p) = &mut self.path {
            // At this point, we shouldn't have a remote connection ID for the path.
            p.set_remote_cid(packet.scid());
        } else {
            qinfo!([self], "No path, but we received a Retry");
            return Err(Error::InternalError);
        };
        self.retry_info.as_mut().unwrap().token = packet.token().to_vec();
        qinfo!(
            [self],
            "Valid Retry received, token={}",
            hex(packet.token())
        );
        let lost_packets = self.loss_recovery.retry();
        self.handle_lost_packets(&lost_packets);

        // Switching crypto state here might not happen eventually.
        // https://github.com/quicwg/base-drafts/issues/2823
        self.crypto.states.init(self.role, packet.scid());
        Ok(())
    }

    fn discard_keys(&mut self, space: PNSpace) {
        if self.crypto.discard(space) {
            self.loss_recovery.discard(space);
        }
    }

    fn input(&mut self, d: Datagram, now: Instant) -> Res<Vec<(Frame, PNSpace)>> {
        let mut slc = &d[..];
        let mut frames = Vec::new();

        qtrace!([self], "input {}", hex(&**d));

        // Handle each packet in the datagram
        while !slc.is_empty() {
            let (packet, remainder) =
                match PublicPacket::decode(slc, self.cid_manager.borrow().as_decoder()) {
                    Ok((packet, remainder)) => (packet, remainder),
                    Err(e) => {
                        qinfo!([self], "Garbage packet: {} {}", e, hex(slc));
                        self.stats.dropped_rx += 1;
                        return Ok(frames);
                    }
                }; // TODO(mt) use in place of res, and allow errors
            self.stats.packets_rx += 1;
            match (packet.packet_type(), &self.state, &self.role) {
                (PacketType::Initial, State::Init, Role::Server) => {
                    if !packet.is_valid_initial() {
                        self.stats.dropped_rx += 1;
                        return Ok(frames);
                    }
                    qinfo!([self], "Received valid Initial packet");
                    self.set_state(State::WaitInitial);
                    self.loss_recovery.start_pacer(now);
                    self.crypto.states.init(self.role, &packet.dcid());
                }
                (PacketType::VersionNegotiation, State::WaitInitial, Role::Client) => {
                    self.set_state(State::Closed(ConnectionError::Transport(
                        Error::VersionNegotiation,
                    )));
                    return Err(Error::VersionNegotiation);
                }
                (PacketType::Retry, State::WaitInitial, Role::Client) => {
                    self.handle_retry(packet)?;
                    return Ok(frames);
                }
                (PacketType::VersionNegotiation, ..) | (PacketType::Retry, ..) => {
                    qwarn!("dropping {:?}", packet.packet_type());
                    self.stats.dropped_rx += 1;
                    return Ok(frames);
                }
                _ => {}
            };

            match self.state {
                State::Init => {
                    qinfo!([self], "Received message while in Init state");
                    self.stats.dropped_rx += 1;
                    return Ok(frames);
                }
                State::WaitInitial => {}
                State::Handshaking | State::Connected | State::Confirmed => {
                    if !self.is_valid_cid(packet.dcid()) {
                        qinfo!([self], "Ignoring packet with CID {:?}", packet.dcid());
                        self.stats.dropped_rx += 1;
                        return Ok(frames);
                    }
                    if self.role == Role::Server && packet.packet_type() == PacketType::Handshake {
                        // Server has received a Handshake packet -> discard Initial keys and states
                        self.discard_keys(PNSpace::Initial);
                    }
                }
                State::Closing { .. } => {
                    // Don't bother processing the packet. Instead ask to get a
                    // new close frame.
                    self.state_signaling.close();
                    return Ok(frames);
                }
                State::Closed(..) => {
                    // Do nothing.
                    self.stats.dropped_rx += 1;
                    return Ok(frames);
                }
            }

            qtrace!([self], "Received unverified packet {:?}", packet);

            let pto = self.loss_recovery.pto();
            let payload = packet.decrypt(&mut self.crypto.states, now + pto);
            slc = remainder;
            if let Ok(payload) = payload {
                // TODO(ekr@rtfm.com): Have the server blow away the initial
                // crypto state if this fails? Otherwise, we will get a panic
                // on the assert for doesn't exist.
                // OK, we have a valid packet.
                self.idle_timeout.on_packet_received(now);
                dump_packet(
                    self,
                    "-> RX",
                    payload.packet_type(),
                    payload.pn(),
                    &payload[..],
                );
                qlog::packet_received(&mut self.qlog, &payload)?;
                frames.extend(self.process_packet(&payload, now)?);
                if matches!(self.state, State::WaitInitial) {
                    self.start_handshake(&packet, &d)?;
                }
                self.process_migrations(&d)?;
            } else {
                // Decryption failure, or not having keys is not fatal.
                // If the state isn't available, or we can't decrypt the packet, drop
                // the rest of the datagram on the floor, but don't generate an error.
                self.stats.dropped_rx += 1;
            }
        }
        Ok(frames)
    }

    fn process_packet(
        &mut self,
        packet: &DecryptedPacket,
        now: Instant,
    ) -> Res<Vec<(Frame, PNSpace)>> {
        // TODO(ekr@rtfm.com): Have the server blow away the initial
        // crypto state if this fails? Otherwise, we will get a panic
        // on the assert for doesn't exist.
        // OK, we have a valid packet.

        let space = PNSpace::from(packet.packet_type());
        if self.acks[space].is_duplicate(packet.pn()) {
            qdebug!([self], "Duplicate packet from {} pn={}", space, packet.pn());
            self.stats.dups_rx += 1;
            return Ok(vec![]);
        }

        let mut ack_eliciting = false;
        let mut d = Decoder::from(&packet[..]);
        let mut consecutive_padding = 0;
        #[allow(unused_mut)]
        let mut frames = Vec::new();
        while d.remaining() > 0 {
            let mut f = Frame::decode(&mut d)?;

            // Skip padding
            while f == Frame::Padding && d.remaining() > 0 {
                consecutive_padding += 1;
                f = Frame::decode(&mut d)?;
            }
            if consecutive_padding > 0 {
                qdebug!("PADDING frame repeated {} times", consecutive_padding);
                consecutive_padding = 0;
            }

            if cfg!(test) {
                frames.push((f.clone(), space));
            }
            ack_eliciting |= f.ack_eliciting();
            let t = f.get_type();
            let res = self.input_frame(packet.packet_type(), f, now);
            self.capture_error(now, t, res)?;
        }
        self.acks[space].set_received(now, packet.pn(), ack_eliciting);

        Ok(frames)
    }

    fn start_handshake(&mut self, packet: &PublicPacket, d: &Datagram) -> Res<()> {
        if self.role == Role::Server {
            assert_eq!(packet.packet_type(), PacketType::Initial);
            // A server needs to accept the client's selected CID during the handshake.
            self.valid_cids.push(ConnectionId::from(packet.dcid()));
            // Install a path.
            assert!(self.path.is_none());
            let mut p = Path::from_datagram(&d, ConnectionId::from(packet.scid()));
            p.add_local_cid(self.cid_manager.borrow_mut().generate_cid());
            self.path = Some(p);

            self.zero_rtt_state = match self.crypto.enable_0rtt(self.role) {
                Ok(true) => {
                    qdebug!([self], "Accepted 0-RTT");
                    ZeroRttState::AcceptedServer
                }
                _ => ZeroRttState::Rejected,
            };
        } else {
            qdebug!([self], "Changing to use Server CID={}", packet.scid());
            let p = self
                .path
                .iter_mut()
                .find(|p| p.received_on(&d))
                .expect("should have a path for sending Initial");
            p.set_remote_cid(packet.scid());
        }
        self.set_state(State::Handshaking);
        Ok(())
    }

    fn process_migrations(&self, d: &Datagram) -> Res<()> {
        if self.path.iter().any(|p| p.received_on(&d)) {
            Ok(())
        } else {
            // Right now, we don't support any form of migration.
            // So generate an error if a packet is received on a new path.
            Err(Error::InvalidMigration)
        }
    }

    fn output(&mut self, now: Instant) -> SendOption {
        if let Some(mut path) = self.path.take() {
            let res = match &self.state {
                State::Init
                | State::WaitInitial
                | State::Handshaking
                | State::Connected
                | State::Confirmed => self.output_path(&mut path, now),
                State::Closing {
                    error,
                    frame_type,
                    msg,
                    ..
                } => {
                    let err = error.clone();
                    let frame_type = *frame_type;
                    let msg = msg.clone();
                    self.output_close(&path, err, frame_type, msg)
                }
                State::Closed(_) => Ok(SendOption::default()),
            };
            let out = self.absorb_error(now, res).unwrap_or_default();
            self.path = Some(path);
            out
        } else {
            SendOption::default()
        }
    }

    fn build_packet_header(
        path: &Path,
        space: PNSpace,
        encoder: Encoder,
        tx: &CryptoDxState,
        retry_info: &Option<RetryInfo>,
    ) -> (PacketType, PacketNumber, PacketBuilder) {
        let pt = match space {
            PNSpace::Initial => PacketType::Initial,
            PNSpace::Handshake => PacketType::Handshake,
            PNSpace::ApplicationData => {
                if tx.is_0rtt() {
                    PacketType::ZeroRtt
                } else {
                    PacketType::Short
                }
            }
        };
        let mut builder = if pt == PacketType::Short {
            qdebug!("Building Short dcid {}", path.remote_cid());
            PacketBuilder::short(encoder, tx.key_phase(), path.remote_cid())
        } else {
            qdebug!(
                "Building {:?} dcid {} scid {}",
                pt,
                path.remote_cid(),
                path.local_cid(),
            );

            PacketBuilder::long(encoder, pt, path.remote_cid(), path.local_cid())
        };
        if pt == PacketType::Initial {
            builder.initial_token(if let Some(info) = retry_info {
                qtrace!("Initial token {}", hex(&info.token));
                &info.token
            } else {
                &[]
            });
        }
        // TODO(mt) work out packet number length based on `4*path CWND/path MTU`.
        let pn = tx.next_pn();
        builder.pn(pn, 3);
        (pt, pn, builder)
    }

    fn output_close(
        &mut self,
        path: &Path,
        error: ConnectionError,
        frame_type: FrameType,
        msg: String,
    ) -> Res<SendOption> {
        if !self.state_signaling.closing() {
            return Ok(SendOption::default());
        }
        let mut close_sent = false;
        let mut encoder = Encoder::with_capacity(path.mtu());
        for space in PNSpace::iter() {
            let tx = if let Some(tx_state) = self.crypto.states.tx(*space) {
                tx_state
            } else {
                continue;
            };

            // ConnectionClose frame not allowed for 0RTT.
            if tx.is_0rtt() {
                continue;
            }

            // ConnectionError::Application only allowed at 1RTT.
            if *space != PNSpace::ApplicationData
                && matches!(error, ConnectionError::Application(_))
            {
                continue;
            }
            let (_, _, mut builder) = Self::build_packet_header(path, *space, encoder, tx, &None);
            let frame = Frame::ConnectionClose {
                error_code: error.clone().into(),
                frame_type,
                reason_phrase: Vec::from(msg.clone()),
            };
            frame.marshal(&mut builder);
            encoder = builder.build(tx)?;
            close_sent = true;
        }

        if close_sent {
            self.state_signaling.close_sent();
        }
        Ok(SendOption::Yes(path.datagram(encoder)))
    }

    /// Add frames to the provided builder and
    /// return whether any of them were ACK eliciting.
    #[allow(clippy::useless_let_if_seq)]
    fn add_frames(
        &mut self,
        builder: &mut PacketBuilder,
        space: PNSpace,
        limit: usize,
        ack_only: bool,
        now: Instant,
    ) -> (Vec<RecoveryToken>, bool) {
        let mut tokens = Vec::new();
        let mut ack_eliciting = false;
        // All useful frames are at least 2 bytes.
        while builder.len() + 2 < limit {
            let remaining = limit - builder.len();
            // Try to get a frame from frame sources
            let mut frame = self.acks.get_frame(now, space);
            // If we are CC limited we can only send acks!
            if !ack_only {
                if frame.is_none() && space == PNSpace::ApplicationData && self.role == Role::Server
                {
                    frame = self.state_signaling.send_done();
                }
                if frame.is_none() {
                    frame = self.crypto.streams.get_frame(space, remaining)
                }
                if frame.is_none() {
                    frame = self.flow_mgr.borrow_mut().get_frame(space, remaining);
                }
                if frame.is_none() {
                    frame = self.send_streams.get_frame(space, remaining);
                }
            }

            if let Some((frame, token)) = frame {
                ack_eliciting |= frame.ack_eliciting();
                debug_assert_ne!(frame, Frame::Padding);
                frame.marshal(builder);
                if let Some(t) = token {
                    tokens.push(t);
                }
            } else {
                return (tokens, ack_eliciting);
            }
        }
        (tokens, ack_eliciting)
    }

    /// Build a datagram, possibly from multiple packets (for different PN
    /// spaces) and each containing 1+ frames.
    fn output_path(&mut self, path: &mut Path, now: Instant) -> Res<SendOption> {
        let mut initial_sent = None;
        let mut needs_padding = false;

<<<<<<< HEAD
        // Determine how we are sending packets (PTO, etc..).
        let profile = self.loss_recovery.send_profile(now, path.mtu());
        qdebug!([self], "output_path send_profile {:?}", profile);
        if profile.disabled() {
            // Can't send a packet at all.
            return Ok(SendOption::default());
        }
=======
        let (pto, cong_avail, min_pn_space, cc_limited) =
        // Check whether we are sending packets in PTO mode.
        if self.loss_recovery.pto_active() {
                if let Some(space) = self.loss_recovery.take_pto_packet() {
                    (true, path.mtu(), space, false)
                } else {
                    return Ok(None);
                }
            } else if self.loss_recovery.cwnd_avail() < MIN_CC_WINDOW {
                // If avail == 0 we do not have available congestion window, we may send only
                // non-congestion controlled frames
                (false, path.mtu(), PNSpace::Initial, true)
            } else {
                (
                    false,
                    self.loss_recovery.cwnd_avail(),
                    PNSpace::Initial,
                    false,
                )
            };
>>>>>>> 0de408c8

        // Frames for different epochs must go in different packets, but then these
        // packets can go in a single datagram
        let mut encoder = Encoder::with_capacity(profile.limit());
        for space in PNSpace::iter() {
            // Ensure we have tx crypto state for this epoch, or skip it.
            let tx = if let Some(tx_state) = self.crypto.states.tx(*space) {
                tx_state
            } else {
                continue;
            };

            let header_start = encoder.len();
            let (pt, pn, mut builder) =
                Self::build_packet_header(path, *space, encoder, tx, &self.retry_info);
            let payload_start = builder.len();

            // Work out if we have space left.
            if builder.len() + tx.expansion() > profile.limit() {
                // No space for a packet of this type.
                encoder = builder.abort();
                continue;
            }

            // Add frames to the packet.
            let (tokens, ack_eliciting) = if profile.can_send(*space) {
                let limit = profile.limit() - tx.expansion();
                let r = self.add_frames(&mut builder, *space, limit, profile.ack_only(), now);
                if builder.is_empty() {
                    if profile.pto().is_some() {
                        // Add a PING if there is a PTO and nothing to send.
                        builder.encode_varint(Frame::Ping.get_type());
                        (Vec::new(), true)
                    } else {
                        // Nothing to include in this packet.
                        encoder = builder.abort();
                        continue;
                    }
                } else {
                    r
                }
            } else {
                // A higher packet number space has a PTO; only add a PING.
                builder.encode_varint(Frame::Ping.get_type());
                (Vec::new(), true)
            };

            dump_packet(self, "TX ->", pt, pn, &builder[payload_start..]);
            qlog::packet_sent(&mut self.qlog, pt, pn, &builder[payload_start..])?;

            qdebug!("Need to send a packet: {:?}", pt);

            self.stats.packets_tx += 1;
            encoder = builder.build(self.crypto.states.tx(*space).unwrap())?;
            debug_assert!(encoder.len() <= path.mtu());

            // Normal packets are in flight if they include PADDING frames,
            // but we don't send those.
            let in_flight = profile.pto().is_none() && ack_eliciting;
            if in_flight {
                self.idle_timeout.on_packet_sent(now);
            }
            let sent = SentPacket::new(
                now,
                ack_eliciting,
                tokens,
                encoder.len() - header_start,
                in_flight,
            );
            if pt == PacketType::Initial && self.role == Role::Client {
                // Packets containing Initial packets might need padding, and we want to
                // track that padding along with the Initial packet.  So defer tracking.
                initial_sent = Some((pn, sent));
                needs_padding = true;
            } else {
                if pt != PacketType::ZeroRtt {
                    needs_padding = false;
                }
                self.loss_recovery.on_packet_sent(*space, pn, sent);
            }

            if *space == PNSpace::Handshake {
                if self.role == Role::Client {
                    // Client can send Handshake packets -> discard Initial keys and states
                    self.discard_keys(PNSpace::Initial);
                } else if self.state == State::Confirmed {
                    // We could discard handshake keys in set_state, but wait until after sending an ACK.
                    self.discard_keys(PNSpace::Handshake);
                }
            }
        }

        if encoder.is_empty() {
            Ok(SendOption::No(profile.paced()))
        } else {
            // Pad Initial packets sent by the client to mtu bytes.
            let mut packets: Vec<u8> = encoder.into();
            if let Some((initial_pn, mut initial)) = initial_sent.take() {
                if needs_padding {
                    qdebug!([self], "pad Initial to path MTU {}", path.mtu());
                    initial.size += path.mtu() - packets.len();
                    packets.resize(path.mtu(), 0);
                }
                self.loss_recovery
                    .on_packet_sent(PNSpace::Initial, initial_pn, initial);
            }
            Ok(SendOption::Yes(path.datagram(packets)))
        }
    }

    pub fn initiate_key_update(&mut self) -> Res<()> {
        if self.state == State::Confirmed {
            let la = self
                .loss_recovery
                .largest_acknowledged_pn(PNSpace::ApplicationData);
            qinfo!([self], "Initiating key update");
            self.crypto.states.initiate_key_update(la)
        } else {
            Err(Error::NotConnected)
        }
    }

    #[cfg(test)]
    pub fn get_epochs(&self) -> (Option<usize>, Option<usize>) {
        self.crypto.states.get_epochs()
    }

    fn client_start(&mut self, now: Instant) -> Res<()> {
        qinfo!([self], "client_start");
        qlog::client_connection_started(&mut self.qlog, self.path.as_ref().unwrap())?;
        self.loss_recovery.start_pacer(now);

        self.handshake(now, PNSpace::Initial, None)?;
        self.set_state(State::WaitInitial);
        self.zero_rtt_state = if self.crypto.enable_0rtt(self.role)? {
            qdebug!([self], "Enabled 0-RTT");
            ZeroRttState::Sending
        } else {
            ZeroRttState::Init
        };
        Ok(())
    }

    fn get_closing_period_time(&self, now: Instant) -> Instant {
        // Spec says close time should be at least PTO times 3.
        now + (self.loss_recovery.pto() * 3)
    }

    /// Close the connection.
    pub fn close(&mut self, now: Instant, error: AppError, msg: &str) {
        self.set_state(State::Closing {
            error: ConnectionError::Application(error),
            frame_type: 0,
            msg: msg.into(),
            timeout: self.get_closing_period_time(now),
        });
    }

    fn set_initial_limits(&mut self) {
        let tps = self.tps.borrow();
        let remote = tps.remote();
        self.indexes.remote_max_stream_bidi =
            StreamIndex::new(remote.get_integer(tparams::INITIAL_MAX_STREAMS_BIDI));
        self.indexes.remote_max_stream_uni =
            StreamIndex::new(remote.get_integer(tparams::INITIAL_MAX_STREAMS_UNI));
        self.flow_mgr
            .borrow_mut()
            .conn_increase_max_credit(remote.get_integer(tparams::INITIAL_MAX_DATA));

        let peer_timeout = remote.get_integer(tparams::IDLE_TIMEOUT);
        if peer_timeout > 0 {
            self.idle_timeout
                .set_peer_timeout(Duration::from_millis(peer_timeout));
        }
    }

    fn validate_odcid(&mut self) -> Res<()> {
        // Here we drop our Retry state then validate it.
        if let Some(info) = self.retry_info.take() {
            if info.token.is_empty() {
                Ok(())
            } else {
                let tph = self.tps.borrow();
                let tp = tph.remote().get_bytes(tparams::ORIGINAL_CONNECTION_ID);
                if let Some(odcid_tp) = tp {
                    if odcid_tp[..] == info.odcid[..] {
                        Ok(())
                    } else {
                        Err(Error::InvalidRetry)
                    }
                } else {
                    Err(Error::InvalidRetry)
                }
            }
        } else {
            debug_assert_eq!(self.role, Role::Server);
            Ok(())
        }
    }

    fn handshake(&mut self, now: Instant, space: PNSpace, data: Option<&[u8]>) -> Res<()> {
        qtrace!([self], "Handshake space={} data={:0x?}", space, data);

        let try_update = data.is_some();
        match self.crypto.handshake(now, space, data)? {
            HandshakeState::Authenticated(_) | HandshakeState::InProgress => (),
            HandshakeState::AuthenticationPending => self.events.authentication_needed(),
            HandshakeState::Complete(_) => {
                if !self.state.connected() {
                    self.set_connected(now)?;
                }
            }
            _ => {
                unreachable!("Crypto state should not be new or failed after successful handshake")
            }
        }

        // There is a chance that this could be called less often, but getting the
        // conditions right is a little tricky, so call it on every  CRYPTO frame.
        if try_update {
            self.crypto.install_keys(self.role);
        }

        Ok(())
    }

    fn handle_max_data(&mut self, maximum_data: u64) {
        let conn_was_blocked = self.flow_mgr.borrow().conn_credit_avail() == 0;
        let conn_credit_increased = self
            .flow_mgr
            .borrow_mut()
            .conn_increase_max_credit(maximum_data);

        if conn_was_blocked && conn_credit_increased {
            for (id, ss) in &mut self.send_streams {
                if ss.avail() > 0 {
                    // These may not actually all be writable if one
                    // uses up all the conn credit. Not our fault.
                    self.events.send_stream_writable(*id)
                }
            }
        }
    }

    fn input_frame(&mut self, ptype: PacketType, frame: Frame, now: Instant) -> Res<()> {
        if !frame.is_allowed(ptype) {
            qerror!("frame not allowed: {:?} {:?}", frame, ptype);
            return Err(Error::ProtocolViolation);
        }
        match frame {
            Frame::Padding => {
                // Ignore
            }
            Frame::Ping => {
                // Ack elicited with no further handling needed
            }
            Frame::Ack {
                largest_acknowledged,
                ack_delay,
                first_ack_range,
                ack_ranges,
            } => {
                self.handle_ack(
                    PNSpace::from(ptype),
                    largest_acknowledged,
                    ack_delay,
                    first_ack_range,
                    ack_ranges,
                    now,
                )?;
            }
            Frame::ResetStream {
                stream_id,
                application_error_code,
                ..
            } => {
                // TODO(agrover@mozilla.com): use final_size for connection MaxData calc
                if let (_, Some(rs)) = self.obtain_stream(stream_id)? {
                    rs.reset(application_error_code);
                }
            }
            Frame::StopSending {
                stream_id,
                application_error_code,
            } => {
                self.events
                    .send_stream_stop_sending(stream_id, application_error_code);
                if let (Some(ss), _) = self.obtain_stream(stream_id)? {
                    ss.reset(application_error_code);
                }
            }
            Frame::Crypto { offset, data } => {
                let space = PNSpace::from(ptype);
                qtrace!(
                    [self],
                    "Crypto frame on space={} offset={}, data={:0x?}",
                    space,
                    offset,
                    &data
                );
                self.crypto.streams.inbound_frame(space, offset, data)?;
                if self.crypto.streams.data_ready(space) {
                    let mut buf = Vec::new();
                    let read = self.crypto.streams.read_to_end(space, &mut buf)?;
                    qdebug!("Read {} bytes", read);
                    self.handshake(now, space, Some(&buf))?;
                }
            }
            Frame::NewToken { token } => self.token = Some(token),
            Frame::Stream {
                fin,
                stream_id,
                offset,
                data,
                ..
            } => {
                if let (_, Some(rs)) = self.obtain_stream(stream_id)? {
                    rs.inbound_stream_frame(fin, offset, data)?;
                }
            }
            Frame::MaxData { maximum_data } => self.handle_max_data(maximum_data),
            Frame::MaxStreamData {
                stream_id,
                maximum_stream_data,
            } => {
                if let (Some(ss), _) = self.obtain_stream(stream_id)? {
                    ss.set_max_stream_data(maximum_stream_data);
                }
            }
            Frame::MaxStreams {
                stream_type,
                maximum_streams,
            } => {
                let remote_max = match stream_type {
                    StreamType::BiDi => &mut self.indexes.remote_max_stream_bidi,
                    StreamType::UniDi => &mut self.indexes.remote_max_stream_uni,
                };

                if maximum_streams > *remote_max {
                    *remote_max = maximum_streams;
                    self.events.send_stream_creatable(stream_type);
                }
            }
            Frame::DataBlocked { data_limit } => {
                // Should never happen since we set data limit to max
                qwarn!(
                    [self],
                    "Received DataBlocked with data limit {}",
                    data_limit
                );
                // But if it does, open it up all the way
                self.flow_mgr.borrow_mut().max_data(LOCAL_MAX_DATA);
            }
            Frame::StreamDataBlocked { stream_id, .. } => {
                // TODO(agrover@mozilla.com): how should we be using
                // currently-unused stream_data_limit?

                // Terminate connection with STREAM_STATE_ERROR if send-only
                // stream (-transport 19.13)
                if stream_id.is_send_only(self.role()) {
                    return Err(Error::StreamStateError);
                }

                if let (_, Some(rs)) = self.obtain_stream(stream_id)? {
                    rs.maybe_send_flowc_update();
                }
            }
            Frame::StreamsBlocked { stream_type, .. } => {
                let local_max = match stream_type {
                    StreamType::BiDi => &mut self.indexes.local_max_stream_bidi,
                    StreamType::UniDi => &mut self.indexes.local_max_stream_uni,
                };

                self.flow_mgr
                    .borrow_mut()
                    .max_streams(*local_max, stream_type)
            }
            Frame::NewConnectionId {
                sequence_number,
                connection_id,
                stateless_reset_token,
                ..
            } => {
                self.connection_ids
                    .insert(sequence_number, (connection_id, stateless_reset_token));
            }
            Frame::RetireConnectionId { sequence_number } => {
                self.connection_ids.remove(&sequence_number);
            }
            Frame::PathChallenge { data } => self.flow_mgr.borrow_mut().path_response(data),
            Frame::PathResponse { .. } => {
                // Should never see this, we don't support migration atm and
                // do not send path challenges
                qwarn!([self], "Received Path Response");
            }
            Frame::ConnectionClose {
                error_code,
                frame_type,
                reason_phrase,
            } => {
                let reason_phrase = String::from_utf8_lossy(&reason_phrase);
                qinfo!(
                    [self],
                    "ConnectionClose received. Error code: {:?} frame type {:x} reason {}",
                    error_code,
                    frame_type,
                    reason_phrase
                );
                self.set_state(State::Closed(error_code.into()));
            }
            Frame::HandshakeDone => {
                if self.role == Role::Server || !self.state.connected() {
                    return Err(Error::ProtocolViolation);
                }
                self.set_state(State::Confirmed);
                self.discard_keys(PNSpace::Handshake);
            }
        };

        Ok(())
    }

    /// Given a set of `SentPacket` instances, ensure that the source of the packet
    /// is told that they are lost.  This gives the frame generation code a chance
    /// to retransmit the frame as needed.
    fn handle_lost_packets(&mut self, lost_packets: &[SentPacket]) {
        for lost in lost_packets {
            for token in &lost.tokens {
                qdebug!([self], "Lost: {:?}", token);
                match token {
                    RecoveryToken::Ack(_) => {}
                    RecoveryToken::Stream(st) => self.send_streams.lost(&st),
                    RecoveryToken::Crypto(ct) => self.crypto.lost(&ct),
                    RecoveryToken::Flow(ft) => self.flow_mgr.borrow_mut().lost(
                        &ft,
                        &mut self.send_streams,
                        &mut self.recv_streams,
                        &mut self.indexes,
                    ),
                    RecoveryToken::HandshakeDone => self.state_signaling.handshake_done(),
                }
            }
        }
    }

    fn handle_ack(
        &mut self,
        space: PNSpace,
        largest_acknowledged: u64,
        ack_delay: u64,
        first_ack_range: u64,
        ack_ranges: Vec<AckRange>,
        now: Instant,
    ) -> Res<()> {
        qinfo!(
            [self],
            "Rx ACK space={}, largest_acked={}, first_ack_range={}, ranges={:?}",
            space,
            largest_acknowledged,
            first_ack_range,
            ack_ranges
        );

        let acked_ranges =
            Frame::decode_ack_frame(largest_acknowledged, first_ack_range, ack_ranges)?;
        let (acked_packets, lost_packets) = self.loss_recovery.on_ack_received(
            space,
            largest_acknowledged,
            acked_ranges,
            Duration::from_millis(ack_delay),
            now,
        );
        for acked in acked_packets {
            for token in acked.tokens {
                match token {
                    RecoveryToken::Ack(at) => self.acks.acked(&at),
                    RecoveryToken::Stream(st) => self.send_streams.acked(&st),
                    RecoveryToken::Crypto(ct) => self.crypto.acked(ct),
                    RecoveryToken::Flow(ft) => {
                        self.flow_mgr.borrow_mut().acked(ft, &mut self.send_streams)
                    }
                    RecoveryToken::HandshakeDone => (),
                }
            }
        }
        self.handle_lost_packets(&lost_packets);
        Ok(())
    }

    /// When the server rejects 0-RTT we need to drop a bunch of stuff.
    fn client_0rtt_rejected(&mut self) {
        if !matches!(self.zero_rtt_state, ZeroRttState::Sending) {
            return;
        }
        qdebug!([self], "0-RTT rejected");

        // Tell 0-RTT packets that they were "lost".
        let dropped = self.loss_recovery.drop_0rtt();
        self.handle_lost_packets(&dropped);

        self.send_streams.clear();
        self.recv_streams.clear();
        self.indexes = StreamIndexes::new();
        self.crypto.states.discard_0rtt_keys();
        self.events.client_0rtt_rejected();
    }

    fn set_connected(&mut self, now: Instant) -> Res<()> {
        qinfo!([self], "TLS connection complete");
        if self.crypto.tls.info().map(SecretAgentInfo::alpn).is_none() {
            qwarn!([self], "No ALPN. Closing connection.");
            // 120 = no_application_protocol
            return Err(Error::CryptoAlert(120));
        }
        if self.role == Role::Server {
            // Remove the randomized client CID from the list of acceptable CIDs.
            assert_eq!(1, self.valid_cids.len());
            self.valid_cids.clear();
            // Generate a qlog event that the server connection started.
            qlog::server_connection_started(&mut self.qlog, self.path.as_ref().unwrap())?;
        } else {
            self.zero_rtt_state = if self.crypto.tls.info().unwrap().early_data_accepted() {
                ZeroRttState::AcceptedClient
            } else {
                self.client_0rtt_rejected();
                ZeroRttState::Rejected
            };
        }

        // Setting application keys has to occur after 0-RTT rejection.
        let pto = self.loss_recovery.pto();
        self.crypto.install_application_keys(now + pto)?;
        self.validate_odcid()?;
        self.set_initial_limits();
        self.set_state(State::Connected);
        if self.role == Role::Server {
            self.state_signaling.handshake_done();
            self.set_state(State::Confirmed);
        }
        qinfo!([self], "Connection established");
        qlog::connection_tparams_set(&mut self.qlog, &*self.tps.borrow())?;
        Ok(())
    }

    fn set_state(&mut self, state: State) {
        if state > self.state {
            qinfo!([self], "State change from {:?} -> {:?}", self.state, state);
            self.state = state.clone();
            match &self.state {
                State::Closing { .. } => {
                    self.send_streams.clear();
                    self.recv_streams.clear();
                    self.state_signaling.close();
                }
                State::Closed(..) => {
                    // Equivalent to spec's "draining" state -- never send anything.
                    self.send_streams.clear();
                    self.recv_streams.clear();
                }
                _ => {}
            }
            self.events.connection_state_change(state);
        } else {
            assert_eq!(state, self.state);
        }
    }

    fn cleanup_streams(&mut self) {
        let recv_to_remove = self
            .recv_streams
            .iter()
            .filter(|(_, stream)| stream.is_terminal())
            .map(|(id, _)| *id)
            .collect::<Vec<_>>();

        let mut removed_bidi = 0;
        let mut removed_uni = 0;
        for id in &recv_to_remove {
            self.recv_streams.remove(&id);
            if id.is_remote_initiated(self.role()) {
                if id.is_bidi() {
                    removed_bidi += 1;
                } else {
                    removed_uni += 1;
                }
            }
        }

        // Send max_streams updates if we removed remote-initiated recv streams.
        if removed_bidi > 0 {
            self.indexes.local_max_stream_bidi += removed_bidi;
            self.flow_mgr
                .borrow_mut()
                .max_streams(self.indexes.local_max_stream_bidi, StreamType::BiDi)
        }
        if removed_uni > 0 {
            self.indexes.local_max_stream_uni += removed_uni;
            self.flow_mgr
                .borrow_mut()
                .max_streams(self.indexes.local_max_stream_uni, StreamType::UniDi)
        }

        self.send_streams.clear_terminal();
    }

    /// Get or make a stream, and implicitly open additional streams as
    /// indicated by its stream id.
    fn obtain_stream(
        &mut self,
        stream_id: StreamId,
    ) -> Res<(Option<&mut SendStream>, Option<&mut RecvStream>)> {
        if !self.state.connected()
            && !matches!(
                (&self.state, &self.zero_rtt_state),
                (State::Handshaking, ZeroRttState::AcceptedServer)
            )
        {
            return Err(Error::ConnectionState);
        }

        // May require creating new stream(s)
        if stream_id.is_remote_initiated(self.role()) {
            let next_stream_idx = if stream_id.is_bidi() {
                &mut self.indexes.local_next_stream_bidi
            } else {
                &mut self.indexes.local_next_stream_uni
            };
            let stream_idx: StreamIndex = stream_id.into();

            if stream_idx >= *next_stream_idx {
                let recv_initial_max_stream_data = if stream_id.is_bidi() {
                    if stream_idx > self.indexes.local_max_stream_bidi {
                        qwarn!(
                            [self],
                            "remote bidi stream create blocked, next={:?} max={:?}",
                            stream_idx,
                            self.indexes.local_max_stream_bidi
                        );
                        return Err(Error::StreamLimitError);
                    }
                    // From the local perspective, this is a remote- originated BiDi stream. From
                    // the remote perspective, this is a local-originated BiDi stream. Therefore,
                    // look at the local transport parameters for the
                    // INITIAL_MAX_STREAM_DATA_BIDI_REMOTE value to decide how much this endpoint
                    // will allow its peer to send.
                    self.tps
                        .borrow()
                        .local
                        .get_integer(tparams::INITIAL_MAX_STREAM_DATA_BIDI_REMOTE)
                } else {
                    if stream_idx > self.indexes.local_max_stream_uni {
                        qwarn!(
                            [self],
                            "remote uni stream create blocked, next={:?} max={:?}",
                            stream_idx,
                            self.indexes.local_max_stream_uni
                        );
                        return Err(Error::StreamLimitError);
                    }
                    self.tps
                        .borrow()
                        .local
                        .get_integer(tparams::INITIAL_MAX_STREAM_DATA_UNI)
                };

                loop {
                    let next_stream_id =
                        next_stream_idx.to_stream_id(stream_id.stream_type(), stream_id.role());
                    self.recv_streams.insert(
                        next_stream_id,
                        RecvStream::new(
                            next_stream_id,
                            recv_initial_max_stream_data,
                            self.flow_mgr.clone(),
                            self.events.clone(),
                        ),
                    );

                    if next_stream_id.is_uni() {
                        self.events.new_stream(next_stream_id);
                    } else {
                        // From the local perspective, this is a remote- originated BiDi stream.
                        // From the remote perspective, this is a local-originated BiDi stream.
                        // Therefore, look at the remote's transport parameters for the
                        // INITIAL_MAX_STREAM_DATA_BIDI_LOCAL value to decide how much this endpoint
                        // is allowed to send its peer.
                        let send_initial_max_stream_data = self
                            .tps
                            .borrow()
                            .remote()
                            .get_integer(tparams::INITIAL_MAX_STREAM_DATA_BIDI_LOCAL);
                        self.send_streams.insert(
                            next_stream_id,
                            SendStream::new(
                                next_stream_id,
                                send_initial_max_stream_data,
                                self.flow_mgr.clone(),
                                self.events.clone(),
                            ),
                        );
                        self.events.new_stream(next_stream_id);
                    }

                    *next_stream_idx += 1;
                    if *next_stream_idx > stream_idx {
                        break;
                    }
                }
            }
        }

        Ok((
            self.send_streams.get_mut(stream_id).ok(),
            self.recv_streams.get_mut(&stream_id),
        ))
    }

    /// Create a stream.
    // Returns new stream id
    pub fn stream_create(&mut self, st: StreamType) -> Res<u64> {
        // Can't make streams while closing, otherwise rely on the stream limits.
        match self.state {
            State::Closing { .. } | State::Closed { .. } => return Err(Error::ConnectionState),
            State::WaitInitial | State::Handshaking => {
                if !matches!(self.zero_rtt_state, ZeroRttState::Sending) {
                    return Err(Error::ConnectionState);
                }
            }
            _ => (),
        }
        if self.tps.borrow().remote.is_none() && self.tps.borrow().remote_0rtt.is_none() {
            return Err(Error::ConnectionState);
        }

        Ok(match st {
            StreamType::UniDi => {
                if self.indexes.remote_next_stream_uni >= self.indexes.remote_max_stream_uni {
                    self.flow_mgr
                        .borrow_mut()
                        .streams_blocked(self.indexes.remote_max_stream_uni, StreamType::UniDi);
                    qwarn!(
                        [self],
                        "local uni stream create blocked, next={:?} max={:?}",
                        self.indexes.remote_next_stream_uni,
                        self.indexes.remote_max_stream_uni
                    );
                    return Err(Error::StreamLimitError);
                }
                let new_id = self
                    .indexes
                    .remote_next_stream_uni
                    .to_stream_id(StreamType::UniDi, self.role);
                self.indexes.remote_next_stream_uni += 1;
                let initial_max_stream_data = self
                    .tps
                    .borrow()
                    .remote()
                    .get_integer(tparams::INITIAL_MAX_STREAM_DATA_UNI);

                self.send_streams.insert(
                    new_id,
                    SendStream::new(
                        new_id,
                        initial_max_stream_data,
                        self.flow_mgr.clone(),
                        self.events.clone(),
                    ),
                );
                new_id.as_u64()
            }
            StreamType::BiDi => {
                if self.indexes.remote_next_stream_bidi >= self.indexes.remote_max_stream_bidi {
                    self.flow_mgr
                        .borrow_mut()
                        .streams_blocked(self.indexes.remote_max_stream_bidi, StreamType::BiDi);
                    qwarn!(
                        [self],
                        "local bidi stream create blocked, next={:?} max={:?}",
                        self.indexes.remote_next_stream_bidi,
                        self.indexes.remote_max_stream_bidi
                    );
                    return Err(Error::StreamLimitError);
                }
                let new_id = self
                    .indexes
                    .remote_next_stream_bidi
                    .to_stream_id(StreamType::BiDi, self.role);
                self.indexes.remote_next_stream_bidi += 1;
                // From the local perspective, this is a local- originated BiDi stream. From the
                // remote perspective, this is a remote-originated BiDi stream. Therefore, look at
                // the remote transport parameters for the INITIAL_MAX_STREAM_DATA_BIDI_REMOTE value
                // to decide how much this endpoint is allowed to send its peer.
                let send_initial_max_stream_data = self
                    .tps
                    .borrow()
                    .remote()
                    .get_integer(tparams::INITIAL_MAX_STREAM_DATA_BIDI_REMOTE);

                self.send_streams.insert(
                    new_id,
                    SendStream::new(
                        new_id,
                        send_initial_max_stream_data,
                        self.flow_mgr.clone(),
                        self.events.clone(),
                    ),
                );
                // From the local perspective, this is a local- originated BiDi stream. From the
                // remote perspective, this is a remote-originated BiDi stream. Therefore, look at
                // the local transport parameters for the INITIAL_MAX_STREAM_DATA_BIDI_LOCAL value
                // to decide how much this endpoint will allow its peer to send.
                let recv_initial_max_stream_data = self
                    .tps
                    .borrow()
                    .local
                    .get_integer(tparams::INITIAL_MAX_STREAM_DATA_BIDI_LOCAL);

                self.recv_streams.insert(
                    new_id,
                    RecvStream::new(
                        new_id,
                        recv_initial_max_stream_data,
                        self.flow_mgr.clone(),
                        self.events.clone(),
                    ),
                );
                new_id.as_u64()
            }
        })
    }

    /// Send data on a stream.
    /// Returns how many bytes were successfully sent. Could be less
    /// than total, based on receiver credit space available, etc.
    pub fn stream_send(&mut self, stream_id: u64, data: &[u8]) -> Res<usize> {
        self.send_streams.get_mut(stream_id.into())?.send(data)
    }

    /// Bytes that stream_send() is guaranteed to accept for sending.
    /// i.e. that will not be blocked by flow credits or send buffer max
    /// capacity.
    pub fn stream_avail_send_space(&self, stream_id: u64) -> Res<u64> {
        Ok(self.send_streams.get(stream_id.into())?.avail())
    }

    /// Close the stream. Enqueued data will be sent.
    pub fn stream_close_send(&mut self, stream_id: u64) -> Res<()> {
        self.send_streams.get_mut(stream_id.into())?.close();
        Ok(())
    }

    /// Abandon transmission of in-flight and future stream data.
    pub fn stream_reset_send(&mut self, stream_id: u64, err: AppError) -> Res<()> {
        self.send_streams.get_mut(stream_id.into())?.reset(err);
        Ok(())
    }

    /// Read buffered data from stream. bool says whether read bytes includes
    /// the final data on stream.
    pub fn stream_recv(&mut self, stream_id: u64, data: &mut [u8]) -> Res<(usize, bool)> {
        let stream = self
            .recv_streams
            .get_mut(&stream_id.into())
            .ok_or_else(|| Error::InvalidStreamId)?;

        let rb = stream.read(data)?;
        Ok((rb.0 as usize, rb.1))
    }

    /// Application is no longer interested in this stream.
    pub fn stream_stop_sending(&mut self, stream_id: u64, err: AppError) -> Res<()> {
        let stream = self
            .recv_streams
            .get_mut(&stream_id.into())
            .ok_or_else(|| Error::InvalidStreamId)?;

        stream.stop_sending(err);
        Ok(())
    }

    /// Get all current events. Best used just in debug/testing code, use
    /// next_event() instead.
    pub fn events(&mut self) -> impl Iterator<Item = ConnectionEvent> {
        self.events.events()
    }

    /// Return true if there are outstanding events.
    pub fn has_events(&self) -> bool {
        self.events.has_events()
    }

    /// Get events that indicate state changes on the connection. This method
    /// correctly handles cases where handling one event can obsolete
    /// previously-queued events, or cause new events to be generated.
    pub fn next_event(&mut self) -> Option<ConnectionEvent> {
        self.events.next_event()
    }
}

impl ::std::fmt::Display for Connection {
    fn fmt(&self, f: &mut ::std::fmt::Formatter) -> ::std::fmt::Result {
        write!(f, "{:?} {:p}", self.role, self as *const Self)
    }
}

#[cfg(test)]
mod tests {
    use super::*;
    use crate::cc::{INITIAL_CWND_PKTS, MIN_CONG_WINDOW};
    use crate::frame::{CloseError, StreamType};
    use crate::path::PATH_MTU_V6;
    use crate::recovery::MIN_CC_LIMIT;

    use neqo_common::matches;
    use std::mem;
    use test_fixture::{self, assertions, fixture_init, loopback, now};

    // This is fabulous: because test_fixture uses the public API for Connection,
    // it gets a different type to the ones that are referenced via super::*.
    // Thus, this code can't use default_client() and default_server() from
    // test_fixture because they produce different types.
    //
    // These are a direct copy of those functions.
    pub fn default_client() -> Connection {
        fixture_init();
        Connection::new_client(
            test_fixture::DEFAULT_SERVER_NAME,
            test_fixture::DEFAULT_ALPN,
            Rc::new(RefCell::new(FixedConnectionIdManager::new(3))),
            loopback(),
            loopback(),
        )
        .expect("create a default client")
    }
    pub fn default_server() -> Connection {
        fixture_init();
        Connection::new_server(
            test_fixture::DEFAULT_KEYS,
            test_fixture::DEFAULT_ALPN,
            &test_fixture::anti_replay(),
            Rc::new(RefCell::new(FixedConnectionIdManager::new(5))),
        )
        .expect("create a default server")
    }

    /// If state is AuthenticationNeeded call authenticated(). This function will
    /// consume all outstanding events on the connection.
    pub fn maybe_authenticate(conn: &mut Connection) -> bool {
        let authentication_needed = |e| matches!(e, ConnectionEvent::AuthenticationNeeded);
        if conn.events().any(authentication_needed) {
            conn.authenticated(AuthenticationStatus::Ok, now());
            return true;
        }
        false
    }

    #[test]
    fn bidi_stream_properties() {
        let id1 = StreamIndex::new(4).to_stream_id(StreamType::BiDi, Role::Client);
        assert_eq!(id1.is_bidi(), true);
        assert_eq!(id1.is_uni(), false);
        assert_eq!(id1.is_client_initiated(), true);
        assert_eq!(id1.is_server_initiated(), false);
        assert_eq!(id1.role(), Role::Client);
        assert_eq!(id1.is_self_initiated(Role::Client), true);
        assert_eq!(id1.is_self_initiated(Role::Server), false);
        assert_eq!(id1.is_remote_initiated(Role::Client), false);
        assert_eq!(id1.is_remote_initiated(Role::Server), true);
        assert_eq!(id1.is_send_only(Role::Server), false);
        assert_eq!(id1.is_send_only(Role::Client), false);
        assert_eq!(id1.is_recv_only(Role::Server), false);
        assert_eq!(id1.is_recv_only(Role::Client), false);
        assert_eq!(id1.as_u64(), 16);
    }

    #[test]
    fn uni_stream_properties() {
        let id2 = StreamIndex::new(8).to_stream_id(StreamType::UniDi, Role::Server);
        assert_eq!(id2.is_bidi(), false);
        assert_eq!(id2.is_uni(), true);
        assert_eq!(id2.is_client_initiated(), false);
        assert_eq!(id2.is_server_initiated(), true);
        assert_eq!(id2.role(), Role::Server);
        assert_eq!(id2.is_self_initiated(Role::Client), false);
        assert_eq!(id2.is_self_initiated(Role::Server), true);
        assert_eq!(id2.is_remote_initiated(Role::Client), true);
        assert_eq!(id2.is_remote_initiated(Role::Server), false);
        assert_eq!(id2.is_send_only(Role::Server), true);
        assert_eq!(id2.is_send_only(Role::Client), false);
        assert_eq!(id2.is_recv_only(Role::Server), false);
        assert_eq!(id2.is_recv_only(Role::Client), true);
        assert_eq!(id2.as_u64(), 35);
    }

    #[test]
    fn test_conn_stream_create() {
        let mut client = default_client();

        let out = client.process(None, now());
        let mut server = default_server();
        let out = server.process(out.dgram(), now());

        let out = client.process(out.dgram(), now());
        let _ = server.process(out.dgram(), now());
        assert!(maybe_authenticate(&mut client));
        let out = client.process(None, now());

        // client now in State::Connected
        assert_eq!(client.stream_create(StreamType::UniDi).unwrap(), 2);
        assert_eq!(client.stream_create(StreamType::UniDi).unwrap(), 6);
        assert_eq!(client.stream_create(StreamType::BiDi).unwrap(), 0);
        assert_eq!(client.stream_create(StreamType::BiDi).unwrap(), 4);

        let _ = server.process(out.dgram(), now());
        // server now in State::Connected
        assert_eq!(server.stream_create(StreamType::UniDi).unwrap(), 3);
        assert_eq!(server.stream_create(StreamType::UniDi).unwrap(), 7);
        assert_eq!(server.stream_create(StreamType::BiDi).unwrap(), 1);
        assert_eq!(server.stream_create(StreamType::BiDi).unwrap(), 5);
    }

    #[test]
    fn test_conn_handshake() {
        qdebug!("---- client: generate CH");
        let mut client = default_client();
        let out = client.process(None, now());
        assert!(out.as_dgram_ref().is_some());
        assert_eq!(out.as_dgram_ref().unwrap().len(), PATH_MTU_V6);
        qdebug!("Output={:0x?}", out.as_dgram_ref());

        qdebug!("---- server: CH -> SH, EE, CERT, CV, FIN");
        let mut server = default_server();
        let out = server.process(out.dgram(), now());
        assert!(out.as_dgram_ref().is_some());
        qdebug!("Output={:0x?}", out.as_dgram_ref());

        qdebug!("---- client: cert verification");
        let out = client.process(out.dgram(), now());
        assert!(out.as_dgram_ref().is_some());
        qdebug!("Output={:0x?}", out.as_dgram_ref());

        let out = server.process(out.dgram(), now());
        assert!(out.as_dgram_ref().is_none());

        assert!(maybe_authenticate(&mut client));

        qdebug!("---- client: SH..FIN -> FIN");
        let out = client.process(out.dgram(), now());
        assert!(out.as_dgram_ref().is_some());
        qdebug!("Output={:0x?}", out.as_dgram_ref());
        assert_eq!(*client.state(), State::Connected);

        qdebug!("---- server: FIN -> ACKS");
        let out = server.process(out.dgram(), now());
        assert!(out.as_dgram_ref().is_some());
        qdebug!("Output={:0x?}", out.as_dgram_ref());
        assert_eq!(*server.state(), State::Confirmed);

        qdebug!("---- client: ACKS -> 0");
        let out = client.process(out.dgram(), now());
        assert!(out.as_dgram_ref().is_none());
        qdebug!("Output={:0x?}", out.as_dgram_ref());
        assert_eq!(*client.state(), State::Confirmed);
    }

    #[test]
    fn test_conn_handshake_failed_authentication() {
        qdebug!("---- client: generate CH");
        let mut client = default_client();
        let out = client.process(None, now());
        assert!(out.as_dgram_ref().is_some());
        qdebug!("Output={:0x?}", out.as_dgram_ref());

        qdebug!("---- server: CH -> SH, EE, CERT, CV, FIN");
        let mut server = default_server();
        let out = server.process(out.dgram(), now());
        assert!(out.as_dgram_ref().is_some());
        qdebug!("Output={:0x?}", out.as_dgram_ref());

        qdebug!("---- client: cert verification");
        let out = client.process(out.dgram(), now());
        assert!(out.as_dgram_ref().is_some());
        qdebug!("Output={:0x?}", out.as_dgram_ref());

        let out = server.process(out.dgram(), now());
        assert!(out.as_dgram_ref().is_none());
        qdebug!("Output={:0x?}", out.as_dgram_ref());

        let authentication_needed = |e| matches!(e, ConnectionEvent::AuthenticationNeeded);
        assert!(client.events().any(authentication_needed));
        qdebug!("---- client: Alert(certificate_revoked)");
        client.authenticated(AuthenticationStatus::CertRevoked, now());

        qdebug!("---- client: -> Alert(certificate_revoked)");
        let out = client.process(None, now());
        assert!(out.as_dgram_ref().is_some());
        qdebug!("Output={:0x?}", out.as_dgram_ref());

        qdebug!("---- server: Alert(certificate_revoked)");
        let out = server.process(out.dgram(), now());
        assert!(out.as_dgram_ref().is_none());
        qdebug!("Output={:0x?}", out.as_dgram_ref());
        assert_error(&client, ConnectionError::Transport(Error::CryptoAlert(44)));
        assert_error(&server, ConnectionError::Transport(Error::PeerError(300)));
    }

    #[test]
    #[allow(clippy::cognitive_complexity)]
    // tests stream send/recv after connection is established.
    fn test_conn_stream() {
        let mut client = default_client();
        let mut server = default_server();

        qdebug!("---- client");
        let out = client.process(None, now());
        assert!(out.as_dgram_ref().is_some());
        qdebug!("Output={:0x?}", out.as_dgram_ref());
        // -->> Initial[0]: CRYPTO[CH]

        qdebug!("---- server");
        let out = server.process(out.dgram(), now());
        assert!(out.as_dgram_ref().is_some());
        qdebug!("Output={:0x?}", out.as_dgram_ref());
        // <<-- Initial[0]: CRYPTO[SH] ACK[0]
        // <<-- Handshake[0]: CRYPTO[EE, CERT, CV, FIN]

        qdebug!("---- client");
        let out = client.process(out.dgram(), now());
        assert!(out.as_dgram_ref().is_some());
        qdebug!("Output={:0x?}", out.as_dgram_ref());
        // -->> Initial[1]: ACK[0]

        let out = server.process(out.dgram(), now());
        assert!(out.as_dgram_ref().is_none());

        assert!(maybe_authenticate(&mut client));

        qdebug!("---- client");
        let out = client.process(out.dgram(), now());
        assert!(out.as_dgram_ref().is_some());
        assert_eq!(*client.state(), State::Connected);
        qdebug!("Output={:0x?}", out.as_dgram_ref());
        // -->> Handshake[0]: CRYPTO[FIN], ACK[0]

        qdebug!("---- server");
        let out = server.process(out.dgram(), now());
        assert!(out.as_dgram_ref().is_some());
        assert_eq!(*server.state(), State::Confirmed);
        qdebug!("Output={:0x?}", out.as_dgram_ref());
        // ACK and HANDSHAKE_DONE
        // -->> nothing

        qdebug!("---- client");
        // Send
        let client_stream_id = client.stream_create(StreamType::UniDi).unwrap();
        client.stream_send(client_stream_id, &[6; 100]).unwrap();
        client.stream_send(client_stream_id, &[7; 40]).unwrap();
        client.stream_send(client_stream_id, &[8; 4000]).unwrap();

        // Send to another stream but some data after fin has been set
        let client_stream_id2 = client.stream_create(StreamType::UniDi).unwrap();
        client.stream_send(client_stream_id2, &[6; 60]).unwrap();
        client.stream_close_send(client_stream_id2).unwrap();
        client.stream_send(client_stream_id2, &[7; 50]).unwrap_err();
        // Sending this much takes a few datagrams.
        let mut datagrams = vec![];
        let mut out = client.process(out.dgram(), now());
        while let Some(d) = out.dgram() {
            datagrams.push(d);
            out = client.process(None, now());
        }
        assert_eq!(datagrams.len(), 4);
        assert_eq!(*client.state(), State::Confirmed);

        qdebug!("---- server");
        let mut expect_ack = false;
        for d in datagrams {
            let out = server.process(Some(d), now());
            assert_eq!(out.as_dgram_ref().is_some(), expect_ack); // ACK every second.
            qdebug!("Output={:0x?}", out.as_dgram_ref());
            expect_ack = !expect_ack;
        }
        assert_eq!(*server.state(), State::Confirmed);

        let mut buf = vec![0; 4000];

        let mut stream_ids = server.events().filter_map(|evt| match evt {
            ConnectionEvent::NewStream { stream_id, .. } => Some(stream_id),
            _ => None,
        });
        let stream_id = stream_ids.next().expect("should have a new stream event");
        let (received, fin) = server.stream_recv(stream_id, &mut buf).unwrap();
        assert_eq!(received, 4000);
        assert_eq!(fin, false);
        let (received, fin) = server.stream_recv(stream_id, &mut buf).unwrap();
        assert_eq!(received, 140);
        assert_eq!(fin, false);

        let stream_id = stream_ids
            .next()
            .expect("should have a second new stream event");
        let (received, fin) = server.stream_recv(stream_id, &mut buf).unwrap();
        assert_eq!(received, 60);
        assert_eq!(fin, true);
    }

    /// Drive the handshake between the client and server.
    fn handshake(
        client: &mut Connection,
        server: &mut Connection,
        now: Instant,
        rtt: Duration,
    ) -> Instant {
        let mut a = client;
        let mut b = server;
        let mut now = now;

        let mut datagram = None;
        let is_done = |c: &mut Connection| match c.state() {
            State::Confirmed | State::Closing { .. } | State::Closed(..) => true,
            _ => false,
        };

        while !is_done(a) {
            let _ = maybe_authenticate(a);
            let d = a.process(datagram, now);
            datagram = d.dgram();
            now += rtt / 2;
            mem::swap(&mut a, &mut b);
        }
        a.process(datagram, now);
        now
    }

    fn connect_with_rtt(
        client: &mut Connection,
        server: &mut Connection,
        now: Instant,
        rtt: Duration,
    ) -> Instant {
        let now = handshake(client, server, now, rtt);
        assert_eq!(*client.state(), State::Confirmed);
        assert_eq!(*client.state(), State::Confirmed);

        assert_eq!(client.loss_recovery.rtt(), rtt);
        assert_eq!(server.loss_recovery.rtt(), rtt);
        now
    }

    fn connect(client: &mut Connection, server: &mut Connection) {
        connect_with_rtt(client, server, now(), Duration::new(0, 0));
    }

    fn assert_error(c: &Connection, err: ConnectionError) {
        match c.state() {
            State::Closing { error, .. } | State::Closed(error) => {
                assert_eq!(*error, err);
            }
            _ => panic!("bad state {:?}", c.state()),
        }
    }

    #[test]
    fn test_no_alpn() {
        fixture_init();
        let mut client = Connection::new_client(
            "example.com",
            &["bad-alpn"],
            Rc::new(RefCell::new(FixedConnectionIdManager::new(9))),
            loopback(),
            loopback(),
        )
        .unwrap();
        let mut server = default_server();

        handshake(&mut client, &mut server, now(), Duration::new(0, 0));
        // TODO (mt): errors are immediate, which means that we never send CONNECTION_CLOSE
        // and the client never sees the server's rejection of its handshake.
        //assert_error(&client, ConnectionError::Transport(Error::CryptoAlert(120)));
        assert_error(&server, ConnectionError::Transport(Error::CryptoAlert(120)));
    }

    #[test]
    fn test_dup_server_flight1() {
        qdebug!("---- client: generate CH");
        let mut client = default_client();
        let out = client.process(None, now());
        assert!(out.as_dgram_ref().is_some());
        assert_eq!(out.as_dgram_ref().unwrap().len(), PATH_MTU_V6);
        qdebug!("Output={:0x?}", out.as_dgram_ref());

        qdebug!("---- server: CH -> SH, EE, CERT, CV, FIN");
        let mut server = default_server();
        let out_to_rep = server.process(out.dgram(), now());
        assert!(out_to_rep.as_dgram_ref().is_some());
        qdebug!("Output={:0x?}", out_to_rep.as_dgram_ref());

        qdebug!("---- client: cert verification");
        let out = client.process(Some(out_to_rep.as_dgram_ref().unwrap().clone()), now());
        assert!(out.as_dgram_ref().is_some());
        qdebug!("Output={:0x?}", out.as_dgram_ref());

        let out = server.process(out.dgram(), now());
        assert!(out.as_dgram_ref().is_none());

        assert!(maybe_authenticate(&mut client));

        qdebug!("---- client: SH..FIN -> FIN");
        let out = client.process(None, now());
        assert!(out.as_dgram_ref().is_some());
        qdebug!("Output={:0x?}", out.as_dgram_ref());

        assert_eq!(2, client.stats().packets_rx);
        assert_eq!(0, client.stats().dups_rx);

        qdebug!("---- Dup, ignored");
        let out = client.process(out_to_rep.dgram(), now());
        assert!(out.as_dgram_ref().is_none());
        qdebug!("Output={:0x?}", out.as_dgram_ref());

        // Four packets total received, 1 of them is a dup and one has been dropped because Initial keys
        // are dropped.
        assert_eq!(4, client.stats().packets_rx);
        assert_eq!(1, client.stats().dups_rx);
        assert_eq!(1, client.stats().dropped_rx);
    }

    fn exchange_ticket(client: &mut Connection, server: &mut Connection, now: Instant) -> Vec<u8> {
        server.send_ticket(now, &[]).expect("can send ticket");
        let ticket = server.process_output(now).dgram();
        assert!(ticket.is_some());
        client.process_input(ticket.unwrap(), now);
        assert_eq!(*client.state(), State::Confirmed);
        client.resumption_token().expect("should have token")
    }

    #[test]
    fn connection_close() {
        let mut client = default_client();
        let mut server = default_server();
        connect(&mut client, &mut server);

        let now = now();

        client.close(now, 42, "");

        let out = client.process(None, now);

        let frames = server.test_process_input(out.dgram().unwrap(), now);
        assert_eq!(frames.len(), 1);
        assert!(matches!(
            frames[0],
            (
                Frame::ConnectionClose {
                    error_code: CloseError::Application(42),
                    ..
                },
                PNSpace::ApplicationData,
            )
        ));
    }

    #[test]
    fn resume() {
        let mut client = default_client();
        let mut server = default_server();
        connect(&mut client, &mut server);

        let token = exchange_ticket(&mut client, &mut server, now());
        let mut client = default_client();
        client
            .set_resumption_token(now(), &token[..])
            .expect("should set token");
        let mut server = default_server();
        connect(&mut client, &mut server);
        assert!(client.crypto.tls.info().unwrap().resumed());
        assert!(server.crypto.tls.info().unwrap().resumed());
    }

    #[test]
    fn remember_smoothed_rtt() {
        let mut client = default_client();
        let mut server = default_server();

        const RTT1: Duration = Duration::from_millis(130);
        let now = connect_with_rtt(&mut client, &mut server, now(), RTT1);
        assert_eq!(client.loss_recovery.rtt(), RTT1);

        let token = exchange_ticket(&mut client, &mut server, now);
        let mut client = default_client();
        let mut server = default_server();
        client.set_resumption_token(now, &token[..]).unwrap();
        assert_eq!(
            client.loss_recovery.rtt(),
            RTT1,
            "client should remember previous RTT"
        );

        const RTT2: Duration = Duration::from_millis(70);
        connect_with_rtt(&mut client, &mut server, now, RTT2);
        assert_eq!(
            client.loss_recovery.rtt(),
            RTT2,
            "previous RTT should be completely erased"
        );
    }

    #[test]
    fn zero_rtt_negotiate() {
        // Note that the two servers in this test will get different anti-replay filters.
        // That's OK because we aren't testing anti-replay.
        let mut client = default_client();
        let mut server = default_server();
        connect(&mut client, &mut server);

        let token = exchange_ticket(&mut client, &mut server, now());
        let mut client = default_client();
        client
            .set_resumption_token(now(), &token[..])
            .expect("should set token");
        let mut server = default_server();
        connect(&mut client, &mut server);
        assert!(client.crypto.tls.info().unwrap().early_data_accepted());
        assert!(server.crypto.tls.info().unwrap().early_data_accepted());
    }

    #[test]
    fn zero_rtt_send_recv() {
        let mut client = default_client();
        let mut server = default_server();
        connect(&mut client, &mut server);

        let token = exchange_ticket(&mut client, &mut server, now());
        let mut client = default_client();
        client
            .set_resumption_token(now(), &token[..])
            .expect("should set token");
        let mut server = default_server();

        // Send ClientHello.
        let client_hs = client.process(None, now());
        assert!(client_hs.as_dgram_ref().is_some());

        // Now send a 0-RTT packet.
        let client_stream_id = client.stream_create(StreamType::UniDi).unwrap();
        client.stream_send(client_stream_id, &[1, 2, 3]).unwrap();
        let client_0rtt = client.process(None, now());
        assert!(client_0rtt.as_dgram_ref().is_some());
        // 0-RTT packets on their own shouldn't be padded to 1200.
        assert!(client_0rtt.as_dgram_ref().unwrap().len() < 1200);

        let server_hs = server.process(client_hs.dgram(), now());
        assert!(server_hs.as_dgram_ref().is_some()); // ServerHello, etc...
        let server_process_0rtt = server.process(client_0rtt.dgram(), now());
        assert!(server_process_0rtt.as_dgram_ref().is_none());

        let server_stream_id = server
            .events()
            .find_map(|evt| match evt {
                ConnectionEvent::NewStream { stream_id, .. } => Some(stream_id),
                _ => None,
            })
            .expect("should have received a new stream event");
        assert_eq!(client_stream_id, server_stream_id);
    }

    #[test]
    fn zero_rtt_send_coalesce() {
        let mut client = default_client();
        let mut server = default_server();
        connect(&mut client, &mut server);

        let token = exchange_ticket(&mut client, &mut server, now());
        let mut client = default_client();
        client
            .set_resumption_token(now(), &token[..])
            .expect("should set token");
        let mut server = default_server();

        // Write 0-RTT before generating any packets.
        // This should result in a datagram that coalesces Initial and 0-RTT.
        let client_stream_id = client.stream_create(StreamType::UniDi).unwrap();
        client.stream_send(client_stream_id, &[1, 2, 3]).unwrap();
        let client_0rtt = client.process(None, now());
        assert!(client_0rtt.as_dgram_ref().is_some());

        assertions::assert_coalesced_0rtt(&client_0rtt.as_dgram_ref().unwrap()[..]);

        let server_hs = server.process(client_0rtt.dgram(), now());
        assert!(server_hs.as_dgram_ref().is_some()); // Should produce ServerHello etc...

        let server_stream_id = server
            .events()
            .find_map(|evt| match evt {
                ConnectionEvent::NewStream { stream_id, .. } => Some(stream_id),
                _ => None,
            })
            .expect("should have received a new stream event");
        assert_eq!(client_stream_id, server_stream_id);
    }

    #[test]
    fn zero_rtt_before_resumption_token() {
        let mut client = default_client();
        assert!(client.stream_create(StreamType::BiDi).is_err());
    }

    #[test]
    fn zero_rtt_send_reject() {
        let mut client = default_client();
        let mut server = default_server();
        connect(&mut client, &mut server);

        let token = exchange_ticket(&mut client, &mut server, now());
        let mut client = default_client();
        client
            .set_resumption_token(now(), &token[..])
            .expect("should set token");
        // Using a freshly initialized anti-replay context
        // should result in the server rejecting 0-RTT.
        let ar = AntiReplay::new(now(), test_fixture::ANTI_REPLAY_WINDOW, 1, 3)
            .expect("setup anti-replay");
        let mut server = Connection::new_server(
            test_fixture::DEFAULT_KEYS,
            test_fixture::DEFAULT_ALPN,
            &ar,
            Rc::new(RefCell::new(FixedConnectionIdManager::new(10))),
        )
        .unwrap();

        // Send ClientHello.
        let client_hs = client.process(None, now());
        assert!(client_hs.as_dgram_ref().is_some());

        // Write some data on the client.
        let stream_id = client.stream_create(StreamType::UniDi).unwrap();
        let msg = &[1, 2, 3];
        client.stream_send(stream_id, msg).unwrap();
        let client_0rtt = client.process(None, now());
        assert!(client_0rtt.as_dgram_ref().is_some());

        let server_hs = server.process(client_hs.dgram(), now());
        assert!(server_hs.as_dgram_ref().is_some()); // Should produce ServerHello etc...
        let server_ignored = server.process(client_0rtt.dgram(), now());
        assert!(server_ignored.as_dgram_ref().is_none());

        // The server shouldn't receive that 0-RTT data.
        let recvd_stream_evt = |e| matches!(e, ConnectionEvent::NewStream { .. });
        assert!(!server.events().any(recvd_stream_evt));

        // Client should get a rejection.
        let client_fin = client.process(server_hs.dgram(), now());
        let recvd_0rtt_reject = |e| e == ConnectionEvent::ZeroRttRejected;
        assert!(client.events().any(recvd_0rtt_reject));

        // Server consume client_fin
        let server_ack = server.process(client_fin.dgram(), now());
        assert!(server_ack.as_dgram_ref().is_some());
        let client_out = client.process(server_ack.dgram(), now());
        assert!(client_out.as_dgram_ref().is_none());

        // ...and the client stream should be gone.
        let res = client.stream_send(stream_id, msg);
        assert!(res.is_err());
        assert_eq!(res.unwrap_err(), Error::InvalidStreamId);

        // Open a new stream and send data. StreamId should start with 0.
        let stream_id_after_reject = client.stream_create(StreamType::UniDi).unwrap();
        assert_eq!(stream_id, stream_id_after_reject);
        let msg = &[1, 2, 3];
        client.stream_send(stream_id_after_reject, msg).unwrap();
        let client_after_reject = client.process(None, now());
        assert!(client_after_reject.as_dgram_ref().is_some());

        // The server should receive new stream
        let server_out = server.process(client_after_reject.dgram(), now());
        assert!(server_out.as_dgram_ref().is_none()); // suppress the ack
        let recvd_stream_evt = |e| matches!(e, ConnectionEvent::NewStream { .. });
        assert!(server.events().any(recvd_stream_evt));
    }

    #[test]
    // Send fin even if a peer closes a reomte bidi send stream before sending any data.
    fn report_fin_when_stream_closed_wo_data() {
        // Note that the two servers in this test will get different anti-replay filters.
        // That's OK because we aren't testing anti-replay.
        let mut client = default_client();
        let mut server = default_server();
        connect(&mut client, &mut server);

        // create a stream
        let stream_id = client.stream_create(StreamType::BiDi).unwrap();
        client.stream_send(stream_id, &[0x00]).unwrap();
        let out = client.process(None, now());
        server.process(out.dgram(), now());

        assert_eq!(Ok(()), server.stream_close_send(stream_id));
        let out = server.process(None, now());
        client.process(out.dgram(), now());
        let stream_readable = |e| matches!(e, ConnectionEvent::RecvStreamReadable {..});
        assert!(client.events().any(stream_readable));
    }

    /// Connect with an RTT and then force both peers to be idle.
    /// Getting the client and server to reach an idle state is surprisingly hard.
    /// The server sends HANDSHAKE_DONE at the end of the handshake, and the client
    /// doesn't immediately acknowledge it.  Reordering packets does the trick.
    fn connect_rtt_idle(
        client: &mut Connection,
        server: &mut Connection,
        rtt: Duration,
    ) -> Instant {
        let mut now = connect_with_rtt(client, server, now(), rtt);
        let p1 = send_something(server, now);
        let p2 = send_something(server, now);
        now += rtt / 2;
        // Delivering p2 first at the client causes it to want to ACK.
        client.process_input(p2, now);
        // Delivering p1 should not have the client change its mind about the ACK.
        let ack = client.process(Some(p1), now).dgram();
        assert!(ack.is_some());
        assert_eq!(
            server.process(ack, now),
            Output::Callback(LOCAL_IDLE_TIMEOUT)
        );
        assert_eq!(
            client.process_output(now),
            Output::Callback(LOCAL_IDLE_TIMEOUT)
        );
        now
    }

    fn connect_force_idle(client: &mut Connection, server: &mut Connection) {
        connect_rtt_idle(client, server, Duration::new(0, 0));
    }

    #[test]
    fn idle_timeout() {
        let mut client = default_client();
        let mut server = default_server();
        connect_force_idle(&mut client, &mut server);

        let now = now();

        let res = client.process(None, now);
        assert_eq!(res, Output::Callback(LOCAL_IDLE_TIMEOUT));

        // Still connected after 29 seconds. Idle timer not reset
        client.process(None, now + LOCAL_IDLE_TIMEOUT - Duration::from_secs(1));
        assert!(matches!(client.state(), State::Confirmed));

        client.process(None, now + LOCAL_IDLE_TIMEOUT);

        // Not connected after LOCAL_IDLE_TIMEOUT seconds.
        assert!(matches!(client.state(), State::Closed(_)));
    }

    #[test]
    fn asymmetric_idle_timeout() {
        const LOWER_TIMEOUT_MS: u64 = 1000;
        const LOWER_TIMEOUT: Duration = Duration::from_millis(LOWER_TIMEOUT_MS);
        // Sanity check the constant.
        assert!(LOWER_TIMEOUT < LOCAL_IDLE_TIMEOUT);

        let mut client = default_client();
        let mut server = default_server();

        // Overwrite the default at the server.
        server
            .tps
            .borrow_mut()
            .local
            .set_integer(tparams::IDLE_TIMEOUT, LOWER_TIMEOUT_MS);
        server.idle_timeout.timeout = LOWER_TIMEOUT;

        // Now connect and force idleness manually.
        connect(&mut client, &mut server);
        let p1 = send_something(&mut server, now());
        let p2 = send_something(&mut server, now());
        client.process_input(p2, now());
        let ack = client.process(Some(p1), now()).dgram();
        assert!(ack.is_some());
        // Now the server has its ACK and both should be idle.
        assert_eq!(server.process(ack, now()), Output::Callback(LOWER_TIMEOUT));
        assert_eq!(client.process(None, now()), Output::Callback(LOWER_TIMEOUT));
    }

    #[test]
    fn tiny_idle_timeout() {
        const RTT: Duration = Duration::from_millis(500);
        const LOWER_TIMEOUT_MS: u64 = 100;
        const LOWER_TIMEOUT: Duration = Duration::from_millis(LOWER_TIMEOUT_MS);
        // We won't respect a value that is lower than 3*PTO, sanity check.
        assert!(LOWER_TIMEOUT < 3 * RTT);

        let mut client = default_client();
        let mut server = default_server();

        // Overwrite the default at the server.
        server
            .set_local_tparam(
                tparams::IDLE_TIMEOUT,
                TransportParameter::Integer(LOWER_TIMEOUT_MS),
            )
            .unwrap();
        server.idle_timeout.timeout = LOWER_TIMEOUT;

        // Now connect with an RTT and force idleness manually.
        let mut now = connect_with_rtt(&mut client, &mut server, now(), RTT);
        let p1 = send_something(&mut server, now);
        let p2 = send_something(&mut server, now);
        now += RTT / 2;
        client.process_input(p2, now);
        let ack = client.process(Some(p1), now).dgram();
        assert!(ack.is_some());

        // The client should be idle now, but with a different timer.
        if let Output::Callback(t) = client.process(None, now) {
            assert!(t > LOWER_TIMEOUT);
        } else {
            panic!("Client not idle");
        }

        // The server should go idle after the ACK, but again with a larger timeout.
        now += RTT / 2;
        if let Output::Callback(t) = client.process(ack, now) {
            assert!(t > LOWER_TIMEOUT);
        } else {
            panic!("Client not idle");
        }
    }

    #[test]
    fn idle_send_packet1() {
        let mut client = default_client();
        let mut server = default_server();
        connect_force_idle(&mut client, &mut server);

        let now = now();

        let res = client.process(None, now);
        assert_eq!(res, Output::Callback(LOCAL_IDLE_TIMEOUT));

        assert_eq!(client.stream_create(StreamType::UniDi).unwrap(), 2);
        assert_eq!(client.stream_send(2, b"hello").unwrap(), 5);

        let out = client.process(None, now + Duration::from_secs(10));
        let out = server.process(out.dgram(), now + Duration::from_secs(10));

        // Still connected after 39 seconds because idle timer reset by outgoing
        // packet
        client.process(
            out.dgram(),
            now + LOCAL_IDLE_TIMEOUT + Duration::from_secs(9),
        );
        assert!(matches!(client.state(), State::Confirmed));

        // Not connected after 40 seconds.
        client.process(None, now + LOCAL_IDLE_TIMEOUT + Duration::from_secs(10));

        assert!(matches!(client.state(), State::Closed(_)));
    }

    #[test]
    fn idle_send_packet2() {
        let mut client = default_client();
        let mut server = default_server();
        connect_force_idle(&mut client, &mut server);

        let now = now();

        let res = client.process(None, now);
        assert_eq!(res, Output::Callback(LOCAL_IDLE_TIMEOUT));

        assert_eq!(client.stream_create(StreamType::UniDi).unwrap(), 2);
        assert_eq!(client.stream_send(2, b"hello").unwrap(), 5);

        let _out = client.process(None, now + Duration::from_secs(10));

        assert_eq!(client.stream_send(2, b"there").unwrap(), 5);
        let _out = client.process(None, now + Duration::from_secs(20));

        // Still connected after 39 seconds.
        client.process(None, now + LOCAL_IDLE_TIMEOUT + Duration::from_secs(9));
        assert!(matches!(client.state(), State::Confirmed));

        // Not connected after 40 seconds because timer not reset by second
        // outgoing packet
        client.process(None, now + LOCAL_IDLE_TIMEOUT + Duration::from_secs(10));
        assert!(matches!(client.state(), State::Closed(_)));
    }

    #[test]
    fn idle_recv_packet() {
        let mut client = default_client();
        let mut server = default_server();
        connect_force_idle(&mut client, &mut server);

        let now = now();

        let res = client.process(None, now);
        assert_eq!(res, Output::Callback(LOCAL_IDLE_TIMEOUT));

        assert_eq!(client.stream_create(StreamType::BiDi).unwrap(), 0);
        assert_eq!(client.stream_send(0, b"hello").unwrap(), 5);

        // Respond with another packet
        let out = client.process(None, now + Duration::from_secs(10));
        server.process_input(out.dgram().unwrap(), now + Duration::from_secs(10));
        assert_eq!(server.stream_send(0, b"world").unwrap(), 5);
        let out = server.process_output(now + Duration::from_secs(10));
        assert_ne!(out.as_dgram_ref(), None);

        client.process(out.dgram(), now + Duration::from_secs(20));
        assert!(matches!(client.state(), State::Confirmed));

        // Still connected after 49 seconds because idle timer reset by received
        // packet
        client.process(None, now + LOCAL_IDLE_TIMEOUT + Duration::from_secs(19));
        assert!(matches!(client.state(), State::Confirmed));

        // Not connected after 50 seconds.
        client.process(None, now + LOCAL_IDLE_TIMEOUT + Duration::from_secs(20));

        assert!(matches!(client.state(), State::Closed(_)));
    }

    #[test]
    fn max_data() {
        let mut client = default_client();
        let mut server = default_server();

        const SMALL_MAX_DATA: u64 = 16383;

        server
            .set_local_tparam(
                tparams::INITIAL_MAX_DATA,
                TransportParameter::Integer(SMALL_MAX_DATA),
            )
            .unwrap();

        connect(&mut client, &mut server);

        let stream_id = client.stream_create(StreamType::UniDi).unwrap();
        assert_eq!(stream_id, 2);
        assert_eq!(
            client.stream_avail_send_space(stream_id).unwrap(),
            SMALL_MAX_DATA
        );
        assert_eq!(
            client
                .stream_send(stream_id, &[b'a'; RX_STREAM_DATA_WINDOW as usize])
                .unwrap(),
            usize::try_from(SMALL_MAX_DATA).unwrap()
        );
        let evts = client.events().collect::<Vec<_>>();
        assert_eq!(evts.len(), 2); // SendStreamWritable, StateChange(connected)
        assert_eq!(client.stream_send(stream_id, b"hello").unwrap(), 0);
        let ss = client.send_streams.get_mut(stream_id.into()).unwrap();
        ss.mark_as_sent(0, 4096, false);
        ss.mark_as_acked(0, 4096, false);

        // no event because still limited by conn max data
        let evts = client.events().collect::<Vec<_>>();
        assert_eq!(evts.len(), 0);

        // increase max data
        client.handle_max_data(100_000);
        assert_eq!(client.stream_avail_send_space(stream_id).unwrap(), 49152);
        let evts = client.events().collect::<Vec<_>>();
        assert_eq!(evts.len(), 1);
        assert!(matches!(evts[0], ConnectionEvent::SendStreamWritable{..}));
    }

    // Test that we split crypto data if they cannot fit into one packet.
    // To test this we will use a long server certificate.
    #[test]
    fn test_crypto_frame_split() {
        let mut client = default_client();
        let mut server = Connection::new_server(
            test_fixture::LONG_CERT_KEYS,
            test_fixture::DEFAULT_ALPN,
            &test_fixture::anti_replay(),
            Rc::new(RefCell::new(FixedConnectionIdManager::new(6))),
        )
        .expect("create a server");

        let client1 = client.process(None, now());
        assert!(client1.as_dgram_ref().is_some());

        // The entire server flight doesn't fit in a single packet because the
        // certificate is large, therefore the server will produce 2 packets.
        let server1 = server.process(client1.dgram(), now());
        assert!(server1.as_dgram_ref().is_some());
        let server2 = server.process(None, now());
        assert!(server2.as_dgram_ref().is_some());

        let client2 = client.process(server1.dgram(), now());
        // This is an ack.
        assert!(client2.as_dgram_ref().is_some());
        // The client might have the certificate now, so we can't guarantee that
        // this will work.
        let auth1 = maybe_authenticate(&mut client);
        assert_eq!(*client.state(), State::Handshaking);

        // let server process the ack for the first packet.
        let server3 = server.process(client2.dgram(), now());
        assert!(server3.as_dgram_ref().is_none());

        // Consume the second packet from the server.
        let client3 = client.process(server2.dgram(), now());

        // Check authentication.
        let auth2 = maybe_authenticate(&mut client);
        assert!(auth1 ^ auth2);
        // Now client has all data to finish handshake.
        assert_eq!(*client.state(), State::Connected);

        let client4 = client.process(server3.dgram(), now());
        // One of these will contain data depending on whether Authentication was completed
        // after the first or second server packet.
        assert!(client3.as_dgram_ref().is_some() ^ client4.as_dgram_ref().is_some());

        let _ = server.process(client3.dgram(), now());
        let _ = server.process(client4.dgram(), now());

        assert_eq!(*client.state(), State::Connected);
        assert_eq!(*server.state(), State::Confirmed);
    }

    #[test]
    fn set_local_tparam() {
        let client = default_client();

        client
            .set_local_tparam(tparams::INITIAL_MAX_DATA, TransportParameter::Integer(55))
            .unwrap()
    }

    #[test]
    // If we send a stop_sending to the peer, we should not accept more data from the peer.
    fn do_not_accept_data_after_stop_sending() {
        // Note that the two servers in this test will get different anti-replay filters.
        // That's OK because we aren't testing anti-replay.
        let mut client = default_client();
        let mut server = default_server();
        connect(&mut client, &mut server);

        // create a stream
        let stream_id = client.stream_create(StreamType::BiDi).unwrap();
        client.stream_send(stream_id, &[0x00]).unwrap();
        let out = client.process(None, now());
        server.process(out.dgram(), now());

        let stream_readable = |e| matches!(e, ConnectionEvent::RecvStreamReadable {..});
        assert!(server.events().any(stream_readable));

        // Send one more packet from client. The packet should arrive after the server
        // has already requested stop_sending.
        client.stream_send(stream_id, &[0x00]).unwrap();
        let out_second_data_frame = client.process(None, now());
        // Call stop sending.
        assert_eq!(
            Ok(()),
            server.stream_stop_sending(stream_id, Error::NoError.code())
        );

        // Receive the second data frame. The frame should be ignored and now
        // DataReadable events should be posted.
        let out = server.process(out_second_data_frame.dgram(), now());
        assert!(!server.events().any(stream_readable));

        client.process(out.dgram(), now());
        assert_eq!(
            Err(Error::FinalSizeError),
            client.stream_send(stream_id, &[0x00])
        );
    }

    #[test]
    // Server sends stop_sending, the client simultaneous sends reset.
    fn simultaneous_stop_sending_and_reset() {
        // Note that the two servers in this test will get different anti-replay filters.
        // That's OK because we aren't testing anti-replay.
        let mut client = default_client();
        let mut server = default_server();
        connect(&mut client, &mut server);

        // create a stream
        let stream_id = client.stream_create(StreamType::BiDi).unwrap();
        client.stream_send(stream_id, &[0x00]).unwrap();
        let out = client.process(None, now());
        server.process(out.dgram(), now());

        let stream_readable = |e| matches!(e, ConnectionEvent::RecvStreamReadable {..});
        assert!(server.events().any(stream_readable));

        // The client resets the stream. The packet with reset should arrive after the server
        // has already requested stop_sending.
        client
            .stream_reset_send(stream_id, Error::NoError.code())
            .unwrap();
        let out_reset_frame = client.process(None, now());
        // Call stop sending.
        assert_eq!(
            Ok(()),
            server.stream_stop_sending(stream_id, Error::NoError.code())
        );

        // Receive the second data frame. The frame should be ignored and now
        // DataReadable events should be posted.
        let out = server.process(out_reset_frame.dgram(), now());
        assert!(!server.events().any(stream_readable));

        // The client gets the STOP_SENDING frame.
        client.process(out.dgram(), now());
        assert_eq!(
            Err(Error::InvalidStreamId),
            client.stream_send(stream_id, &[0x00])
        );
    }

    #[test]
    fn test_client_fin_reorder() {
        let mut client = default_client();
        let mut server = default_server();

        // Send ClientHello.
        let client_hs = client.process(None, now());
        assert!(client_hs.as_dgram_ref().is_some());

        let server_hs = server.process(client_hs.dgram(), now());
        assert!(server_hs.as_dgram_ref().is_some()); // ServerHello, etc...

        let client_ack = client.process(server_hs.dgram(), now());
        assert!(client_ack.as_dgram_ref().is_some());

        let server_out = server.process(client_ack.dgram(), now());
        assert!(server_out.as_dgram_ref().is_none());

        assert!(maybe_authenticate(&mut client));
        assert_eq!(*client.state(), State::Connected);

        let client_fin = client.process(None, now());
        assert!(client_fin.as_dgram_ref().is_some());

        let client_stream_id = client.stream_create(StreamType::UniDi).unwrap();
        client.stream_send(client_stream_id, &[1, 2, 3]).unwrap();
        let client_stream_data = client.process(None, now());
        assert!(client_stream_data.as_dgram_ref().is_some());

        // Now stream data gets before client_fin
        let server_out = server.process(client_stream_data.dgram(), now());
        assert!(server_out.as_dgram_ref().is_none()); // the packet will be discarded

        assert_eq!(*server.state(), State::Handshaking);
        let server_out = server.process(client_fin.dgram(), now());
        assert!(server_out.as_dgram_ref().is_some());
    }

    #[test]
    fn pto_works_basic() {
        let mut client = default_client();
        let mut server = default_server();
        connect_force_idle(&mut client, &mut server);

        let mut now = now();

        let res = client.process(None, now);
        assert_eq!(res, Output::Callback(LOCAL_IDLE_TIMEOUT));

        // Send data on two streams
        assert_eq!(client.stream_create(StreamType::UniDi).unwrap(), 2);
        assert_eq!(client.stream_send(2, b"hello").unwrap(), 5);
        assert_eq!(client.stream_send(2, b" world").unwrap(), 6);

        assert_eq!(client.stream_create(StreamType::UniDi).unwrap(), 6);
        assert_eq!(client.stream_send(6, b"there!").unwrap(), 6);

        // Send a packet after some time.
        now += Duration::from_secs(10);
        let out = client.process(None, now);
        assert!(out.dgram().is_some());

        // Nothing to do, should return callback
        let out = client.process(None, now);
        assert!(matches!(out, Output::Callback(_)));

        // One second later, it should want to send PTO packet
        now += Duration::from_secs(1);
        let out = client.process(None, now);

        let frames = server.test_process_input(out.dgram().unwrap(), now);

        assert!(matches!(
            frames[0],
            (Frame::Stream { .. }, PNSpace::ApplicationData)
        ));
        assert!(matches!(
            frames[1],
            (Frame::Stream { .. }, PNSpace::ApplicationData)
        ));
    }

    #[test]
    fn pto_works_full_cwnd() {
        let mut client = default_client();
        let mut server = default_server();
        connect_force_idle(&mut client, &mut server);

        let res = client.process(None, now());
        assert_eq!(res, Output::Callback(LOCAL_IDLE_TIMEOUT));

        // Send lots of data.
        assert_eq!(client.stream_create(StreamType::UniDi).unwrap(), 2);
        let (dgrams, mut now) = fill_cwnd(&mut client, 2, now());
        assert_full_cwnd(&dgrams, POST_HANDSHAKE_CWND);

        // Wait for the PTO.
        now += Duration::from_secs(1);
        let (dgrams, now) = fill_cwnd(&mut client, 2, now);
        assert_eq!(dgrams.len(), 2); // Two packets in the PTO.

        // All (2) datagrams contain STREAM frames.
        for d in dgrams {
            assert_eq!(d.len(), PATH_MTU_V6);
            let frames = server.test_process_input(d, now);
            assert!(matches!(
                frames[0],
                (Frame::Stream { .. }, PNSpace::ApplicationData)
            ));
        }
    }

    #[test]
    #[allow(clippy::cognitive_complexity)]
    fn pto_works_ping() {
        let mut client = default_client();
        let mut server = default_server();
        connect_force_idle(&mut client, &mut server);

        let now = now();

        let res = client.process(None, now);
        assert_eq!(res, Output::Callback(LOCAL_IDLE_TIMEOUT));

        // Send "zero" pkt
        assert_eq!(client.stream_create(StreamType::UniDi).unwrap(), 2);
        assert_eq!(client.stream_send(2, b"zero").unwrap(), 4);
        let pkt0 = client.process(None, now + Duration::from_secs(10));
        assert!(matches!(pkt0, Output::Datagram(_)));

        // Send "one" pkt
        assert_eq!(client.stream_send(2, b"one").unwrap(), 3);
        let pkt1 = client.process(None, now + Duration::from_secs(10));

        // Send "two" pkt
        assert_eq!(client.stream_send(2, b"two").unwrap(), 3);
        let pkt2 = client.process(None, now + Duration::from_secs(10));

        // Send "three" pkt
        assert_eq!(client.stream_send(2, b"three").unwrap(), 5);
        let pkt3 = client.process(None, now + Duration::from_secs(10));

        // Nothing to do, should return callback
        let out = client.process(None, now + Duration::from_secs(10));
        // Check callback delay is what we expect
        assert!(matches!(out, Output::Callback(x) if x == Duration::from_millis(45)));

        // Process these by server, skipping pkt0
        let srv0_pkt1 = server.process(pkt1.dgram(), now + Duration::from_secs(10));
        // ooo, ack client pkt 1
        assert!(matches!(srv0_pkt1, Output::Datagram(_)));

        // process pkt2 (no ack yet)
        let srv2 = server.process(
            pkt2.dgram(),
            now + Duration::from_secs(10) + Duration::from_millis(20),
        );
        assert!(matches!(srv2, Output::Callback(_)));

        // process pkt3 (acked)
        let srv2 = server.process(
            pkt3.dgram(),
            now + Duration::from_secs(10) + Duration::from_millis(20),
        );
        // ack client pkt 2 & 3
        assert!(matches!(srv2, Output::Datagram(_)));

        // client processes ack
        let pkt4 = client.process(
            srv2.dgram(),
            now + Duration::from_secs(10) + Duration::from_millis(40),
        );
        // client resends data from pkt0
        assert!(matches!(pkt4, Output::Datagram(_)));

        // server sees ooo pkt0 and generates ack
        let srv_pkt2 = server.process(
            pkt0.dgram(),
            now + Duration::from_secs(10) + Duration::from_millis(40),
        );
        assert!(matches!(srv_pkt2, Output::Datagram(_)));

        // Orig data is acked
        let pkt5 = client.process(
            srv_pkt2.dgram(),
            now + Duration::from_secs(10) + Duration::from_millis(40),
        );
        assert!(matches!(pkt5, Output::Callback(_)));

        // PTO expires. No unacked data. Only send PING.
        let pkt6 = client.process(
            None,
            now + Duration::from_secs(10) + Duration::from_millis(110),
        );

        let frames = server.test_process_input(
            pkt6.dgram().unwrap(),
            now + Duration::from_secs(10) + Duration::from_millis(110),
        );

        assert_eq!(frames[0], (Frame::Ping, PNSpace::ApplicationData));
    }

    #[test]
    fn pto_initial() {
        let mut now = now();

        qdebug!("---- client: generate CH");
        let mut client = default_client();
        let pkt1 = client.process(None, now).dgram();
        assert!(pkt1.is_some());
        assert_eq!(pkt1.clone().unwrap().len(), PATH_MTU_V6);

        let out = client.process(None, now);
        assert_eq!(out, Output::Callback(Duration::from_millis(120)));

        // Resend initial after PTO.
        now += Duration::from_millis(120);
        let pkt2 = client.process(None, now).dgram();
        assert!(pkt2.is_some());
        assert_eq!(pkt2.unwrap().len(), PATH_MTU_V6);

        let pkt3 = client.process(None, now).dgram();
        assert!(pkt3.is_some());
        assert_eq!(pkt3.unwrap().len(), PATH_MTU_V6);

        let out = client.process(None, now);
        // PTO has doubled.
        assert_eq!(out, Output::Callback(Duration::from_millis(240)));

        // Server process the first initial pkt.
        let mut server = default_server();
        let out = server.process(pkt1, now).dgram();
        assert!(out.is_some());

        // Client receives ack for the first initial packet as well a Handshake packet.
        // After the handshake packet the initial keys and the crypto stream for the initial
        // packet number space will be discarded.
        // Here only an ack for the Handshake packet will be sent.
        now += Duration::from_millis(10);
        let out = client.process(out, now).dgram();
        assert!(out.is_some());

        // We do not have PTO for the resent initial packet any more, because keys are discarded.
        // The timeout will be an idle time out of LOCAL_IDLE_TIMEOUT seconds.
        let out = client.process(None, now);
        assert_eq!(out, Output::Callback(LOCAL_IDLE_TIMEOUT));
    }

    #[test]
    fn pto_handshake() {
        let mut now = now();
        // start handshake
        let mut client = default_client();
        let mut server = default_server();

        let pkt = client.process(None, now).dgram();
        let out = client.process(None, now);
        assert_eq!(out, Output::Callback(Duration::from_millis(120)));

        now += Duration::from_millis(10);
        let pkt = server.process(pkt, now).dgram();

        now += Duration::from_millis(10);
        let pkt = client.process(pkt, now).dgram();

        let out = client.process(None, now);
        assert_eq!(out, Output::Callback(LOCAL_IDLE_TIMEOUT));

        now += Duration::from_millis(10);
        let pkt = server.process(pkt, now).dgram();
        assert!(pkt.is_none());

        now += Duration::from_millis(10);
        client.authenticated(AuthenticationStatus::Ok, now);

        qdebug!("---- client: SH..FIN -> FIN");
        let pkt1 = client.process(None, now).dgram();
        assert!(pkt1.is_some());

        let out = client.process(None, now);
        assert_eq!(out, Output::Callback(Duration::from_millis(60)));

        // Wait for PTO to expire and resend a handshake packet
        now += Duration::from_millis(60);
        let pkt2 = client.process(None, now).dgram();
        assert!(pkt2.is_some());

        // Get a second PTO packet.
        let pkt3 = client.process(None, now).dgram();
        assert!(pkt3.is_some());

        // PTO has been doubled.
        let out = client.process(None, now);
        assert_eq!(out, Output::Callback(Duration::from_millis(120)));

        now += Duration::from_millis(10);
        // Server receives the first packet.
        // The output will be a Handshake packet with an ack and a app pn space packet with
        // HANDSHAKE_DONE.
        let pkt = server.process(pkt1, now).dgram();
        assert!(pkt.is_some());

        // Check that the PTO packets (pkt2, pkt3) have a Handshake and an app pn space packet.
        // The server has discarded the Handshake keys already, therefore the handshake packet
        // will be dropped.
        let dropped_before = server.stats().dropped_rx;
        let frames = server.test_process_input(pkt2.unwrap(), now);
        assert_eq!(1, server.stats().dropped_rx - dropped_before);
        assert!(matches!(frames[0], (Frame::Ping, PNSpace::ApplicationData)));

        let dropped_before = server.stats().dropped_rx;
        let frames = server.test_process_input(pkt3.unwrap(), now);
        assert_eq!(1, server.stats().dropped_rx - dropped_before);
        assert!(matches!(frames[0], (Frame::Ping, PNSpace::ApplicationData)));

        now += Duration::from_millis(10);
        // Client receive ack for the first packet
        let out = client.process(pkt, now);
        // Ack delay timer for the packet carrying HANDSHAKE_DONE.
        assert_eq!(out, Output::Callback(Duration::from_millis(20)));

        // Let the ack timer expire.
        now += Duration::from_millis(20);
        let out = client.process(None, now).dgram();
        assert!(out.is_some());
        let out = client.process(None, now);
        // The handshake keys are discarded
        // Return PTO timer for an app pn space packet (when the Handshake PTO timer has expired,
        // a PING in the app pn space has been send as well).
        // pto=142.5ms, the PTO packet was sent 40ms ago. The timer will be 102.5ms.
        assert_eq!(out, Output::Callback(Duration::from_micros(102_500)));

        // Let PTO expire. We will send a PING only in the APP pn space, the client has discarded
        // Handshshake keys.
        now += Duration::from_micros(102_500);
        let out = client.process(None, now).dgram();
        assert!(out.is_some());

        now += Duration::from_millis(10);
        let frames = server.test_process_input(out.unwrap(), now);

        assert_eq!(frames[0], (Frame::Ping, PNSpace::ApplicationData));
    }

    #[test]
    fn test_pto_handshake_and_app_data() {
        let mut now = now();
        qdebug!("---- client: generate CH");
        let mut client = default_client();
        let pkt = client.process(None, now);

        now += Duration::from_millis(10);
        qdebug!("---- server: CH -> SH, EE, CERT, CV, FIN");
        let mut server = default_server();
        let pkt = server.process(pkt.dgram(), now);

        now += Duration::from_millis(10);
        qdebug!("---- client: cert verification");
        let pkt = client.process(pkt.dgram(), now);

        now += Duration::from_millis(10);
        let _pkt = server.process(pkt.dgram(), now);

        now += Duration::from_millis(10);
        client.authenticated(AuthenticationStatus::Ok, now);

        assert_eq!(client.stream_create(StreamType::UniDi).unwrap(), 2);
        assert_eq!(client.stream_send(2, b"zero").unwrap(), 4);
        qdebug!("---- client: SH..FIN -> FIN and 1RTT packet");
        let pkt1 = client.process(None, now).dgram();
        assert!(pkt1.is_some());

        // Get PTO timer.
        let out = client.process(None, now);
        assert_eq!(out, Output::Callback(Duration::from_millis(60)));

        // Wait for PTO to expire and resend a handshake and 1rtt packet
        now += Duration::from_millis(60);
        let pkt2 = client.process(None, now).dgram();
        assert!(pkt2.is_some());

        now += Duration::from_millis(10);
        let frames = server.test_process_input(pkt2.unwrap(), now);

        assert!(matches!(
            frames[0],
            (Frame::Crypto { .. }, PNSpace::Handshake)
        ));
        assert!(matches!(
            frames[1],
            (Frame::Stream { .. }, PNSpace::ApplicationData)
        ));
    }

    #[test]
    fn test_pto_count_increase_across_spaces() {
        let mut now = now();
        qdebug!("---- client: generate CH");
        let mut client = default_client();
        let pkt = client.process(None, now).dgram();

        now += Duration::from_millis(10);
        qdebug!("---- server: CH -> SH, EE, CERT, CV, FIN");
        let mut server = default_server();
        let pkt = server.process(pkt, now).dgram();

        now += Duration::from_millis(10);
        qdebug!("---- client: cert verification");
        let pkt = client.process(pkt, now).dgram();

        now += Duration::from_millis(10);
        let _pkt = server.process(pkt, now);

        now += Duration::from_millis(10);
        client.authenticated(AuthenticationStatus::Ok, now);

        qdebug!("---- client: SH..FIN -> FIN");
        let pkt1 = client.process(None, now).dgram();
        assert!(pkt1.is_some());
        // Get PTO timer.
        let out = client.process(None, now);
        assert_eq!(out, Output::Callback(Duration::from_millis(60)));

        now += Duration::from_millis(10);
        assert_eq!(client.stream_create(StreamType::UniDi).unwrap(), 2);
        assert_eq!(client.stream_send(2, b"zero").unwrap(), 4);
        qdebug!("---- client: 1RTT packet");
        let pkt2 = client.process(None, now).dgram();
        assert!(pkt2.is_some());

        // Get PTO timer. It is the timer for pkt1(handshake pn space).
        let out = client.process(None, now);
        assert_eq!(out, Output::Callback(Duration::from_millis(50)));

        // Wait for PTO to expire and resend a handshake and 1rtt packet
        now += Duration::from_millis(50);
        let pkt3 = client.process(None, now).dgram();
        assert!(pkt3.is_some());
        let pkt4 = client.process(None, now).dgram();
        assert!(pkt4.is_some());

        // Get PTO timer. It is the timer for pkt2(app pn space). PTO has been doubled.
        // pkt2 has been sent 50ms ago (50 + 120 = 170 == 2*85)
        let out = client.process(None, now);
        assert_eq!(out, Output::Callback(Duration::from_millis(120)));

        // Wait for PTO to expire and resend a handshake and 1rtt packet
        now += Duration::from_millis(120);
        let pkt5 = client.process(None, now).dgram();
        assert!(pkt5.is_some());

        now += Duration::from_millis(10);
        let frames = server.test_process_input(pkt3.unwrap(), now);

        assert!(matches!(
            frames[0],
            (Frame::Crypto { .. }, PNSpace::Handshake)
        ));

        now += Duration::from_millis(10);
        let frames = server.test_process_input(pkt5.unwrap(), now);
        assert!(matches!(
            frames[1],
            (Frame::Stream { .. }, PNSpace::ApplicationData)
        ));
    }

    #[test]
    // Absent path PTU discovery, max v6 packet size should be PATH_MTU_V6.
    fn verify_pkt_honors_mtu() {
        let mut client = default_client();
        let mut server = default_server();
        connect_force_idle(&mut client, &mut server);

        let now = now();

        let res = client.process(None, now);
        assert_eq!(res, Output::Callback(LOCAL_IDLE_TIMEOUT));

        // Try to send a large stream and verify first packet is correctly sized
        assert_eq!(client.stream_create(StreamType::UniDi).unwrap(), 2);
        assert_eq!(client.stream_send(2, &[0xbb; 2000]).unwrap(), 2000);
        let pkt0 = client.process(None, now);
        assert!(matches!(pkt0, Output::Datagram(_)));
        assert_eq!(pkt0.as_dgram_ref().unwrap().len(), PATH_MTU_V6);
    }

    /// This fills the congestion window from a single source.
    /// As the pacer will interfere with this, this moves time forward
    /// as `Output::Callback` is received.  Because it is hard to tell
    /// from the return value whether a timeout is to ACK delay, PTO, or
    /// pacing, this looks at the congestion window to tell when to stop.
    /// Returns a list of datagrams and the new time.
    fn fill_cwnd(src: &mut Connection, stream: u64, mut now: Instant) -> (Vec<Datagram>, Instant) {
        const BLOCK_SIZE: usize = 4_096;
        let mut total_dgrams = Vec::new();

        qtrace!(
            "fill_cwnd starting cwnd: {}",
            src.loss_recovery.cwnd_avail()
        );

        loop {
            let bytes_sent = src.stream_send(stream, &[0x42; BLOCK_SIZE]).unwrap();
            qtrace!("fill_cwnd wrote {} bytes", bytes_sent);
            if bytes_sent < BLOCK_SIZE {
                break;
            }
        }

        loop {
            let pkt = src.process_output(now);
            qtrace!(
                "fill_cwnd cwnd remaining={}, output: {:?}",
                src.loss_recovery.cwnd_avail(),
                pkt
            );
            match pkt {
                Output::Datagram(dgram) => {
                    total_dgrams.push(dgram);
                }
                Output::Callback(t) => {
                    if src.loss_recovery.cwnd_avail() < MIN_CC_LIMIT {
                        break;
                    }
                    now += t;
                }
                _ => panic!(),
            }
        }

        (total_dgrams, now)
    }

    // Receive multiple packets and generate an ack-only packet.
    fn ack_bytes(
        dest: &mut Connection,
        stream: u64,
        in_dgrams: Vec<Datagram>,
        now: Instant,
    ) -> (Vec<Datagram>, Vec<Frame>) {
        let mut srv_buf = [0; 4_096];
        let mut recvd_frames = Vec::new();

        for dgram in in_dgrams {
            recvd_frames.extend(dest.test_process_input(dgram, now));
        }

        loop {
            let (bytes_read, _fin) = dest.stream_recv(stream, &mut srv_buf).unwrap();
            if bytes_read == 0 {
                break;
            }
        }

        let mut tx_dgrams = Vec::new();
        while let Output::Datagram(dg) = dest.process_output(now) {
            tx_dgrams.push(dg);
        }

        assert!((tx_dgrams.len() == 1) || (tx_dgrams.len() == 2));

        (
            tx_dgrams,
            recvd_frames.into_iter().map(|(f, _e)| f).collect(),
        )
    }

    /// This magic number is the size of the client's CWND after the handshake completes.
    /// This includes the initial congestion window, as increased as a result
    /// receiving acknowledgments for Initial and Handshake packets, which is
    /// at least one full packet (the first Initial) and a little extra.
    ///
    /// As we change how we build packets, or even as NSS changes,
    /// this number might be different.  The tests that depend on this
    /// value could fail as a result of variations, so it's OK to just
    /// change this value, but it is good to first understand where the
    /// change came from.
    const POST_HANDSHAKE_CWND: usize = PATH_MTU_V6 * (INITIAL_CWND_PKTS + 1) + 75;

    /// Determine the number of packets required to fill the CWND.
    const fn cwnd_packets(data: usize) -> usize {
        (data + MIN_CC_LIMIT - 1) / PATH_MTU_V6
    }

    /// Determine the size of the last packet.
    /// The minimal size of a packet is `MIN_CC_LIMIT`.
    fn last_packet(cwnd: usize) -> usize {
        if (cwnd % PATH_MTU_V6) > MIN_CC_LIMIT {
            cwnd % PATH_MTU_V6
        } else {
            PATH_MTU_V6
        }
    }

    /// Assert that the set of packets fill the CWND.
    fn assert_full_cwnd(packets: &[Datagram], cwnd: usize) {
        assert_eq!(packets.len(), cwnd_packets(cwnd));
        let (last, rest) = packets.split_last().unwrap();
        assert!(rest.iter().all(|d| d.len() == PATH_MTU_V6));
        assert_eq!(last.len(), last_packet(cwnd));
    }

    #[test]
    /// Verify initial CWND is honored.
    fn cc_slow_start() {
        let mut client = default_client();
        let mut server = default_server();

        server
            .set_local_tparam(
                tparams::INITIAL_MAX_DATA,
                TransportParameter::Integer(65536),
            )
            .unwrap();
        connect_force_idle(&mut client, &mut server);

        let now = now();

        // Try to send a lot of data
        assert_eq!(client.stream_create(StreamType::UniDi).unwrap(), 2);
        let (c_tx_dgrams, _) = fill_cwnd(&mut client, 2, now);
        assert_full_cwnd(&c_tx_dgrams, POST_HANDSHAKE_CWND);
        assert!(client.loss_recovery.cwnd_avail() < MIN_CC_LIMIT);
    }

    #[test]
    /// Verify that CC moves to cong avoidance when a packet is marked lost.
    fn cc_slow_start_to_cong_avoidance_recovery_period() {
        let mut client = default_client();
        let mut server = default_server();
        connect_force_idle(&mut client, &mut server);

        // Create stream 0
        assert_eq!(client.stream_create(StreamType::BiDi).unwrap(), 0);

        // Buffer up lot of data and generate packets
        let (c_tx_dgrams, now) = fill_cwnd(&mut client, 0, now());
        assert_full_cwnd(&c_tx_dgrams, POST_HANDSHAKE_CWND);
        // Predict the packet number of the last packet sent.
        // We have already sent one packet in `connect_force_idle` (an ACK),
        // so this will be equal to the number of packets in this flight.
        let flight1_largest = PacketNumber::try_from(c_tx_dgrams.len()).unwrap();

        // Server: Receive and generate ack
        let (s_tx_dgram, _recvd_frames) = ack_bytes(&mut server, 0, c_tx_dgrams, now);

        // Client: Process ack
        for dgram in s_tx_dgram {
            let recvd_frames = client.test_process_input(dgram, now);

            // Verify that server-sent frame was what we thought.
            if let (
                Frame::Ack {
                    largest_acknowledged,
                    ..
                },
                PNSpace::ApplicationData,
            ) = recvd_frames[0]
            {
                assert_eq!(largest_acknowledged, flight1_largest);
            } else {
                panic!("Expected an application ACK");
            }
        }

        // Client: send more
        let (mut c_tx_dgrams, now) = fill_cwnd(&mut client, 0, now);
        assert_full_cwnd(&c_tx_dgrams, POST_HANDSHAKE_CWND * 2);
        let flight2_largest = flight1_largest + u64::try_from(c_tx_dgrams.len()).unwrap();

        // Server: Receive and generate ack again, but drop first packet
        c_tx_dgrams.remove(0);
        let (s_tx_dgram, _recvd_frames) = ack_bytes(&mut server, 0, c_tx_dgrams, now);

        // Client: Process ack
        for dgram in s_tx_dgram {
            let recvd_frames = client.test_process_input(dgram, now);

            // Verify that server-sent frame was what we thought.
            if let (
                Frame::Ack {
                    largest_acknowledged,
                    ..
                },
                PNSpace::ApplicationData,
            ) = recvd_frames[0]
            {
                assert_eq!(largest_acknowledged, flight2_largest);
            } else {
                panic!("Expected an application ACK");
            }
        }

        // If we just triggered cong avoidance, these should be equal
        assert_eq!(client.loss_recovery.cwnd(), client.loss_recovery.ssthresh());
    }

    #[test]
    /// Verify that CC stays in recovery period when packet sent before start of
    /// recovery period is acked.
    fn cc_cong_avoidance_recovery_period_unchanged() {
        let mut client = default_client();
        let mut server = default_server();
        connect_force_idle(&mut client, &mut server);

        // Create stream 0
        assert_eq!(client.stream_create(StreamType::BiDi).unwrap(), 0);

        // Buffer up lot of data and generate packets
        let (mut c_tx_dgrams, now) = fill_cwnd(&mut client, 0, now());
        assert_full_cwnd(&c_tx_dgrams, POST_HANDSHAKE_CWND);

        // Drop 0th packet. When acked, this should put client into CARP.
        c_tx_dgrams.remove(0);

        let c_tx_dgrams2 = c_tx_dgrams.split_off(5);

        // Server: Receive and generate ack
        let (s_tx_dgram, _) = ack_bytes(&mut server, 0, c_tx_dgrams, now);
        for dgram in s_tx_dgram {
            client.test_process_input(dgram, now);
        }

        // If we just triggered cong avoidance, these should be equal
        let cwnd1 = client.loss_recovery.cwnd();
        assert_eq!(cwnd1, client.loss_recovery.ssthresh());

        // Generate ACK for more received packets
        let (s_tx_dgram, _) = ack_bytes(&mut server, 0, c_tx_dgrams2, now);

        // ACK more packets but they were sent before end of recovery period
        for dgram in s_tx_dgram {
            client.test_process_input(dgram, now);
        }

        // cwnd should not have changed since ACKed packets were sent before
        // recovery period expired
        let cwnd2 = client.loss_recovery.cwnd();
        assert_eq!(cwnd1, cwnd2);
    }

    #[test]
    /// Verify that CC moves out of recovery period when packet sent after start
    /// of recovery period is acked.
    fn cc_cong_avoidance_recovery_period_to_cong_avoidance() {
        let mut client = default_client();
        let mut server = default_server();
        connect(&mut client, &mut server);

        // Create stream 0
        assert_eq!(client.stream_create(StreamType::BiDi).unwrap(), 0);

        // Buffer up lot of data and generate packets
        let (mut c_tx_dgrams, mut now) = fill_cwnd(&mut client, 0, now());

        // Drop 0th packet. When acked, this should put client into CARP.
        c_tx_dgrams.remove(0);

        // Server: Receive and generate ack
        let (s_tx_dgram, _) = ack_bytes(&mut server, 0, c_tx_dgrams, now);

        // Client: Process ack
        for dgram in s_tx_dgram {
            client.test_process_input(dgram, now);
        }

        // Should be in CARP now.
        let cwnd1 = client.loss_recovery.cwnd();

        now += Duration::from_millis(10); // Time passes. CARP -> CA

        // Client: Send more data
        let (mut c_tx_dgrams, next_now) = fill_cwnd(&mut client, 0, now);
        now = next_now;

        // Only sent 2 packets, to generate an ack but also keep cwnd increase
        // small
        c_tx_dgrams.truncate(2);

        // Generate ACK
        let (s_tx_dgram, _) = ack_bytes(&mut server, 0, c_tx_dgrams, now);

        for dgram in s_tx_dgram {
            client.test_process_input(dgram, now);
        }

        // ACK of pkts sent after start of recovery period should have caused
        // exit from recovery period to just regular congestion avoidance. cwnd
        // should now be a little higher but not as high as acked pkts during
        // slow-start would cause it to be.
        let cwnd2 = client.loss_recovery.cwnd();

        assert!(cwnd2 > cwnd1);
        assert!(cwnd2 < cwnd1 + 500);
    }

    fn induce_persistent_congestion(
        client: &mut Connection,
        server: &mut Connection,
        mut now: Instant,
    ) -> Instant {
        // Note: wait some arbitrary time that should be longer than pto
        // timer. This is rather brittle.
        now += Duration::from_secs(1);

        let (c_tx_dgrams, next_now) = fill_cwnd(client, 0, now);
        now = next_now;
        assert_eq!(c_tx_dgrams.len(), 2); // Two PTO packets

        now += Duration::from_secs(2);
        let (c_tx_dgrams, next_now) = fill_cwnd(client, 0, now);
        now = next_now;
        assert_eq!(c_tx_dgrams.len(), 2); // Two PTO packets

        now += Duration::from_secs(4);
        let (c_tx_dgrams, next_now) = fill_cwnd(client, 0, now);
        now = next_now;
        assert_eq!(c_tx_dgrams.len(), 2); // Two PTO packets

        // Generate ACK
        let (s_tx_dgram, _) = ack_bytes(server, 0, c_tx_dgrams, now);

        // In PC now.
        for dgram in s_tx_dgram {
            client.test_process_input(dgram, now);
        }

        assert_eq!(client.loss_recovery.cwnd(), MIN_CONG_WINDOW);
        now
    }

    #[test]
    /// Verify transition to persistent congestion state if conditions are met.
    fn cc_slow_start_to_persistent_congestion_no_acks() {
        let mut client = default_client();
        let mut server = default_server();
        connect_force_idle(&mut client, &mut server);

        // Create stream 0
        assert_eq!(client.stream_create(StreamType::BiDi).unwrap(), 0);

        // Buffer up lot of data and generate packets
        let (c_tx_dgrams, mut now) = fill_cwnd(&mut client, 0, now());
        assert_full_cwnd(&c_tx_dgrams, POST_HANDSHAKE_CWND);

        // Server: Receive and generate ack
        now += Duration::from_millis(100);
        let (_s_tx_dgram, _) = ack_bytes(&mut server, 0, c_tx_dgrams, now);

        // ACK lost.

        induce_persistent_congestion(&mut client, &mut server, now);
    }

    #[test]
    /// Verify transition to persistent congestion state if conditions are met.
    fn cc_slow_start_to_persistent_congestion_some_acks() {
        let mut client = default_client();
        let mut server = default_server();
        connect_force_idle(&mut client, &mut server);

        // Create stream 0
        assert_eq!(client.stream_create(StreamType::BiDi).unwrap(), 0);

        // Buffer up lot of data and generate packets
        let (c_tx_dgrams, mut now) = fill_cwnd(&mut client, 0, now());
        assert_full_cwnd(&c_tx_dgrams, POST_HANDSHAKE_CWND);

        // Server: Receive and generate ack
        now += Duration::from_millis(100);
        let (s_tx_dgram, _) = ack_bytes(&mut server, 0, c_tx_dgrams, now);

        now += Duration::from_millis(100);
        for dgram in s_tx_dgram {
            client.test_process_input(dgram, now);
        }

        // send bytes that will be lost
        let (_c_tx_dgrams, next_now) = fill_cwnd(&mut client, 0, now);
        now = next_now + Duration::from_millis(100);

        induce_persistent_congestion(&mut client, &mut server, now);
    }

    #[test]
    /// Verify persistent congestion moves to slow start after recovery period
    /// ends.
    fn cc_persistent_congestion_to_slow_start() {
        let mut client = default_client();
        let mut server = default_server();
        connect_force_idle(&mut client, &mut server);

        // Create stream 0
        assert_eq!(client.stream_create(StreamType::BiDi).unwrap(), 0);

        // Buffer up lot of data and generate packets
        let (c_tx_dgrams, mut now) = fill_cwnd(&mut client, 0, now());
        assert_full_cwnd(&c_tx_dgrams, POST_HANDSHAKE_CWND);

        // Server: Receive and generate ack
        now += Duration::from_millis(10);
        let (_s_tx_dgram, _) = ack_bytes(&mut server, 0, c_tx_dgrams, now);

        // ACK lost.

        now = induce_persistent_congestion(&mut client, &mut server, now);

        // New part of test starts here

        now += Duration::from_millis(10);

        // Send packets from after start of CARP
        let (c_tx_dgrams, next_now) = fill_cwnd(&mut client, 0, now);
        assert_eq!(c_tx_dgrams.len(), 2);

        // Server: Receive and generate ack
        now = next_now + Duration::from_millis(100);
        let (s_tx_dgram, _) = ack_bytes(&mut server, 0, c_tx_dgrams, now);

        // No longer in CARP. (pkts acked from after start of CARP)
        // Should be in slow start now.
        for dgram in s_tx_dgram {
            client.test_process_input(dgram, now);
        }

        // ACKing 2 packets should let client send 4.
        let (c_tx_dgrams, _) = fill_cwnd(&mut client, 0, now);
        assert_eq!(c_tx_dgrams.len(), 4);
    }

    fn check_discarded(peer: &mut Connection, pkt: Datagram, dropped: usize, dups: usize) {
        let dropped_before = peer.stats.dropped_rx;
        let dups_before = peer.stats.dups_rx;
        let out = peer.process(Some(pkt), now());
        assert!(out.as_dgram_ref().is_none());
        assert_eq!(dropped, peer.stats.dropped_rx - dropped_before);
        assert_eq!(dups, peer.stats.dups_rx - dups_before);
    }

    #[test]
    fn discarded_initial_keys() {
        qdebug!("---- client: generate CH");
        let mut client = default_client();
        let init_pkt_c = client.process(None, now()).dgram();
        assert!(init_pkt_c.is_some());
        assert_eq!(init_pkt_c.as_ref().unwrap().len(), PATH_MTU_V6);

        qdebug!("---- server: CH -> SH, EE, CERT, CV, FIN");
        let mut server = default_server();
        let init_pkt_s = server.process(init_pkt_c.clone(), now()).dgram();
        assert!(init_pkt_s.is_some());

        qdebug!("---- client: cert verification");
        let out = client.process(init_pkt_s.clone(), now()).dgram();
        assert!(out.is_some());

        // The client has received handshake packet. It will remove the Initial keys.
        // We will check this by processing init_pkt_s a second time.
        // The initial packet should be dropped. The packet contains a Handshake packet as well, which
        // will be marked as dup.
        check_discarded(&mut client, init_pkt_s.unwrap(), 1, 1);

        assert!(maybe_authenticate(&mut client));

        // The server has not removed the Initial keys yet, because it has not yet received a Handshake
        // packet from the client.
        // We will check this by processing init_pkt_c a second time.
        // The dropped packet is padding. The Initial packet has been mark dup.
        check_discarded(&mut server, init_pkt_c.clone().unwrap(), 1, 1);

        qdebug!("---- client: SH..FIN -> FIN");
        let out = client.process(None, now()).dgram();
        assert!(out.is_some());

        // The server will process the first Handshake packet.
        // After this the Initial keys will be dropped.
        let out = server.process(out, now()).dgram();
        assert!(out.is_some());

        // Check that the Initial keys are dropped at the server
        // We will check this by processing init_pkt_c a third time.
        // The Initial packet has been dropped and padding that follows it.
        // There is no dups, everything has been dropped.
        check_discarded(&mut server, init_pkt_c.unwrap(), 1, 0);
    }

    /// Send something on a stream from `sender` to `receiver`.
    /// Return the resulting datagram.
    fn send_something(sender: &mut Connection, now: Instant) -> Datagram {
        let stream_id = sender.stream_create(StreamType::UniDi).unwrap();
        assert!(sender.stream_send(stream_id, b"data").is_ok());
        assert!(sender.stream_close_send(stream_id).is_ok());
        let dgram = sender.process(None, now).dgram();
        dgram.expect("should have something to send")
    }

    /// Send something on a stream from `sender` to `receiver`.
    /// Return any ACK that might result.
    fn send_and_receive(
        sender: &mut Connection,
        receiver: &mut Connection,
        now: Instant,
    ) -> Option<Datagram> {
        let dgram = send_something(sender, now);
        receiver.process(Some(dgram), now).dgram()
    }

    #[test]
    fn key_update_client() {
        let mut client = default_client();
        let mut server = default_server();
        connect_force_idle(&mut client, &mut server);
        let mut now = now();

        assert_eq!(client.get_epochs(), (Some(3), Some(3))); // (write, read)
        assert_eq!(server.get_epochs(), (Some(3), Some(3)));

        // TODO(mt) this needs to wait for handshake confirmation,
        // but for now, we can do this immediately.
        assert!(client.initiate_key_update().is_ok());
        assert!(client.initiate_key_update().is_err());

        // Initiating an update should only increase the write epoch.
        assert_eq!(
            Output::Callback(LOCAL_IDLE_TIMEOUT),
            client.process(None, now)
        );
        assert_eq!(client.get_epochs(), (Some(4), Some(3)));

        // Send something to propagate the update.
        assert!(send_and_receive(&mut client, &mut server, now).is_none());

        // The server should now be waiting to discharge read keys.
        assert_eq!(server.get_epochs(), (Some(4), Some(3)));
        let res = server.process(None, now);
        if let Output::Callback(t) = res {
            assert!(t < LOCAL_IDLE_TIMEOUT);
        } else {
            panic!("server should now be waiting to clear keys");
        }

        // Without having had time to purge old keys, more updates are blocked.
        // The spec would permits it at this point, but we are more conservative.
        assert!(client.initiate_key_update().is_err());
        // The server can't update until it receives an ACK for a packet.
        assert!(server.initiate_key_update().is_err());

        // Waiting now for at least a PTO should cause the server to drop old keys.
        // But at this point the client hasn't received a key update from the server.
        // It will be stuck with old keys.
        now += Duration::from_secs(1);
        let dgram = client.process(None, now).dgram();
        assert!(dgram.is_some()); // Drop this packet.
        assert_eq!(client.get_epochs(), (Some(4), Some(3)));
        server.process(None, now);
        assert_eq!(server.get_epochs(), (Some(4), Some(4)));

        // Even though the server has updated, it hasn't received an ACK yet.
        assert!(server.initiate_key_update().is_err());

        // Now get an ACK from the server.
        // The previous PTO packet (see above) was dropped, so we should get an ACK here.
        let dgram = send_and_receive(&mut client, &mut server, now);
        assert!(dgram.is_some());
        let res = client.process(dgram, now);
        // This is the first packet that the client has received from the server
        // with new keys, so its read timer just started.
        if let Output::Callback(t) = res {
            assert!(t < LOCAL_IDLE_TIMEOUT);
        } else {
            panic!("client should now be waiting to clear keys");
        }

        assert!(client.initiate_key_update().is_err());
        assert_eq!(client.get_epochs(), (Some(4), Some(3)));
        // The server can't update until it gets something from the client.
        assert!(server.initiate_key_update().is_err());

        now += Duration::from_secs(1);
        client.process(None, now);
        assert_eq!(client.get_epochs(), (Some(4), Some(4)));
    }

    #[test]
    fn key_update_consecutive() {
        const KEY_UPDATE_DELAY: Duration = Duration::from_secs(1);
        let mut client = default_client();
        let mut server = default_server();
        connect(&mut client, &mut server);
        let now = now();

        assert!(server.initiate_key_update().is_ok());
        assert_eq!(server.get_epochs(), (Some(4), Some(3)));

        // Server sends something.
        // Send twice and drop the first to induce an ACK from the client.
        let _ = send_something(&mut server, now); // Drop this.

        // Another packet from the server will cause the client to ACK and update keys.
        let dgram = send_and_receive(&mut server, &mut client, now);
        assert!(dgram.is_some());
        assert_eq!(client.get_epochs(), (Some(4), Some(3)));

        // Have the server process the ACK.
        if let Output::Callback(_) = server.process(dgram, now) {
            assert_eq!(server.get_epochs(), (Some(4), Some(3)));
            // Now move the server into the future so that it
            // rotates the keys.  The client stays in the present.
            server.process(None, now + KEY_UPDATE_DELAY);
            assert_eq!(server.get_epochs(), (Some(4), Some(4)));
        } else {
            panic!("server should have a timer set");
        }

        // Now update keys on the server again.
        assert!(server.initiate_key_update().is_ok());
        assert_eq!(server.get_epochs(), (Some(5), Some(4)));

        let dgram = send_something(&mut server, now + KEY_UPDATE_DELAY);

        // However, as the server didn't wait long enough to update again, the
        // client hasn't rotated its keys, so the packet gets dropped.
        check_discarded(&mut client, dgram, 1, 0);
    }

    // Key updates can't be initiated too early.
    #[test]
    fn key_update_before_confirmed() {
        let mut client = default_client();
        assert!(client.initiate_key_update().is_err());
        let mut server = default_server();
        assert!(server.initiate_key_update().is_err());

        // Client Initial
        let dgram = client.process(None, now()).dgram();
        assert!(dgram.is_some());
        assert!(client.initiate_key_update().is_err());

        // Server Initial + Handshake
        let dgram = server.process(dgram, now()).dgram();
        assert!(dgram.is_some());
        assert!(server.initiate_key_update().is_err());

        // Client Handshake
        client.process_input(dgram.unwrap(), now());
        assert!(client.initiate_key_update().is_err());

        assert!(maybe_authenticate(&mut client));
        assert!(client.initiate_key_update().is_err());

        let dgram = client.process(None, now()).dgram();
        assert!(dgram.is_some());
        assert!(client.initiate_key_update().is_err());

        // Server HANDSHAKE_DONE
        let dgram = server.process(dgram, now()).dgram();
        assert!(dgram.is_some());
        assert!(server.initiate_key_update().is_ok());

        // Client receives HANDSHAKE_DONE
        let dgram = client.process(dgram, now()).dgram();
        assert!(dgram.is_none());
        assert!(client.initiate_key_update().is_ok());
    }

    #[test]
    fn ack_are_not_cc() {
        let mut client = default_client();
        let mut server = default_server();
        connect_force_idle(&mut client, &mut server);

        // Create a stream
        assert_eq!(client.stream_create(StreamType::BiDi).unwrap(), 0);

        // Buffer up lot of data and generate packets, so that cc window is filled.
        let (c_tx_dgrams, now) = fill_cwnd(&mut client, 0, now());
        assert_full_cwnd(&c_tx_dgrams, POST_HANDSHAKE_CWND);

        // The server hasn't received any of these packets yet, the server
        // won't ACK, but if it sends an ack-eliciting packet instead.
        qdebug!([server], "Sending ack-eliciting");
        assert_eq!(server.stream_create(StreamType::BiDi).unwrap(), 1);
        server.stream_send(1, b"dropped").unwrap();
        let dropped_packet = server.process(None, now).dgram();
        assert!(dropped_packet.is_some()); // Now drop this one.

        // Now the server sends a packet that will force an ACK,
        // because the client will detect a gap.
        server.stream_send(1, b"sent").unwrap();
        let ack_eliciting_packet = server.process(None, now).dgram();
        assert!(ack_eliciting_packet.is_some());

        // The client can ack the server packet even if cc windows is full.
        qdebug!([client], "Process ack-eliciting");
        let ack_pkt = client.process(ack_eliciting_packet, now).dgram();
        assert!(ack_pkt.is_some());
        qdebug!([server], "Handle ACK");
        let frames = server.test_process_input(ack_pkt.unwrap(), now);
        assert_eq!(frames.len(), 1);
        assert!(matches!(
            frames[0],
            (Frame::Ack { .. }, PNSpace::ApplicationData)
        ));
    }

    #[test]
    fn after_fin_is_read_conn_events_for_stream_should_be_removed() {
        let mut client = default_client();
        let mut server = default_server();
        connect(&mut client, &mut server);

        let id = server.stream_create(StreamType::BiDi).unwrap();
        server.stream_send(id, &[6; 10]).unwrap();
        server.stream_close_send(id).unwrap();
        let out = server.process(None, now()).dgram();
        assert!(out.is_some());

        let _ = client.process(out, now());

        // read from the stream before checking connection events.
        let mut buf = vec![0; 4000];
        let (_, fin) = client.stream_recv(id, &mut buf).unwrap();
        assert_eq!(fin, true);

        // Make sure we do not have RecvStreamReadable events for the stream when fin has been read.
        let readable_stream_evt =
            |e| matches!(e, ConnectionEvent::RecvStreamReadable { stream_id } if stream_id == id);
        assert!(!client.events().any(readable_stream_evt));
    }

    #[test]
    fn after_stream_stop_sending_is_called_conn_events_for_stream_should_be_removed() {
        let mut client = default_client();
        let mut server = default_server();
        connect(&mut client, &mut server);

        let id = server.stream_create(StreamType::BiDi).unwrap();
        server.stream_send(id, &[6; 10]).unwrap();
        server.stream_close_send(id).unwrap();
        let out = server.process(None, now()).dgram();
        assert!(out.is_some());

        let _ = client.process(out, now());

        // send stop seending.
        client
            .stream_stop_sending(id, Error::NoError.code())
            .unwrap();

        // Make sure we do not have RecvStreamReadable events for the stream after stream_stop_sending
        // has been called.
        let readable_stream_evt =
            |e| matches!(e, ConnectionEvent::RecvStreamReadable { stream_id } if stream_id == id);
        assert!(!client.events().any(readable_stream_evt));
    }

    #[test]
<<<<<<< HEAD
    fn pace() {
        const RTT: Duration = Duration::from_millis(1000);
        const DATA: &[u8] = &[0xcc; 4_096];
        const BURST_SIZE: usize = 2;
        let mut client = default_client();
        let mut server = default_server();
        let mut now = connect_rtt_idle(&mut client, &mut server, RTT);

        // Now fill up the pipe and watch it trickle out.
        let stream = client.stream_create(StreamType::BiDi).unwrap();
        loop {
            let written = client.stream_send(stream, DATA).unwrap();
            if written < DATA.len() {
                break;
            }
        }
        let mut count = 0;
        // We should get a burst at first.
        for _ in 0..BURST_SIZE {
            let dgram = client.process_output(now).dgram();
            assert!(dgram.is_some());
            count += 1;
        }
        let gap = client.process_output(now).callback();
        assert_ne!(gap, Duration::new(0, 0));
        for _ in BURST_SIZE..cwnd_packets(POST_HANDSHAKE_CWND) {
            assert_eq!(client.process_output(now).callback(), gap);
            now += gap;
            let dgram = client.process_output(now).dgram();
            assert!(dgram.is_some());
            count += 1;
        }
        assert_eq!(count, cwnd_packets(POST_HANDSHAKE_CWND));
        let fin = client.process_output(now).callback();
        assert_ne!(fin, Duration::new(0, 0));
        assert_ne!(fin, gap);
=======
    fn loss_recovery_crash() {
        const TIME_SHIFT: Duration = Duration::from_secs(1);
        let mut client = default_client();
        let mut server = default_server();
        connect(&mut client, &mut server);
        let now = now();

        // The server sends something, but we will drop this.
        let _ = send_something(&mut server, now);

        // Then send something again, but let it through.
        let ack = send_and_receive(&mut server, &mut client, now);
        assert!(ack.is_some());

        // Have the server process the ACK.
        let cb = server.process(ack, now).callback();
        assert!(cb > Duration::from_secs(0));

        // Now we leap into the future.  The server should regard the first
        // packet as lost based on time alone.
        let dgram = server.process(None, now + TIME_SHIFT).dgram();
        assert!(dgram.is_some());

        // This crashes.
        let _ = send_something(&mut server, now + TIME_SHIFT);
>>>>>>> 0de408c8
    }
}<|MERGE_RESOLUTION|>--- conflicted
+++ resolved
@@ -1228,7 +1228,6 @@
         let mut initial_sent = None;
         let mut needs_padding = false;
 
-<<<<<<< HEAD
         // Determine how we are sending packets (PTO, etc..).
         let profile = self.loss_recovery.send_profile(now, path.mtu());
         qdebug!([self], "output_path send_profile {:?}", profile);
@@ -1236,28 +1235,6 @@
             // Can't send a packet at all.
             return Ok(SendOption::default());
         }
-=======
-        let (pto, cong_avail, min_pn_space, cc_limited) =
-        // Check whether we are sending packets in PTO mode.
-        if self.loss_recovery.pto_active() {
-                if let Some(space) = self.loss_recovery.take_pto_packet() {
-                    (true, path.mtu(), space, false)
-                } else {
-                    return Ok(None);
-                }
-            } else if self.loss_recovery.cwnd_avail() < MIN_CC_WINDOW {
-                // If avail == 0 we do not have available congestion window, we may send only
-                // non-congestion controlled frames
-                (false, path.mtu(), PNSpace::Initial, true)
-            } else {
-                (
-                    false,
-                    self.loss_recovery.cwnd_avail(),
-                    PNSpace::Initial,
-                    false,
-                )
-            };
->>>>>>> 0de408c8
 
         // Frames for different epochs must go in different packets, but then these
         // packets can go in a single datagram
@@ -2169,7 +2146,7 @@
     use crate::cc::{INITIAL_CWND_PKTS, MIN_CONG_WINDOW};
     use crate::frame::{CloseError, StreamType};
     use crate::path::PATH_MTU_V6;
-    use crate::recovery::MIN_CC_LIMIT;
+    use crate::recovery::ACK_ONLY_SIZE_LIMIT;
 
     use neqo_common::matches;
     use std::mem;
@@ -3803,7 +3780,7 @@
                     total_dgrams.push(dgram);
                 }
                 Output::Callback(t) => {
-                    if src.loss_recovery.cwnd_avail() < MIN_CC_LIMIT {
+                    if src.loss_recovery.cwnd_avail() < ACK_ONLY_SIZE_LIMIT {
                         break;
                     }
                     now += t;
@@ -3863,13 +3840,13 @@
 
     /// Determine the number of packets required to fill the CWND.
     const fn cwnd_packets(data: usize) -> usize {
-        (data + MIN_CC_LIMIT - 1) / PATH_MTU_V6
+        (data + ACK_ONLY_SIZE_LIMIT - 1) / PATH_MTU_V6
     }
 
     /// Determine the size of the last packet.
-    /// The minimal size of a packet is `MIN_CC_LIMIT`.
+    /// The minimal size of a packet is `ACK_ONLY_SIZE_LIMIT`.
     fn last_packet(cwnd: usize) -> usize {
-        if (cwnd % PATH_MTU_V6) > MIN_CC_LIMIT {
+        if (cwnd % PATH_MTU_V6) > ACK_ONLY_SIZE_LIMIT {
             cwnd % PATH_MTU_V6
         } else {
             PATH_MTU_V6
@@ -3904,7 +3881,7 @@
         assert_eq!(client.stream_create(StreamType::UniDi).unwrap(), 2);
         let (c_tx_dgrams, _) = fill_cwnd(&mut client, 2, now);
         assert_full_cwnd(&c_tx_dgrams, POST_HANDSHAKE_CWND);
-        assert!(client.loss_recovery.cwnd_avail() < MIN_CC_LIMIT);
+        assert!(client.loss_recovery.cwnd_avail() < ACK_ONLY_SIZE_LIMIT);
     }
 
     #[test]
@@ -4539,7 +4516,6 @@
     }
 
     #[test]
-<<<<<<< HEAD
     fn pace() {
         const RTT: Duration = Duration::from_millis(1000);
         const DATA: &[u8] = &[0xcc; 4_096];
@@ -4576,7 +4552,9 @@
         let fin = client.process_output(now).callback();
         assert_ne!(fin, Duration::new(0, 0));
         assert_ne!(fin, gap);
-=======
+    }
+
+    #[test]
     fn loss_recovery_crash() {
         const TIME_SHIFT: Duration = Duration::from_secs(1);
         let mut client = default_client();
@@ -4602,6 +4580,5 @@
 
         // This crashes.
         let _ = send_something(&mut server, now + TIME_SHIFT);
->>>>>>> 0de408c8
     }
 }