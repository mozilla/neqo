// Licensed under the Apache License, Version 2.0 <LICENSE-APACHE or
// http://www.apache.org/licenses/LICENSE-2.0> or the MIT license
// <LICENSE-MIT or http://opensource.org/licenses/MIT>, at your
// option. This file may not be copied, modified, or distributed
// except according to those terms.

// The class implementing a QUIC connection.

use std::cell::RefCell;
use std::cmp::{max, min, Ordering};
use std::collections::HashMap;
use std::convert::TryFrom;
use std::fmt::{self, Debug};
use std::net::SocketAddr;
use std::rc::Rc;
use std::time::{Duration, Instant};

use smallvec::SmallVec;

use neqo_common::{
    hex, matches, qdebug, qerror, qinfo, qlog::NeqoQlog, qtrace, qwarn, Datagram, Decoder, Encoder,
    Role,
};
use neqo_crypto::agent::CertificateInfo;
use neqo_crypto::{
    Agent, AntiReplay, AuthenticationStatus, Client, HandshakeState, SecretAgentInfo, Server,
};

use crate::cid::{ConnectionId, ConnectionIdDecoder, ConnectionIdManager, ConnectionIdRef};
use crate::crypto::{Crypto, CryptoDxState};
use crate::dump::*;
use crate::events::{ConnectionEvent, ConnectionEvents};
use crate::flow_mgr::FlowMgr;
use crate::frame::{AckRange, Frame, FrameType, StreamType};
use crate::packet::{DecryptedPacket, PacketBuilder, PacketNumber, PacketType, PublicPacket};
use crate::path::Path;
use crate::qlog;
use crate::recovery::{LossRecovery, RecoveryToken, GRANULARITY};
use crate::recv_stream::{RecvStream, RecvStreams, RX_STREAM_DATA_WINDOW};
use crate::send_stream::{SendStream, SendStreams};
use crate::stats::Stats;
use crate::stream_id::{StreamId, StreamIndex, StreamIndexes};
use crate::tparams::{
    self, TransportParameter, TransportParameterId, TransportParameters, TransportParametersHandler,
};
use crate::tracking::{AckTracker, PNSpace, SentPacket};
use crate::{AppError, ConnectionError, Error, Res, LOCAL_IDLE_TIMEOUT};

#[derive(Debug, Default)]
struct Packet(Vec<u8>);

pub const LOCAL_STREAM_LIMIT_BIDI: u64 = 16;
pub const LOCAL_STREAM_LIMIT_UNI: u64 = 16;

const LOCAL_MAX_DATA: u64 = 0x3FFF_FFFF_FFFF_FFFF; // 2^62-1

<<<<<<< HEAD
#[derive(Debug, PartialEq, Copy, Clone)]
/// Client or Server.
pub enum Role {
    Client,
    Server,
}

impl Role {
    pub fn remote(self) -> Self {
        match self {
            Self::Client => Self::Server,
            Self::Server => Self::Client,
        }
    }
}

impl ::std::fmt::Display for Role {
    fn fmt(&self, f: &mut ::std::fmt::Formatter) -> ::std::fmt::Result {
        write!(f, "{:?}", self)
    }
}
=======
const MIN_CC_WINDOW: usize = 0x200; // let's not send packets smaller than 512
>>>>>>> b4d95cd1

#[derive(Clone, Debug, PartialEq, Ord, Eq)]
/// The state of the Connection.
pub enum State {
    Init,
    WaitInitial,
    Handshaking,
    Connected,
    Confirmed,
    Closing {
        error: ConnectionError,
        frame_type: FrameType,
        msg: String,
        timeout: Instant,
    },
    Closed(ConnectionError),
}

impl State {
    #[must_use]
    pub fn connected(&self) -> bool {
        matches!(self, Self::Connected | Self::Confirmed)
    }
}

// Implement Ord so that we can enforce monotonic state progression.
impl PartialOrd for State {
    #[allow(clippy::match_same_arms)] // Lint bug: rust-lang/rust-clippy#860
    fn partial_cmp(&self, other: &Self) -> Option<Ordering> {
        if std::mem::discriminant(self) == std::mem::discriminant(other) {
            return Some(Ordering::Equal);
        }
        Some(match (self, other) {
            (Self::Init, _) => Ordering::Less,
            (_, Self::Init) => Ordering::Greater,
            (Self::WaitInitial, _) => Ordering::Less,
            (_, Self::WaitInitial) => Ordering::Greater,
            (Self::Handshaking, _) => Ordering::Less,
            (_, Self::Handshaking) => Ordering::Greater,
            (Self::Connected, _) => Ordering::Less,
            (_, Self::Connected) => Ordering::Greater,
            (Self::Confirmed, _) => Ordering::Less,
            (_, Self::Confirmed) => Ordering::Greater,
            (Self::Closing { .. }, _) => Ordering::Less,
            (_, Self::Closing { .. }) => Ordering::Greater,
            (Self::Closed(_), _) => unreachable!(),
        })
    }
}

#[derive(Debug)]
enum ZeroRttState {
    Init,
    Sending,
    AcceptedClient,
    AcceptedServer,
    Rejected,
}

#[derive(Clone, Debug, PartialEq)]
/// Type returned from process() and `process_output()`. Users are required to
/// call these repeatedly until `Callback` or `None` is returned.
pub enum Output {
    /// Connection requires no action.
    None,
    /// Connection requires the datagram be sent.
    Datagram(Datagram),
    /// Connection requires `process_input()` be called when the `Duration`
    /// elapses.
    Callback(Duration),
}

impl Output {
    /// Convert into an `Option<Datagram>`.
    #[must_use]
    pub fn dgram(self) -> Option<Datagram> {
        match self {
            Self::Datagram(dg) => Some(dg),
            _ => None,
        }
    }

    /// Get a reference to the Datagram, if any.
    pub fn as_dgram_ref(&self) -> Option<&Datagram> {
        match self {
            Self::Datagram(dg) => Some(dg),
            _ => None,
        }
    }

    /// Ask how long the caller should wait before calling back.
    #[must_use]
    pub fn callback(&self) -> Duration {
        match self {
            Self::Callback(t) => *t,
            _ => Duration::new(0, 0),
        }
    }
}

/// Used by inner functions like Connection::output.
enum SendOption {
    /// Yes, please send this datagram.
    Yes(Datagram),
    /// Don't send.  If this was blocked on the pacer (the arg is true).
    No(bool),
}

impl Default for SendOption {
    fn default() -> Self {
        Self::No(false)
    }
}

/// Alias the common form for ConnectionIdManager.
type CidMgr = Rc<RefCell<dyn ConnectionIdManager>>;

/// An FixedConnectionIdManager produces random connection IDs of a fixed length.
pub struct FixedConnectionIdManager {
    len: usize,
}
impl FixedConnectionIdManager {
    pub fn new(len: usize) -> Self {
        Self { len }
    }
}
impl ConnectionIdDecoder for FixedConnectionIdManager {
    fn decode_cid<'a>(&self, dec: &mut Decoder<'a>) -> Option<ConnectionIdRef<'a>> {
        dec.decode(self.len).map(ConnectionIdRef::from)
    }
}
impl ConnectionIdManager for FixedConnectionIdManager {
    fn generate_cid(&mut self) -> ConnectionId {
        ConnectionId::generate(self.len)
    }
    fn as_decoder(&self) -> &dyn ConnectionIdDecoder {
        self
    }
}

struct RetryInfo {
    token: Vec<u8>,
    odcid: ConnectionId,
}

impl RetryInfo {
    fn new(odcid: ConnectionId) -> Self {
        Self {
            token: Vec::new(),
            odcid,
        }
    }
}

#[derive(Debug, Clone)]
/// There's a little bit of different behavior for resetting idle timeout. See
/// -transport 10.2 ("Idle Timeout").
enum IdleTimeoutState {
    Init,
    PacketReceived(Instant),
    AckElicitingPacketSent(Instant),
}

#[derive(Debug, Clone)]
/// There's a little bit of different behavior for resetting idle timeout. See
/// -transport 10.2 ("Idle Timeout").
struct IdleTimeout {
    timeout: Duration,
    state: IdleTimeoutState,
}

impl Default for IdleTimeout {
    fn default() -> Self {
        Self {
            timeout: LOCAL_IDLE_TIMEOUT,
            state: IdleTimeoutState::Init,
        }
    }
}

impl IdleTimeout {
    pub fn set_peer_timeout(&mut self, peer_timeout: Duration) {
        self.timeout = min(self.timeout, peer_timeout);
    }

    pub fn expiry(&self, pto: Duration) -> Option<Instant> {
        match self.state {
            IdleTimeoutState::Init => None,
            IdleTimeoutState::PacketReceived(t) | IdleTimeoutState::AckElicitingPacketSent(t) => {
                Some(t + max(self.timeout, pto * 3))
            }
        }
    }

    fn on_packet_sent(&mut self, now: Instant) {
        // Only reset idle timeout if we've received a packet since the last
        // time we reset the timeout here.
        match self.state {
            IdleTimeoutState::AckElicitingPacketSent(_) => {}
            IdleTimeoutState::Init | IdleTimeoutState::PacketReceived(_) => {
                self.state = IdleTimeoutState::AckElicitingPacketSent(now);
            }
        }
    }

    fn on_packet_received(&mut self, now: Instant) {
        self.state = IdleTimeoutState::PacketReceived(now);
    }

    pub fn expired(&self, now: Instant, pto: Duration) -> bool {
        if let Some(expiry) = self.expiry(pto) {
            now >= expiry
        } else {
            false
        }
    }
}

/// StateManagement manages whether we need to send HANDSHAKE_DONE and CONNECTION_CLOSE.
/// Valid state transitions are:
/// * Idle -> HandshakeDone: at the server when the handshake completes
/// * HandshakeDone -> Idle: when a HANDSHAKE_DONE frame is sent
/// * Idle/HandshakeDone -> ConnectionClose: when closing
/// * ConnectionClose -> CloseSent: after sending CONNECTION_CLOSE
/// * CloseSent -> ConnectionClose: any time a new CONNECTION_CLOSE is needed
#[derive(Debug, Clone, PartialEq)]
enum StateSignaling {
    Idle,
    HandshakeDone,
    ConnectionClose,
    CloseSent,
}

impl StateSignaling {
    pub fn handshake_done(&mut self) {
        if *self != Self::Idle {
            debug_assert!(false, "StateSignaling must be in Idle state.");
            return;
        }
        *self = Self::HandshakeDone
    }

    pub fn send_done(&mut self) -> Option<(Frame, Option<RecoveryToken>)> {
        if *self == Self::HandshakeDone {
            *self = Self::Idle;
            Some((Frame::HandshakeDone, Some(RecoveryToken::HandshakeDone)))
        } else {
            None
        }
    }

    pub fn closing(&self) -> bool {
        *self == Self::ConnectionClose
    }

    pub fn close(&mut self) {
        *self = Self::ConnectionClose
    }

    pub fn close_sent(&mut self) {
        debug_assert!(self.closing());
        *self = Self::CloseSent
    }
}

/// A QUIC Connection
///
/// First, create a new connection using `new_client()` or `new_server()`.
///
/// For the life of the connection, handle activity in the following manner:
/// 1. Perform operations using the `stream_*()` methods.
/// 1. Call `process_input()` when a datagram is received or the timer
/// expires. Obtain information on connection state changes by checking
/// `events()`.
/// 1. Having completed handling current activity, repeatedly call
/// `process_output()` for packets to send, until it returns `Output::Callback`
/// or `Output::None`.
///
/// After the connection is closed (either by calling `close()` or by the
/// remote) continue processing until `state()` returns `Closed`.
pub struct Connection {
    role: Role,
    state: State,
    tps: Rc<RefCell<TransportParametersHandler>>,
    /// What we are doing with 0-RTT.
    zero_rtt_state: ZeroRttState,
    /// This object will generate connection IDs for the connection.
    cid_manager: CidMgr,
    /// Network paths.  Right now, this tracks at most one path, so it uses `Option`.
    path: Option<Path>,
    /// The connection IDs that we will accept.
    /// This includes any we advertise in NEW_CONNECTION_ID that haven't been bound to a path yet.
    /// During the handshake at the server, it also includes the randomized DCID pick by the client.
    valid_cids: Vec<ConnectionId>,
    retry_info: Option<RetryInfo>,
    pub(crate) crypto: Crypto,
    pub(crate) acks: AckTracker,
    idle_timeout: IdleTimeout,
    pub(crate) indexes: StreamIndexes,
    connection_ids: HashMap<u64, (Vec<u8>, [u8; 16])>, // (sequence number, (connection id, reset token))
    pub(crate) send_streams: SendStreams,
    pub(crate) recv_streams: RecvStreams,
    pub(crate) flow_mgr: Rc<RefCell<FlowMgr>>,
    state_signaling: StateSignaling,
    loss_recovery: LossRecovery,
    events: ConnectionEvents,
    token: Option<Vec<u8>>,
    stats: Stats,
    qlog: Option<NeqoQlog>,
}

impl Debug for Connection {
    fn fmt(&self, f: &mut fmt::Formatter) -> fmt::Result {
        write!(
            f,
            "{:?} Connection: {:?} {:?}",
            self.role, self.state, self.path
        )
    }
}

impl Connection {
    /// Create a new QUIC connection with Client role.
    pub fn new_client(
        server_name: &str,
        protocols: &[impl AsRef<str>],
        cid_manager: CidMgr,
        local_addr: SocketAddr,
        remote_addr: SocketAddr,
    ) -> Res<Self> {
        let dcid = ConnectionId::generate_initial();
        let scid = cid_manager.borrow_mut().generate_cid();
        let mut c = Self::new(
            Role::Client,
            Client::new(server_name)?.into(),
            cid_manager,
            None,
            protocols,
            Some(Path::new(local_addr, remote_addr, scid, dcid.clone())),
        );
        c.crypto.states.init(Role::Client, &dcid);
        c.retry_info = Some(RetryInfo::new(dcid));
        Ok(c)
    }

    /// Create a new QUIC connection with Server role.
    pub fn new_server(
        certs: &[impl AsRef<str>],
        protocols: &[impl AsRef<str>],
        anti_replay: &AntiReplay,
        cid_manager: CidMgr,
    ) -> Res<Self> {
        Ok(Self::new(
            Role::Server,
            Server::new(certs)?.into(),
            cid_manager,
            Some(anti_replay),
            protocols,
            None,
        ))
    }

    fn set_tp_defaults(tps: &mut TransportParameters) {
        tps.set_integer(
            tparams::INITIAL_MAX_STREAM_DATA_BIDI_LOCAL,
            RX_STREAM_DATA_WINDOW,
        );
        tps.set_integer(
            tparams::INITIAL_MAX_STREAM_DATA_BIDI_REMOTE,
            RX_STREAM_DATA_WINDOW,
        );
        tps.set_integer(tparams::INITIAL_MAX_STREAM_DATA_UNI, RX_STREAM_DATA_WINDOW);
        tps.set_integer(tparams::INITIAL_MAX_STREAMS_BIDI, LOCAL_STREAM_LIMIT_BIDI);
        tps.set_integer(tparams::INITIAL_MAX_STREAMS_UNI, LOCAL_STREAM_LIMIT_UNI);
        tps.set_integer(tparams::INITIAL_MAX_DATA, LOCAL_MAX_DATA);
        tps.set_integer(
            tparams::IDLE_TIMEOUT,
            u64::try_from(LOCAL_IDLE_TIMEOUT.as_millis()).unwrap(),
        );
        tps.set_empty(tparams::DISABLE_MIGRATION);
    }

    fn new(
        role: Role,
        agent: Agent,
        cid_manager: CidMgr,
        anti_replay: Option<&AntiReplay>,
        protocols: &[impl AsRef<str>],
        path: Option<Path>,
    ) -> Self {
        let tphandler = Rc::new(RefCell::new(TransportParametersHandler::default()));
        Self::set_tp_defaults(&mut tphandler.borrow_mut().local);
        let crypto = Crypto::new(agent, protocols, tphandler.clone(), anti_replay)
            .expect("TLS should be configured successfully");

        Self {
            role,
            state: State::Init,
            cid_manager,
            path,
            valid_cids: Vec::new(),
            tps: tphandler,
            zero_rtt_state: ZeroRttState::Init,
            retry_info: None,
            crypto,
            acks: AckTracker::default(),
            idle_timeout: IdleTimeout::default(),
            indexes: StreamIndexes::new(),
            connection_ids: HashMap::new(),
            send_streams: SendStreams::default(),
            recv_streams: RecvStreams::default(),
            flow_mgr: Rc::new(RefCell::new(FlowMgr::default())),
            state_signaling: StateSignaling::Idle,
            loss_recovery: LossRecovery::new(),
            events: ConnectionEvents::default(),
            token: None,
            stats: Stats::default(),
            qlog: None,
        }
    }

    /// Get the local path.
    pub fn path(&self) -> Option<&Path> {
        self.path.as_ref()
    }

    /// Set or clear the qlog for this connection.
    pub fn set_qlog(&mut self, qlog: Option<NeqoQlog>) {
        self.qlog = qlog;
    }

    /// Get the qlog (if any) for this connection.
    pub fn qlog_mut(&mut self) -> &mut Option<NeqoQlog> {
        &mut self.qlog
    }

    /// Set a local transport parameter, possibly overriding a default value.
    pub fn set_local_tparam(&self, tp: TransportParameterId, value: TransportParameter) -> Res<()> {
        if *self.state() == State::Init {
            self.tps.borrow_mut().local.set(tp, value);
            Ok(())
        } else {
            qerror!("Current state: {:?}", self.state());
            qerror!("Cannot set local tparam when not in an initial connection state.");
            Err(Error::ConnectionState)
        }
    }

    /// Set the connection ID that was originally chosen by the client.
    pub(crate) fn original_connection_id(&mut self, odcid: &ConnectionId) {
        assert_eq!(self.role, Role::Server);
        self.tps
            .borrow_mut()
            .local
            .set_bytes(tparams::ORIGINAL_CONNECTION_ID, odcid.to_vec());
    }

    /// Set ALPN preferences. Strings that appear earlier in the list are given
    /// higher preference.
    pub fn set_alpn(&mut self, protocols: &[impl AsRef<str>]) -> Res<()> {
        self.crypto.tls.set_alpn(protocols)?;
        Ok(())
    }

    /// Access the latest resumption token on the connection.
    pub fn resumption_token(&self) -> Option<Vec<u8>> {
        if !self.state.connected() {
            return None;
        }
        match self.crypto.tls {
            Agent::Client(ref c) => match c.resumption_token() {
                Some(ref t) => {
                    qtrace!("TLS token {}", hex(&t));
                    let mut enc = Encoder::default();
                    let rtt = self.loss_recovery.rtt();
                    let rtt = u64::try_from(rtt.as_millis()).unwrap_or(0);
                    enc.encode_varint(rtt);
                    enc.encode_vvec_with(|enc_inner| {
                        self.tps
                            .borrow()
                            .remote
                            .as_ref()
                            .expect("should have transport parameters")
                            .encode(enc_inner);
                    });
                    enc.encode(&t[..]);
                    qinfo!("resumption token {}", hex(&enc[..]));
                    Some(enc.into())
                }
                None => None,
            },
            Agent::Server(_) => None,
        }
    }

    /// Enable resumption, using a token previously provided.
    /// This can only be called once and only on the client.
    /// After calling the function, it should be possible to attempt 0-RTT
    /// if the token supports that.
    pub fn set_resumption_token(&mut self, now: Instant, token: &[u8]) -> Res<()> {
        if self.state != State::Init {
            qerror!([self], "set token in state {:?}", self.state);
            return Err(Error::ConnectionState);
        }
        qinfo!([self], "resumption token {}", hex(token));
        let mut dec = Decoder::from(token);

        let smoothed_rtt = match dec.decode_varint() {
            Some(v) => Duration::from_millis(v),
            _ => return Err(Error::InvalidResumptionToken),
        };

        let tp_slice = match dec.decode_vvec() {
            Some(v) => v,
            _ => return Err(Error::InvalidResumptionToken),
        };
        qtrace!([self], "  transport parameters {}", hex(&tp_slice));
        let mut dec_tp = Decoder::from(tp_slice);
        let tp = TransportParameters::decode(&mut dec_tp)?;

        let tok = dec.decode_remainder();
        qtrace!([self], "  TLS token {}", hex(&tok));
        match self.crypto.tls {
            Agent::Client(ref mut c) => c.set_resumption_token(&tok)?,
            Agent::Server(_) => return Err(Error::WrongRole),
        }

        self.tps.borrow_mut().remote_0rtt = Some(tp);

        if smoothed_rtt > GRANULARITY {
            self.loss_recovery.set_initial_rtt(smoothed_rtt);
        }
        self.set_initial_limits();
        // Start up TLS, which has the effect of setting up all the necessary
        // state for 0-RTT.  This only stages the CRYPTO frames.
        self.client_start(now)
    }

    /// Send a TLS session ticket.
    pub fn send_ticket(&mut self, now: Instant, extra: &[u8]) -> Res<()> {
        let tps = &self.tps;
        match self.crypto.tls {
            Agent::Server(ref mut s) => {
                let mut enc = Encoder::default();
                enc.encode_vvec_with(|mut enc_inner| {
                    tps.borrow().local.encode(&mut enc_inner);
                });
                enc.encode(extra);
                let records = s.send_ticket(now, &enc)?;
                qinfo!([self], "send session ticket {}", hex(&enc));
                self.crypto.buffer_records(records)?;
                Ok(())
            }
            Agent::Client(_) => Err(Error::WrongRole),
        }
    }

    pub fn tls_info(&self) -> Option<&SecretAgentInfo> {
        self.crypto.tls.info()
    }

    /// Get the peer's certificate chain and other info.
    pub fn peer_certificate(&self) -> Option<CertificateInfo> {
        self.crypto.tls.peer_certificate()
    }

    /// Call by application when the peer cert has been verified
    pub fn authenticated(&mut self, status: AuthenticationStatus, now: Instant) {
        self.crypto.tls.authenticated(status);
        let res = self.handshake(now, PNSpace::Handshake, None);
        self.absorb_error(now, res);
    }

    /// Get the role of the connection.
    pub fn role(&self) -> Role {
        self.role
    }

    /// Get the state of the connection.
    pub fn state(&self) -> &State {
        &self.state
    }

    /// Get collected statistics.
    pub fn stats(&self) -> &Stats {
        &self.stats
    }

    // This function wraps a call to another function and sets the connection state
    // properly if that call fails.
    fn capture_error<T>(&mut self, now: Instant, frame_type: FrameType, res: Res<T>) -> Res<T> {
        if let Err(v) = &res {
            #[cfg(debug_assertions)]
            let msg = format!("{:?}", v);
            #[cfg(not(debug_assertions))]
            let msg = String::from("");
            if let State::Closed(err) | State::Closing { error: err, .. } = &self.state {
                qwarn!([self], "Closing again after error {:?}", err);
            } else {
                self.set_state(State::Closing {
                    error: ConnectionError::Transport(v.clone()),
                    frame_type,
                    msg,
                    timeout: self.get_closing_period_time(now),
                });
            }
        }
        res
    }

    /// For use with process_input(). Errors there can be ignored, but this
    /// needs to ensure that the state is updated.
    fn absorb_error<T>(&mut self, now: Instant, res: Res<T>) -> Option<T> {
        self.capture_error(now, 0, res).ok()
    }

    pub fn process_timer(&mut self, now: Instant) {
        if matches!(self.state(), State::Closing{..} | State::Closed{..}) {
            qinfo!("Timer fired while closing/closed");
            return;
        }
        if self.idle_timeout.expired(now, self.loss_recovery.raw_pto()) {
            qinfo!("idle timeout expired");
            self.set_state(State::Closed(ConnectionError::Transport(
                Error::IdleTimeout,
            )));
            return;
        }

        let res = self.crypto.states.check_key_update(now);
        self.absorb_error(now, res);

        if let Some(packets) = self.loss_recovery.check_loss_detection_timeout(now) {
            self.handle_lost_packets(&packets);
        }
    }

    /// Call in to process activity on the connection. Either new packets have
    /// arrived or a timeout has expired (or both).
    pub fn process_input(&mut self, dgram: Datagram, now: Instant) {
        let res = self.input(dgram, now);
        self.absorb_error(now, res);
        self.cleanup_streams();
    }

    /// Just like above but returns frames parsed from the datagram
    #[cfg(test)]
    pub fn test_process_input(&mut self, dgram: Datagram, now: Instant) -> Vec<(Frame, PNSpace)> {
        let res = self.input(dgram, now);
        let frames = self.absorb_error(now, res).unwrap_or_default();
        self.cleanup_streams();
        frames
    }

    /// Get the time that we next need to be called back, relative to `now`.
    fn next_delay(&mut self, now: Instant, paced: bool) -> Duration {
        qtrace!([self], "Get callback delay {:?}", now);
        let mut delays = SmallVec::<[_; 5]>::new();

        if let Some(lr_time) = self.loss_recovery.calculate_timer() {
            qtrace!([self], "Loss recovery timer {:?}", lr_time);
            delays.push(lr_time);
        }

        if let Some(ack_time) = self.acks.ack_time() {
            qtrace!([self], "Delayed ACK timer {:?}", ack_time);
            delays.push(ack_time);
        }

        if let Some(idle_time) = self.idle_timeout.expiry(self.loss_recovery.raw_pto()) {
            qtrace!([self], "Idle timer {:?}", idle_time);
            delays.push(idle_time);
        }

        if let Some(key_update_time) = self.crypto.states.update_time() {
            qtrace!([self], "Key update timer {:?}", key_update_time);
            delays.push(key_update_time);
        }

        if paced {
            if let Some(pace_time) = self.loss_recovery.next_paced() {
                qtrace!([self], "Pacing timer {:?}", pace_time);
                delays.push(pace_time);
            }
        }

        // Should always at least have idle timeout, once connected
        assert!(!delays.is_empty());
        let earliest = delays.into_iter().min().unwrap();

        // TODO(agrover, mt) - need to analyze and fix #47
        // rather than just clamping to zero here.
        qdebug!(
            [self],
            "delay duration {:?}",
            max(now, earliest).duration_since(now)
        );
        max(now, earliest).duration_since(now)
    }

    /// Get output packets, as a result of receiving packets, or actions taken
    /// by the application.
    /// Returns datagrams to send, and how long to wait before calling again
    /// even if no incoming packets.
    pub fn process_output(&mut self, now: Instant) -> Output {
<<<<<<< HEAD
        let option = match &self.state {
=======
        self.process_timer(now);
        let pkt = match &self.state {
>>>>>>> b4d95cd1
            State::Init => {
                if self.role == Role::Client {
                    let res = self.client_start(now);
                    self.absorb_error(now, res);
                    self.output(now)
                } else {
                    qinfo!([self], "Invalid packet received: no response");
                    SendOption::default()
                }
            }
            State::Closing { error, timeout, .. } => {
                if *timeout > now {
                    self.output(now)
                } else {
                    // Close timeout expired, move to Closed
                    let st = State::Closed(error.clone());
                    self.set_state(st);
                    SendOption::default()
                }
            }
            State::Closed(..) => SendOption::default(),
            _ => self.output(now),
        };

        match option {
            SendOption::Yes(dgram) => Output::Datagram(dgram),
            SendOption::No(paced) => match self.state {
                State::Closed(_) => Output::None,
                State::Closing { timeout, .. } => Output::Callback(timeout - now),
                _ => Output::Callback(self.next_delay(now, paced)),
            },
        }
    }

    /// Process input and generate output.
    pub fn process(&mut self, dgram: Option<Datagram>, now: Instant) -> Output {
        if let Some(d) = dgram {
            self.process_input(d, now);
        }
        self.process_output(now)
    }

    fn is_valid_cid(&self, cid: &ConnectionIdRef) -> bool {
        self.valid_cids.iter().any(|c| c == cid) || self.path.iter().any(|p| p.valid_local_cid(cid))
    }

    fn handle_retry(&mut self, packet: PublicPacket) -> Res<()> {
        qdebug!([self], "received Retry");
        debug_assert!(self.retry_info.is_some());
        if !self.retry_info.as_ref().unwrap().token.is_empty() {
            qinfo!([self], "Dropping extra Retry");
            self.stats.dropped_rx += 1;
            return Ok(());
        }
        if packet.token().is_empty() {
            qinfo!([self], "Dropping Retry without a token");
            self.stats.dropped_rx += 1;
            return Ok(());
        }
        if !packet.is_valid_retry(&self.retry_info.as_ref().unwrap().odcid) {
            qinfo!([self], "Dropping Retry with bad integrity tag");
            self.stats.dropped_rx += 1;
            return Ok(());
        }
        if let Some(p) = &mut self.path {
            // At this point, we shouldn't have a remote connection ID for the path.
            p.set_remote_cid(packet.scid());
        } else {
            qinfo!([self], "No path, but we received a Retry");
            return Err(Error::InternalError);
        };
        self.retry_info.as_mut().unwrap().token = packet.token().to_vec();
        qinfo!(
            [self],
            "Valid Retry received, token={}",
            hex(packet.token())
        );
        let lost_packets = self.loss_recovery.retry();
        self.handle_lost_packets(&lost_packets);

        // Switching crypto state here might not happen eventually.
        // https://github.com/quicwg/base-drafts/issues/2823
        self.crypto.states.init(self.role, packet.scid());
        Ok(())
    }

    fn discard_keys(&mut self, space: PNSpace) {
        if self.crypto.discard(space) {
            self.loss_recovery.discard(space);
        }
    }

    fn input(&mut self, d: Datagram, now: Instant) -> Res<Vec<(Frame, PNSpace)>> {
        let mut slc = &d[..];
        let mut frames = Vec::new();

        qtrace!([self], "input {}", hex(&**d));

        // Handle each packet in the datagram
        while !slc.is_empty() {
            let (packet, remainder) =
                match PublicPacket::decode(slc, self.cid_manager.borrow().as_decoder()) {
                    Ok((packet, remainder)) => (packet, remainder),
                    Err(e) => {
                        qinfo!([self], "Garbage packet: {} {}", e, hex(slc));
                        self.stats.dropped_rx += 1;
                        return Ok(frames);
                    }
                }; // TODO(mt) use in place of res, and allow errors
            self.stats.packets_rx += 1;
            match (packet.packet_type(), &self.state, &self.role) {
                (PacketType::Initial, State::Init, Role::Server) => {
                    if !packet.is_valid_initial() {
                        self.stats.dropped_rx += 1;
                        return Ok(frames);
                    }
                    qinfo!([self], "Received valid Initial packet");
                    self.set_state(State::WaitInitial);
                    self.loss_recovery.start_pacer(now);
                    self.crypto.states.init(self.role, &packet.dcid());
                }
                (PacketType::VersionNegotiation, State::WaitInitial, Role::Client) => {
                    self.set_state(State::Closed(ConnectionError::Transport(
                        Error::VersionNegotiation,
                    )));
                    return Err(Error::VersionNegotiation);
                }
                (PacketType::Retry, State::WaitInitial, Role::Client) => {
                    self.handle_retry(packet)?;
                    return Ok(frames);
                }
                (PacketType::VersionNegotiation, ..) | (PacketType::Retry, ..) => {
                    qwarn!("dropping {:?}", packet.packet_type());
                    self.stats.dropped_rx += 1;
                    return Ok(frames);
                }
                _ => {}
            };

            match self.state {
                State::Init => {
                    qinfo!([self], "Received message while in Init state");
                    self.stats.dropped_rx += 1;
                    return Ok(frames);
                }
                State::WaitInitial => {}
                State::Handshaking | State::Connected | State::Confirmed => {
                    if !self.is_valid_cid(packet.dcid()) {
                        qinfo!([self], "Ignoring packet with CID {:?}", packet.dcid());
                        self.stats.dropped_rx += 1;
                        return Ok(frames);
                    }
                    if self.role == Role::Server && packet.packet_type() == PacketType::Handshake {
                        // Server has received a Handshake packet -> discard Initial keys and states
                        self.discard_keys(PNSpace::Initial);
                    }
                }
                State::Closing { .. } => {
                    // Don't bother processing the packet. Instead ask to get a
                    // new close frame.
                    self.state_signaling.close();
                    return Ok(frames);
                }
                State::Closed(..) => {
                    // Do nothing.
                    self.stats.dropped_rx += 1;
                    return Ok(frames);
                }
            }

            qtrace!([self], "Received unverified packet {:?}", packet);

            let pto = self.loss_recovery.pto();
            let payload = packet.decrypt(&mut self.crypto.states, now + pto);
            slc = remainder;
            if let Ok(payload) = payload {
                // TODO(ekr@rtfm.com): Have the server blow away the initial
                // crypto state if this fails? Otherwise, we will get a panic
                // on the assert for doesn't exist.
                // OK, we have a valid packet.
                self.idle_timeout.on_packet_received(now);
                dump_packet(
                    self,
                    "-> RX",
                    payload.packet_type(),
                    payload.pn(),
                    &payload[..],
                );
                qlog::packet_received(&mut self.qlog, &payload)?;
                frames.extend(self.process_packet(&payload, now)?);
                if matches!(self.state, State::WaitInitial) {
                    self.start_handshake(&packet, &d)?;
                }
                self.process_migrations(&d)?;
            } else {
                // Decryption failure, or not having keys is not fatal.
                // If the state isn't available, or we can't decrypt the packet, drop
                // the rest of the datagram on the floor, but don't generate an error.
                self.stats.dropped_rx += 1;
            }
        }
        Ok(frames)
    }

    fn process_packet(
        &mut self,
        packet: &DecryptedPacket,
        now: Instant,
    ) -> Res<Vec<(Frame, PNSpace)>> {
        // TODO(ekr@rtfm.com): Have the server blow away the initial
        // crypto state if this fails? Otherwise, we will get a panic
        // on the assert for doesn't exist.
        // OK, we have a valid packet.

        let space = PNSpace::from(packet.packet_type());
        if self.acks[space].is_duplicate(packet.pn()) {
            qdebug!([self], "Duplicate packet from {} pn={}", space, packet.pn());
            self.stats.dups_rx += 1;
            return Ok(vec![]);
        }

        let mut ack_eliciting = false;
        let mut d = Decoder::from(&packet[..]);
        let mut consecutive_padding = 0;
        #[allow(unused_mut)]
        let mut frames = Vec::new();
        while d.remaining() > 0 {
            let mut f = Frame::decode(&mut d)?;

            // Skip padding
            while f == Frame::Padding && d.remaining() > 0 {
                consecutive_padding += 1;
                f = Frame::decode(&mut d)?;
            }
            if consecutive_padding > 0 {
                qdebug!("PADDING frame repeated {} times", consecutive_padding);
                consecutive_padding = 0;
            }

            if cfg!(test) {
                frames.push((f.clone(), space));
            }
            ack_eliciting |= f.ack_eliciting();
            let t = f.get_type();
            let res = self.input_frame(packet.packet_type(), f, now);
            self.capture_error(now, t, res)?;
        }
        self.acks[space].set_received(now, packet.pn(), ack_eliciting);

        Ok(frames)
    }

    fn start_handshake(&mut self, packet: &PublicPacket, d: &Datagram) -> Res<()> {
        if self.role == Role::Server {
            assert_eq!(packet.packet_type(), PacketType::Initial);
            // A server needs to accept the client's selected CID during the handshake.
            self.valid_cids.push(ConnectionId::from(packet.dcid()));
            // Install a path.
            assert!(self.path.is_none());
            let mut p = Path::from_datagram(&d, ConnectionId::from(packet.scid()));
            p.add_local_cid(self.cid_manager.borrow_mut().generate_cid());
            self.path = Some(p);

            self.zero_rtt_state = match self.crypto.enable_0rtt(self.role) {
                Ok(true) => {
                    qdebug!([self], "Accepted 0-RTT");
                    ZeroRttState::AcceptedServer
                }
                _ => ZeroRttState::Rejected,
            };
        } else {
            qdebug!([self], "Changing to use Server CID={}", packet.scid());
            let p = self
                .path
                .iter_mut()
                .find(|p| p.received_on(&d))
                .expect("should have a path for sending Initial");
            p.set_remote_cid(packet.scid());
        }
        self.set_state(State::Handshaking);
        Ok(())
    }

    fn process_migrations(&self, d: &Datagram) -> Res<()> {
        if self.path.iter().any(|p| p.received_on(&d)) {
            Ok(())
        } else {
            // Right now, we don't support any form of migration.
            // So generate an error if a packet is received on a new path.
            Err(Error::InvalidMigration)
        }
    }

    fn output(&mut self, now: Instant) -> SendOption {
        if let Some(mut path) = self.path.take() {
            let res = match &self.state {
                State::Init
                | State::WaitInitial
                | State::Handshaking
                | State::Connected
                | State::Confirmed => self.output_path(&mut path, now),
                State::Closing {
                    error,
                    frame_type,
                    msg,
                    ..
                } => {
                    let err = error.clone();
                    let frame_type = *frame_type;
                    let msg = msg.clone();
                    self.output_close(&path, err, frame_type, msg)
                }
                State::Closed(_) => Ok(SendOption::default()),
            };
            let out = self.absorb_error(now, res).unwrap_or_default();
            self.path = Some(path);
            out
        } else {
            SendOption::default()
        }
    }

    fn build_packet_header(
        path: &Path,
        space: PNSpace,
        encoder: Encoder,
        tx: &CryptoDxState,
        retry_info: &Option<RetryInfo>,
    ) -> (PacketType, PacketNumber, PacketBuilder) {
        let pt = match space {
            PNSpace::Initial => PacketType::Initial,
            PNSpace::Handshake => PacketType::Handshake,
            PNSpace::ApplicationData => {
                if tx.is_0rtt() {
                    PacketType::ZeroRtt
                } else {
                    PacketType::Short
                }
            }
        };
        let mut builder = if pt == PacketType::Short {
            qdebug!("Building Short dcid {}", path.remote_cid());
            PacketBuilder::short(encoder, tx.key_phase(), path.remote_cid())
        } else {
            qdebug!(
                "Building {:?} dcid {} scid {}",
                pt,
                path.remote_cid(),
                path.local_cid(),
            );

            PacketBuilder::long(encoder, pt, path.remote_cid(), path.local_cid())
        };
        if pt == PacketType::Initial {
            builder.initial_token(if let Some(info) = retry_info {
                qtrace!("Initial token {}", hex(&info.token));
                &info.token
            } else {
                &[]
            });
        }
        // TODO(mt) work out packet number length based on `4*path CWND/path MTU`.
        let pn = tx.next_pn();
        builder.pn(pn, 3);
        (pt, pn, builder)
    }

    fn output_close(
        &mut self,
        path: &Path,
        error: ConnectionError,
        frame_type: FrameType,
        msg: String,
    ) -> Res<SendOption> {
        if !self.state_signaling.closing() {
            return Ok(SendOption::default());
        }
        let mut close_sent = false;
        let mut encoder = Encoder::with_capacity(path.mtu());
        for space in PNSpace::iter() {
            let tx = if let Some(tx_state) = self.crypto.states.tx(*space) {
                tx_state
            } else {
                continue;
            };

            // ConnectionClose frame not allowed for 0RTT.
            if tx.is_0rtt() {
                continue;
            }

            // ConnectionError::Application only allowed at 1RTT.
            if *space != PNSpace::ApplicationData
                && matches!(error, ConnectionError::Application(_))
            {
                continue;
            }
            let (_, _, mut builder) = Self::build_packet_header(path, *space, encoder, tx, &None);
            let frame = Frame::ConnectionClose {
                error_code: error.clone().into(),
                frame_type,
                reason_phrase: Vec::from(msg.clone()),
            };
            frame.marshal(&mut builder);
            encoder = builder.build(tx)?;
            close_sent = true;
        }

        if close_sent {
            self.state_signaling.close_sent();
        }
        Ok(SendOption::Yes(path.datagram(encoder)))
    }

    /// Add frames to the provided builder and
    /// return whether any of them were ACK eliciting.
    #[allow(clippy::useless_let_if_seq)]
    fn add_frames(
        &mut self,
        builder: &mut PacketBuilder,
        space: PNSpace,
        limit: usize,
        ack_only: bool,
        now: Instant,
    ) -> (Vec<RecoveryToken>, bool) {
        let mut tokens = Vec::new();
        let mut ack_eliciting = false;
        // All useful frames are at least 2 bytes.
        while builder.len() + 2 < limit {
            let remaining = limit - builder.len();
            // Try to get a frame from frame sources
            let mut frame = self.acks.get_frame(now, space);
            // If we are CC limited we can only send acks!
            if !ack_only {
                if frame.is_none() && space == PNSpace::ApplicationData && self.role == Role::Server
                {
                    frame = self.state_signaling.send_done();
                }
                if frame.is_none() {
                    frame = self.crypto.streams.get_frame(space, remaining)
                }
                if frame.is_none() {
                    frame = self.flow_mgr.borrow_mut().get_frame(space, remaining);
                }
                if frame.is_none() {
                    frame = self.send_streams.get_frame(space, remaining);
                }
            }

            if let Some((frame, token)) = frame {
                ack_eliciting |= frame.ack_eliciting();
                debug_assert_ne!(frame, Frame::Padding);
                frame.marshal(builder);
                if let Some(t) = token {
                    tokens.push(t);
                }
            } else {
                return (tokens, ack_eliciting);
            }
        }
        (tokens, ack_eliciting)
    }

    /// Build a datagram, possibly from multiple packets (for different PN
    /// spaces) and each containing 1+ frames.
    fn output_path(&mut self, path: &mut Path, now: Instant) -> Res<SendOption> {
        let mut initial_sent = None;
        let mut needs_padding = false;

        // Determine how we are sending packets (PTO, etc..).
        let profile = self.loss_recovery.send_profile(now, path.mtu());
        qdebug!([self], "output_path send_profile {:?}", profile);
        if profile.disabled() {
            // Can't send a packet at all.
            return Ok(SendOption::default());
        }

        // Frames for different epochs must go in different packets, but then these
        // packets can go in a single datagram
        let mut encoder = Encoder::with_capacity(profile.limit());
        for space in PNSpace::iter() {
            // Ensure we have tx crypto state for this epoch, or skip it.
            let tx = if let Some(tx_state) = self.crypto.states.tx(*space) {
                tx_state
            } else {
                continue;
            };

            let header_start = encoder.len();
            let (pt, pn, mut builder) =
                Self::build_packet_header(path, *space, encoder, tx, &self.retry_info);
            let payload_start = builder.len();

            // Work out if we have space left.
            if builder.len() + tx.expansion() > profile.limit() {
                // No space for a packet of this type.
                encoder = builder.abort();
                continue;
            }

            // Add frames to the packet.
            let (tokens, ack_eliciting) = if profile.can_send(*space) {
                let limit = profile.limit() - tx.expansion();
                let r = self.add_frames(&mut builder, *space, limit, profile.ack_only(), now);
                if builder.is_empty() {
                    if profile.pto().is_some() {
                        // Add a PING if there is a PTO and nothing to send.
                        builder.encode_varint(Frame::Ping.get_type());
                        (Vec::new(), true)
                    } else {
                        // Nothing to include in this packet.
                        encoder = builder.abort();
                        continue;
                    }
                } else {
                    r
                }
            } else {
                // A higher packet number space has a PTO; only add a PING.
                builder.encode_varint(Frame::Ping.get_type());
                (Vec::new(), true)
            };

            dump_packet(self, "TX ->", pt, pn, &builder[payload_start..]);
            qlog::packet_sent(&mut self.qlog, pt, pn, &builder[payload_start..])?;

            qdebug!("Need to send a packet: {:?}", pt);

            self.stats.packets_tx += 1;
            encoder = builder.build(self.crypto.states.tx(*space).unwrap())?;
            debug_assert!(encoder.len() <= path.mtu());

            // Normal packets are in flight if they include PADDING frames,
            // but we don't send those.
            let in_flight = profile.pto().is_none() && ack_eliciting;
            if in_flight {
                self.idle_timeout.on_packet_sent(now);
            }
            let sent = SentPacket::new(
                now,
                ack_eliciting,
                tokens,
                encoder.len() - header_start,
                in_flight,
            );
            if pt == PacketType::Initial && self.role == Role::Client {
                // Packets containing Initial packets might need padding, and we want to
                // track that padding along with the Initial packet.  So defer tracking.
                initial_sent = Some((pn, sent));
                needs_padding = true;
            } else {
                if pt != PacketType::ZeroRtt {
                    needs_padding = false;
                }
                self.loss_recovery.on_packet_sent(*space, pn, sent);
            }

            if *space == PNSpace::Handshake {
                if self.role == Role::Client {
                    // Client can send Handshake packets -> discard Initial keys and states
                    self.discard_keys(PNSpace::Initial);
                } else if self.state == State::Confirmed {
                    // We could discard handshake keys in set_state, but wait until after sending an ACK.
                    self.discard_keys(PNSpace::Handshake);
                }
            }
        }

        if encoder.is_empty() {
            Ok(SendOption::No(profile.paced()))
        } else {
            // Pad Initial packets sent by the client to mtu bytes.
            let mut packets: Vec<u8> = encoder.into();
            if let Some((initial_pn, mut initial)) = initial_sent.take() {
                if needs_padding {
                    qdebug!([self], "pad Initial to path MTU {}", path.mtu());
                    initial.size += path.mtu() - packets.len();
                    packets.resize(path.mtu(), 0);
                }
                self.loss_recovery
                    .on_packet_sent(PNSpace::Initial, initial_pn, initial);
            }
            Ok(SendOption::Yes(path.datagram(packets)))
        }
    }

    pub fn initiate_key_update(&mut self) -> Res<()> {
        if self.state == State::Confirmed {
            let la = self
                .loss_recovery
                .largest_acknowledged_pn(PNSpace::ApplicationData);
            qinfo!([self], "Initiating key update");
            self.crypto.states.initiate_key_update(la)
        } else {
            Err(Error::NotConnected)
        }
    }

    #[cfg(test)]
    pub fn get_epochs(&self) -> (Option<usize>, Option<usize>) {
        self.crypto.states.get_epochs()
    }

    fn client_start(&mut self, now: Instant) -> Res<()> {
        qinfo!([self], "client_start");
<<<<<<< HEAD
        self.loss_recovery.start_pacer(now);
=======
        qlog::client_connection_started(&mut self.qlog, self.path.as_ref().unwrap())?;

>>>>>>> b4d95cd1
        self.handshake(now, PNSpace::Initial, None)?;
        self.set_state(State::WaitInitial);
        self.zero_rtt_state = if self.crypto.enable_0rtt(self.role)? {
            qdebug!([self], "Enabled 0-RTT");
            ZeroRttState::Sending
        } else {
            ZeroRttState::Init
        };
        Ok(())
    }

    fn get_closing_period_time(&self, now: Instant) -> Instant {
        // Spec says close time should be at least PTO times 3.
        now + (self.loss_recovery.pto() * 3)
    }

    /// Close the connection.
    pub fn close(&mut self, now: Instant, error: AppError, msg: &str) {
        self.set_state(State::Closing {
            error: ConnectionError::Application(error),
            frame_type: 0,
            msg: msg.into(),
            timeout: self.get_closing_period_time(now),
        });
    }

    fn set_initial_limits(&mut self) {
        let tps = self.tps.borrow();
        let remote = tps.remote();
        self.indexes.remote_max_stream_bidi =
            StreamIndex::new(remote.get_integer(tparams::INITIAL_MAX_STREAMS_BIDI));
        self.indexes.remote_max_stream_uni =
            StreamIndex::new(remote.get_integer(tparams::INITIAL_MAX_STREAMS_UNI));
        self.flow_mgr
            .borrow_mut()
            .conn_increase_max_credit(remote.get_integer(tparams::INITIAL_MAX_DATA));

        let peer_timeout = remote.get_integer(tparams::IDLE_TIMEOUT);
        if peer_timeout > 0 {
            self.idle_timeout
                .set_peer_timeout(Duration::from_millis(peer_timeout));
        }
    }

    fn validate_odcid(&mut self) -> Res<()> {
        // Here we drop our Retry state then validate it.
        if let Some(info) = self.retry_info.take() {
            if info.token.is_empty() {
                Ok(())
            } else {
                let tph = self.tps.borrow();
                let tp = tph.remote().get_bytes(tparams::ORIGINAL_CONNECTION_ID);
                if let Some(odcid_tp) = tp {
                    if odcid_tp[..] == info.odcid[..] {
                        Ok(())
                    } else {
                        Err(Error::InvalidRetry)
                    }
                } else {
                    Err(Error::InvalidRetry)
                }
            }
        } else {
            debug_assert_eq!(self.role, Role::Server);
            Ok(())
        }
    }

    fn handshake(&mut self, now: Instant, space: PNSpace, data: Option<&[u8]>) -> Res<()> {
        qtrace!([self], "Handshake space={} data={:0x?}", space, data);

        let try_update = data.is_some();
        match self.crypto.handshake(now, space, data)? {
            HandshakeState::Authenticated(_) | HandshakeState::InProgress => (),
            HandshakeState::AuthenticationPending => self.events.authentication_needed(),
            HandshakeState::Complete(_) => {
                if !self.state.connected() {
                    self.set_connected(now)?;
                }
            }
            _ => {
                unreachable!("Crypto state should not be new or failed after successful handshake")
            }
        }

        // There is a chance that this could be called less often, but getting the
        // conditions right is a little tricky, so call it on every  CRYPTO frame.
        if try_update {
            self.crypto.install_keys(self.role);
        }

        Ok(())
    }

    fn handle_max_data(&mut self, maximum_data: u64) {
        let conn_was_blocked = self.flow_mgr.borrow().conn_credit_avail() == 0;
        let conn_credit_increased = self
            .flow_mgr
            .borrow_mut()
            .conn_increase_max_credit(maximum_data);

        if conn_was_blocked && conn_credit_increased {
            for (id, ss) in &mut self.send_streams {
                if ss.avail() > 0 {
                    // These may not actually all be writable if one
                    // uses up all the conn credit. Not our fault.
                    self.events.send_stream_writable(*id)
                }
            }
        }
    }

    fn input_frame(&mut self, ptype: PacketType, frame: Frame, now: Instant) -> Res<()> {
        if !frame.is_allowed(ptype) {
            qerror!("frame not allowed: {:?} {:?}", frame, ptype);
            return Err(Error::ProtocolViolation);
        }
        match frame {
            Frame::Padding => {
                // Ignore
            }
            Frame::Ping => {
                // Ack elicited with no further handling needed
            }
            Frame::Ack {
                largest_acknowledged,
                ack_delay,
                first_ack_range,
                ack_ranges,
            } => {
                self.handle_ack(
                    PNSpace::from(ptype),
                    largest_acknowledged,
                    ack_delay,
                    first_ack_range,
                    ack_ranges,
                    now,
                )?;
            }
            Frame::ResetStream {
                stream_id,
                application_error_code,
                ..
            } => {
                // TODO(agrover@mozilla.com): use final_size for connection MaxData calc
                if let (_, Some(rs)) = self.obtain_stream(stream_id)? {
                    rs.reset(application_error_code);
                }
            }
            Frame::StopSending {
                stream_id,
                application_error_code,
            } => {
                self.events
                    .send_stream_stop_sending(stream_id, application_error_code);
                if let (Some(ss), _) = self.obtain_stream(stream_id)? {
                    ss.reset(application_error_code);
                }
            }
            Frame::Crypto { offset, data } => {
                let space = PNSpace::from(ptype);
                qtrace!(
                    [self],
                    "Crypto frame on space={} offset={}, data={:0x?}",
                    space,
                    offset,
                    &data
                );
                self.crypto.streams.inbound_frame(space, offset, data)?;
                if self.crypto.streams.data_ready(space) {
                    let mut buf = Vec::new();
                    let read = self.crypto.streams.read_to_end(space, &mut buf)?;
                    qdebug!("Read {} bytes", read);
                    self.handshake(now, space, Some(&buf))?;
                }
            }
            Frame::NewToken { token } => self.token = Some(token),
            Frame::Stream {
                fin,
                stream_id,
                offset,
                data,
                ..
            } => {
                if let (_, Some(rs)) = self.obtain_stream(stream_id)? {
                    rs.inbound_stream_frame(fin, offset, data)?;
                }
            }
            Frame::MaxData { maximum_data } => self.handle_max_data(maximum_data),
            Frame::MaxStreamData {
                stream_id,
                maximum_stream_data,
            } => {
                if let (Some(ss), _) = self.obtain_stream(stream_id)? {
                    ss.set_max_stream_data(maximum_stream_data);
                }
            }
            Frame::MaxStreams {
                stream_type,
                maximum_streams,
            } => {
                let remote_max = match stream_type {
                    StreamType::BiDi => &mut self.indexes.remote_max_stream_bidi,
                    StreamType::UniDi => &mut self.indexes.remote_max_stream_uni,
                };

                if maximum_streams > *remote_max {
                    *remote_max = maximum_streams;
                    self.events.send_stream_creatable(stream_type);
                }
            }
            Frame::DataBlocked { data_limit } => {
                // Should never happen since we set data limit to max
                qwarn!(
                    [self],
                    "Received DataBlocked with data limit {}",
                    data_limit
                );
                // But if it does, open it up all the way
                self.flow_mgr.borrow_mut().max_data(LOCAL_MAX_DATA);
            }
            Frame::StreamDataBlocked { stream_id, .. } => {
                // TODO(agrover@mozilla.com): how should we be using
                // currently-unused stream_data_limit?

                // Terminate connection with STREAM_STATE_ERROR if send-only
                // stream (-transport 19.13)
                if stream_id.is_send_only(self.role()) {
                    return Err(Error::StreamStateError);
                }

                if let (_, Some(rs)) = self.obtain_stream(stream_id)? {
                    rs.maybe_send_flowc_update();
                }
            }
            Frame::StreamsBlocked { stream_type, .. } => {
                let local_max = match stream_type {
                    StreamType::BiDi => &mut self.indexes.local_max_stream_bidi,
                    StreamType::UniDi => &mut self.indexes.local_max_stream_uni,
                };

                self.flow_mgr
                    .borrow_mut()
                    .max_streams(*local_max, stream_type)
            }
            Frame::NewConnectionId {
                sequence_number,
                connection_id,
                stateless_reset_token,
                ..
            } => {
                self.connection_ids
                    .insert(sequence_number, (connection_id, stateless_reset_token));
            }
            Frame::RetireConnectionId { sequence_number } => {
                self.connection_ids.remove(&sequence_number);
            }
            Frame::PathChallenge { data } => self.flow_mgr.borrow_mut().path_response(data),
            Frame::PathResponse { .. } => {
                // Should never see this, we don't support migration atm and
                // do not send path challenges
                qwarn!([self], "Received Path Response");
            }
            Frame::ConnectionClose {
                error_code,
                frame_type,
                reason_phrase,
            } => {
                let reason_phrase = String::from_utf8_lossy(&reason_phrase);
                qinfo!(
                    [self],
                    "ConnectionClose received. Error code: {:?} frame type {:x} reason {}",
                    error_code,
                    frame_type,
                    reason_phrase
                );
                self.set_state(State::Closed(error_code.into()));
            }
            Frame::HandshakeDone => {
                if self.role == Role::Server || !self.state.connected() {
                    return Err(Error::ProtocolViolation);
                }
                self.set_state(State::Confirmed);
                self.discard_keys(PNSpace::Handshake);
            }
        };

        Ok(())
    }

    /// Given a set of `SentPacket` instances, ensure that the source of the packet
    /// is told that they are lost.  This gives the frame generation code a chance
    /// to retransmit the frame as needed.
    fn handle_lost_packets(&mut self, lost_packets: &[SentPacket]) {
        for lost in lost_packets {
            for token in &lost.tokens {
                qdebug!([self], "Lost: {:?}", token);
                match token {
                    RecoveryToken::Ack(_) => {}
                    RecoveryToken::Stream(st) => self.send_streams.lost(&st),
                    RecoveryToken::Crypto(ct) => self.crypto.lost(&ct),
                    RecoveryToken::Flow(ft) => self.flow_mgr.borrow_mut().lost(
                        &ft,
                        &mut self.send_streams,
                        &mut self.recv_streams,
                        &mut self.indexes,
                    ),
                    RecoveryToken::HandshakeDone => self.state_signaling.handshake_done(),
                }
            }
        }
    }

    fn handle_ack(
        &mut self,
        space: PNSpace,
        largest_acknowledged: u64,
        ack_delay: u64,
        first_ack_range: u64,
        ack_ranges: Vec<AckRange>,
        now: Instant,
    ) -> Res<()> {
        qinfo!(
            [self],
            "Rx ACK space={}, largest_acked={}, first_ack_range={}, ranges={:?}",
            space,
            largest_acknowledged,
            first_ack_range,
            ack_ranges
        );

        let acked_ranges =
            Frame::decode_ack_frame(largest_acknowledged, first_ack_range, ack_ranges)?;
        let (acked_packets, lost_packets) = self.loss_recovery.on_ack_received(
            space,
            largest_acknowledged,
            acked_ranges,
            Duration::from_millis(ack_delay),
            now,
        );
        for acked in acked_packets {
            for token in acked.tokens {
                match token {
                    RecoveryToken::Ack(at) => self.acks.acked(&at),
                    RecoveryToken::Stream(st) => self.send_streams.acked(&st),
                    RecoveryToken::Crypto(ct) => self.crypto.acked(ct),
                    RecoveryToken::Flow(ft) => {
                        self.flow_mgr.borrow_mut().acked(ft, &mut self.send_streams)
                    }
                    RecoveryToken::HandshakeDone => (),
                }
            }
        }
        self.handle_lost_packets(&lost_packets);
        Ok(())
    }

    /// When the server rejects 0-RTT we need to drop a bunch of stuff.
    fn client_0rtt_rejected(&mut self) {
        if !matches!(self.zero_rtt_state, ZeroRttState::Sending) {
            return;
        }
        qdebug!([self], "0-RTT rejected");

        // Tell 0-RTT packets that they were "lost".
        let dropped = self.loss_recovery.drop_0rtt();
        self.handle_lost_packets(&dropped);

        self.send_streams.clear();
        self.recv_streams.clear();
        self.indexes = StreamIndexes::new();
        self.crypto.states.discard_0rtt_keys();
        self.events.client_0rtt_rejected();
    }

    fn set_connected(&mut self, now: Instant) -> Res<()> {
        qinfo!([self], "TLS connection complete");
        if self.crypto.tls.info().map(SecretAgentInfo::alpn).is_none() {
            qwarn!([self], "No ALPN. Closing connection.");
            // 120 = no_application_protocol
            return Err(Error::CryptoAlert(120));
        }
        if self.role == Role::Server {
            // Remove the randomized client CID from the list of acceptable CIDs.
            assert_eq!(1, self.valid_cids.len());
            self.valid_cids.clear();
            // Generate a qlog event that the server connection started.
            qlog::server_connection_started(&mut self.qlog, self.path.as_ref().unwrap())?;
        } else {
            self.zero_rtt_state = if self.crypto.tls.info().unwrap().early_data_accepted() {
                ZeroRttState::AcceptedClient
            } else {
                self.client_0rtt_rejected();
                ZeroRttState::Rejected
            };
        }

        // Setting application keys has to occur after 0-RTT rejection.
        let pto = self.loss_recovery.pto();
        self.crypto.install_application_keys(now + pto)?;
        self.validate_odcid()?;
        self.set_initial_limits();
        self.set_state(State::Connected);
        if self.role == Role::Server {
            self.state_signaling.handshake_done();
            self.set_state(State::Confirmed);
        }
        qinfo!([self], "Connection established");
        qlog::connection_tparams_set(&mut self.qlog, &*self.tps.borrow())?;
        Ok(())
    }

    fn set_state(&mut self, state: State) {
        if state > self.state {
            qinfo!([self], "State change from {:?} -> {:?}", self.state, state);
            self.state = state.clone();
            match &self.state {
                State::Closing { .. } => {
                    self.send_streams.clear();
                    self.recv_streams.clear();
                    self.state_signaling.close();
                }
                State::Closed(..) => {
                    // Equivalent to spec's "draining" state -- never send anything.
                    self.send_streams.clear();
                    self.recv_streams.clear();
                }
                _ => {}
            }
            self.events.connection_state_change(state);
        } else {
            assert_eq!(state, self.state);
        }
    }

    fn cleanup_streams(&mut self) {
        let recv_to_remove = self
            .recv_streams
            .iter()
            .filter(|(_, stream)| stream.is_terminal())
            .map(|(id, _)| *id)
            .collect::<Vec<_>>();

        let mut removed_bidi = 0;
        let mut removed_uni = 0;
        for id in &recv_to_remove {
            self.recv_streams.remove(&id);
            if id.is_remote_initiated(self.role()) {
                if id.is_bidi() {
                    removed_bidi += 1;
                } else {
                    removed_uni += 1;
                }
            }
        }

        // Send max_streams updates if we removed remote-initiated recv streams.
        if removed_bidi > 0 {
            self.indexes.local_max_stream_bidi += removed_bidi;
            self.flow_mgr
                .borrow_mut()
                .max_streams(self.indexes.local_max_stream_bidi, StreamType::BiDi)
        }
        if removed_uni > 0 {
            self.indexes.local_max_stream_uni += removed_uni;
            self.flow_mgr
                .borrow_mut()
                .max_streams(self.indexes.local_max_stream_uni, StreamType::UniDi)
        }

        self.send_streams.clear_terminal();
    }

    /// Get or make a stream, and implicitly open additional streams as
    /// indicated by its stream id.
    fn obtain_stream(
        &mut self,
        stream_id: StreamId,
    ) -> Res<(Option<&mut SendStream>, Option<&mut RecvStream>)> {
        if !self.state.connected()
            && !matches!(
                (&self.state, &self.zero_rtt_state),
                (State::Handshaking, ZeroRttState::AcceptedServer)
            )
        {
            return Err(Error::ConnectionState);
        }

        // May require creating new stream(s)
        if stream_id.is_remote_initiated(self.role()) {
            let next_stream_idx = if stream_id.is_bidi() {
                &mut self.indexes.local_next_stream_bidi
            } else {
                &mut self.indexes.local_next_stream_uni
            };
            let stream_idx: StreamIndex = stream_id.into();

            if stream_idx >= *next_stream_idx {
                let recv_initial_max_stream_data = if stream_id.is_bidi() {
                    if stream_idx > self.indexes.local_max_stream_bidi {
                        qwarn!(
                            [self],
                            "remote bidi stream create blocked, next={:?} max={:?}",
                            stream_idx,
                            self.indexes.local_max_stream_bidi
                        );
                        return Err(Error::StreamLimitError);
                    }
                    // From the local perspective, this is a remote- originated BiDi stream. From
                    // the remote perspective, this is a local-originated BiDi stream. Therefore,
                    // look at the local transport parameters for the
                    // INITIAL_MAX_STREAM_DATA_BIDI_REMOTE value to decide how much this endpoint
                    // will allow its peer to send.
                    self.tps
                        .borrow()
                        .local
                        .get_integer(tparams::INITIAL_MAX_STREAM_DATA_BIDI_REMOTE)
                } else {
                    if stream_idx > self.indexes.local_max_stream_uni {
                        qwarn!(
                            [self],
                            "remote uni stream create blocked, next={:?} max={:?}",
                            stream_idx,
                            self.indexes.local_max_stream_uni
                        );
                        return Err(Error::StreamLimitError);
                    }
                    self.tps
                        .borrow()
                        .local
                        .get_integer(tparams::INITIAL_MAX_STREAM_DATA_UNI)
                };

                loop {
                    let next_stream_id =
                        next_stream_idx.to_stream_id(stream_id.stream_type(), stream_id.role());
                    self.recv_streams.insert(
                        next_stream_id,
                        RecvStream::new(
                            next_stream_id,
                            recv_initial_max_stream_data,
                            self.flow_mgr.clone(),
                            self.events.clone(),
                        ),
                    );

                    if next_stream_id.is_uni() {
                        self.events.new_stream(next_stream_id);
                    } else {
                        // From the local perspective, this is a remote- originated BiDi stream.
                        // From the remote perspective, this is a local-originated BiDi stream.
                        // Therefore, look at the remote's transport parameters for the
                        // INITIAL_MAX_STREAM_DATA_BIDI_LOCAL value to decide how much this endpoint
                        // is allowed to send its peer.
                        let send_initial_max_stream_data = self
                            .tps
                            .borrow()
                            .remote()
                            .get_integer(tparams::INITIAL_MAX_STREAM_DATA_BIDI_LOCAL);
                        self.send_streams.insert(
                            next_stream_id,
                            SendStream::new(
                                next_stream_id,
                                send_initial_max_stream_data,
                                self.flow_mgr.clone(),
                                self.events.clone(),
                            ),
                        );
                        self.events.new_stream(next_stream_id);
                    }

                    *next_stream_idx += 1;
                    if *next_stream_idx > stream_idx {
                        break;
                    }
                }
            }
        }

        Ok((
            self.send_streams.get_mut(stream_id).ok(),
            self.recv_streams.get_mut(&stream_id),
        ))
    }

    /// Create a stream.
    // Returns new stream id
    pub fn stream_create(&mut self, st: StreamType) -> Res<u64> {
        // Can't make streams while closing, otherwise rely on the stream limits.
        match self.state {
            State::Closing { .. } | State::Closed { .. } => return Err(Error::ConnectionState),
            State::WaitInitial | State::Handshaking => {
                if !matches!(self.zero_rtt_state, ZeroRttState::Sending) {
                    return Err(Error::ConnectionState);
                }
            }
            _ => (),
        }
        if self.tps.borrow().remote.is_none() && self.tps.borrow().remote_0rtt.is_none() {
            return Err(Error::ConnectionState);
        }

        Ok(match st {
            StreamType::UniDi => {
                if self.indexes.remote_next_stream_uni >= self.indexes.remote_max_stream_uni {
                    self.flow_mgr
                        .borrow_mut()
                        .streams_blocked(self.indexes.remote_max_stream_uni, StreamType::UniDi);
                    qwarn!(
                        [self],
                        "local uni stream create blocked, next={:?} max={:?}",
                        self.indexes.remote_next_stream_uni,
                        self.indexes.remote_max_stream_uni
                    );
                    return Err(Error::StreamLimitError);
                }
                let new_id = self
                    .indexes
                    .remote_next_stream_uni
                    .to_stream_id(StreamType::UniDi, self.role);
                self.indexes.remote_next_stream_uni += 1;
                let initial_max_stream_data = self
                    .tps
                    .borrow()
                    .remote()
                    .get_integer(tparams::INITIAL_MAX_STREAM_DATA_UNI);

                self.send_streams.insert(
                    new_id,
                    SendStream::new(
                        new_id,
                        initial_max_stream_data,
                        self.flow_mgr.clone(),
                        self.events.clone(),
                    ),
                );
                new_id.as_u64()
            }
            StreamType::BiDi => {
                if self.indexes.remote_next_stream_bidi >= self.indexes.remote_max_stream_bidi {
                    self.flow_mgr
                        .borrow_mut()
                        .streams_blocked(self.indexes.remote_max_stream_bidi, StreamType::BiDi);
                    qwarn!(
                        [self],
                        "local bidi stream create blocked, next={:?} max={:?}",
                        self.indexes.remote_next_stream_bidi,
                        self.indexes.remote_max_stream_bidi
                    );
                    return Err(Error::StreamLimitError);
                }
                let new_id = self
                    .indexes
                    .remote_next_stream_bidi
                    .to_stream_id(StreamType::BiDi, self.role);
                self.indexes.remote_next_stream_bidi += 1;
                // From the local perspective, this is a local- originated BiDi stream. From the
                // remote perspective, this is a remote-originated BiDi stream. Therefore, look at
                // the remote transport parameters for the INITIAL_MAX_STREAM_DATA_BIDI_REMOTE value
                // to decide how much this endpoint is allowed to send its peer.
                let send_initial_max_stream_data = self
                    .tps
                    .borrow()
                    .remote()
                    .get_integer(tparams::INITIAL_MAX_STREAM_DATA_BIDI_REMOTE);

                self.send_streams.insert(
                    new_id,
                    SendStream::new(
                        new_id,
                        send_initial_max_stream_data,
                        self.flow_mgr.clone(),
                        self.events.clone(),
                    ),
                );
                // From the local perspective, this is a local- originated BiDi stream. From the
                // remote perspective, this is a remote-originated BiDi stream. Therefore, look at
                // the local transport parameters for the INITIAL_MAX_STREAM_DATA_BIDI_LOCAL value
                // to decide how much this endpoint will allow its peer to send.
                let recv_initial_max_stream_data = self
                    .tps
                    .borrow()
                    .local
                    .get_integer(tparams::INITIAL_MAX_STREAM_DATA_BIDI_LOCAL);

                self.recv_streams.insert(
                    new_id,
                    RecvStream::new(
                        new_id,
                        recv_initial_max_stream_data,
                        self.flow_mgr.clone(),
                        self.events.clone(),
                    ),
                );
                new_id.as_u64()
            }
        })
    }

    /// Send data on a stream.
    /// Returns how many bytes were successfully sent. Could be less
    /// than total, based on receiver credit space available, etc.
    pub fn stream_send(&mut self, stream_id: u64, data: &[u8]) -> Res<usize> {
        self.send_streams.get_mut(stream_id.into())?.send(data)
    }

    /// Bytes that stream_send() is guaranteed to accept for sending.
    /// i.e. that will not be blocked by flow credits or send buffer max
    /// capacity.
    pub fn stream_avail_send_space(&self, stream_id: u64) -> Res<u64> {
        Ok(self.send_streams.get(stream_id.into())?.avail())
    }

    /// Close the stream. Enqueued data will be sent.
    pub fn stream_close_send(&mut self, stream_id: u64) -> Res<()> {
        self.send_streams.get_mut(stream_id.into())?.close();
        Ok(())
    }

    /// Abandon transmission of in-flight and future stream data.
    pub fn stream_reset_send(&mut self, stream_id: u64, err: AppError) -> Res<()> {
        self.send_streams.get_mut(stream_id.into())?.reset(err);
        Ok(())
    }

    /// Read buffered data from stream. bool says whether read bytes includes
    /// the final data on stream.
    pub fn stream_recv(&mut self, stream_id: u64, data: &mut [u8]) -> Res<(usize, bool)> {
        let stream = self
            .recv_streams
            .get_mut(&stream_id.into())
            .ok_or_else(|| Error::InvalidStreamId)?;

        let rb = stream.read(data)?;
        Ok((rb.0 as usize, rb.1))
    }

    /// Application is no longer interested in this stream.
    pub fn stream_stop_sending(&mut self, stream_id: u64, err: AppError) -> Res<()> {
        let stream = self
            .recv_streams
            .get_mut(&stream_id.into())
            .ok_or_else(|| Error::InvalidStreamId)?;

        stream.stop_sending(err);
        Ok(())
    }

    /// Get all current events. Best used just in debug/testing code, use
    /// next_event() instead.
    pub fn events(&mut self) -> impl Iterator<Item = ConnectionEvent> {
        self.events.events()
    }

    /// Return true if there are outstanding events.
    pub fn has_events(&self) -> bool {
        self.events.has_events()
    }

    /// Get events that indicate state changes on the connection. This method
    /// correctly handles cases where handling one event can obsolete
    /// previously-queued events, or cause new events to be generated.
    pub fn next_event(&mut self) -> Option<ConnectionEvent> {
        self.events.next_event()
    }
}

impl ::std::fmt::Display for Connection {
    fn fmt(&self, f: &mut ::std::fmt::Formatter) -> ::std::fmt::Result {
        write!(f, "{:?} {:p}", self.role, self as *const Self)
    }
}

#[cfg(test)]
mod tests {
    use super::*;
    use crate::cc::{INITIAL_CWND_PKTS, MIN_CONG_WINDOW};
    use crate::frame::{CloseError, StreamType};
    use crate::path::PATH_MTU_V6;
    use crate::recovery::MIN_CC_LIMIT;

    use neqo_common::matches;
    use std::mem;
    use test_fixture::{self, assertions, fixture_init, loopback, now};

    // This is fabulous: because test_fixture uses the public API for Connection,
    // it gets a different type to the ones that are referenced via super::*.
    // Thus, this code can't use default_client() and default_server() from
    // test_fixture because they produce different types.
    //
    // These are a direct copy of those functions.
    pub fn default_client() -> Connection {
        fixture_init();
        Connection::new_client(
            test_fixture::DEFAULT_SERVER_NAME,
            test_fixture::DEFAULT_ALPN,
            Rc::new(RefCell::new(FixedConnectionIdManager::new(3))),
            loopback(),
            loopback(),
        )
        .expect("create a default client")
    }
    pub fn default_server() -> Connection {
        fixture_init();
        Connection::new_server(
            test_fixture::DEFAULT_KEYS,
            test_fixture::DEFAULT_ALPN,
            &test_fixture::anti_replay(),
            Rc::new(RefCell::new(FixedConnectionIdManager::new(5))),
        )
        .expect("create a default server")
    }

    /// If state is AuthenticationNeeded call authenticated(). This function will
    /// consume all outstanding events on the connection.
    pub fn maybe_authenticate(conn: &mut Connection) -> bool {
        let authentication_needed = |e| matches!(e, ConnectionEvent::AuthenticationNeeded);
        if conn.events().any(authentication_needed) {
            conn.authenticated(AuthenticationStatus::Ok, now());
            return true;
        }
        false
    }

    #[test]
    fn bidi_stream_properties() {
        let id1 = StreamIndex::new(4).to_stream_id(StreamType::BiDi, Role::Client);
        assert_eq!(id1.is_bidi(), true);
        assert_eq!(id1.is_uni(), false);
        assert_eq!(id1.is_client_initiated(), true);
        assert_eq!(id1.is_server_initiated(), false);
        assert_eq!(id1.role(), Role::Client);
        assert_eq!(id1.is_self_initiated(Role::Client), true);
        assert_eq!(id1.is_self_initiated(Role::Server), false);
        assert_eq!(id1.is_remote_initiated(Role::Client), false);
        assert_eq!(id1.is_remote_initiated(Role::Server), true);
        assert_eq!(id1.is_send_only(Role::Server), false);
        assert_eq!(id1.is_send_only(Role::Client), false);
        assert_eq!(id1.is_recv_only(Role::Server), false);
        assert_eq!(id1.is_recv_only(Role::Client), false);
        assert_eq!(id1.as_u64(), 16);
    }

    #[test]
    fn uni_stream_properties() {
        let id2 = StreamIndex::new(8).to_stream_id(StreamType::UniDi, Role::Server);
        assert_eq!(id2.is_bidi(), false);
        assert_eq!(id2.is_uni(), true);
        assert_eq!(id2.is_client_initiated(), false);
        assert_eq!(id2.is_server_initiated(), true);
        assert_eq!(id2.role(), Role::Server);
        assert_eq!(id2.is_self_initiated(Role::Client), false);
        assert_eq!(id2.is_self_initiated(Role::Server), true);
        assert_eq!(id2.is_remote_initiated(Role::Client), true);
        assert_eq!(id2.is_remote_initiated(Role::Server), false);
        assert_eq!(id2.is_send_only(Role::Server), true);
        assert_eq!(id2.is_send_only(Role::Client), false);
        assert_eq!(id2.is_recv_only(Role::Server), false);
        assert_eq!(id2.is_recv_only(Role::Client), true);
        assert_eq!(id2.as_u64(), 35);
    }

    #[test]
    fn test_conn_stream_create() {
        let mut client = default_client();

        let out = client.process(None, now());
        let mut server = default_server();
        let out = server.process(out.dgram(), now());

        let out = client.process(out.dgram(), now());
        let _ = server.process(out.dgram(), now());
        assert!(maybe_authenticate(&mut client));
        let out = client.process(None, now());

        // client now in State::Connected
        assert_eq!(client.stream_create(StreamType::UniDi).unwrap(), 2);
        assert_eq!(client.stream_create(StreamType::UniDi).unwrap(), 6);
        assert_eq!(client.stream_create(StreamType::BiDi).unwrap(), 0);
        assert_eq!(client.stream_create(StreamType::BiDi).unwrap(), 4);

        let _ = server.process(out.dgram(), now());
        // server now in State::Connected
        assert_eq!(server.stream_create(StreamType::UniDi).unwrap(), 3);
        assert_eq!(server.stream_create(StreamType::UniDi).unwrap(), 7);
        assert_eq!(server.stream_create(StreamType::BiDi).unwrap(), 1);
        assert_eq!(server.stream_create(StreamType::BiDi).unwrap(), 5);
    }

    #[test]
    fn test_conn_handshake() {
        qdebug!("---- client: generate CH");
        let mut client = default_client();
        let out = client.process(None, now());
        assert!(out.as_dgram_ref().is_some());
        assert_eq!(out.as_dgram_ref().unwrap().len(), PATH_MTU_V6);
        qdebug!("Output={:0x?}", out.as_dgram_ref());

        qdebug!("---- server: CH -> SH, EE, CERT, CV, FIN");
        let mut server = default_server();
        let out = server.process(out.dgram(), now());
        assert!(out.as_dgram_ref().is_some());
        qdebug!("Output={:0x?}", out.as_dgram_ref());

        qdebug!("---- client: cert verification");
        let out = client.process(out.dgram(), now());
        assert!(out.as_dgram_ref().is_some());
        qdebug!("Output={:0x?}", out.as_dgram_ref());

        let out = server.process(out.dgram(), now());
        assert!(out.as_dgram_ref().is_none());

        assert!(maybe_authenticate(&mut client));

        qdebug!("---- client: SH..FIN -> FIN");
        let out = client.process(out.dgram(), now());
        assert!(out.as_dgram_ref().is_some());
        qdebug!("Output={:0x?}", out.as_dgram_ref());
        assert_eq!(*client.state(), State::Connected);

        qdebug!("---- server: FIN -> ACKS");
        let out = server.process(out.dgram(), now());
        assert!(out.as_dgram_ref().is_some());
        qdebug!("Output={:0x?}", out.as_dgram_ref());
        assert_eq!(*server.state(), State::Confirmed);

        qdebug!("---- client: ACKS -> 0");
        let out = client.process(out.dgram(), now());
        assert!(out.as_dgram_ref().is_none());
        qdebug!("Output={:0x?}", out.as_dgram_ref());
        assert_eq!(*client.state(), State::Confirmed);
    }

    #[test]
    fn test_conn_handshake_failed_authentication() {
        qdebug!("---- client: generate CH");
        let mut client = default_client();
        let out = client.process(None, now());
        assert!(out.as_dgram_ref().is_some());
        qdebug!("Output={:0x?}", out.as_dgram_ref());

        qdebug!("---- server: CH -> SH, EE, CERT, CV, FIN");
        let mut server = default_server();
        let out = server.process(out.dgram(), now());
        assert!(out.as_dgram_ref().is_some());
        qdebug!("Output={:0x?}", out.as_dgram_ref());

        qdebug!("---- client: cert verification");
        let out = client.process(out.dgram(), now());
        assert!(out.as_dgram_ref().is_some());
        qdebug!("Output={:0x?}", out.as_dgram_ref());

        let out = server.process(out.dgram(), now());
        assert!(out.as_dgram_ref().is_none());
        qdebug!("Output={:0x?}", out.as_dgram_ref());

        let authentication_needed = |e| matches!(e, ConnectionEvent::AuthenticationNeeded);
        assert!(client.events().any(authentication_needed));
        qdebug!("---- client: Alert(certificate_revoked)");
        client.authenticated(AuthenticationStatus::CertRevoked, now());

        qdebug!("---- client: -> Alert(certificate_revoked)");
        let out = client.process(None, now());
        assert!(out.as_dgram_ref().is_some());
        qdebug!("Output={:0x?}", out.as_dgram_ref());

        qdebug!("---- server: Alert(certificate_revoked)");
        let out = server.process(out.dgram(), now());
        assert!(out.as_dgram_ref().is_none());
        qdebug!("Output={:0x?}", out.as_dgram_ref());
        assert_error(&client, ConnectionError::Transport(Error::CryptoAlert(44)));
        assert_error(&server, ConnectionError::Transport(Error::PeerError(300)));
    }

    #[test]
    #[allow(clippy::cognitive_complexity)]
    // tests stream send/recv after connection is established.
    fn test_conn_stream() {
        let mut client = default_client();
        let mut server = default_server();

        qdebug!("---- client");
        let out = client.process(None, now());
        assert!(out.as_dgram_ref().is_some());
        qdebug!("Output={:0x?}", out.as_dgram_ref());
        // -->> Initial[0]: CRYPTO[CH]

        qdebug!("---- server");
        let out = server.process(out.dgram(), now());
        assert!(out.as_dgram_ref().is_some());
        qdebug!("Output={:0x?}", out.as_dgram_ref());
        // <<-- Initial[0]: CRYPTO[SH] ACK[0]
        // <<-- Handshake[0]: CRYPTO[EE, CERT, CV, FIN]

        qdebug!("---- client");
        let out = client.process(out.dgram(), now());
        assert!(out.as_dgram_ref().is_some());
        qdebug!("Output={:0x?}", out.as_dgram_ref());
        // -->> Initial[1]: ACK[0]

        let out = server.process(out.dgram(), now());
        assert!(out.as_dgram_ref().is_none());

        assert!(maybe_authenticate(&mut client));

        qdebug!("---- client");
        let out = client.process(out.dgram(), now());
        assert!(out.as_dgram_ref().is_some());
        assert_eq!(*client.state(), State::Connected);
        qdebug!("Output={:0x?}", out.as_dgram_ref());
        // -->> Handshake[0]: CRYPTO[FIN], ACK[0]

        qdebug!("---- server");
        let out = server.process(out.dgram(), now());
        assert!(out.as_dgram_ref().is_some());
        assert_eq!(*server.state(), State::Confirmed);
        qdebug!("Output={:0x?}", out.as_dgram_ref());
        // ACK and HANDSHAKE_DONE
        // -->> nothing

        qdebug!("---- client");
        // Send
        let client_stream_id = client.stream_create(StreamType::UniDi).unwrap();
        client.stream_send(client_stream_id, &[6; 100]).unwrap();
        client.stream_send(client_stream_id, &[7; 40]).unwrap();
        client.stream_send(client_stream_id, &[8; 4000]).unwrap();

        // Send to another stream but some data after fin has been set
        let client_stream_id2 = client.stream_create(StreamType::UniDi).unwrap();
        client.stream_send(client_stream_id2, &[6; 60]).unwrap();
        client.stream_close_send(client_stream_id2).unwrap();
        client.stream_send(client_stream_id2, &[7; 50]).unwrap_err();
        // Sending this much takes a few datagrams.
        let mut datagrams = vec![];
        let mut out = client.process(out.dgram(), now());
        while let Some(d) = out.dgram() {
            datagrams.push(d);
            out = client.process(None, now());
        }
        assert_eq!(datagrams.len(), 4);
        assert_eq!(*client.state(), State::Confirmed);

        qdebug!("---- server");
        let mut expect_ack = false;
        for d in datagrams {
            let out = server.process(Some(d), now());
            assert_eq!(out.as_dgram_ref().is_some(), expect_ack); // ACK every second.
            qdebug!("Output={:0x?}", out.as_dgram_ref());
            expect_ack = !expect_ack;
        }
        assert_eq!(*server.state(), State::Confirmed);

        let mut buf = vec![0; 4000];

        let mut stream_ids = server.events().filter_map(|evt| match evt {
            ConnectionEvent::NewStream { stream_id, .. } => Some(stream_id),
            _ => None,
        });
        let stream_id = stream_ids.next().expect("should have a new stream event");
        let (received, fin) = server.stream_recv(stream_id, &mut buf).unwrap();
        assert_eq!(received, 4000);
        assert_eq!(fin, false);
        let (received, fin) = server.stream_recv(stream_id, &mut buf).unwrap();
        assert_eq!(received, 140);
        assert_eq!(fin, false);

        let stream_id = stream_ids
            .next()
            .expect("should have a second new stream event");
        let (received, fin) = server.stream_recv(stream_id, &mut buf).unwrap();
        assert_eq!(received, 60);
        assert_eq!(fin, true);
    }

    /// Drive the handshake between the client and server.
    fn handshake(
        client: &mut Connection,
        server: &mut Connection,
        now: Instant,
        rtt: Duration,
    ) -> Instant {
        let mut a = client;
        let mut b = server;
        let mut now = now;

        let mut datagram = None;
        let is_done = |c: &mut Connection| match c.state() {
            State::Confirmed | State::Closing { .. } | State::Closed(..) => true,
            _ => false,
        };

        while !is_done(a) {
            let _ = maybe_authenticate(a);
            let d = a.process(datagram, now);
            datagram = d.dgram();
            now += rtt / 2;
            mem::swap(&mut a, &mut b);
        }
        a.process(datagram, now);
        now
    }

    fn connect_with_rtt(
        client: &mut Connection,
        server: &mut Connection,
        now: Instant,
        rtt: Duration,
    ) -> Instant {
        let now = handshake(client, server, now, rtt);
        assert_eq!(*client.state(), State::Confirmed);
        assert_eq!(*client.state(), State::Confirmed);

        assert_eq!(client.loss_recovery.rtt(), rtt);
        assert_eq!(server.loss_recovery.rtt(), rtt);
        now
    }

    fn connect(client: &mut Connection, server: &mut Connection) {
        connect_with_rtt(client, server, now(), Duration::new(0, 0));
    }

    fn assert_error(c: &Connection, err: ConnectionError) {
        match c.state() {
            State::Closing { error, .. } | State::Closed(error) => {
                assert_eq!(*error, err);
            }
            _ => panic!("bad state {:?}", c.state()),
        }
    }

    #[test]
    fn test_no_alpn() {
        fixture_init();
        let mut client = Connection::new_client(
            "example.com",
            &["bad-alpn"],
            Rc::new(RefCell::new(FixedConnectionIdManager::new(9))),
            loopback(),
            loopback(),
        )
        .unwrap();
        let mut server = default_server();

        handshake(&mut client, &mut server, now(), Duration::new(0, 0));
        // TODO (mt): errors are immediate, which means that we never send CONNECTION_CLOSE
        // and the client never sees the server's rejection of its handshake.
        //assert_error(&client, ConnectionError::Transport(Error::CryptoAlert(120)));
        assert_error(&server, ConnectionError::Transport(Error::CryptoAlert(120)));
    }

    #[test]
    fn test_dup_server_flight1() {
        qdebug!("---- client: generate CH");
        let mut client = default_client();
        let out = client.process(None, now());
        assert!(out.as_dgram_ref().is_some());
        assert_eq!(out.as_dgram_ref().unwrap().len(), PATH_MTU_V6);
        qdebug!("Output={:0x?}", out.as_dgram_ref());

        qdebug!("---- server: CH -> SH, EE, CERT, CV, FIN");
        let mut server = default_server();
        let out_to_rep = server.process(out.dgram(), now());
        assert!(out_to_rep.as_dgram_ref().is_some());
        qdebug!("Output={:0x?}", out_to_rep.as_dgram_ref());

        qdebug!("---- client: cert verification");
        let out = client.process(Some(out_to_rep.as_dgram_ref().unwrap().clone()), now());
        assert!(out.as_dgram_ref().is_some());
        qdebug!("Output={:0x?}", out.as_dgram_ref());

        let out = server.process(out.dgram(), now());
        assert!(out.as_dgram_ref().is_none());

        assert!(maybe_authenticate(&mut client));

        qdebug!("---- client: SH..FIN -> FIN");
        let out = client.process(None, now());
        assert!(out.as_dgram_ref().is_some());
        qdebug!("Output={:0x?}", out.as_dgram_ref());

        assert_eq!(2, client.stats().packets_rx);
        assert_eq!(0, client.stats().dups_rx);

        qdebug!("---- Dup, ignored");
        let out = client.process(out_to_rep.dgram(), now());
        assert!(out.as_dgram_ref().is_none());
        qdebug!("Output={:0x?}", out.as_dgram_ref());

        // Four packets total received, 1 of them is a dup and one has been dropped because Initial keys
        // are dropped.
        assert_eq!(4, client.stats().packets_rx);
        assert_eq!(1, client.stats().dups_rx);
        assert_eq!(1, client.stats().dropped_rx);
    }

    fn exchange_ticket(client: &mut Connection, server: &mut Connection, now: Instant) -> Vec<u8> {
        server.send_ticket(now, &[]).expect("can send ticket");
        let ticket = server.process_output(now).dgram();
        assert!(ticket.is_some());
        client.process_input(ticket.unwrap(), now);
        assert_eq!(*client.state(), State::Confirmed);
        client.resumption_token().expect("should have token")
    }

    #[test]
    fn connection_close() {
        let mut client = default_client();
        let mut server = default_server();
        connect(&mut client, &mut server);

        let now = now();

        client.close(now, 42, "");

        let out = client.process(None, now);

        let frames = server.test_process_input(out.dgram().unwrap(), now);
        assert_eq!(frames.len(), 1);
        assert!(matches!(
            frames[0],
            (
                Frame::ConnectionClose {
                    error_code: CloseError::Application(42),
                    ..
                },
                PNSpace::ApplicationData,
            )
        ));
    }

    #[test]
    fn resume() {
        let mut client = default_client();
        let mut server = default_server();
        connect(&mut client, &mut server);

        let token = exchange_ticket(&mut client, &mut server, now());
        let mut client = default_client();
        client
            .set_resumption_token(now(), &token[..])
            .expect("should set token");
        let mut server = default_server();
        connect(&mut client, &mut server);
        assert!(client.crypto.tls.info().unwrap().resumed());
        assert!(server.crypto.tls.info().unwrap().resumed());
    }

    #[test]
    fn remember_smoothed_rtt() {
        let mut client = default_client();
        let mut server = default_server();

        const RTT1: Duration = Duration::from_millis(130);
        let now = connect_with_rtt(&mut client, &mut server, now(), RTT1);
        assert_eq!(client.loss_recovery.rtt(), RTT1);

        let token = exchange_ticket(&mut client, &mut server, now);
        let mut client = default_client();
        let mut server = default_server();
        client.set_resumption_token(now, &token[..]).unwrap();
        assert_eq!(
            client.loss_recovery.rtt(),
            RTT1,
            "client should remember previous RTT"
        );

        const RTT2: Duration = Duration::from_millis(70);
        connect_with_rtt(&mut client, &mut server, now, RTT2);
        assert_eq!(
            client.loss_recovery.rtt(),
            RTT2,
            "previous RTT should be completely erased"
        );
    }

    #[test]
    fn zero_rtt_negotiate() {
        // Note that the two servers in this test will get different anti-replay filters.
        // That's OK because we aren't testing anti-replay.
        let mut client = default_client();
        let mut server = default_server();
        connect(&mut client, &mut server);

        let token = exchange_ticket(&mut client, &mut server, now());
        let mut client = default_client();
        client
            .set_resumption_token(now(), &token[..])
            .expect("should set token");
        let mut server = default_server();
        connect(&mut client, &mut server);
        assert!(client.crypto.tls.info().unwrap().early_data_accepted());
        assert!(server.crypto.tls.info().unwrap().early_data_accepted());
    }

    #[test]
    fn zero_rtt_send_recv() {
        let mut client = default_client();
        let mut server = default_server();
        connect(&mut client, &mut server);

        let token = exchange_ticket(&mut client, &mut server, now());
        let mut client = default_client();
        client
            .set_resumption_token(now(), &token[..])
            .expect("should set token");
        let mut server = default_server();

        // Send ClientHello.
        let client_hs = client.process(None, now());
        assert!(client_hs.as_dgram_ref().is_some());

        // Now send a 0-RTT packet.
        let client_stream_id = client.stream_create(StreamType::UniDi).unwrap();
        client.stream_send(client_stream_id, &[1, 2, 3]).unwrap();
        let client_0rtt = client.process(None, now());
        assert!(client_0rtt.as_dgram_ref().is_some());
        // 0-RTT packets on their own shouldn't be padded to 1200.
        assert!(client_0rtt.as_dgram_ref().unwrap().len() < 1200);

        let server_hs = server.process(client_hs.dgram(), now());
        assert!(server_hs.as_dgram_ref().is_some()); // ServerHello, etc...
        let server_process_0rtt = server.process(client_0rtt.dgram(), now());
        assert!(server_process_0rtt.as_dgram_ref().is_none());

        let server_stream_id = server
            .events()
            .find_map(|evt| match evt {
                ConnectionEvent::NewStream { stream_id, .. } => Some(stream_id),
                _ => None,
            })
            .expect("should have received a new stream event");
        assert_eq!(client_stream_id, server_stream_id);
    }

    #[test]
    fn zero_rtt_send_coalesce() {
        let mut client = default_client();
        let mut server = default_server();
        connect(&mut client, &mut server);

        let token = exchange_ticket(&mut client, &mut server, now());
        let mut client = default_client();
        client
            .set_resumption_token(now(), &token[..])
            .expect("should set token");
        let mut server = default_server();

        // Write 0-RTT before generating any packets.
        // This should result in a datagram that coalesces Initial and 0-RTT.
        let client_stream_id = client.stream_create(StreamType::UniDi).unwrap();
        client.stream_send(client_stream_id, &[1, 2, 3]).unwrap();
        let client_0rtt = client.process(None, now());
        assert!(client_0rtt.as_dgram_ref().is_some());

        assertions::assert_coalesced_0rtt(&client_0rtt.as_dgram_ref().unwrap()[..]);

        let server_hs = server.process(client_0rtt.dgram(), now());
        assert!(server_hs.as_dgram_ref().is_some()); // Should produce ServerHello etc...

        let server_stream_id = server
            .events()
            .find_map(|evt| match evt {
                ConnectionEvent::NewStream { stream_id, .. } => Some(stream_id),
                _ => None,
            })
            .expect("should have received a new stream event");
        assert_eq!(client_stream_id, server_stream_id);
    }

    #[test]
    fn zero_rtt_before_resumption_token() {
        let mut client = default_client();
        assert!(client.stream_create(StreamType::BiDi).is_err());
    }

    #[test]
    fn zero_rtt_send_reject() {
        let mut client = default_client();
        let mut server = default_server();
        connect(&mut client, &mut server);

        let token = exchange_ticket(&mut client, &mut server, now());
        let mut client = default_client();
        client
            .set_resumption_token(now(), &token[..])
            .expect("should set token");
        // Using a freshly initialized anti-replay context
        // should result in the server rejecting 0-RTT.
        let ar = AntiReplay::new(now(), test_fixture::ANTI_REPLAY_WINDOW, 1, 3)
            .expect("setup anti-replay");
        let mut server = Connection::new_server(
            test_fixture::DEFAULT_KEYS,
            test_fixture::DEFAULT_ALPN,
            &ar,
            Rc::new(RefCell::new(FixedConnectionIdManager::new(10))),
        )
        .unwrap();

        // Send ClientHello.
        let client_hs = client.process(None, now());
        assert!(client_hs.as_dgram_ref().is_some());

        // Write some data on the client.
        let stream_id = client.stream_create(StreamType::UniDi).unwrap();
        let msg = &[1, 2, 3];
        client.stream_send(stream_id, msg).unwrap();
        let client_0rtt = client.process(None, now());
        assert!(client_0rtt.as_dgram_ref().is_some());

        let server_hs = server.process(client_hs.dgram(), now());
        assert!(server_hs.as_dgram_ref().is_some()); // Should produce ServerHello etc...
        let server_ignored = server.process(client_0rtt.dgram(), now());
        assert!(server_ignored.as_dgram_ref().is_none());

        // The server shouldn't receive that 0-RTT data.
        let recvd_stream_evt = |e| matches!(e, ConnectionEvent::NewStream { .. });
        assert!(!server.events().any(recvd_stream_evt));

        // Client should get a rejection.
        let client_fin = client.process(server_hs.dgram(), now());
        let recvd_0rtt_reject = |e| e == ConnectionEvent::ZeroRttRejected;
        assert!(client.events().any(recvd_0rtt_reject));

        // Server consume client_fin
        let server_ack = server.process(client_fin.dgram(), now());
        assert!(server_ack.as_dgram_ref().is_some());
        let client_out = client.process(server_ack.dgram(), now());
        assert!(client_out.as_dgram_ref().is_none());

        // ...and the client stream should be gone.
        let res = client.stream_send(stream_id, msg);
        assert!(res.is_err());
        assert_eq!(res.unwrap_err(), Error::InvalidStreamId);

        // Open a new stream and send data. StreamId should start with 0.
        let stream_id_after_reject = client.stream_create(StreamType::UniDi).unwrap();
        assert_eq!(stream_id, stream_id_after_reject);
        let msg = &[1, 2, 3];
        client.stream_send(stream_id_after_reject, msg).unwrap();
        let client_after_reject = client.process(None, now());
        assert!(client_after_reject.as_dgram_ref().is_some());

        // The server should receive new stream
        let server_out = server.process(client_after_reject.dgram(), now());
        assert!(server_out.as_dgram_ref().is_none()); // suppress the ack
        let recvd_stream_evt = |e| matches!(e, ConnectionEvent::NewStream { .. });
        assert!(server.events().any(recvd_stream_evt));
    }

    #[test]
    // Send fin even if a peer closes a reomte bidi send stream before sending any data.
    fn report_fin_when_stream_closed_wo_data() {
        // Note that the two servers in this test will get different anti-replay filters.
        // That's OK because we aren't testing anti-replay.
        let mut client = default_client();
        let mut server = default_server();
        connect(&mut client, &mut server);

        // create a stream
        let stream_id = client.stream_create(StreamType::BiDi).unwrap();
        client.stream_send(stream_id, &[0x00]).unwrap();
        let out = client.process(None, now());
        server.process(out.dgram(), now());

        assert_eq!(Ok(()), server.stream_close_send(stream_id));
        let out = server.process(None, now());
        client.process(out.dgram(), now());
        let stream_readable = |e| matches!(e, ConnectionEvent::RecvStreamReadable {..});
        assert!(client.events().any(stream_readable));
    }

    /// Connect with an RTT and then force both peers to be idle.
    /// Getting the client and server to reach an idle state is surprisingly hard.
    /// The server sends HANDSHAKE_DONE at the end of the handshake, and the client
    /// doesn't immediately acknowledge it.  Reordering packets does the trick.
    fn connect_rtt_idle(
        client: &mut Connection,
        server: &mut Connection,
        rtt: Duration,
    ) -> Instant {
        let mut now = connect_with_rtt(client, server, now(), rtt);
        let p1 = send_something(server, now);
        let p2 = send_something(server, now);
        now += rtt / 2;
        // Delivering p2 first at the client causes it to want to ACK.
        client.process_input(p2, now);
        // Delivering p1 should not have the client change its mind about the ACK.
        let ack = client.process(Some(p1), now).dgram();
        assert!(ack.is_some());
        assert_eq!(
            server.process(ack, now),
            Output::Callback(LOCAL_IDLE_TIMEOUT)
        );
        assert_eq!(
            client.process_output(now),
            Output::Callback(LOCAL_IDLE_TIMEOUT)
        );
        now
    }

    fn connect_force_idle(client: &mut Connection, server: &mut Connection) {
        connect_rtt_idle(client, server, Duration::new(0, 0));
    }

    #[test]
    fn idle_timeout() {
        let mut client = default_client();
        let mut server = default_server();
        connect_force_idle(&mut client, &mut server);

        let now = now();

        let res = client.process(None, now);
        assert_eq!(res, Output::Callback(LOCAL_IDLE_TIMEOUT));

        // Still connected after 29 seconds. Idle timer not reset
        client.process(None, now + LOCAL_IDLE_TIMEOUT - Duration::from_secs(1));
        assert!(matches!(client.state(), State::Confirmed));

        client.process(None, now + LOCAL_IDLE_TIMEOUT);

        // Not connected after LOCAL_IDLE_TIMEOUT seconds.
        assert!(matches!(client.state(), State::Closed(_)));
    }

    #[test]
    fn asymmetric_idle_timeout() {
        const LOWER_TIMEOUT_MS: u64 = 1000;
        const LOWER_TIMEOUT: Duration = Duration::from_millis(LOWER_TIMEOUT_MS);
        // Sanity check the constant.
        assert!(LOWER_TIMEOUT < LOCAL_IDLE_TIMEOUT);

        let mut client = default_client();
        let mut server = default_server();

        // Overwrite the default at the server.
        server
            .tps
            .borrow_mut()
            .local
            .set_integer(tparams::IDLE_TIMEOUT, LOWER_TIMEOUT_MS);
        server.idle_timeout.timeout = LOWER_TIMEOUT;

        // Now connect and force idleness manually.
        connect(&mut client, &mut server);
        let p1 = send_something(&mut server, now());
        let p2 = send_something(&mut server, now());
        client.process_input(p2, now());
        let ack = client.process(Some(p1), now()).dgram();
        assert!(ack.is_some());
        // Now the server has its ACK and both should be idle.
        assert_eq!(server.process(ack, now()), Output::Callback(LOWER_TIMEOUT));
        assert_eq!(client.process(None, now()), Output::Callback(LOWER_TIMEOUT));
    }

    #[test]
    fn tiny_idle_timeout() {
        const RTT: Duration = Duration::from_millis(500);
        const LOWER_TIMEOUT_MS: u64 = 100;
        const LOWER_TIMEOUT: Duration = Duration::from_millis(LOWER_TIMEOUT_MS);
        // We won't respect a value that is lower than 3*PTO, sanity check.
        assert!(LOWER_TIMEOUT < 3 * RTT);

        let mut client = default_client();
        let mut server = default_server();

        // Overwrite the default at the server.
        server
            .set_local_tparam(
                tparams::IDLE_TIMEOUT,
                TransportParameter::Integer(LOWER_TIMEOUT_MS),
            )
            .unwrap();
        server.idle_timeout.timeout = LOWER_TIMEOUT;

        // Now connect with an RTT and force idleness manually.
        let mut now = connect_with_rtt(&mut client, &mut server, now(), RTT);
        let p1 = send_something(&mut server, now);
        let p2 = send_something(&mut server, now);
        now += RTT / 2;
        client.process_input(p2, now);
        let ack = client.process(Some(p1), now).dgram();
        assert!(ack.is_some());

        // The client should be idle now, but with a different timer.
        if let Output::Callback(t) = client.process(None, now) {
            assert!(t > LOWER_TIMEOUT);
        } else {
            panic!("Client not idle");
        }

        // The server should go idle after the ACK, but again with a larger timeout.
        now += RTT / 2;
        if let Output::Callback(t) = client.process(ack, now) {
            assert!(t > LOWER_TIMEOUT);
        } else {
            panic!("Client not idle");
        }
    }

    #[test]
    fn idle_send_packet1() {
        let mut client = default_client();
        let mut server = default_server();
        connect_force_idle(&mut client, &mut server);

        let now = now();

        let res = client.process(None, now);
        assert_eq!(res, Output::Callback(LOCAL_IDLE_TIMEOUT));

        assert_eq!(client.stream_create(StreamType::UniDi).unwrap(), 2);
        assert_eq!(client.stream_send(2, b"hello").unwrap(), 5);

        let out = client.process(None, now + Duration::from_secs(10));
        let out = server.process(out.dgram(), now + Duration::from_secs(10));

        // Still connected after 39 seconds because idle timer reset by outgoing
        // packet
        client.process(
            out.dgram(),
            now + LOCAL_IDLE_TIMEOUT + Duration::from_secs(9),
        );
        assert!(matches!(client.state(), State::Confirmed));

        // Not connected after 40 seconds.
        client.process(None, now + LOCAL_IDLE_TIMEOUT + Duration::from_secs(10));

        assert!(matches!(client.state(), State::Closed(_)));
    }

    #[test]
    fn idle_send_packet2() {
        let mut client = default_client();
        let mut server = default_server();
        connect_force_idle(&mut client, &mut server);

        let now = now();

        let res = client.process(None, now);
        assert_eq!(res, Output::Callback(LOCAL_IDLE_TIMEOUT));

        assert_eq!(client.stream_create(StreamType::UniDi).unwrap(), 2);
        assert_eq!(client.stream_send(2, b"hello").unwrap(), 5);

        let _out = client.process(None, now + Duration::from_secs(10));

        assert_eq!(client.stream_send(2, b"there").unwrap(), 5);
        let _out = client.process(None, now + Duration::from_secs(20));

        // Still connected after 39 seconds.
        client.process(None, now + LOCAL_IDLE_TIMEOUT + Duration::from_secs(9));
        assert!(matches!(client.state(), State::Confirmed));

        // Not connected after 40 seconds because timer not reset by second
        // outgoing packet
        client.process(None, now + LOCAL_IDLE_TIMEOUT + Duration::from_secs(10));
        assert!(matches!(client.state(), State::Closed(_)));
    }

    #[test]
    fn idle_recv_packet() {
        let mut client = default_client();
        let mut server = default_server();
        connect_force_idle(&mut client, &mut server);

        let now = now();

        let res = client.process(None, now);
        assert_eq!(res, Output::Callback(LOCAL_IDLE_TIMEOUT));

        assert_eq!(client.stream_create(StreamType::BiDi).unwrap(), 0);
        assert_eq!(client.stream_send(0, b"hello").unwrap(), 5);

        // Respond with another packet
        let out = client.process(None, now + Duration::from_secs(10));
        server.process_input(out.dgram().unwrap(), now + Duration::from_secs(10));
        assert_eq!(server.stream_send(0, b"world").unwrap(), 5);
        let out = server.process_output(now + Duration::from_secs(10));
        assert_ne!(out.as_dgram_ref(), None);

        client.process(out.dgram(), now + Duration::from_secs(20));
        assert!(matches!(client.state(), State::Confirmed));

        // Still connected after 49 seconds because idle timer reset by received
        // packet
        client.process(None, now + LOCAL_IDLE_TIMEOUT + Duration::from_secs(19));
        assert!(matches!(client.state(), State::Confirmed));

        // Not connected after 50 seconds.
        client.process(None, now + LOCAL_IDLE_TIMEOUT + Duration::from_secs(20));

        assert!(matches!(client.state(), State::Closed(_)));
    }

    #[test]
    fn max_data() {
        let mut client = default_client();
        let mut server = default_server();

        const SMALL_MAX_DATA: u64 = 16383;

        server
            .set_local_tparam(
                tparams::INITIAL_MAX_DATA,
                TransportParameter::Integer(SMALL_MAX_DATA),
            )
            .unwrap();

        connect(&mut client, &mut server);

        let stream_id = client.stream_create(StreamType::UniDi).unwrap();
        assert_eq!(stream_id, 2);
        assert_eq!(
            client.stream_avail_send_space(stream_id).unwrap(),
            SMALL_MAX_DATA
        );
        assert_eq!(
            client
                .stream_send(stream_id, &[b'a'; RX_STREAM_DATA_WINDOW as usize])
                .unwrap(),
            usize::try_from(SMALL_MAX_DATA).unwrap()
        );
        let evts = client.events().collect::<Vec<_>>();
        assert_eq!(evts.len(), 2); // SendStreamWritable, StateChange(connected)
        assert_eq!(client.stream_send(stream_id, b"hello").unwrap(), 0);
        let ss = client.send_streams.get_mut(stream_id.into()).unwrap();
        ss.mark_as_sent(0, 4096, false);
        ss.mark_as_acked(0, 4096, false);

        // no event because still limited by conn max data
        let evts = client.events().collect::<Vec<_>>();
        assert_eq!(evts.len(), 0);

        // increase max data
        client.handle_max_data(100_000);
        assert_eq!(client.stream_avail_send_space(stream_id).unwrap(), 49152);
        let evts = client.events().collect::<Vec<_>>();
        assert_eq!(evts.len(), 1);
        assert!(matches!(evts[0], ConnectionEvent::SendStreamWritable{..}));
    }

    // Test that we split crypto data if they cannot fit into one packet.
    // To test this we will use a long server certificate.
    #[test]
    fn test_crypto_frame_split() {
        let mut client = default_client();
        let mut server = Connection::new_server(
            test_fixture::LONG_CERT_KEYS,
            test_fixture::DEFAULT_ALPN,
            &test_fixture::anti_replay(),
            Rc::new(RefCell::new(FixedConnectionIdManager::new(6))),
        )
        .expect("create a server");

        let client1 = client.process(None, now());
        assert!(client1.as_dgram_ref().is_some());

        // The entire server flight doesn't fit in a single packet because the
        // certificate is large, therefore the server will produce 2 packets.
        let server1 = server.process(client1.dgram(), now());
        assert!(server1.as_dgram_ref().is_some());
        let server2 = server.process(None, now());
        assert!(server2.as_dgram_ref().is_some());

        let client2 = client.process(server1.dgram(), now());
        // This is an ack.
        assert!(client2.as_dgram_ref().is_some());
        // The client might have the certificate now, so we can't guarantee that
        // this will work.
        let auth1 = maybe_authenticate(&mut client);
        assert_eq!(*client.state(), State::Handshaking);

        // let server process the ack for the first packet.
        let server3 = server.process(client2.dgram(), now());
        assert!(server3.as_dgram_ref().is_none());

        // Consume the second packet from the server.
        let client3 = client.process(server2.dgram(), now());

        // Check authentication.
        let auth2 = maybe_authenticate(&mut client);
        assert!(auth1 ^ auth2);
        // Now client has all data to finish handshake.
        assert_eq!(*client.state(), State::Connected);

        let client4 = client.process(server3.dgram(), now());
        // One of these will contain data depending on whether Authentication was completed
        // after the first or second server packet.
        assert!(client3.as_dgram_ref().is_some() ^ client4.as_dgram_ref().is_some());

        let _ = server.process(client3.dgram(), now());
        let _ = server.process(client4.dgram(), now());

        assert_eq!(*client.state(), State::Connected);
        assert_eq!(*server.state(), State::Confirmed);
    }

    #[test]
    fn set_local_tparam() {
        let client = default_client();

        client
            .set_local_tparam(tparams::INITIAL_MAX_DATA, TransportParameter::Integer(55))
            .unwrap()
    }

    #[test]
    // If we send a stop_sending to the peer, we should not accept more data from the peer.
    fn do_not_accept_data_after_stop_sending() {
        // Note that the two servers in this test will get different anti-replay filters.
        // That's OK because we aren't testing anti-replay.
        let mut client = default_client();
        let mut server = default_server();
        connect(&mut client, &mut server);

        // create a stream
        let stream_id = client.stream_create(StreamType::BiDi).unwrap();
        client.stream_send(stream_id, &[0x00]).unwrap();
        let out = client.process(None, now());
        server.process(out.dgram(), now());

        let stream_readable = |e| matches!(e, ConnectionEvent::RecvStreamReadable {..});
        assert!(server.events().any(stream_readable));

        // Send one more packet from client. The packet should arrive after the server
        // has already requested stop_sending.
        client.stream_send(stream_id, &[0x00]).unwrap();
        let out_second_data_frame = client.process(None, now());
        // Call stop sending.
        assert_eq!(
            Ok(()),
            server.stream_stop_sending(stream_id, Error::NoError.code())
        );

        // Receive the second data frame. The frame should be ignored and now
        // DataReadable events should be posted.
        let out = server.process(out_second_data_frame.dgram(), now());
        assert!(!server.events().any(stream_readable));

        client.process(out.dgram(), now());
        assert_eq!(
            Err(Error::FinalSizeError),
            client.stream_send(stream_id, &[0x00])
        );
    }

    #[test]
    // Server sends stop_sending, the client simultaneous sends reset.
    fn simultaneous_stop_sending_and_reset() {
        // Note that the two servers in this test will get different anti-replay filters.
        // That's OK because we aren't testing anti-replay.
        let mut client = default_client();
        let mut server = default_server();
        connect(&mut client, &mut server);

        // create a stream
        let stream_id = client.stream_create(StreamType::BiDi).unwrap();
        client.stream_send(stream_id, &[0x00]).unwrap();
        let out = client.process(None, now());
        server.process(out.dgram(), now());

        let stream_readable = |e| matches!(e, ConnectionEvent::RecvStreamReadable {..});
        assert!(server.events().any(stream_readable));

        // The client resets the stream. The packet with reset should arrive after the server
        // has already requested stop_sending.
        client
            .stream_reset_send(stream_id, Error::NoError.code())
            .unwrap();
        let out_reset_frame = client.process(None, now());
        // Call stop sending.
        assert_eq!(
            Ok(()),
            server.stream_stop_sending(stream_id, Error::NoError.code())
        );

        // Receive the second data frame. The frame should be ignored and now
        // DataReadable events should be posted.
        let out = server.process(out_reset_frame.dgram(), now());
        assert!(!server.events().any(stream_readable));

        // The client gets the STOP_SENDING frame.
        client.process(out.dgram(), now());
        assert_eq!(
            Err(Error::InvalidStreamId),
            client.stream_send(stream_id, &[0x00])
        );
    }

    #[test]
    fn test_client_fin_reorder() {
        let mut client = default_client();
        let mut server = default_server();

        // Send ClientHello.
        let client_hs = client.process(None, now());
        assert!(client_hs.as_dgram_ref().is_some());

        let server_hs = server.process(client_hs.dgram(), now());
        assert!(server_hs.as_dgram_ref().is_some()); // ServerHello, etc...

        let client_ack = client.process(server_hs.dgram(), now());
        assert!(client_ack.as_dgram_ref().is_some());

        let server_out = server.process(client_ack.dgram(), now());
        assert!(server_out.as_dgram_ref().is_none());

        assert!(maybe_authenticate(&mut client));
        assert_eq!(*client.state(), State::Connected);

        let client_fin = client.process(None, now());
        assert!(client_fin.as_dgram_ref().is_some());

        let client_stream_id = client.stream_create(StreamType::UniDi).unwrap();
        client.stream_send(client_stream_id, &[1, 2, 3]).unwrap();
        let client_stream_data = client.process(None, now());
        assert!(client_stream_data.as_dgram_ref().is_some());

        // Now stream data gets before client_fin
        let server_out = server.process(client_stream_data.dgram(), now());
        assert!(server_out.as_dgram_ref().is_none()); // the packet will be discarded

        assert_eq!(*server.state(), State::Handshaking);
        let server_out = server.process(client_fin.dgram(), now());
        assert!(server_out.as_dgram_ref().is_some());
    }

    #[test]
    fn pto_works_basic() {
        let mut client = default_client();
        let mut server = default_server();
        connect_force_idle(&mut client, &mut server);

        let mut now = now();

        let res = client.process(None, now);
        assert_eq!(res, Output::Callback(LOCAL_IDLE_TIMEOUT));

        // Send data on two streams
        assert_eq!(client.stream_create(StreamType::UniDi).unwrap(), 2);
        assert_eq!(client.stream_send(2, b"hello").unwrap(), 5);
        assert_eq!(client.stream_send(2, b" world").unwrap(), 6);

        assert_eq!(client.stream_create(StreamType::UniDi).unwrap(), 6);
        assert_eq!(client.stream_send(6, b"there!").unwrap(), 6);

        // Send a packet after some time.
        now += Duration::from_secs(10);
        let out = client.process(None, now);
        assert!(out.dgram().is_some());

        // Nothing to do, should return callback
        let out = client.process(None, now);
        assert!(matches!(out, Output::Callback(_)));

        // One second later, it should want to send PTO packet
        now += Duration::from_secs(1);
        let out = client.process(None, now);

        let frames = server.test_process_input(out.dgram().unwrap(), now);

        assert!(matches!(
            frames[0],
            (Frame::Stream { .. }, PNSpace::ApplicationData)
        ));
        assert!(matches!(
            frames[1],
            (Frame::Stream { .. }, PNSpace::ApplicationData)
        ));
    }

    #[test]
    fn pto_works_full_cwnd() {
        let mut client = default_client();
        let mut server = default_server();
        connect_force_idle(&mut client, &mut server);

        let res = client.process(None, now());
        assert_eq!(res, Output::Callback(LOCAL_IDLE_TIMEOUT));

        // Send lots of data.
        assert_eq!(client.stream_create(StreamType::UniDi).unwrap(), 2);
        let (dgrams, mut now) = fill_cwnd(&mut client, 2, now());
        assert_full_cwnd(&dgrams, POST_HANDSHAKE_CWND);

        // Wait for the PTO.
        now += Duration::from_secs(1);
<<<<<<< HEAD
        client.process_timer(now); // TODO merge process_timer into process_output.
        let (dgrams, now) = fill_cwnd(&mut client, 2, now);
=======
        let dgrams = send_bytes(&mut client, 2, now);
>>>>>>> b4d95cd1
        assert_eq!(dgrams.len(), 2); // Two packets in the PTO.

        // All (2) datagrams contain STREAM frames.
        for d in dgrams {
            assert_eq!(d.len(), PATH_MTU_V6);
            let frames = server.test_process_input(d, now);
            assert!(matches!(
                frames[0],
                (Frame::Stream { .. }, PNSpace::ApplicationData)
            ));
        }
    }

    #[test]
    #[allow(clippy::cognitive_complexity)]
    fn pto_works_ping() {
        let mut client = default_client();
        let mut server = default_server();
        connect_force_idle(&mut client, &mut server);

        let now = now();

        let res = client.process(None, now);
        assert_eq!(res, Output::Callback(LOCAL_IDLE_TIMEOUT));

        // Send "zero" pkt
        assert_eq!(client.stream_create(StreamType::UniDi).unwrap(), 2);
        assert_eq!(client.stream_send(2, b"zero").unwrap(), 4);
        let pkt0 = client.process(None, now + Duration::from_secs(10));
        assert!(matches!(pkt0, Output::Datagram(_)));

        // Send "one" pkt
        assert_eq!(client.stream_send(2, b"one").unwrap(), 3);
        let pkt1 = client.process(None, now + Duration::from_secs(10));

        // Send "two" pkt
        assert_eq!(client.stream_send(2, b"two").unwrap(), 3);
        let pkt2 = client.process(None, now + Duration::from_secs(10));

        // Send "three" pkt
        assert_eq!(client.stream_send(2, b"three").unwrap(), 5);
        let pkt3 = client.process(None, now + Duration::from_secs(10));

        // Nothing to do, should return callback
        let out = client.process(None, now + Duration::from_secs(10));
        // Check callback delay is what we expect
        assert!(matches!(out, Output::Callback(x) if x == Duration::from_millis(45)));

        // Process these by server, skipping pkt0
        let srv0_pkt1 = server.process(pkt1.dgram(), now + Duration::from_secs(10));
        // ooo, ack client pkt 1
        assert!(matches!(srv0_pkt1, Output::Datagram(_)));

        // process pkt2 (no ack yet)
        let srv2 = server.process(
            pkt2.dgram(),
            now + Duration::from_secs(10) + Duration::from_millis(20),
        );
        assert!(matches!(srv2, Output::Callback(_)));

        // process pkt3 (acked)
        let srv2 = server.process(
            pkt3.dgram(),
            now + Duration::from_secs(10) + Duration::from_millis(20),
        );
        // ack client pkt 2 & 3
        assert!(matches!(srv2, Output::Datagram(_)));

        // client processes ack
        let pkt4 = client.process(
            srv2.dgram(),
            now + Duration::from_secs(10) + Duration::from_millis(40),
        );
        // client resends data from pkt0
        assert!(matches!(pkt4, Output::Datagram(_)));

        // server sees ooo pkt0 and generates ack
        let srv_pkt2 = server.process(
            pkt0.dgram(),
            now + Duration::from_secs(10) + Duration::from_millis(40),
        );
        assert!(matches!(srv_pkt2, Output::Datagram(_)));

        // Orig data is acked
        let pkt5 = client.process(
            srv_pkt2.dgram(),
            now + Duration::from_secs(10) + Duration::from_millis(40),
        );
        assert!(matches!(pkt5, Output::Callback(_)));

        // PTO expires. No unacked data. Only send PING.
        let pkt6 = client.process(
            None,
            now + Duration::from_secs(10) + Duration::from_millis(110),
        );

        let frames = server.test_process_input(
            pkt6.dgram().unwrap(),
            now + Duration::from_secs(10) + Duration::from_millis(110),
        );

        assert_eq!(frames[0], (Frame::Ping, PNSpace::ApplicationData));
    }

    #[test]
    fn pto_initial() {
        let mut now = now();

        qdebug!("---- client: generate CH");
        let mut client = default_client();
        let pkt1 = client.process(None, now).dgram();
        assert!(pkt1.is_some());
        assert_eq!(pkt1.clone().unwrap().len(), PATH_MTU_V6);

        let out = client.process(None, now);
        assert_eq!(out, Output::Callback(Duration::from_millis(120)));

        // Resend initial after PTO.
        now += Duration::from_millis(120);
        let pkt2 = client.process(None, now).dgram();
        assert!(pkt2.is_some());
        assert_eq!(pkt2.unwrap().len(), PATH_MTU_V6);

        let pkt3 = client.process(None, now).dgram();
        assert!(pkt3.is_some());
        assert_eq!(pkt3.unwrap().len(), PATH_MTU_V6);

        let out = client.process(None, now);
        // PTO has doubled.
        assert_eq!(out, Output::Callback(Duration::from_millis(240)));

        // Server process the first initial pkt.
        let mut server = default_server();
        let out = server.process(pkt1, now).dgram();
        assert!(out.is_some());

        // Client receives ack for the first initial packet as well a Handshake packet.
        // After the handshake packet the initial keys and the crypto stream for the initial
        // packet number space will be discarded.
        // Here only an ack for the Handshake packet will be sent.
        now += Duration::from_millis(10);
        let out = client.process(out, now).dgram();
        assert!(out.is_some());

        // We do not have PTO for the resent initial packet any more, because keys are discarded.
        // The timeout will be an idle time out of LOCAL_IDLE_TIMEOUT seconds.
        let out = client.process(None, now);
        assert_eq!(out, Output::Callback(LOCAL_IDLE_TIMEOUT));
    }

    #[test]
    fn pto_handshake() {
        let mut now = now();
        // start handshake
        let mut client = default_client();
        let mut server = default_server();

        let pkt = client.process(None, now).dgram();
        let out = client.process(None, now);
        assert_eq!(out, Output::Callback(Duration::from_millis(120)));

        now += Duration::from_millis(10);
        let pkt = server.process(pkt, now).dgram();

        now += Duration::from_millis(10);
        let pkt = client.process(pkt, now).dgram();

        let out = client.process(None, now);
        assert_eq!(out, Output::Callback(LOCAL_IDLE_TIMEOUT));

        now += Duration::from_millis(10);
        let pkt = server.process(pkt, now).dgram();
        assert!(pkt.is_none());

        now += Duration::from_millis(10);
        client.authenticated(AuthenticationStatus::Ok, now);

        qdebug!("---- client: SH..FIN -> FIN");
        let pkt1 = client.process(None, now).dgram();
        assert!(pkt1.is_some());

        let out = client.process(None, now);
        assert_eq!(out, Output::Callback(Duration::from_millis(60)));

        // Wait for PTO to expire and resend a handshake packet
        now += Duration::from_millis(60);
        let pkt2 = client.process(None, now).dgram();
        assert!(pkt2.is_some());

        // Get a second PTO packet.
        let pkt3 = client.process(None, now).dgram();
        assert!(pkt3.is_some());

        // PTO has been doubled.
        let out = client.process(None, now);
        assert_eq!(out, Output::Callback(Duration::from_millis(120)));

        now += Duration::from_millis(10);
        // Server receives the first packet.
        // The output will be a Handshake packet with an ack and a app pn space packet with
        // HANDSHAKE_DONE.
        let pkt = server.process(pkt1, now).dgram();
        assert!(pkt.is_some());

        // Check that the PTO packets (pkt2, pkt3) have a Handshake and an app pn space packet.
        // The server has discarded the Handshake keys already, therefore the handshake packet
        // will be dropped.
        let dropped_before = server.stats().dropped_rx;
        let frames = server.test_process_input(pkt2.unwrap(), now);
        assert_eq!(1, server.stats().dropped_rx - dropped_before);
        assert!(matches!(frames[0], (Frame::Ping, PNSpace::ApplicationData)));

        let dropped_before = server.stats().dropped_rx;
        let frames = server.test_process_input(pkt3.unwrap(), now);
        assert_eq!(1, server.stats().dropped_rx - dropped_before);
        assert!(matches!(frames[0], (Frame::Ping, PNSpace::ApplicationData)));

        now += Duration::from_millis(10);
        // Client receive ack for the first packet
        let out = client.process(pkt, now);
        // Ack delay timer for the packet carrying HANDSHAKE_DONE.
        assert_eq!(out, Output::Callback(Duration::from_millis(20)));

        // Let the ack timer expire.
        now += Duration::from_millis(20);
        let out = client.process(None, now).dgram();
        assert!(out.is_some());
        let out = client.process(None, now);
        // The handshake keys are discarded
        // Return PTO timer for an app pn space packet (when the Handshake PTO timer has expired,
        // a PING in the app pn space has been send as well).
        // pto=142.5ms, the PTO packet was sent 40ms ago. The timer will be 102.5ms.
        assert_eq!(out, Output::Callback(Duration::from_micros(102_500)));

        // Let PTO expire. We will send a PING only in the APP pn space, the client has discarded
        // Handshshake keys.
        now += Duration::from_micros(102_500);
        let out = client.process(None, now).dgram();
        assert!(out.is_some());

        now += Duration::from_millis(10);
        let frames = server.test_process_input(out.unwrap(), now);

        assert_eq!(frames[0], (Frame::Ping, PNSpace::ApplicationData));
    }

    #[test]
    fn test_pto_handshake_and_app_data() {
        let mut now = now();
        qdebug!("---- client: generate CH");
        let mut client = default_client();
        let pkt = client.process(None, now);

        now += Duration::from_millis(10);
        qdebug!("---- server: CH -> SH, EE, CERT, CV, FIN");
        let mut server = default_server();
        let pkt = server.process(pkt.dgram(), now);

        now += Duration::from_millis(10);
        qdebug!("---- client: cert verification");
        let pkt = client.process(pkt.dgram(), now);

        now += Duration::from_millis(10);
        let _pkt = server.process(pkt.dgram(), now);

        now += Duration::from_millis(10);
        client.authenticated(AuthenticationStatus::Ok, now);

        assert_eq!(client.stream_create(StreamType::UniDi).unwrap(), 2);
        assert_eq!(client.stream_send(2, b"zero").unwrap(), 4);
        qdebug!("---- client: SH..FIN -> FIN and 1RTT packet");
        let pkt1 = client.process(None, now).dgram();
        assert!(pkt1.is_some());

        // Get PTO timer.
        let out = client.process(None, now);
        assert_eq!(out, Output::Callback(Duration::from_millis(60)));

        // Wait for PTO o expire and resend a handshake and 1rtt packet
        now += Duration::from_millis(60);
        let pkt2 = client.process(None, now).dgram();
        assert!(pkt2.is_some());

        now += Duration::from_millis(10);
        let frames = server.test_process_input(pkt2.unwrap(), now);

        assert!(matches!(
            frames[0],
            (Frame::Crypto { .. }, PNSpace::Handshake)
        ));
        assert!(matches!(
            frames[1],
            (Frame::Stream { .. }, PNSpace::ApplicationData)
        ));
    }

    #[test]
    fn test_pto_count_increase_across_spaces() {
        let mut now = now();
        qdebug!("---- client: generate CH");
        let mut client = default_client();
        let pkt = client.process(None, now).dgram();

        now += Duration::from_millis(10);
        qdebug!("---- server: CH -> SH, EE, CERT, CV, FIN");
        let mut server = default_server();
        let pkt = server.process(pkt, now).dgram();

        now += Duration::from_millis(10);
        qdebug!("---- client: cert verification");
        let pkt = client.process(pkt, now).dgram();

        now += Duration::from_millis(10);
        let _pkt = server.process(pkt, now);

        now += Duration::from_millis(10);
        client.authenticated(AuthenticationStatus::Ok, now);

        qdebug!("---- client: SH..FIN -> FIN");
        let pkt1 = client.process(None, now).dgram();
        assert!(pkt1.is_some());
        // Get PTO timer.
        let out = client.process(None, now);
        assert_eq!(out, Output::Callback(Duration::from_millis(60)));

        now += Duration::from_millis(10);
        assert_eq!(client.stream_create(StreamType::UniDi).unwrap(), 2);
        assert_eq!(client.stream_send(2, b"zero").unwrap(), 4);
        qdebug!("---- client: 1RTT packet");
        let pkt2 = client.process(None, now).dgram();
        assert!(pkt2.is_some());

        // Get PTO timer. It is the timer for pkt1(handshake pn space).
        let out = client.process(None, now);
        assert_eq!(out, Output::Callback(Duration::from_millis(50)));

        // Wait for PTO to expire and resend a handshake and 1rtt packet
        now += Duration::from_millis(50);
        let pkt3 = client.process(None, now).dgram();
        assert!(pkt3.is_some());
        let pkt4 = client.process(None, now).dgram();
        assert!(pkt4.is_some());

        // Get PTO timer. It is the timer for pkt2(app pn space). PTO has been doubled.
        // pkt2 has been sent 50ms ago (50 + 120 = 170 == 2*85)
        let out = client.process(None, now);
        assert_eq!(out, Output::Callback(Duration::from_millis(120)));

        // Wait for PTO to expire and resend a handshake and 1rtt packet
        now += Duration::from_millis(120);
        let pkt5 = client.process(None, now).dgram();
        assert!(pkt5.is_some());

        now += Duration::from_millis(10);
        let frames = server.test_process_input(pkt3.unwrap(), now);

        assert!(matches!(
            frames[0],
            (Frame::Crypto { .. }, PNSpace::Handshake)
        ));

        now += Duration::from_millis(10);
        let frames = server.test_process_input(pkt5.unwrap(), now);
        assert!(matches!(
            frames[1],
            (Frame::Stream { .. }, PNSpace::ApplicationData)
        ));
    }

    #[test]
    // Absent path PTU discovery, max v6 packet size should be PATH_MTU_V6.
    fn verify_pkt_honors_mtu() {
        let mut client = default_client();
        let mut server = default_server();
        connect_force_idle(&mut client, &mut server);

        let now = now();

        let res = client.process(None, now);
        assert_eq!(res, Output::Callback(LOCAL_IDLE_TIMEOUT));

        // Try to send a large stream and verify first packet is correctly sized
        assert_eq!(client.stream_create(StreamType::UniDi).unwrap(), 2);
        assert_eq!(client.stream_send(2, &[0xbb; 2000]).unwrap(), 2000);
        let pkt0 = client.process(None, now);
        assert!(matches!(pkt0, Output::Datagram(_)));
        assert_eq!(pkt0.as_dgram_ref().unwrap().len(), PATH_MTU_V6);
    }

    /// This fills the congestion window from a single source.
    /// As the pacer will interfere with this, this moves time forward
    /// as `Output::Callback` is received.  Because it is hard to tell
    /// from the return value whether a timeout is to ACK delay, PTO, or
    /// pacing, this looks at the congestion window to tell when to stop.
    /// Returns a list of datagrams and the new time.
    fn fill_cwnd(src: &mut Connection, stream: u64, mut now: Instant) -> (Vec<Datagram>, Instant) {
        const BLOCK_SIZE: usize = 4_096;
        let mut total_dgrams = Vec::new();

        qtrace!(
            "fill_cwnd starting cwnd: {}",
            src.loss_recovery.cwnd_avail()
        );

        loop {
            let bytes_sent = src.stream_send(stream, &[0x42; BLOCK_SIZE]).unwrap();
            qtrace!("fill_cwnd wrote {} bytes", bytes_sent);
            if bytes_sent < BLOCK_SIZE {
                break;
            }
        }

        loop {
            let pkt = src.process_output(now);
            qtrace!(
                "fill_cwnd cwnd remaining={}, output: {:?}",
                src.loss_recovery.cwnd_avail(),
                pkt
            );
            match pkt {
                Output::Datagram(dgram) => {
                    total_dgrams.push(dgram);
                }
                Output::Callback(t) => {
                    if src.loss_recovery.cwnd_avail() < MIN_CC_LIMIT {
                        break;
                    }
                    now += t;
                }
                _ => panic!(),
            }
        }

        (total_dgrams, now)
    }

    // Receive multiple packets and generate an ack-only packet.
    fn ack_bytes(
        dest: &mut Connection,
        stream: u64,
        in_dgrams: Vec<Datagram>,
        now: Instant,
    ) -> (Vec<Datagram>, Vec<Frame>) {
        let mut srv_buf = [0; 4_096];
        let mut recvd_frames = Vec::new();

        for dgram in in_dgrams {
            recvd_frames.extend(dest.test_process_input(dgram, now));
        }

        loop {
            let (bytes_read, _fin) = dest.stream_recv(stream, &mut srv_buf).unwrap();
            if bytes_read == 0 {
                break;
            }
        }

        let mut tx_dgrams = Vec::new();
        while let Output::Datagram(dg) = dest.process_output(now) {
            tx_dgrams.push(dg);
        }

        assert!((tx_dgrams.len() == 1) || (tx_dgrams.len() == 2));

        (
            tx_dgrams,
            recvd_frames.into_iter().map(|(f, _e)| f).collect(),
        )
    }

    /// This magic number is the size of the client's CWND after the handshake completes.
    /// This includes the initial congestion window, as increased as a result
    /// receiving acknowledgments for Initial and Handshake packets, which is
    /// at least one full packet (the first Initial) and a little extra.
    ///
    /// As we change how we build packets, or even as NSS changes,
    /// this number might be different.  The tests that depend on this
    /// value could fail as a result of variations, so it's OK to just
    /// change this value, but it is good to first understand where the
    /// change came from.
    const POST_HANDSHAKE_CWND: usize = PATH_MTU_V6 * (INITIAL_CWND_PKTS + 1) + 75;

    /// Determine the number of packets required to fill the CWND.
    const fn cwnd_packets(data: usize) -> usize {
        (data + MIN_CC_LIMIT - 1) / PATH_MTU_V6
    }

    /// Determine the size of the last packet.
    /// The minimal size of a packet is `MIN_CC_LIMIT`.
    fn last_packet(cwnd: usize) -> usize {
        if (cwnd % PATH_MTU_V6) > MIN_CC_LIMIT {
            cwnd % PATH_MTU_V6
        } else {
            PATH_MTU_V6
        }
    }

    /// Assert that the set of packets fill the CWND.
    fn assert_full_cwnd(packets: &[Datagram], cwnd: usize) {
        assert_eq!(packets.len(), cwnd_packets(cwnd));
        let (last, rest) = packets.split_last().unwrap();
        assert!(rest.iter().all(|d| d.len() == PATH_MTU_V6));
        assert_eq!(last.len(), last_packet(cwnd));
    }

    #[test]
    /// Verify initial CWND is honored.
    fn cc_slow_start() {
        let mut client = default_client();
        let mut server = default_server();

        server
            .set_local_tparam(
                tparams::INITIAL_MAX_DATA,
                TransportParameter::Integer(65536),
            )
            .unwrap();
        connect_force_idle(&mut client, &mut server);

        let now = now();

        // Try to send a lot of data
        assert_eq!(client.stream_create(StreamType::UniDi).unwrap(), 2);
        let (c_tx_dgrams, _) = fill_cwnd(&mut client, 2, now);
        assert_full_cwnd(&c_tx_dgrams, POST_HANDSHAKE_CWND);
        assert!(client.loss_recovery.cwnd_avail() < MIN_CC_LIMIT);
    }

    #[test]
    /// Verify that CC moves to cong avoidance when a packet is marked lost.
    fn cc_slow_start_to_cong_avoidance_recovery_period() {
        let mut client = default_client();
        let mut server = default_server();
        connect_force_idle(&mut client, &mut server);

        // Create stream 0
        assert_eq!(client.stream_create(StreamType::BiDi).unwrap(), 0);

        // Buffer up lot of data and generate packets
        let (c_tx_dgrams, now) = fill_cwnd(&mut client, 0, now());
        assert_full_cwnd(&c_tx_dgrams, POST_HANDSHAKE_CWND);
        // Predict the packet number of the last packet sent.
        // We have already sent one packet in `connect_force_idle` (an ACK),
        // so this will be equal to the number of packets in this flight.
        let flight1_largest = PacketNumber::try_from(c_tx_dgrams.len()).unwrap();

        // Server: Receive and generate ack
        let (s_tx_dgram, _recvd_frames) = ack_bytes(&mut server, 0, c_tx_dgrams, now);

        // Client: Process ack
        for dgram in s_tx_dgram {
            let recvd_frames = client.test_process_input(dgram, now);

            // Verify that server-sent frame was what we thought.
            if let (
                Frame::Ack {
                    largest_acknowledged,
                    ..
                },
                PNSpace::ApplicationData,
            ) = recvd_frames[0]
            {
                assert_eq!(largest_acknowledged, flight1_largest);
            } else {
                panic!("Expected an application ACK");
            }
        }

        // Client: send more
        let (mut c_tx_dgrams, now) = fill_cwnd(&mut client, 0, now);
        assert_full_cwnd(&c_tx_dgrams, POST_HANDSHAKE_CWND * 2);
        let flight2_largest = flight1_largest + u64::try_from(c_tx_dgrams.len()).unwrap();

        // Server: Receive and generate ack again, but drop first packet
        c_tx_dgrams.remove(0);
        let (s_tx_dgram, _recvd_frames) = ack_bytes(&mut server, 0, c_tx_dgrams, now);

        // Client: Process ack
        for dgram in s_tx_dgram {
            let recvd_frames = client.test_process_input(dgram, now);

            // Verify that server-sent frame was what we thought.
            if let (
                Frame::Ack {
                    largest_acknowledged,
                    ..
                },
                PNSpace::ApplicationData,
            ) = recvd_frames[0]
            {
                assert_eq!(largest_acknowledged, flight2_largest);
            } else {
                panic!("Expected an application ACK");
            }
        }

        // If we just triggered cong avoidance, these should be equal
        assert_eq!(client.loss_recovery.cwnd(), client.loss_recovery.ssthresh());
    }

    #[test]
    /// Verify that CC stays in recovery period when packet sent before start of
    /// recovery period is acked.
    fn cc_cong_avoidance_recovery_period_unchanged() {
        let mut client = default_client();
        let mut server = default_server();
        connect_force_idle(&mut client, &mut server);

        // Create stream 0
        assert_eq!(client.stream_create(StreamType::BiDi).unwrap(), 0);

        // Buffer up lot of data and generate packets
        let (mut c_tx_dgrams, now) = fill_cwnd(&mut client, 0, now());
        assert_full_cwnd(&c_tx_dgrams, POST_HANDSHAKE_CWND);

        // Drop 0th packet. When acked, this should put client into CARP.
        c_tx_dgrams.remove(0);

        let c_tx_dgrams2 = c_tx_dgrams.split_off(5);

        // Server: Receive and generate ack
        let (s_tx_dgram, _) = ack_bytes(&mut server, 0, c_tx_dgrams, now);
        for dgram in s_tx_dgram {
            client.test_process_input(dgram, now);
        }

        // If we just triggered cong avoidance, these should be equal
        let cwnd1 = client.loss_recovery.cwnd();
        assert_eq!(cwnd1, client.loss_recovery.ssthresh());

        // Generate ACK for more received packets
        let (s_tx_dgram, _) = ack_bytes(&mut server, 0, c_tx_dgrams2, now);

        // ACK more packets but they were sent before end of recovery period
        for dgram in s_tx_dgram {
            client.test_process_input(dgram, now);
        }

        // cwnd should not have changed since ACKed packets were sent before
        // recovery period expired
        let cwnd2 = client.loss_recovery.cwnd();
        assert_eq!(cwnd1, cwnd2);
    }

    #[test]
    /// Verify that CC moves out of recovery period when packet sent after start
    /// of recovery period is acked.
    fn cc_cong_avoidance_recovery_period_to_cong_avoidance() {
        let mut client = default_client();
        let mut server = default_server();
        connect(&mut client, &mut server);

        // Create stream 0
        assert_eq!(client.stream_create(StreamType::BiDi).unwrap(), 0);

        // Buffer up lot of data and generate packets
        let (mut c_tx_dgrams, mut now) = fill_cwnd(&mut client, 0, now());

        // Drop 0th packet. When acked, this should put client into CARP.
        c_tx_dgrams.remove(0);

        // Server: Receive and generate ack
        let (s_tx_dgram, _) = ack_bytes(&mut server, 0, c_tx_dgrams, now);

        // Client: Process ack
        for dgram in s_tx_dgram {
            client.test_process_input(dgram, now);
        }

        // Should be in CARP now.
        let cwnd1 = client.loss_recovery.cwnd();

        now += Duration::from_millis(10); // Time passes. CARP -> CA

        // Client: Send more data
        let (mut c_tx_dgrams, next_now) = fill_cwnd(&mut client, 0, now);
        now = next_now;

        // Only sent 2 packets, to generate an ack but also keep cwnd increase
        // small
        c_tx_dgrams.truncate(2);

        // Generate ACK
        let (s_tx_dgram, _) = ack_bytes(&mut server, 0, c_tx_dgrams, now);

        for dgram in s_tx_dgram {
            client.test_process_input(dgram, now);
        }

        // ACK of pkts sent after start of recovery period should have caused
        // exit from recovery period to just regular congestion avoidance. cwnd
        // should now be a little higher but not as high as acked pkts during
        // slow-start would cause it to be.
        let cwnd2 = client.loss_recovery.cwnd();

        assert!(cwnd2 > cwnd1);
        assert!(cwnd2 < cwnd1 + 500);
    }

    fn induce_persistent_congestion(
        client: &mut Connection,
        server: &mut Connection,
        mut now: Instant,
    ) -> Instant {
        // Note: wait some arbitrary time that should be longer than pto
        // timer. This is rather brittle.
        now += Duration::from_secs(1);

<<<<<<< HEAD
        client.process_timer(now); // Should enter PTO mode
        let (c_tx_dgrams, next_now) = fill_cwnd(client, 0, now);
        now = next_now;
        assert_eq!(c_tx_dgrams.len(), 2); // Two PTO packets

        now += Duration::from_secs(2);
        client.process_timer(now); // Should enter PTO mode
        let (c_tx_dgrams, next_now) = fill_cwnd(client, 0, now);
        now = next_now;
        assert_eq!(c_tx_dgrams.len(), 2); // Two PTO packets

        now += Duration::from_secs(4);
        client.process_timer(now); // Should enter PTO mode
        let (c_tx_dgrams, next_now) = fill_cwnd(client, 0, now);
        now = next_now;
=======
        // Should enter PTO mode
        let c_tx_dgrams = send_bytes(client, 0, now);
        assert_eq!(c_tx_dgrams.len(), 2); // Two PTO packets

        now += Duration::from_secs(2);
        // Should enter PTO mode
        let c_tx_dgrams = send_bytes(client, 0, now);
        assert_eq!(c_tx_dgrams.len(), 2); // Two PTO packets

        now += Duration::from_secs(4);
        // Should enter PTO mode
        let c_tx_dgrams = send_bytes(client, 0, now);
>>>>>>> b4d95cd1
        assert_eq!(c_tx_dgrams.len(), 2); // Two PTO packets

        // Generate ACK
        let (s_tx_dgram, _) = ack_bytes(server, 0, c_tx_dgrams, now);

        // In PC now.
        for dgram in s_tx_dgram {
            client.test_process_input(dgram, now);
        }

        assert_eq!(client.loss_recovery.cwnd(), MIN_CONG_WINDOW);
        now
    }

    #[test]
    /// Verify transition to persistent congestion state if conditions are met.
    fn cc_slow_start_to_persistent_congestion_no_acks() {
        let mut client = default_client();
        let mut server = default_server();
        connect_force_idle(&mut client, &mut server);

        // Create stream 0
        assert_eq!(client.stream_create(StreamType::BiDi).unwrap(), 0);

        // Buffer up lot of data and generate packets
        let (c_tx_dgrams, mut now) = fill_cwnd(&mut client, 0, now());
        assert_full_cwnd(&c_tx_dgrams, POST_HANDSHAKE_CWND);

        // Server: Receive and generate ack
        now += Duration::from_millis(100);
        let (_s_tx_dgram, _) = ack_bytes(&mut server, 0, c_tx_dgrams, now);

        // ACK lost.

        induce_persistent_congestion(&mut client, &mut server, now);
    }

    #[test]
    /// Verify transition to persistent congestion state if conditions are met.
    fn cc_slow_start_to_persistent_congestion_some_acks() {
        let mut client = default_client();
        let mut server = default_server();
        connect_force_idle(&mut client, &mut server);

        // Create stream 0
        assert_eq!(client.stream_create(StreamType::BiDi).unwrap(), 0);

        // Buffer up lot of data and generate packets
        let (c_tx_dgrams, mut now) = fill_cwnd(&mut client, 0, now());
        assert_full_cwnd(&c_tx_dgrams, POST_HANDSHAKE_CWND);

        // Server: Receive and generate ack
        now += Duration::from_millis(100);
        let (s_tx_dgram, _) = ack_bytes(&mut server, 0, c_tx_dgrams, now);

        now += Duration::from_millis(100);
        for dgram in s_tx_dgram {
            client.test_process_input(dgram, now);
        }

        // send bytes that will be lost
<<<<<<< HEAD
        let (_c_tx_dgrams, next_now) = fill_cwnd(&mut client, 0, now);
        now = next_now + Duration::from_millis(100);
        // Not received.
        // let (s_tx_dgram, _) = ack_bytes(&mut server, 0, c_tx_dgrams, now);
=======
        let _c_tx_dgrams = send_bytes(&mut client, 0, now);
        now += Duration::from_millis(100);
>>>>>>> b4d95cd1

        induce_persistent_congestion(&mut client, &mut server, now);
    }

    #[test]
    /// Verify persistent congestion moves to slow start after recovery period
    /// ends.
    fn cc_persistent_congestion_to_slow_start() {
        let mut client = default_client();
        let mut server = default_server();
        connect_force_idle(&mut client, &mut server);

        // Create stream 0
        assert_eq!(client.stream_create(StreamType::BiDi).unwrap(), 0);

        // Buffer up lot of data and generate packets
        let (c_tx_dgrams, mut now) = fill_cwnd(&mut client, 0, now());
        assert_full_cwnd(&c_tx_dgrams, POST_HANDSHAKE_CWND);

        // Server: Receive and generate ack
        now += Duration::from_millis(10);
        let (_s_tx_dgram, _) = ack_bytes(&mut server, 0, c_tx_dgrams, now);

        // ACK lost.

        now = induce_persistent_congestion(&mut client, &mut server, now);

        // New part of test starts here

        now += Duration::from_millis(10);

        // Send packets from after start of CARP
        let (c_tx_dgrams, next_now) = fill_cwnd(&mut client, 0, now);
        assert_eq!(c_tx_dgrams.len(), 2);

        // Server: Receive and generate ack
<<<<<<< HEAD
        now = next_now + Duration::from_millis(100);
=======
        now += Duration::from_millis(10);
>>>>>>> b4d95cd1
        let (s_tx_dgram, _) = ack_bytes(&mut server, 0, c_tx_dgrams, now);

        // No longer in CARP. (pkts acked from after start of CARP)
        // Should be in slow start now.
        for dgram in s_tx_dgram {
            client.test_process_input(dgram, now);
        }

        // ACKing 2 packets should let client send 4.
        let (c_tx_dgrams, _) = fill_cwnd(&mut client, 0, now);
        assert_eq!(c_tx_dgrams.len(), 4);
    }

    fn check_discarded(peer: &mut Connection, pkt: Datagram, dropped: usize, dups: usize) {
        let dropped_before = peer.stats.dropped_rx;
        let dups_before = peer.stats.dups_rx;
        let out = peer.process(Some(pkt), now());
        assert!(out.as_dgram_ref().is_none());
        assert_eq!(dropped, peer.stats.dropped_rx - dropped_before);
        assert_eq!(dups, peer.stats.dups_rx - dups_before);
    }

    #[test]
    fn discarded_initial_keys() {
        qdebug!("---- client: generate CH");
        let mut client = default_client();
        let init_pkt_c = client.process(None, now()).dgram();
        assert!(init_pkt_c.is_some());
        assert_eq!(init_pkt_c.as_ref().unwrap().len(), PATH_MTU_V6);

        qdebug!("---- server: CH -> SH, EE, CERT, CV, FIN");
        let mut server = default_server();
        let init_pkt_s = server.process(init_pkt_c.clone(), now()).dgram();
        assert!(init_pkt_s.is_some());

        qdebug!("---- client: cert verification");
        let out = client.process(init_pkt_s.clone(), now()).dgram();
        assert!(out.is_some());

        // The client has received handshake packet. It will remove the Initial keys.
        // We will check this by processing init_pkt_s a second time.
        // The initial packet should be dropped. The packet contains a Handshake packet as well, which
        // will be marked as dup.
        check_discarded(&mut client, init_pkt_s.unwrap(), 1, 1);

        assert!(maybe_authenticate(&mut client));

        // The server has not removed the Initial keys yet, because it has not yet received a Handshake
        // packet from the client.
        // We will check this by processing init_pkt_c a second time.
        // The dropped packet is padding. The Initial packet has been mark dup.
        check_discarded(&mut server, init_pkt_c.clone().unwrap(), 1, 1);

        qdebug!("---- client: SH..FIN -> FIN");
        let out = client.process(None, now()).dgram();
        assert!(out.is_some());

        // The server will process the first Handshake packet.
        // After this the Initial keys will be dropped.
        let out = server.process(out, now()).dgram();
        assert!(out.is_some());

        // Check that the Initial keys are dropped at the server
        // We will check this by processing init_pkt_c a third time.
        // The Initial packet has been dropped and padding that follows it.
        // There is no dups, everything has been dropped.
        check_discarded(&mut server, init_pkt_c.unwrap(), 1, 0);
    }

    /// Send something on a stream from `sender` to `receiver`.
    /// Return the resulting datagram.
    fn send_something(sender: &mut Connection, now: Instant) -> Datagram {
        let stream_id = sender.stream_create(StreamType::UniDi).unwrap();
        assert!(sender.stream_send(stream_id, b"data").is_ok());
        assert!(sender.stream_close_send(stream_id).is_ok());
        let dgram = sender.process(None, now).dgram();
        dgram.expect("should have something to send")
    }

    /// Send something on a stream from `sender` to `receiver`.
    /// Return any ACK that might result.
    fn send_and_receive(
        sender: &mut Connection,
        receiver: &mut Connection,
        now: Instant,
    ) -> Option<Datagram> {
        let dgram = send_something(sender, now);
        receiver.process(Some(dgram), now).dgram()
    }

    #[test]
    fn key_update_client() {
        let mut client = default_client();
        let mut server = default_server();
        connect_force_idle(&mut client, &mut server);
        let mut now = now();

        assert_eq!(client.get_epochs(), (Some(3), Some(3))); // (write, read)
        assert_eq!(server.get_epochs(), (Some(3), Some(3)));

        // TODO(mt) this needs to wait for handshake confirmation,
        // but for now, we can do this immediately.
        assert!(client.initiate_key_update().is_ok());
        assert!(client.initiate_key_update().is_err());

        // Initiating an update should only increase the write epoch.
        assert_eq!(
            Output::Callback(LOCAL_IDLE_TIMEOUT),
            client.process(None, now)
        );
        assert_eq!(client.get_epochs(), (Some(4), Some(3)));

        // Send something to propagate the update.
        assert!(send_and_receive(&mut client, &mut server, now).is_none());

        // The server should now be waiting to discharge read keys.
        assert_eq!(server.get_epochs(), (Some(4), Some(3)));
        let res = server.process(None, now);
        if let Output::Callback(t) = res {
            assert!(t < LOCAL_IDLE_TIMEOUT);
        } else {
            panic!("server should now be waiting to clear keys");
        }

        // Without having had time to purge old keys, more updates are blocked.
        // The spec would permits it at this point, but we are more conservative.
        assert!(client.initiate_key_update().is_err());
        // The server can't update until it receives an ACK for a packet.
        assert!(server.initiate_key_update().is_err());

        // Waiting now for at least a PTO should cause the server to drop old keys.
        // But at this point the client hasn't received a key update from the server.
        // It will be stuck with old keys.
        now += Duration::from_secs(1);
        client.process(None, now);
        assert_eq!(client.get_epochs(), (Some(4), Some(3)));
        server.process(None, now);
        assert_eq!(server.get_epochs(), (Some(4), Some(4)));

        // Even though the server has updated, it hasn't received an ACK yet.
        assert!(server.initiate_key_update().is_err());

        // Now get an ACK from the server. We needt o send 2 packets to get a ACK because of ACK_DELAY.
        assert!(send_and_receive(&mut client, &mut server, now).is_none());
        let dgram = send_and_receive(&mut client, &mut server, now);
        assert!(dgram.is_some());
        let res = client.process(dgram, now);
        // This is the first packet that the client has received from the server
        // with new keys, so its read timer just started.
        if let Output::Callback(t) = res {
            assert!(t < LOCAL_IDLE_TIMEOUT);
        } else {
            panic!("client should now be waiting to clear keys");
        }

        assert!(client.initiate_key_update().is_err());
        assert_eq!(client.get_epochs(), (Some(4), Some(3)));
        // The server can't update until it gets something from the client.
        assert!(server.initiate_key_update().is_err());

        now += Duration::from_secs(1);
        client.process(None, now);
        assert_eq!(client.get_epochs(), (Some(4), Some(4)));
    }

    #[test]
    fn key_update_consecutive() {
        let mut client = default_client();
        let mut server = default_server();
        connect(&mut client, &mut server);
        let now = now();

        assert!(server.initiate_key_update().is_ok());
        assert_eq!(server.get_epochs(), (Some(4), Some(3)));

        // Server sends something.
        // Send twice and drop the first to induce an ACK from the client.
        let _ = send_something(&mut server, now); // Drop this.

        // Another packet from the server will cause the client to ACK and update keys.
        let dgram = send_and_receive(&mut server, &mut client, now);
        assert!(dgram.is_some());
        assert_eq!(client.get_epochs(), (Some(4), Some(3)));

        // Have the server process the ACK.
        if let Output::Callback(_) = server.process(dgram, now) {
            assert_eq!(server.get_epochs(), (Some(4), Some(3)));
            // Now move the server temporarily into the future so that it
            // rotates the keys.  Don't do this at home folks.
            server.process(None, now + Duration::from_secs(1));
            assert_eq!(server.get_epochs(), (Some(4), Some(4)));
        } else {
            panic!("server should have a timer set");
        }

        // Now update keys on the server again.
        assert!(server.initiate_key_update().is_ok());
        assert_eq!(server.get_epochs(), (Some(5), Some(4)));

        let dgram = send_something(&mut server, now);

        // However, as the server didn't wait long enough to update again, the
        // client hasn't rotated its keys, so the packet gets dropped.
        check_discarded(&mut client, dgram, 1, 0);
    }

    // Key updates can't be initiated too early.
    #[test]
    fn key_update_before_confirmed() {
        let mut client = default_client();
        assert!(client.initiate_key_update().is_err());
        let mut server = default_server();
        assert!(server.initiate_key_update().is_err());

        // Client Initial
        let dgram = client.process(None, now()).dgram();
        assert!(dgram.is_some());
        assert!(client.initiate_key_update().is_err());

        // Server Initial + Handshake
        let dgram = server.process(dgram, now()).dgram();
        assert!(dgram.is_some());
        assert!(server.initiate_key_update().is_err());

        // Client Handshake
        client.process_input(dgram.unwrap(), now());
        assert!(client.initiate_key_update().is_err());

        assert!(maybe_authenticate(&mut client));
        assert!(client.initiate_key_update().is_err());

        let dgram = client.process(None, now()).dgram();
        assert!(dgram.is_some());
        assert!(client.initiate_key_update().is_err());

        // Server HANDSHAKE_DONE
        let dgram = server.process(dgram, now()).dgram();
        assert!(dgram.is_some());
        assert!(server.initiate_key_update().is_ok());

        // Client receives HANDSHAKE_DONE
        let dgram = client.process(dgram, now()).dgram();
        assert!(dgram.is_none());
        assert!(client.initiate_key_update().is_ok());
    }

    #[test]
    fn ack_are_not_cc() {
        let mut client = default_client();
        let mut server = default_server();
        connect_force_idle(&mut client, &mut server);

        // Create a stream
        assert_eq!(client.stream_create(StreamType::BiDi).unwrap(), 0);

        // Buffer up lot of data and generate packets, so that cc window is filled.
        let (c_tx_dgrams, now) = fill_cwnd(&mut client, 0, now());
        assert_full_cwnd(&c_tx_dgrams, POST_HANDSHAKE_CWND);

        // The server hasn't received any of these packets yet, the server
        // won't ACK, but if it sends an ack-eliciting packet instead.
        qdebug!([server], "Sending ack-eliciting");
        assert_eq!(server.stream_create(StreamType::BiDi).unwrap(), 1);
        server.stream_send(1, b"dropped").unwrap();
        let dropped_packet = server.process(None, now).dgram();
        assert!(dropped_packet.is_some()); // Now drop this one.

        // Now the server sends a packet that will force an ACK,
        // because the client will detect a gap.
        server.stream_send(1, b"sent").unwrap();
        let ack_eliciting_packet = server.process(None, now).dgram();
        assert!(ack_eliciting_packet.is_some());

        // The client can ack the server packet even if cc windows is full.
        qdebug!([client], "Process ack-eliciting");
        let ack_pkt = client.process(ack_eliciting_packet, now).dgram();
        assert!(ack_pkt.is_some());
        qdebug!([server], "Handle ACK");
        let frames = server.test_process_input(ack_pkt.unwrap(), now);
        assert_eq!(frames.len(), 1);
        assert!(matches!(
            frames[0],
            (Frame::Ack { .. }, PNSpace::ApplicationData)
        ));
    }

    #[test]
    fn after_fin_is_read_conn_events_for_stream_should_be_removed() {
        let mut client = default_client();
        let mut server = default_server();
        connect(&mut client, &mut server);

        let id = server.stream_create(StreamType::BiDi).unwrap();
        server.stream_send(id, &[6; 10]).unwrap();
        server.stream_close_send(id).unwrap();
        let out = server.process(None, now()).dgram();
        assert!(out.is_some());

        let _ = client.process(out, now());

        // read from the stream before checking connection events.
        let mut buf = vec![0; 4000];
        let (_, fin) = client.stream_recv(id, &mut buf).unwrap();
        assert_eq!(fin, true);

        // Make sure we do not have RecvStreamReadable events for the stream when fin has been read.
        let readable_stream_evt =
            |e| matches!(e, ConnectionEvent::RecvStreamReadable { stream_id } if stream_id == id);
        assert!(!client.events().any(readable_stream_evt));
    }

    #[test]
    fn after_stream_stop_sending_is_called_conn_events_for_stream_should_be_removed() {
        let mut client = default_client();
        let mut server = default_server();
        connect(&mut client, &mut server);

        let id = server.stream_create(StreamType::BiDi).unwrap();
        server.stream_send(id, &[6; 10]).unwrap();
        server.stream_close_send(id).unwrap();
        let out = server.process(None, now()).dgram();
        assert!(out.is_some());

        let _ = client.process(out, now());

        // send stop seending.
        client
            .stream_stop_sending(id, Error::NoError.code())
            .unwrap();

        // Make sure we do not have RecvStreamReadable events for the stream after stream_stop_sending
        // has been called.
        let readable_stream_evt =
            |e| matches!(e, ConnectionEvent::RecvStreamReadable { stream_id } if stream_id == id);
        assert!(!client.events().any(readable_stream_evt));
    }

    #[test]
    fn pace() {
        const RTT: Duration = Duration::from_millis(1000);
        const DATA: &[u8] = &[0xcc; 4_096];
        const BURST_SIZE: usize = 2;
        let mut client = default_client();
        let mut server = default_server();
        let mut now = connect_rtt_idle(&mut client, &mut server, RTT);

        // Now fill up the pipe and watch it trickle out.
        let stream = client.stream_create(StreamType::BiDi).unwrap();
        loop {
            let written = client.stream_send(stream, DATA).unwrap();
            if written < DATA.len() {
                break;
            }
        }
        let mut count = 0;
        // We should get a burst at first.
        for _ in 0..BURST_SIZE {
            let dgram = client.process_output(now).dgram();
            assert!(dgram.is_some());
            count += 1;
        }
        let gap = client.process_output(now).callback();
        assert_ne!(gap, Duration::new(0, 0));
        for _ in BURST_SIZE..cwnd_packets(POST_HANDSHAKE_CWND) {
            assert_eq!(client.process_output(now).callback(), gap);
            now += gap;
            let dgram = client.process_output(now).dgram();
            assert!(dgram.is_some());
            count += 1;
        }
        assert_eq!(count, cwnd_packets(POST_HANDSHAKE_CWND));
        let fin = client.process_output(now).callback();
        assert_ne!(fin, Duration::new(0, 0));
        assert_ne!(fin, gap);
    }
}<|MERGE_RESOLUTION|>--- conflicted
+++ resolved
@@ -53,32 +53,6 @@
 pub const LOCAL_STREAM_LIMIT_UNI: u64 = 16;
 
 const LOCAL_MAX_DATA: u64 = 0x3FFF_FFFF_FFFF_FFFF; // 2^62-1
-
-<<<<<<< HEAD
-#[derive(Debug, PartialEq, Copy, Clone)]
-/// Client or Server.
-pub enum Role {
-    Client,
-    Server,
-}
-
-impl Role {
-    pub fn remote(self) -> Self {
-        match self {
-            Self::Client => Self::Server,
-            Self::Server => Self::Client,
-        }
-    }
-}
-
-impl ::std::fmt::Display for Role {
-    fn fmt(&self, f: &mut ::std::fmt::Formatter) -> ::std::fmt::Result {
-        write!(f, "{:?}", self)
-    }
-}
-=======
-const MIN_CC_WINDOW: usize = 0x200; // let's not send packets smaller than 512
->>>>>>> b4d95cd1
 
 #[derive(Clone, Debug, PartialEq, Ord, Eq)]
 /// The state of the Connection.
@@ -784,12 +758,8 @@
     /// Returns datagrams to send, and how long to wait before calling again
     /// even if no incoming packets.
     pub fn process_output(&mut self, now: Instant) -> Output {
-<<<<<<< HEAD
+        self.process_timer(now);
         let option = match &self.state {
-=======
-        self.process_timer(now);
-        let pkt = match &self.state {
->>>>>>> b4d95cd1
             State::Init => {
                 if self.role == Role::Client {
                     let res = self.client_start(now);
@@ -1395,12 +1365,9 @@
 
     fn client_start(&mut self, now: Instant) -> Res<()> {
         qinfo!([self], "client_start");
-<<<<<<< HEAD
+        qlog::client_connection_started(&mut self.qlog, self.path.as_ref().unwrap())?;
         self.loss_recovery.start_pacer(now);
-=======
-        qlog::client_connection_started(&mut self.qlog, self.path.as_ref().unwrap())?;
-
->>>>>>> b4d95cd1
+
         self.handshake(now, PNSpace::Initial, None)?;
         self.set_state(State::WaitInitial);
         self.zero_rtt_state = if self.crypto.enable_0rtt(self.role)? {
@@ -3389,12 +3356,7 @@
 
         // Wait for the PTO.
         now += Duration::from_secs(1);
-<<<<<<< HEAD
-        client.process_timer(now); // TODO merge process_timer into process_output.
         let (dgrams, now) = fill_cwnd(&mut client, 2, now);
-=======
-        let dgrams = send_bytes(&mut client, 2, now);
->>>>>>> b4d95cd1
         assert_eq!(dgrams.len(), 2); // Two packets in the PTO.
 
         // All (2) datagrams contain STREAM frames.
@@ -4103,36 +4065,18 @@
         // timer. This is rather brittle.
         now += Duration::from_secs(1);
 
-<<<<<<< HEAD
-        client.process_timer(now); // Should enter PTO mode
         let (c_tx_dgrams, next_now) = fill_cwnd(client, 0, now);
         now = next_now;
         assert_eq!(c_tx_dgrams.len(), 2); // Two PTO packets
 
         now += Duration::from_secs(2);
-        client.process_timer(now); // Should enter PTO mode
         let (c_tx_dgrams, next_now) = fill_cwnd(client, 0, now);
         now = next_now;
         assert_eq!(c_tx_dgrams.len(), 2); // Two PTO packets
 
         now += Duration::from_secs(4);
-        client.process_timer(now); // Should enter PTO mode
         let (c_tx_dgrams, next_now) = fill_cwnd(client, 0, now);
         now = next_now;
-=======
-        // Should enter PTO mode
-        let c_tx_dgrams = send_bytes(client, 0, now);
-        assert_eq!(c_tx_dgrams.len(), 2); // Two PTO packets
-
-        now += Duration::from_secs(2);
-        // Should enter PTO mode
-        let c_tx_dgrams = send_bytes(client, 0, now);
-        assert_eq!(c_tx_dgrams.len(), 2); // Two PTO packets
-
-        now += Duration::from_secs(4);
-        // Should enter PTO mode
-        let c_tx_dgrams = send_bytes(client, 0, now);
->>>>>>> b4d95cd1
         assert_eq!(c_tx_dgrams.len(), 2); // Two PTO packets
 
         // Generate ACK
@@ -4194,15 +4138,8 @@
         }
 
         // send bytes that will be lost
-<<<<<<< HEAD
         let (_c_tx_dgrams, next_now) = fill_cwnd(&mut client, 0, now);
         now = next_now + Duration::from_millis(100);
-        // Not received.
-        // let (s_tx_dgram, _) = ack_bytes(&mut server, 0, c_tx_dgrams, now);
-=======
-        let _c_tx_dgrams = send_bytes(&mut client, 0, now);
-        now += Duration::from_millis(100);
->>>>>>> b4d95cd1
 
         induce_persistent_congestion(&mut client, &mut server, now);
     }
@@ -4239,11 +4176,7 @@
         assert_eq!(c_tx_dgrams.len(), 2);
 
         // Server: Receive and generate ack
-<<<<<<< HEAD
         now = next_now + Duration::from_millis(100);
-=======
-        now += Duration::from_millis(10);
->>>>>>> b4d95cd1
         let (s_tx_dgram, _) = ack_bytes(&mut server, 0, c_tx_dgrams, now);
 
         // No longer in CARP. (pkts acked from after start of CARP)
@@ -4411,6 +4344,7 @@
 
     #[test]
     fn key_update_consecutive() {
+        const KEY_UPDATE_DELAY: Duration = Duration::from_secs(1);
         let mut client = default_client();
         let mut server = default_server();
         connect(&mut client, &mut server);
@@ -4431,9 +4365,9 @@
         // Have the server process the ACK.
         if let Output::Callback(_) = server.process(dgram, now) {
             assert_eq!(server.get_epochs(), (Some(4), Some(3)));
-            // Now move the server temporarily into the future so that it
-            // rotates the keys.  Don't do this at home folks.
-            server.process(None, now + Duration::from_secs(1));
+            // Now move the server into the future so that it
+            // rotates the keys.  The client stays in the present.
+            server.process(None, now + KEY_UPDATE_DELAY);
             assert_eq!(server.get_epochs(), (Some(4), Some(4)));
         } else {
             panic!("server should have a timer set");
@@ -4443,7 +4377,7 @@
         assert!(server.initiate_key_update().is_ok());
         assert_eq!(server.get_epochs(), (Some(5), Some(4)));
 
-        let dgram = send_something(&mut server, now);
+        let dgram = send_something(&mut server, now + KEY_UPDATE_DELAY);
 
         // However, as the server didn't wait long enough to update again, the
         // client hasn't rotated its keys, so the packet gets dropped.
