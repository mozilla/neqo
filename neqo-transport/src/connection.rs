--- conflicted
+++ resolved
@@ -174,7 +174,6 @@
     }
 }
 
-<<<<<<< HEAD
 pub trait ConnectionIdManager: ConnectionIdDecoder {
     fn generate_cid(&mut self) -> ConnectionId;
     fn as_decoder(&self) -> &dyn ConnectionIdDecoder;
@@ -210,7 +209,6 @@
     odcid: ConnectionId,
 }
 
-=======
 /// A QUIC Connection
 ///
 /// First, create a new connection using `new_client()` or `new_server()`.
@@ -226,7 +224,6 @@
 ///
 /// After the connection is closed (either by calling `close()` or by the
 /// remote) continue processing until `state()` returns `Closed`.
->>>>>>> 9996b735
 pub struct Connection {
     version: crate::packet::Version,
     role: Role,
@@ -269,17 +266,11 @@
 }
 
 impl Connection {
-<<<<<<< HEAD
+        /// Create a new QUIC connection with Client role.
     pub fn new_client(
         server_name: &str,
         protocols: &[impl AsRef<str>],
         cid_manager: CidMgr,
-=======
-    /// Create a new QUIC connection with Client role.
-    pub fn new_client(
-        server_name: &str,
-        protocols: &[impl AsRef<str>],
->>>>>>> 9996b735
         local_addr: SocketAddr,
         remote_addr: SocketAddr,
     ) -> Res<Connection> {
@@ -302,10 +293,7 @@
         Ok(c)
     }
 
-<<<<<<< HEAD
-=======
     /// Create a new QUIC connection with Server role.
->>>>>>> 9996b735
     pub fn new_server(
         certs: &[impl AsRef<str>],
         protocols: &[impl AsRef<str>],
@@ -338,17 +326,6 @@
         tps.set_empty(tp_const::DISABLE_MIGRATION);
     }
 
-<<<<<<< HEAD
-    pub(crate) fn original_connection_id(&mut self, odcid: &ConnectionId) {
-        assert_eq!(self.role, Role::Server);
-        self.tps
-            .borrow_mut()
-            .local
-            .set_bytes(tp_const::ORIGINAL_CONNECTION_ID, odcid.to_vec());
-    }
-
-=======
->>>>>>> 9996b735
     fn new(
         r: Role,
         agent: Agent,
@@ -392,6 +369,15 @@
         }
     }
 
+    /// Set the connection ID that was originally chosen by the client.
+    pub(crate) fn original_connection_id(&mut self, odcid: &ConnectionId) {
+        assert_eq!(self.role, Role::Server);
+        self.tps
+            .borrow_mut()
+            .local
+            .set_bytes(tp_const::ORIGINAL_CONNECTION_ID, odcid.to_vec());
+    }
+
     /// Set ALPN preferences. Strings that appear earlier in the list are given
     /// higher preference.
     pub fn set_alpn(&mut self, protocols: &[impl AsRef<str>]) -> Res<()> {
@@ -709,12 +695,7 @@
                 State::WaitInitial => {
                     qinfo!([self] "Received packet in WaitInitial");
                     if self.role == Role::Server {
-<<<<<<< HEAD
                         if !self.is_valid_initial(&hdr) {
-=======
-                        if hdr.dcid.len() < 8 {
-                            qwarn!([self] "Remote DCID is too short");
->>>>>>> 9996b735
                             return Ok(());
                         }
                         self.crypto.states[0] =
@@ -1407,7 +1388,7 @@
                                 ZeroRttState::Rejected
                             }
                     }
-                    self.events.borrow_mut().connected();
+                    self.events.connected();
                 }
                 State::Closing { .. } => {
                     self.send_streams.clear();
@@ -1719,7 +1700,7 @@
 
     /// Return true if there are outstanding events.
     pub fn has_events(&self) -> bool {
-        self.events.borrow().has_events()
+        self.events.has_events()
     }
 
     fn check_loss_detection_timeout(&mut self, now: Instant) {
