--- conflicted
+++ resolved
@@ -32,7 +32,10 @@
 use crate::dump::*;
 use crate::events::{ConnectionEvent, ConnectionEvents};
 use crate::flow_mgr::FlowMgr;
-use crate::frame::{AckRange, CloseError, Frame, FrameType, StreamType};
+use crate::frame::{
+    AckRange, CloseError, Frame, FrameType, StreamType, FRAME_TYPE_CONNECTION_CLOSE_APPLICATION,
+    FRAME_TYPE_CONNECTION_CLOSE_TRANSPORT,
+};
 use crate::packet::{DecryptedPacket, PacketBuilder, PacketNumber, PacketType, PublicPacket};
 use crate::path::Path;
 use crate::qlog;
@@ -67,11 +70,10 @@
     Confirmed,
     Closing {
         error: ConnectionError,
-<<<<<<< HEAD
-=======
-        frame_type: FrameType,
-        msg: Vec<u8>,
->>>>>>> dcb06bbd
+        timeout: Instant,
+    },
+    Draining {
+        error: ConnectionError,
         timeout: Instant,
     },
     Closed(ConnectionError),
@@ -85,7 +87,7 @@
 
     #[must_use]
     pub fn closed(&self) -> bool {
-        matches!(self, Self::Closing {..} | Self::Closed(_))
+        matches!(self, Self::Closing { .. } | Self::Draining { .. } | Self::Closed(_))
     }
 }
 
@@ -109,6 +111,8 @@
             (_, Self::Confirmed) => Ordering::Greater,
             (Self::Closing { .. }, _) => Ordering::Less,
             (_, Self::Closing { .. }) => Ordering::Greater,
+            (Self::Draining { .. }, _) => Ordering::Less,
+            (_, Self::Draining { .. }) => Ordering::Greater,
             (Self::Closed(_), _) => unreachable!(),
         })
     }
@@ -272,17 +276,19 @@
 /// Valid state transitions are:
 /// * Idle -> HandshakeDone: at the server when the handshake completes
 /// * HandshakeDone -> Idle: when a HANDSHAKE_DONE frame is sent
-/// * Idle/HandshakeDone -> ConnectionClose: when closing
-/// * ConnectionClose -> CloseSent: after sending CONNECTION_CLOSE
-/// * CloseSent -> ConnectionClose: any time a new CONNECTION_CLOSE is needed
+/// * Idle/HandshakeDone -> Closing/Draining: when closing or draining
+/// * Closing/Draining -> CloseSent: after sending CONNECTION_CLOSE
+/// * CloseSent -> Closing: any time a new CONNECTION_CLOSE is needed
 #[derive(Debug, Clone, PartialEq)]
 enum StateSignaling {
     Idle,
     HandshakeDone,
-    // This state saves the frame that needs to be sent.
-    ConnectionClose(Frame),
-    // This state saves the frame that might need to be sent again.
-    CloseSent(Frame),
+    /// These states save the frame that needs to be sent.
+    Closing(Frame),
+    Draining(Frame),
+    /// This state saves the frame that might need to be sent again.
+    /// If it is `None`, then we are draining and don't send.
+    CloseSent(Option<Frame>),
 }
 
 impl StateSignaling {
@@ -303,35 +309,61 @@
         }
     }
 
-    pub fn close<S>(&mut self, error: ConnectionError, frame_type: FrameType, message: S)
-    where
-        S: AsRef<str>,
-    {
+    fn make_close_frame(
+        error: ConnectionError,
+        frame_type: FrameType,
+        message: impl AsRef<str>,
+    ) -> Frame {
         let msg = message.as_ref().as_bytes().to_owned();
-        let frame = Frame::ConnectionClose {
+        Frame::ConnectionClose {
             error_code: CloseError::from(error),
             frame_type,
             reason_phrase: msg,
-        };
-        *self = Self::ConnectionClose(frame);
-    }
-
-    /// If a close is pending, take it.
+        }
+    }
+
+    pub fn close(
+        &mut self,
+        error: ConnectionError,
+        frame_type: FrameType,
+        message: impl AsRef<str>,
+    ) {
+        *self = Self::Closing(Self::make_close_frame(error, frame_type, message));
+    }
+
+    pub fn drain(
+        &mut self,
+        error: ConnectionError,
+        frame_type: FrameType,
+        message: impl AsRef<str>,
+    ) {
+        *self = Self::Draining(Self::make_close_frame(error, frame_type, message));
+    }
+
+    /// If a close is pending, take a frame.
     pub fn close_frame(&mut self) -> Option<Frame> {
-        if let Self::ConnectionClose(frame) = self {
-            let frame = mem::replace(frame, Frame::Padding);
-            *self = Self::CloseSent(frame.clone());
-            Some(frame)
-        } else {
-            None
+        match self {
+            Self::Closing(frame) => {
+                // When we are closing, we might need to send the close frame again.
+                let frame = mem::replace(frame, Frame::Padding);
+                *self = Self::CloseSent(Some(frame.clone()));
+                Some(frame)
+            }
+            Self::Draining(frame) => {
+                // When we are draining, just send once.
+                let frame = mem::replace(frame, Frame::Padding);
+                *self = Self::CloseSent(None);
+                Some(frame)
+            }
+            _ => None,
         }
     }
 
     /// If a close can be sent again, prepare to send it again.
     pub fn send_close(&mut self) {
-        if let Self::CloseSent(frame) = self {
+        if let Self::CloseSent(Some(frame)) = self {
             let frame = mem::replace(frame, Frame::Padding);
-            *self = Self::ConnectionClose(frame);
+            *self = Self::Closing(frame);
         }
     }
 }
@@ -670,40 +702,29 @@
     fn capture_error<T>(&mut self, now: Instant, frame_type: FrameType, res: Res<T>) -> Res<T> {
         if let Err(v) = &res {
             #[cfg(debug_assertions)]
-            let msg = Vec::from(format!("{:?}", v));
+            let msg = format!("{:?}", v);
             #[cfg(not(debug_assertions))]
-<<<<<<< HEAD
             let msg = "";
             let error = ConnectionError::Transport(v.clone());
             match &self.state {
-                State::Closed(err) | State::Closing { error: err, .. } => {
+                State::Closing { error: err, .. }
+                | State::Draining { error: err, .. }
+                | State::Closed(err) => {
                     qwarn!([self], "Closing again after error {:?}", err);
                 }
                 State::WaitInitial => {
                     // We don't have any state yet, so don't bother with
                     // the closing state, just send one CONNECTION_CLOSE.
-                    self.set_state(State::Closed(error.clone()));
-                    self.state_signaling.close(error, frame_type, msg);
+                    self.state_signaling.close(error.clone(), frame_type, msg);
+                    self.set_state(State::Closed(error));
                 }
                 _ => {
+                    self.state_signaling.close(error.clone(), frame_type, msg);
                     self.set_state(State::Closing {
-                        error: error.clone(),
+                        error,
                         timeout: self.get_closing_period_time(now),
                     });
-                    self.state_signaling.close(error, frame_type, msg);
                 }
-=======
-            let msg = Vec::new();
-            if let State::Closed(err) | State::Closing { error: err, .. } = &self.state {
-                qwarn!([self], "Closing again after error {:?}", err);
-            } else {
-                self.set_state(State::Closing {
-                    error: ConnectionError::Transport(v.clone()),
-                    frame_type,
-                    msg,
-                    timeout: self.get_closing_period_time(now),
-                });
->>>>>>> dcb06bbd
             }
         }
         res
@@ -716,8 +737,8 @@
     }
 
     pub fn process_timer(&mut self, now: Instant) {
-<<<<<<< HEAD
-        if let State::Closing { error, timeout, .. } = &self.state {
+        if let State::Closing { error, timeout } | State::Draining { error, timeout } = &self.state
+        {
             if *timeout <= now {
                 // Close timeout expired, move to Closed
                 let st = State::Closed(error.clone());
@@ -728,10 +749,6 @@
         }
         if let State::Closed(_) = self.state {
             qinfo!("Timer fired while closed");
-=======
-        if matches!(self.state(), State::Closing{..} | State::Closed{..}) {
-            qinfo!([self], "Timer fired while closing/closed");
->>>>>>> dcb06bbd
             return;
         }
 
@@ -772,7 +789,7 @@
         qtrace!([self], "Get callback delay {:?}", now);
 
         // Only one timer matters when closing...
-        if let State::Closing { timeout, .. } = self.state {
+        if let State::Closing { timeout, .. } | State::Draining { timeout, .. } = self.state {
             return timeout.duration_since(now);
         }
 
@@ -817,7 +834,6 @@
     /// Returns datagrams to send, and how long to wait before calling again
     /// even if no incoming packets.
     pub fn process_output(&mut self, now: Instant) -> Output {
-<<<<<<< HEAD
         if let State::Init = &self.state {
             let res = self.client_start(now);
             self.absorb_error(now, res);
@@ -825,35 +841,12 @@
             self.process_timer(now);
         }
         match self.output(now) {
-=======
-        qtrace!([self], "process_output {:?}", now);
-        self.process_timer(now);
-        let pkt = match &self.state {
-            State::Init => {
-                let res = self.client_start(now);
-                self.absorb_error(now, res);
-                self.output(now)
-            }
-            State::Closing { error, timeout, .. } => {
-                if *timeout > now {
-                    self.output(now)
-                } else {
-                    // Close timeout expired, move to Closed
-                    let st = State::Closed(error.clone());
-                    self.set_state(st);
-                    None
-                }
-            }
-            State::Closed(..) => None,
-            _ => self.output(now),
-        };
-
-        match pkt {
->>>>>>> dcb06bbd
             Some(pkt) => Output::Datagram(pkt),
             None => match self.state {
                 State::Closed(_) => Output::None,
-                State::Closing { timeout, .. } => Output::Callback(timeout - now),
+                State::Closing { timeout, .. } | State::Draining { timeout, .. } => {
+                    Output::Callback(timeout - now)
+                }
                 _ => Output::Callback(self.next_delay(now)),
             },
         }
@@ -989,7 +982,7 @@
                     self.state_signaling.send_close();
                     return Ok(frames);
                 }
-                State::Closed(..) => {
+                State::Draining { .. } | State::Closed(..) => {
                     // Do nothing.
                     self.stats.dropped_rx += 1;
                     return Ok(frames);
@@ -1143,7 +1136,7 @@
                 | State::Handshaking
                 | State::Connected
                 | State::Confirmed => self.output_path(&mut path, now),
-                State::Closing { .. } | State::Closed(_) => {
+                State::Closing { .. } | State::Draining { .. } | State::Closed(_) => {
                     if let Some(frame) = self.state_signaling.close_frame() {
                         self.output_close(&path, &frame)
                     } else {
@@ -1204,21 +1197,7 @@
         (pt, pn, builder)
     }
 
-<<<<<<< HEAD
     fn output_close(&mut self, path: &Path, frame: &Frame) -> Res<Option<Datagram>> {
-=======
-    fn output_close(
-        &mut self,
-        path: &Path,
-        error: ConnectionError,
-        frame_type: FrameType,
-        msg: Vec<u8>,
-    ) -> Res<Option<Datagram>> {
-        if !self.state_signaling.closing() {
-            return Ok(None);
-        }
-        let mut close_sent = false;
->>>>>>> dcb06bbd
         let mut encoder = Encoder::with_capacity(path.mtu());
         for space in PNSpace::iter() {
             let tx = if let Some(tx_state) = self.crypto.states.tx(*space) {
@@ -1233,7 +1212,6 @@
             }
 
             let (_, _, mut builder) = Self::build_packet_header(path, *space, encoder, tx, &None);
-<<<<<<< HEAD
             // ConnectionError::Application is only allowed at 1RTT.
             if *space == PNSpace::ApplicationData {
                 frame.marshal(&mut builder);
@@ -1241,14 +1219,6 @@
                 frame.sanitize_close().marshal(&mut builder);
             }
 
-=======
-            let frame = Frame::ConnectionClose {
-                error_code: error.clone().into(),
-                frame_type,
-                reason_phrase: msg.clone(), // TODO(mt) Pointless clone.
-            };
-            frame.marshal(&mut builder);
->>>>>>> dcb06bbd
             encoder = builder.build(tx)?;
         }
 
@@ -1485,28 +1455,11 @@
     }
 
     /// Close the connection.
-<<<<<<< HEAD
-    pub fn close<S>(&mut self, now: Instant, app_error: AppError, msg: S)
-    where
-        S: AsRef<str>,
-    {
+    pub fn close(&mut self, now: Instant, app_error: AppError, msg: impl AsRef<str>) {
         let error = ConnectionError::Application(app_error);
         let timeout = self.get_closing_period_time(now);
         self.state_signaling.close(error.clone(), 0, msg);
         self.set_state(State::Closing { error, timeout });
-=======
-    pub fn close<S>(&mut self, now: Instant, error: AppError, msg: S)
-    where
-        S: AsRef<str>,
-    {
-        let msg: &[u8] = msg.as_ref().as_ref();
-        self.set_state(State::Closing {
-            error: ConnectionError::Application(error),
-            frame_type: 0,
-            msg: msg.to_vec(),
-            timeout: self.get_closing_period_time(now),
-        });
->>>>>>> dcb06bbd
     }
 
     fn set_initial_limits(&mut self) {
@@ -1759,7 +1712,25 @@
                     frame_type,
                     reason_phrase
                 );
-                self.set_state(State::Closed(error_code.into()));
+                let (detail, frame_type) = if let CloseError::Application(_) = error_code {
+                    // Use a transport error here because we want to send
+                    // NO_ERROR in this case.
+                    (
+                        Error::PeerApplicationError(error_code.code()),
+                        FRAME_TYPE_CONNECTION_CLOSE_APPLICATION,
+                    )
+                } else {
+                    (
+                        Error::PeerError(error_code.code()),
+                        FRAME_TYPE_CONNECTION_CLOSE_TRANSPORT,
+                    )
+                };
+                let error = ConnectionError::Transport(detail);
+                self.state_signaling.drain(error.clone(), frame_type, "");
+                self.set_state(State::Draining {
+                    error,
+                    timeout: self.get_closing_period_time(now),
+                });
             }
             Frame::HandshakeDone => {
                 if self.role == Role::Server || !self.state.connected() {
@@ -1904,8 +1875,12 @@
                 self.recv_streams.clear();
             }
             self.events.connection_state_change(state);
+        } else if let State::Draining { .. } = self.state {
+            // It's OK to try to close again when draining, but ignore it.
+            qinfo!([self], "State change while draining to {:?}", state);
+            debug_assert!(matches!(state, State::Closing { .. }));
         } else {
-            assert_eq!(state, self.state);
+            debug_assert_eq!(state, self.state);
         }
     }
 
@@ -2422,7 +2397,7 @@
     }
 
     #[test]
-    fn test_conn_handshake_failed_authentication() {
+    fn handshake_failed_authentication() {
         qdebug!("---- client: generate CH");
         let mut client = default_client();
         let out = client.process(None, now());
@@ -2456,7 +2431,7 @@
 
         qdebug!("---- server: Alert(certificate_revoked)");
         let out = server.process(out.dgram(), now());
-        assert!(out.as_dgram_ref().is_none());
+        assert!(out.as_dgram_ref().is_some());
         qdebug!("Output={:0x?}", out.as_dgram_ref());
         assert_error(&client, ConnectionError::Transport(Error::CryptoAlert(44)));
         assert_error(&server, ConnectionError::Transport(Error::PeerError(300)));
@@ -2612,7 +2587,7 @@
 
     fn assert_error(c: &Connection, err: ConnectionError) {
         match c.state() {
-            State::Closing { error, .. } | State::Closed(error) => {
+            State::Closing { error, .. } | State::Draining { error, .. } | State::Closed(error) => {
                 assert_eq!(*error, err);
             }
             _ => panic!("bad state {:?}", c.state()),
@@ -4745,8 +4720,10 @@
         }
     }
 
-    #[test]
-    fn closing_timers() {
+    /// Test the interaction between the loss recovery timer
+    /// and the closing timer.
+    #[test]
+    fn closing_timers_interation() {
         let mut client = default_client();
         let mut server = default_server();
         connect(&mut client, &mut server);
@@ -4766,12 +4743,66 @@
 
         // Rather than let the timer pop, close the connection.
         client.close(now, 0, "");
-        let res = client.process(None, now);
-        assert!(res.dgram().is_some()); // CONNECTION_CLOSE
-                                        // This should now report the end of the closing period, not a
-                                        // zero-duration wait driven by the (now defunct) loss recovery timer.
-        let res = client.process(None, now);
-        assert_ne!(res.callback(), Duration::from_secs(0));
+        let client_close = client.process(None, now).dgram();
+        assert!(client_close.is_some());
+        // This should now report the end of the closing period, not a
+        // zero-duration wait driven by the (now defunct) loss recovery timer.
+        let client_close_timer = client.process(None, now).callback();
+        assert_ne!(client_close_timer, Duration::from_secs(0));
+    }
+
+    #[test]
+    fn closing_and_draining() {
+        const APP_ERROR: AppError = 7;
+        let mut client = default_client();
+        let mut server = default_server();
+        connect(&mut client, &mut server);
+
+        // Save a packet from the client for later.
+        let p1 = send_something(&mut client, now());
+
+        // Close the connection.
+        client.close(now(), APP_ERROR, "");
+        let client_close = client.process(None, now()).dgram();
+        assert!(client_close.is_some());
+        let client_close_timer = client.process(None, now()).callback();
+        assert_ne!(client_close_timer, Duration::from_secs(0));
+
+        // The client will spit out the same packet in response to anything it receives.
+        let p3 = send_something(&mut server, now());
+        let client_close2 = client.process(Some(p3), now()).dgram();
+        assert_eq!(
+            client_close.as_ref().unwrap().len(),
+            client_close2.as_ref().unwrap().len()
+        );
+
+        // After this time, the client should transition to closed.
+        let end = client.process(None, now() + client_close_timer);
+        assert_eq!(end, Output::None);
+        assert_eq!(
+            *client.state(),
+            State::Closed(ConnectionError::Application(APP_ERROR))
+        );
+
+        // When the server receives the close, it too should generate CONNECTION_CLOSE.
+        let server_close = server.process(client_close, now()).dgram();
+        assert!(server.state().closed());
+        assert!(server_close.is_some());
+        // .. but it ignores any further close packets.
+        let server_close_timer = server.process(client_close2, now()).callback();
+        assert_ne!(server_close_timer, Duration::from_secs(0));
+        // Even a legitimate packet without a close in it.
+        let server_close_timer2 = server.process(Some(p1), now()).callback();
+        assert_eq!(server_close_timer, server_close_timer2);
+
+        let end = server.process(None, now() + server_close_timer);
+        assert_eq!(end, Output::None);
+        assert_eq!(
+            *server.state(),
+            State::Closed(ConnectionError::Transport(Error::PeerApplicationError(
+                APP_ERROR
+            )))
+        );
     }
 
     /// When we declare a packet as lost, we keep it around for a while for another loss period.
