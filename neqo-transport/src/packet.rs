// Licensed under the Apache License, Version 2.0 <LICENSE-APACHE or
// http://www.apache.org/licenses/LICENSE-2.0> or the MIT license
// <LICENSE-MIT or http://opensource.org/licenses/MIT>, at your
// option. This file may not be copied, modified, or distributed
// except according to those terms.

// Encoding and decoding packets off the wire.

use derive_more::Deref;
use rand::Rng;

use neqo_common::{hex, matches, qtrace, Decoder, Encoder};
use neqo_crypto::Epoch;

use crate::{Error, Res};

const PACKET_TYPE_INITIAL: u8 = 0x0;
const PACKET_TYPE_0RTT: u8 = 0x01;
const PACKET_TYPE_HANDSHAKE: u8 = 0x2;
const PACKET_TYPE_RETRY: u8 = 0x03;

const PACKET_BIT_LONG: u8 = 0x80;
const PACKET_BIT_SHORT: u8 = 0x00;
const PACKET_BIT_FIXED_QUIC: u8 = 0x40;

const SAMPLE_SIZE: usize = 16;

const AUTH_TAG_LEN: usize = 16;

#[derive(Debug, PartialEq)]
pub enum PacketType {
    Short,
    ZeroRTT,
    Handshake,
    VN(Vec<Version>), // List of versions
    Initial(Vec<u8>), // Token
    Retry { odcid: ConnectionId, token: Vec<u8> },
}

impl Default for PacketType {
    fn default() -> PacketType {
        PacketType::Short
    }
}

impl PacketType {
    fn code(&self) -> u8 {
        match self {
            PacketType::Initial(..) => PACKET_TYPE_INITIAL,
            PacketType::ZeroRTT => PACKET_TYPE_0RTT,
            PacketType::Handshake => PACKET_TYPE_HANDSHAKE,
            PacketType::Retry { .. } => PACKET_TYPE_RETRY,
            _ => panic!("shouldn't be here"),
        }
    }
}

pub type Version = u32;
pub type PacketNumber = u64;

#[derive(Clone, Default, Deref, Eq, Hash, PartialEq)]
pub struct ConnectionId(pub Vec<u8>);

impl ConnectionId {
    pub fn generate(len: usize) -> ConnectionId {
<<<<<<< HEAD
        assert!(matches!(len, 0..=20));
=======
        assert!(matches!(len, 4..=18));
>>>>>>> 04d49781
        let mut v = vec![0; len];
        rand::thread_rng().fill(&mut v[..]);
        ConnectionId(v)
    }

    // Apply a wee bit of greasing here in picking a length between 8 and 20 bytes long.
    pub fn generate_initial() -> ConnectionId {
        let mut v = [0u8; 1];
        rand::thread_rng().fill(&mut v[..]);
        // Bias selection toward picking 8 (>50% of the time).
        let len: usize = ::std::cmp::max(8, 5 + (v[0] & (v[0] >> 4))).into();
        ConnectionId::generate(len)
    }
}

impl ::std::fmt::Debug for ConnectionId {
    fn fmt(&self, f: &mut ::std::fmt::Formatter) -> ::std::fmt::Result {
        write!(f, "CID {}", hex(&self.0))
    }
}

impl ::std::fmt::Display for ConnectionId {
    fn fmt(&self, f: &mut ::std::fmt::Formatter) -> ::std::fmt::Result {
        write!(f, "{}", hex(&self.0))
    }
}

impl From<&[u8]> for ConnectionId {
    fn from(buf: &[u8]) -> ConnectionId {
        ConnectionId(Vec::from(buf))
    }
}

pub trait ConnectionIdDecoder {
    fn decode_cid(&self, dec: &mut Decoder) -> Option<ConnectionId>;
}

#[derive(Default, Debug)]
pub struct PacketHdr {
    pub tbyte: u8,
    pub tipe: PacketType,
    pub version: Option<Version>,
    pub dcid: ConnectionId,
    pub scid: Option<ConnectionId>,
    pub pn: PacketNumber,
    pub epoch: Epoch,
    pub hdr_len: usize,
    body_len: usize,
}

impl PacketHdr {
    pub fn new(
        tbyte: u8,
        tipe: PacketType,
        version: Option<Version>,
        dcid: ConnectionId,
        scid: Option<ConnectionId>,
        pn: PacketNumber,
        epoch: Epoch,
    ) -> PacketHdr {
        PacketHdr {
            tbyte,
            tipe,
            version,
            dcid,
            scid,
            pn,
            epoch,
            hdr_len: 0,
            body_len: 0,
        }
    }

    pub fn body_len(&self) -> usize {
        self.body_len
    }
}

pub trait CryptoCtx {
    fn compute_mask(&self, sample: &[u8]) -> Res<Vec<u8>>;
    fn aead_decrypt(&self, pn: PacketNumber, hdr: &[u8], body: &[u8]) -> Res<Vec<u8>>;
    fn aead_encrypt(&self, pn: PacketNumber, hdr: &[u8], body: &[u8]) -> Res<Vec<u8>>;
}

pub struct PacketNumberDecoder {
    expected: u64,
}
impl PacketNumberDecoder {
    pub fn new(largest_acknowledged: Option<u64>) -> PacketNumberDecoder {
        PacketNumberDecoder {
            expected: largest_acknowledged.map(|x| x + 1).unwrap_or(0),
        }
    }

    // TODO(mt) test this.  It's a strict implementation of the spec,
    // but that doesn't mean we shouldn't test it.
    fn decode_pn(&self, pn: u64, w: usize) -> PacketNumber {
        let window = 1u64 << (w * 8);
        let candidate = (self.expected & !(window - 1)) | pn;
        if candidate + (window / 2) <= self.expected {
            candidate + window
        } else if candidate > self.expected + (window / 2) {
            match candidate.checked_sub(window) {
                Some(pn_sub) => pn_sub,
                None => candidate,
            }
        } else {
            candidate
        }
    }
}

fn encode_pnl(l: usize) -> u8 {
    assert!(l <= 4);
    (l - 1) as u8
}

fn decode_pnl(u: u8) -> usize {
    assert!(u < 4); // This came from 2 bits
    (u + 1) as usize
}

/*
  Short Header

   0                   1                   2                   3
   0 1 2 3 4 5 6 7 8 9 0 1 2 3 4 5 6 7 8 9 0 1 2 3 4 5 6 7 8 9 0 1
  +-+-+-+-+-+-+-+-+
  |0|1|S|R|R|K|P P|
  +-+-+-+-+-+-+-+-+-+-+-+-+-+-+-+-+-+-+-+-+-+-+-+-+-+-+-+-+-+-+-+-+
  |                Destination Connection ID (0..144)           ...
  +-+-+-+-+-+-+-+-+-+-+-+-+-+-+-+-+-+-+-+-+-+-+-+-+-+-+-+-+-+-+-+-+
  |                     Packet Number (8/16/24/32)              ...
  +-+-+-+-+-+-+-+-+-+-+-+-+-+-+-+-+-+-+-+-+-+-+-+-+-+-+-+-+-+-+-+-+
  |                     Protected Payload (*)                   ...
  +-+-+-+-+-+-+-+-+-+-+-+-+-+-+-+-+-+-+-+-+-+-+-+-+-+-+-+-+-+-+-+-+


  Long Header

   0                   1                   2                   3
   0 1 2 3 4 5 6 7 8 9 0 1 2 3 4 5 6 7 8 9 0 1 2 3 4 5 6 7 8 9 0 1
  +-+-+-+-+-+-+-+-+
  |1|1|T T|X X X X|
  +-+-+-+-+-+-+-+-+-+-+-+-+-+-+-+-+-+-+-+-+-+-+-+-+-+-+-+-+-+-+-+-+
  |                         Version (32)                          |
  +-+-+-+-+-+-+-+-+-+-+-+-+-+-+-+-+-+-+-+-+-+-+-+-+-+-+-+-+-+-+-+-+
  | DCID Len (8)  |
  +-+-+-+-+-+-+-+-+-+-+-+-+-+-+-+-+-+-+-+-+-+-+-+-+-+-+-+-+-+-+-+-+
  |               Destination Connection ID (0..160)            ...
  +-+-+-+-+-+-+-+-+-+-+-+-+-+-+-+-+-+-+-+-+-+-+-+-+-+-+-+-+-+-+-+-+
  | SCID Len (8)  |
  +-+-+-+-+-+-+-+-+-+-+-+-+-+-+-+-+-+-+-+-+-+-+-+-+-+-+-+-+-+-+-+-+
  |                 Source Connection ID (0..160)               ...
  +-+-+-+-+-+-+-+-+-+-+-+-+-+-+-+-+-+-+-+-+-+-+-+-+-+-+-+-+-+-+-+-+

  Handshake
  +-+-+-+-+-+-+-+-+
  |1|1| 2 |R R|P P|
  +-+-+-+-+-+-+-+-+-+-+-+-+-+-+-+-+-+-+-+-+-+-+-+-+-+-+-+-+-+-+-+-+
  |                         Version (32)                          |
  +-+-+-+-+-+-+-+-+-+-+-+-+-+-+-+-+-+-+-+-+-+-+-+-+-+-+-+-+-+-+-+-+
  | DCID Len (8)  |
  +-+-+-+-+-+-+-+-+-+-+-+-+-+-+-+-+-+-+-+-+-+-+-+-+-+-+-+-+-+-+-+-+
  |               Destination Connection ID (0..160)            ...
  +-+-+-+-+-+-+-+-+-+-+-+-+-+-+-+-+-+-+-+-+-+-+-+-+-+-+-+-+-+-+-+-+
  | SCID Len (8)  |
  +-+-+-+-+-+-+-+-+-+-+-+-+-+-+-+-+-+-+-+-+-+-+-+-+-+-+-+-+-+-+-+-+
  |                 Source Connection ID (0..160)               ...
  +-+-+-+-+-+-+-+-+-+-+-+-+-+-+-+-+-+-+-+-+-+-+-+-+-+-+-+-+-+-+-+-+
  |                           Length (i)                        ...
  +-+-+-+-+-+-+-+-+-+-+-+-+-+-+-+-+-+-+-+-+-+-+-+-+-+-+-+-+-+-+-+-+
  |                    Packet Number (8/16/24/32)               ...
  +-+-+-+-+-+-+-+-+-+-+-+-+-+-+-+-+-+-+-+-+-+-+-+-+-+-+-+-+-+-+-+-+
  |                          Payload (*)                        ...
  +-+-+-+-+-+-+-+-+-+-+-+-+-+-+-+-+-+-+-+-+-+-+-+-+-+-+-+-+-+-+-+-+

  Retry
   0                   1                   2                   3
   0 1 2 3 4 5 6 7 8 9 0 1 2 3 4 5 6 7 8 9 0 1 2 3 4 5 6 7 8 9 0 1
  +-+-+-+-+-+-+-+-+
  |1|1| 3 | Unused|
  +-+-+-+-+-+-+-+-+-+-+-+-+-+-+-+-+-+-+-+-+-+-+-+-+-+-+-+-+-+-+-+-+
  |                         Version (32)                          |
  +-+-+-+-+-+-+-+-+-+-+-+-+-+-+-+-+-+-+-+-+-+-+-+-+-+-+-+-+-+-+-+-+
  | DCID Len (8)  |
  +-+-+-+-+-+-+-+-+-+-+-+-+-+-+-+-+-+-+-+-+-+-+-+-+-+-+-+-+-+-+-+-+
  |               Destination Connection ID (0..160)            ...
  +-+-+-+-+-+-+-+-+-+-+-+-+-+-+-+-+-+-+-+-+-+-+-+-+-+-+-+-+-+-+-+-+
  | SCID Len (8)  |
  +-+-+-+-+-+-+-+-+-+-+-+-+-+-+-+-+-+-+-+-+-+-+-+-+-+-+-+-+-+-+-+-+
  |                 Source Connection ID (0..160)               ...
  +-+-+-+-+-+-+-+-+-+-+-+-+-+-+-+-+-+-+-+-+-+-+-+-+-+-+-+-+-+-+-+-+
  | ODCID Len (8) |
  +-+-+-+-+-+-+-+-+-+-+-+-+-+-+-+-+-+-+-+-+-+-+-+-+-+-+-+-+-+-+-+-+
  |          Original Destination Connection ID (0..160)        ...
  +-+-+-+-+-+-+-+-+-+-+-+-+-+-+-+-+-+-+-+-+-+-+-+-+-+-+-+-+-+-+-+-+
  |                        Retry Token (*)                      ...
  +-+-+-+-+-+-+-+-+-+-+-+-+-+-+-+-+-+-+-+-+-+-+-+-+-+-+-+-+-+-+-+-+
*/

<<<<<<< HEAD
pub fn decode_packet_hdr(cid_parser: &dyn ConnectionIdDecoder, pd: &[u8]) -> Res<PacketHdr> {
=======
pub fn decode_packet_hdr(dec: &dyn PacketDecoder, pd: &[u8]) -> Res<PacketHdr> {
>>>>>>> 04d49781
    macro_rules! d {
        ($d:expr) => {
            match $d {
                Some(v) => v,
                _ => return Err(Error::NoMoreData),
            }
        };
    }

    let mut p = PacketHdr::default();
    let mut d = Decoder::from(pd);

    // Get the type byte
    p.tbyte = d!(d.decode_byte());
    if (p.tbyte & 0x80) == 0 {
        if p.tbyte & 0x40 == 0 {
            return Err(Error::InvalidPacket);
        }

        // Short Header.
        p.tipe = PacketType::Short;
        let cid = d!(cid_parser.decode_cid(&mut d));
        p.dcid = ConnectionId(cid.to_vec()); // TODO(mt) unnecessary copy
        p.hdr_len = pd.len() - d.remaining();
        p.body_len = d.remaining();
        p.epoch = 3; // TODO(ekr@rtfm.com): Decode key phase bits.
        return Ok(p);
    }

    let version = d!(d.decode_uint(4)) as u32;
    p.version = Some(version);
    p.dcid = ConnectionId(d!(d.decode_vec(1)).to_vec());
    p.scid = Some(ConnectionId(d!(d.decode_vec(1)).to_vec()));

    if version == 0 {
        let mut vns = vec![];
        while d.remaining() > 0 {
            vns.push(d!(d.decode_uint(4)) as u32);
        }
        p.tipe = PacketType::VN(vns);
        // No need to set hdr_length and body_length
        // because we won't need them.
        return Ok(p);
    } else {
        if p.tbyte & 0x40 == 0 {
            return Err(Error::InvalidPacket);
        }

        p.tipe = match (p.tbyte >> 4) & 0x3 {
            // TODO(ekr@rtfm.com): Check the 0 bits.
            PACKET_TYPE_INITIAL => {
                p.epoch = 0;
                PacketType::Initial(d!(d.decode_vvec()).to_vec()) // TODO(mt) unnecessary copy
            }
            PACKET_TYPE_0RTT => {
                p.epoch = 1;
                PacketType::ZeroRTT
            }
            PACKET_TYPE_HANDSHAKE => {
                p.epoch = 2;
                PacketType::Handshake
            }
            PACKET_TYPE_RETRY => {
                let odcid = ConnectionId(d!(d.decode_vec(1)).to_vec()); // TODO(mt) unnecessary copy
                let token = d.decode_remainder().to_vec(); // TODO(mt) unnecessary copy
                p.tipe = PacketType::Retry { odcid, token };
                return Ok(p);
            }
            _ => unreachable!(),
        };
    }

    p.body_len = d!(d.decode_varint()) as usize;
    p.hdr_len = pd.len() - d.remaining();

    Ok(p)
}

pub fn decrypt_packet(
    crypto: &dyn CryptoCtx,
    pn: PacketNumberDecoder,
    hdr: &mut PacketHdr,
    pkt: &[u8],
) -> Res<Vec<u8>> {
    assert!(!matches!(
        hdr.tipe,
        PacketType::Retry{..} | PacketType::VN(_)
    ));

    // First remove the header protection.
    let payload = &pkt[hdr.hdr_len..];

    if payload.len() < (4 + SAMPLE_SIZE) {
        return Err(Error::NoMoreData);
    }
    let mask = crypto.compute_mask(&payload[4..(SAMPLE_SIZE + 4)])?;

    // Now put together a raw header to work on.
    let pn_len = decode_pnl((hdr.tbyte ^ mask[0]) & 0x3);
    let mut hdrbytes = pkt[0..(hdr.hdr_len + pn_len)].to_vec();

    qtrace!("unmask hdr={}", hex(&hdrbytes));
    // Un-mask the leading byte.
    hdrbytes[0] ^= mask[0]
        & match hdr.tipe {
            PacketType::Short => 0x1f,
            _ => 0x0f,
        };

    // Now unmask the PN.
    let mut pn_encoded: u64 = 0;
    for i in 0..pn_len {
        hdrbytes[hdr.hdr_len + i] ^= mask[1 + i];
        pn_encoded <<= 8;
        pn_encoded += u64::from(hdrbytes[hdr.hdr_len + i]);
    }
    qtrace!("unmasked hdr={}", hex(&hdrbytes));
    hdr.hdr_len += pn_len;
    hdr.body_len -= pn_len;

    // Now call out to expand the PN.
    hdr.pn = pn.decode_pn(pn_encoded, pn_len);

    // Finally, decrypt.
    Ok(crypto.aead_decrypt(
        hdr.pn,
        &hdrbytes,
        &pkt[hdr.hdr_len..hdr.hdr_len + hdr.body_len()],
    )?)
}

fn encode_packet_short(crypto: &dyn CryptoCtx, hdr: &PacketHdr, body: &[u8]) -> Vec<u8> {
    let mut enc = Encoder::default();
    // Leading byte.
    let pnl = pn_length(hdr.pn);
    enc.encode_byte(PACKET_BIT_SHORT | PACKET_BIT_FIXED_QUIC | encode_pnl(pnl));
    enc.encode(&hdr.dcid.0);
    enc.encode_uint(pnl, hdr.pn);

    encrypt_packet(crypto, hdr, enc, body)
}

pub fn encode_packet_vn(hdr: &PacketHdr) -> Vec<u8> {
    let mut d = Encoder::default();
    let mut rand_byte: [u8; 1] = [0; 1];
    rand::thread_rng().fill(&mut rand_byte);
    d.encode_byte(PACKET_BIT_LONG | rand_byte[0]);
    d.encode_uint(4, 0u64); // version
    d.encode_vec(1, &hdr.dcid);
    d.encode_vec(1, hdr.scid.as_ref().unwrap());
    if let PacketType::VN(vers) = &hdr.tipe {
        for ver in vers {
            d.encode_uint(4, *ver);
        }
    } else {
        panic!("wrong packet type");
    }
    d.into()
}

/* Handle Initial, 0-RTT, Handshake. */
fn encode_packet_long(crypto: &dyn CryptoCtx, hdr: &PacketHdr, body: &[u8]) -> Vec<u8> {
    let mut enc = Encoder::default();

    let pnl = pn_length(hdr.pn);
    enc.encode_byte(
        PACKET_BIT_LONG | PACKET_BIT_FIXED_QUIC | hdr.tipe.code() << 4 | encode_pnl(pnl),
    );
    enc.encode_uint(4, hdr.version.unwrap());
    enc.encode_vec(1, &*hdr.dcid);
    enc.encode_vec(1, &*hdr.scid.as_ref().unwrap());

    if let PacketType::Initial(token) = &hdr.tipe {
        enc.encode_vvec(&token);
    }
    enc.encode_varint((pnl + body.len() + AUTH_TAG_LEN) as u64);
    enc.encode_uint(pnl, hdr.pn);

    encrypt_packet(crypto, hdr, enc, body)
}

fn encrypt_packet(
    crypto: &dyn CryptoCtx,
    hdr: &PacketHdr,
    mut enc: Encoder,
    body: &[u8],
) -> Vec<u8> {
    let hdr_len = enc.len();
    // Encrypt the packet. This has too many copies.
    let ct = crypto.aead_encrypt(hdr.pn, &enc, body).unwrap();
    enc.encode(&ct);
    qtrace!("mask hdr={}", hex(&enc[0..hdr_len]));
    let pn_start = hdr_len - pn_length(hdr.pn);
    let mask = crypto
        .compute_mask(&enc[pn_start + 4..pn_start + SAMPLE_SIZE + 4])
        .unwrap();
    enc[0] ^= mask[0]
        & match hdr.tipe {
            PacketType::Short => 0x1f,
            _ => 0x0f,
        };
    for i in 0..pn_length(hdr.pn) {
        enc[pn_start + i] ^= mask[i + 1];
    }
    qtrace!("masked hdr={}", hex(&enc[0..hdr_len]));
    enc.into()
}

// TODO(ekr@rtfm.com): Minimal packet number lengths.
fn pn_length(_pn: PacketNumber) -> usize {
    3
}

pub fn encode_retry(hdr: &PacketHdr) -> Vec<u8> {
    let mut rand_byte: [u8; 1] = [0; 1];
    rand::thread_rng().fill(&mut rand_byte);
    if let PacketType::Retry { odcid, token } = &hdr.tipe {
        let mut enc = Encoder::default();
        let b0 = PACKET_BIT_LONG
            | PACKET_BIT_FIXED_QUIC
            | (PACKET_TYPE_RETRY << 4)
            | (rand_byte[0] & 0xf);
        enc.encode_byte(b0);
        enc.encode_uint(4, hdr.version.unwrap());
        enc.encode_vec(1, &hdr.dcid);
        enc.encode_vec(1, &hdr.scid.as_ref().unwrap());
        enc.encode_vec(1, odcid);
        enc.encode(token);
        enc.into()
    } else {
        unreachable!()
    }
}

pub fn encode_packet(crypto: &dyn CryptoCtx, hdr: &PacketHdr, body: &[u8]) -> Vec<u8> {
    match &hdr.tipe {
        PacketType::Short => encode_packet_short(crypto, hdr, body),
        PacketType::VN(_) => encode_packet_vn(hdr),
        PacketType::Retry { .. } => encode_retry(hdr),
        PacketType::Initial(..) | PacketType::ZeroRTT | PacketType::Handshake => {
            encode_packet_long(crypto, hdr, body)
        }
    }
}

#[cfg(test)]
#[allow(unused_variables)]
mod tests {
    use super::*;

    const TEST_BODY: [u8; 6] = [0x01, 0x23, 0x45, 0x67, 0x89, 0x10];

    struct TestFixture {}

    const AEAD_MASK: u8 = 0;

    impl TestFixture {
        fn auth_tag(hdr: &[u8], body: &[u8]) -> [u8; AUTH_TAG_LEN] {
            [0; AUTH_TAG_LEN]
        }
    }

    impl CryptoCtx for TestFixture {
        fn compute_mask(&self, sample: &[u8]) -> Res<Vec<u8>> {
            Ok(vec![0xa5, 0xa5, 0xa5, 0xa5, 0xa5])
        }

        fn aead_decrypt(&self, pn: PacketNumber, hdr: &[u8], body: &[u8]) -> Res<Vec<u8>> {
            let mut pt = body.to_vec();

            for i in &mut pt {
                *i ^= AEAD_MASK;
            }
            let pt_len = pt.len() - AUTH_TAG_LEN;
            let at = TestFixture::auth_tag(hdr, &pt[0..pt_len]);
            for i in 0..16 {
                if at[i] != pt[pt_len + i] {
                    return Err(Error::DecryptError);
                }
            }
            Ok(pt[0..pt_len].to_vec())
        }

        fn aead_encrypt(&self, pn: PacketNumber, hdr: &[u8], body: &[u8]) -> Res<Vec<u8>> {
            let tag = TestFixture::auth_tag(hdr, body);
            let mut enc = Encoder::with_capacity(body.len() + tag.len());
            enc.encode(body);
            enc.encode(&tag);
            for i in 0..enc.len() {
                enc[i] ^= AEAD_MASK;
            }

            Ok(enc.into())
        }
    }

    impl ConnectionIdDecoder for TestFixture {
        fn decode_cid(&self, dec: &mut Decoder) -> Option<ConnectionId> {
            dec.decode(5).map(ConnectionId::from)
        }
    }

    fn default_hdr() -> PacketHdr {
        PacketHdr {
            tbyte: 0,
            tipe: PacketType::Short,
            version: Some(31),
            dcid: ConnectionId(vec![1, 2, 3, 4, 5]),
            scid: None,
            pn: 0x0505,
            epoch: 0,
            hdr_len: 0,
            body_len: 0,
        }
    }

    fn assert_headers_equal(left: &PacketHdr, right: &PacketHdr) {
        assert_eq!(left.tipe, right.tipe);
        assert_eq!(left.dcid, right.dcid);
        assert_eq!(left.scid, right.scid);
        assert_eq!(left.pn, right.pn);
    }

    fn test_decrypt_packet(f: &TestFixture, packet: Vec<u8>) -> Res<(PacketHdr, Vec<u8>)> {
        let mut phdr = decode_packet_hdr(f, &packet)?;
        let body = decrypt_packet(f, PacketNumberDecoder::new(Some(0)), &mut phdr, &packet)?;
        Ok((phdr, body))
    }

    fn test_encrypt_decrypt(f: &TestFixture, hdr: &mut PacketHdr, body: &[u8]) -> PacketHdr {
        let packet = encode_packet(f, hdr, &TEST_BODY);
        let res = test_decrypt_packet(&f, packet).unwrap();
        assert_headers_equal(&hdr, &res.0);
        assert_eq!(body.to_vec(), res.1);
        res.0
    }

    #[test]
    fn test_short_packet() {
        let f = TestFixture {};
        let mut hdr = default_hdr();
        test_encrypt_decrypt(&f, &mut hdr, &TEST_BODY);
    }

    #[test]
    fn test_short_packet_damaged() {
        let f = TestFixture {};
        let hdr = default_hdr();
        let mut packet = encode_packet(&f, &hdr, &TEST_BODY);
        let plen = packet.len();
        packet[plen - 1] ^= 0x7;
        assert!(test_decrypt_packet(&f, packet).is_err());
    }

    #[test]
    fn test_handshake_packet() {
        let f = TestFixture {};
        let mut hdr = default_hdr();
        hdr.tipe = PacketType::Handshake;
        hdr.scid = Some(ConnectionId(vec![9, 8, 7, 6, 5, 4, 3, 2]));
        test_encrypt_decrypt(&f, &mut hdr, &TEST_BODY);
    }

    #[test]
    fn test_handshake_packet_damaged() {
        let f = TestFixture {};
        let mut hdr = default_hdr();
        hdr.tipe = PacketType::Handshake;
        hdr.scid = Some(ConnectionId(vec![9, 8, 7, 6, 5, 4, 3, 2]));
        let mut packet = encode_packet(&f, &hdr, &TEST_BODY);
        let plen = packet.len();
        packet[plen - 1] ^= 0x7;
        assert!(test_decrypt_packet(&f, packet).is_err());
    }

    #[test]
    fn test_initial_packet() {
        let f = TestFixture {};
        let mut hdr = default_hdr();
        let tipe = PacketType::Initial(vec![0x0, 0x0, 0x0, 0x0]);
        hdr.tipe = tipe;
        hdr.scid = Some(ConnectionId(vec![9, 8, 7, 6, 5, 4, 3, 2]));
        test_encrypt_decrypt(&f, &mut hdr, &TEST_BODY);
    }

    #[test]
    fn test_initial_packet_damaged() {
        let f = TestFixture {};
        let mut hdr = default_hdr();
        hdr.tipe = PacketType::Initial(vec![0x0, 0x0, 0x0, 0x0]);
        hdr.scid = Some(ConnectionId(vec![9, 8, 7, 6, 5, 4, 3, 2]));
        let mut packet = encode_packet(&f, &hdr, &TEST_BODY);
        let plen = packet.len();
        packet[plen - 1] ^= 0x7;
        assert!(test_decrypt_packet(&f, packet).is_err());
    }

    #[test]
    fn test_retry() {
        let mut hdr = default_hdr();
        hdr.tipe = PacketType::Retry {
            odcid: ConnectionId(vec![9, 8, 7, 6, 5, 4, 3, 2]),
            token: vec![99, 88, 77, 66, 55, 44, 33],
        };
        hdr.scid = Some(ConnectionId(vec![1, 2, 3, 4, 5]));
        let packet = encode_retry(&hdr);
        let f = TestFixture {};
        let decoded = decode_packet_hdr(&f, &packet).expect("should decode");
        assert_eq!(decoded.tipe, hdr.tipe);
        assert_eq!(decoded.version, hdr.version);
        assert_eq!(decoded.dcid, hdr.dcid);
        assert_eq!(decoded.scid, hdr.scid);
    }

    #[test]
    fn generate_initial_cid() {
        for i in 0..100 {
            let cid = ConnectionId::generate_initial();
            if !matches!(cid.len(), 8..=20) {
                panic!("connection ID {:?}", cid);
            }
        }
    }
}<|MERGE_RESOLUTION|>--- conflicted
+++ resolved
@@ -63,11 +63,7 @@
 
 impl ConnectionId {
     pub fn generate(len: usize) -> ConnectionId {
-<<<<<<< HEAD
         assert!(matches!(len, 0..=20));
-=======
-        assert!(matches!(len, 4..=18));
->>>>>>> 04d49781
         let mut v = vec![0; len];
         rand::thread_rng().fill(&mut v[..]);
         ConnectionId(v)
@@ -269,11 +265,7 @@
   +-+-+-+-+-+-+-+-+-+-+-+-+-+-+-+-+-+-+-+-+-+-+-+-+-+-+-+-+-+-+-+-+
 */
 
-<<<<<<< HEAD
 pub fn decode_packet_hdr(cid_parser: &dyn ConnectionIdDecoder, pd: &[u8]) -> Res<PacketHdr> {
-=======
-pub fn decode_packet_hdr(dec: &dyn PacketDecoder, pd: &[u8]) -> Res<PacketHdr> {
->>>>>>> 04d49781
     macro_rules! d {
         ($d:expr) => {
             match $d {
