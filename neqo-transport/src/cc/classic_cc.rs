// Licensed under the Apache License, Version 2.0 <LICENSE-APACHE or
// http://www.apache.org/licenses/LICENSE-2.0> or the MIT license
// <LICENSE-MIT or http://opensource.org/licenses/MIT>, at your
// option. This file may not be copied, modified, or distributed
// except according to those terms.

// Congestion control

use std::{
    cmp::{max, min},
    fmt::{self, Debug, Display},
    time::{Duration, Instant},
};

use super::CongestionControl;
use crate::{
    cc::MAX_DATAGRAM_SIZE,
    packet::PacketNumber,
    qlog::{self, QlogMetric},
    recovery::SentPacket,
    rtt::RttEstimate,
    sender::PACING_BURST_SIZE,
};
#[rustfmt::skip] // to keep `::` and thus prevent conflict with `crate::qlog`
use ::qlog::events::{quic::CongestionStateUpdated, EventData};
use neqo_common::{const_max, const_min, qdebug, qinfo, qlog::NeqoQlog, qtrace};

pub const CWND_INITIAL_PKTS: usize = 10;
pub const CWND_INITIAL: usize = const_min(
    CWND_INITIAL_PKTS * MAX_DATAGRAM_SIZE,
    const_max(2 * MAX_DATAGRAM_SIZE, 14720),
);
pub const CWND_MIN: usize = MAX_DATAGRAM_SIZE * 2;
const PERSISTENT_CONG_THRESH: u32 = 3;

#[derive(Debug, Clone, Copy, PartialEq, Eq)]
enum State {
    /// In either slow start or congestion avoidance, not recovery.
    SlowStart,
    /// In congestion avoidance.
    CongestionAvoidance,
    /// In a recovery period, but no packets have been sent yet.  This is a
    /// transient state because we want to exempt the first packet sent after
    /// entering recovery from the congestion window.
    RecoveryStart,
    /// In a recovery period, with the first packet sent at this time.
    Recovery,
    /// Start of persistent congestion, which is transient, like `RecoveryStart`.
    PersistentCongestion,
}

impl State {
    pub fn in_recovery(self) -> bool {
        matches!(self, Self::RecoveryStart | Self::Recovery)
    }

    pub fn in_slow_start(self) -> bool {
        self == Self::SlowStart
    }

    /// These states are transient, we tell qlog on entry, but not on exit.
    pub fn transient(self) -> bool {
        matches!(self, Self::RecoveryStart | Self::PersistentCongestion)
    }

    /// Update a transient state to the true state.
    pub fn update(&mut self) {
        *self = match self {
            Self::PersistentCongestion => Self::SlowStart,
            Self::RecoveryStart => Self::Recovery,
            _ => unreachable!(),
        };
    }

    pub fn to_qlog(self) -> &'static str {
        match self {
            Self::SlowStart | Self::PersistentCongestion => "slow_start",
            Self::CongestionAvoidance => "congestion_avoidance",
            Self::Recovery | Self::RecoveryStart => "recovery",
        }
    }
}

pub trait WindowAdjustment: Display + Debug {
    /// This is called when an ack is received.
    /// The function calculates the amount of acked bytes congestion controller needs
    /// to collect before increasing its cwnd by `MAX_DATAGRAM_SIZE`.
    fn bytes_for_cwnd_increase(
        &mut self,
        curr_cwnd: usize,
        new_acked_bytes: usize,
        min_rtt: Duration,
        now: Instant,
    ) -> usize;
    /// This function is called when a congestion event has beed detected and it
    /// returns new (decreased) values of `curr_cwnd` and `acked_bytes`.
    /// This value can be very small; the calling code is responsible for ensuring that the
    /// congestion window doesn't drop below the minimum of `CWND_MIN`.
    fn reduce_cwnd(&mut self, curr_cwnd: usize, acked_bytes: usize) -> (usize, usize);
    /// Cubic needs this signal to reset its epoch.
    fn on_app_limited(&mut self);
    #[cfg(test)]
    fn last_max_cwnd(&self) -> f64;
    #[cfg(test)]
    fn set_last_max_cwnd(&mut self, last_max_cwnd: f64);
}

#[derive(Debug)]
pub struct ClassicCongestionControl<T> {
    cc_algorithm: T,
    state: State,
    congestion_window: usize, // = kInitialWindow
    bytes_in_flight: usize,
    acked_bytes: usize,
    ssthresh: usize,
    recovery_start: Option<PacketNumber>,
    /// `first_app_limited` indicates the packet number after which the application might be
    /// underutilizing the congestion window. When underutilizing the congestion window due to not
    /// sending out enough data, we SHOULD NOT increase the congestion window.[1] Packets sent
    /// before this point are deemed to fully utilize the congestion window and count towards
    /// increasing the congestion window.
    ///
    /// [1]: https://datatracker.ietf.org/doc/html/rfc9002#section-7.8
    first_app_limited: PacketNumber,

    qlog: NeqoQlog,
}

impl<T: WindowAdjustment> Display for ClassicCongestionControl<T> {
    fn fmt(&self, f: &mut fmt::Formatter) -> fmt::Result {
        write!(
            f,
            "{} CongCtrl {}/{} ssthresh {}",
            self.cc_algorithm, self.bytes_in_flight, self.congestion_window, self.ssthresh,
        )?;
        Ok(())
    }
}

impl<T: WindowAdjustment> CongestionControl for ClassicCongestionControl<T> {
    fn set_qlog(&mut self, qlog: NeqoQlog) {
        self.qlog = qlog;
    }

    #[must_use]
    fn cwnd(&self) -> usize {
        self.congestion_window
    }

    #[must_use]
    fn bytes_in_flight(&self) -> usize {
        self.bytes_in_flight
    }

    #[must_use]
    fn cwnd_avail(&self) -> usize {
        // BIF can be higher than cwnd due to PTO packets, which are sent even
        // if avail is 0, but still count towards BIF.
        self.congestion_window.saturating_sub(self.bytes_in_flight)
    }

    // Multi-packet version of OnPacketAckedCC
    fn on_packets_acked(&mut self, acked_pkts: &[SentPacket], rtt_est: &RttEstimate, now: Instant) {
        let mut is_app_limited = true;
        let mut new_acked = 0;
        for pkt in acked_pkts {
            qdebug!(
                "packet_acked this={:p}, pn={}, ps={}, ignored={}, lost={}, rtt_est={:?}",
                self,
                pkt.pn(),
                pkt.len(),
                i32::from(!pkt.cc_outstanding()),
                i32::from(pkt.lost()),
                rtt_est,
            );
            if !pkt.cc_outstanding() {
                continue;
            }
            if pkt.pn() < self.first_app_limited {
                is_app_limited = false;
            }
<<<<<<< HEAD
            assert!(self.bytes_in_flight >= pkt.len());
            self.bytes_in_flight -= pkt.len();
=======
            // BIF is set to 0 on a path change, but in case that was because of a simple rebinding
            // event, we may still get ACKs for packets sent before the rebinding.
            self.bytes_in_flight = self.bytes_in_flight.saturating_sub(pkt.size);
>>>>>>> 24636187

            if !self.after_recovery_start(pkt) {
                // Do not increase congestion window for packets sent before
                // recovery last started.
                continue;
            }

            if self.state.in_recovery() {
                self.set_state(State::CongestionAvoidance);
                qlog::metrics_updated(&mut self.qlog, &[QlogMetric::InRecovery(false)]);
            }

            new_acked += pkt.len();
        }

        if is_app_limited {
            self.cc_algorithm.on_app_limited();
            qdebug!("on_packets_acked this={:p}, limited=1, bytes_in_flight={}, cwnd={}, state={:?}, new_acked={}", self, self.bytes_in_flight, self.congestion_window, self.state, new_acked);
            return;
        }

        // Slow start, up to the slow start threshold.
        if self.congestion_window < self.ssthresh {
            self.acked_bytes += new_acked;
            let increase = min(self.ssthresh - self.congestion_window, self.acked_bytes);
            self.congestion_window += increase;
            self.acked_bytes -= increase;
            qdebug!([self], "slow start += {}", increase);
            if self.congestion_window == self.ssthresh {
                // This doesn't look like it is necessary, but it can happen
                // after persistent congestion.
                self.set_state(State::CongestionAvoidance);
            }
        }
        // Congestion avoidance, above the slow start threshold.
        if self.congestion_window >= self.ssthresh {
            // The following function return the amount acked bytes a controller needs
            // to collect to be allowed to increase its cwnd by MAX_DATAGRAM_SIZE.
            let bytes_for_increase = self.cc_algorithm.bytes_for_cwnd_increase(
                self.congestion_window,
                new_acked,
                rtt_est.minimum(),
                now,
            );
            debug_assert!(bytes_for_increase > 0);
            // If enough credit has been accumulated already, apply them gradually.
            // If we have sudden increase in allowed rate we actually increase cwnd gently.
            if self.acked_bytes >= bytes_for_increase {
                self.acked_bytes = 0;
                self.congestion_window += MAX_DATAGRAM_SIZE;
            }
            self.acked_bytes += new_acked;
            if self.acked_bytes >= bytes_for_increase {
                self.acked_bytes -= bytes_for_increase;
                self.congestion_window += MAX_DATAGRAM_SIZE; // or is this the current MTU?
            }
            // The number of bytes we require can go down over time with Cubic.
            // That might result in an excessive rate of increase, so limit the number of unused
            // acknowledged bytes after increasing the congestion window twice.
            self.acked_bytes = min(bytes_for_increase, self.acked_bytes);
        }
        qlog::metrics_updated(
            &mut self.qlog,
            &[
                QlogMetric::CongestionWindow(self.congestion_window),
                QlogMetric::BytesInFlight(self.bytes_in_flight),
            ],
        );
        qdebug!([self], "on_packets_acked this={:p}, limited=0, bytes_in_flight={}, cwnd={}, state={:?}, new_acked={}", self, self.bytes_in_flight, self.congestion_window, self.state, new_acked);
    }

    /// Update congestion controller state based on lost packets.
    fn on_packets_lost(
        &mut self,
        first_rtt_sample_time: Option<Instant>,
        prev_largest_acked_sent: Option<Instant>,
        pto: Duration,
        lost_packets: &[SentPacket],
    ) -> bool {
        if lost_packets.is_empty() {
            return false;
        }

        for pkt in lost_packets.iter().filter(|pkt| pkt.cc_in_flight()) {
            qdebug!(
                "packet_lost this={:p}, pn={}, ps={}",
                self,
                pkt.pn(),
                pkt.len()
            );
<<<<<<< HEAD
            assert!(self.bytes_in_flight >= pkt.len());
            self.bytes_in_flight -= pkt.len();
=======
            // BIF is set to 0 on a path change, but in case that was because of a simple rebinding
            // event, we may still declare packets lost that were sent before the rebinding.
            self.bytes_in_flight = self.bytes_in_flight.saturating_sub(pkt.size);
>>>>>>> 24636187
        }
        qlog::metrics_updated(
            &mut self.qlog,
            &[QlogMetric::BytesInFlight(self.bytes_in_flight)],
        );

        let congestion = self.on_congestion_event(lost_packets.last().unwrap());
        let persistent_congestion = self.detect_persistent_congestion(
            first_rtt_sample_time,
            prev_largest_acked_sent,
            pto,
            lost_packets,
        );
        qdebug!(
            "on_packets_lost this={:p}, bytes_in_flight={}, cwnd={}, state={:?}",
            self,
            self.bytes_in_flight,
            self.congestion_window,
            self.state
        );
        congestion || persistent_congestion
    }

    fn discard(&mut self, pkt: &SentPacket) {
        if pkt.cc_outstanding() {
            assert!(self.bytes_in_flight >= pkt.len());
            self.bytes_in_flight -= pkt.len();
            qlog::metrics_updated(
                &mut self.qlog,
                &[QlogMetric::BytesInFlight(self.bytes_in_flight)],
            );
            qtrace!([self], "Ignore pkt with size {}", pkt.len());
        }
    }

    fn discard_in_flight(&mut self) {
        self.bytes_in_flight = 0;
        qlog::metrics_updated(
            &mut self.qlog,
            &[QlogMetric::BytesInFlight(self.bytes_in_flight)],
        );
    }

    fn on_packet_sent(&mut self, pkt: &SentPacket) {
        // Record the recovery time and exit any transient state.
        if self.state.transient() {
            self.recovery_start = Some(pkt.pn());
            self.state.update();
        }

        if !pkt.cc_in_flight() {
            return;
        }
        if !self.app_limited() {
            // Given the current non-app-limited condition, we're fully utilizing the congestion
            // window. Assume that all in-flight packets up to this one are NOT app-limited.
            // However, subsequent packets might be app-limited. Set `first_app_limited` to the
            // next packet number.
            self.first_app_limited = pkt.pn() + 1;
        }

        self.bytes_in_flight += pkt.len();
        qinfo!(
            "packet_sent this={:p}, pn={}, ps={}",
            self,
            pkt.pn(),
            pkt.len()
        );
        qlog::metrics_updated(
            &mut self.qlog,
            &[QlogMetric::BytesInFlight(self.bytes_in_flight)],
        );
    }

    /// Whether a packet can be sent immediately as a result of entering recovery.
    fn recovery_packet(&self) -> bool {
        self.state == State::RecoveryStart
    }
}

impl<T: WindowAdjustment> ClassicCongestionControl<T> {
    pub fn new(cc_algorithm: T) -> Self {
        Self {
            cc_algorithm,
            state: State::SlowStart,
            congestion_window: CWND_INITIAL,
            bytes_in_flight: 0,
            acked_bytes: 0,
            ssthresh: usize::MAX,
            recovery_start: None,
            qlog: NeqoQlog::disabled(),
            first_app_limited: 0,
        }
    }

    #[cfg(test)]
    #[must_use]
    pub fn ssthresh(&self) -> usize {
        self.ssthresh
    }

    #[cfg(test)]
    pub fn set_ssthresh(&mut self, v: usize) {
        self.ssthresh = v;
    }

    #[cfg(test)]
    pub fn last_max_cwnd(&self) -> f64 {
        self.cc_algorithm.last_max_cwnd()
    }

    #[cfg(test)]
    pub fn set_last_max_cwnd(&mut self, last_max_cwnd: f64) {
        self.cc_algorithm.set_last_max_cwnd(last_max_cwnd);
    }

    #[cfg(test)]
    pub fn acked_bytes(&self) -> usize {
        self.acked_bytes
    }

    fn set_state(&mut self, state: State) {
        if self.state != state {
            qdebug!([self], "state -> {:?}", state);
            let old_state = self.state;
            self.qlog.add_event_data(|| {
                // No need to tell qlog about exit from transient states.
                if old_state.transient() {
                    None
                } else {
                    let ev_data = EventData::CongestionStateUpdated(CongestionStateUpdated {
                        old: Some(old_state.to_qlog().to_owned()),
                        new: state.to_qlog().to_owned(),
                        trigger: None,
                    });
                    Some(ev_data)
                }
            });
            self.state = state;
        }
    }

    fn detect_persistent_congestion(
        &mut self,
        first_rtt_sample_time: Option<Instant>,
        prev_largest_acked_sent: Option<Instant>,
        pto: Duration,
        lost_packets: &[SentPacket],
    ) -> bool {
        if first_rtt_sample_time.is_none() {
            return false;
        }

        let pc_period = pto * PERSISTENT_CONG_THRESH;

        let mut last_pn = 1 << 62; // Impossibly large, but not enough to overflow.
        let mut start = None;

        // Look for the first lost packet after the previous largest acknowledged.
        // Ignore packets that weren't ack-eliciting for the start of this range.
        // Also, make sure to ignore any packets sent before we got an RTT estimate
        // as we might not have sent PTO packets soon enough after those.
        let cutoff = max(first_rtt_sample_time, prev_largest_acked_sent);
        for p in lost_packets
            .iter()
            .skip_while(|p| Some(p.time_sent()) < cutoff)
        {
            if p.pn() != last_pn + 1 {
                // Not a contiguous range of lost packets, start over.
                start = None;
            }
            last_pn = p.pn();
            if !p.cc_in_flight() {
                // Not interesting, keep looking.
                continue;
            }
            if let Some(t) = start {
                let elapsed = p
                    .time_sent()
                    .checked_duration_since(t)
                    .expect("time is monotonic");
                if elapsed > pc_period {
                    qinfo!([self], "persistent congestion");
                    self.congestion_window = CWND_MIN;
                    self.acked_bytes = 0;
                    self.set_state(State::PersistentCongestion);
                    qlog::metrics_updated(
                        &mut self.qlog,
                        &[QlogMetric::CongestionWindow(self.congestion_window)],
                    );
                    return true;
                }
            } else {
                start = Some(p.time_sent());
            }
        }
        false
    }

    #[must_use]
    fn after_recovery_start(&mut self, packet: &SentPacket) -> bool {
        // At the start of the recovery period, the state is transient and
        // all packets will have been sent before recovery. When sending out
        // the first packet we transition to the non-transient `Recovery`
        // state and update the variable `self.recovery_start`. Before the
        // first recovery, all packets were sent after the recovery event,
        // allowing to reduce the cwnd on congestion events.
        !self.state.transient() && self.recovery_start.map_or(true, |pn| packet.pn() >= pn)
    }

    /// Handle a congestion event.
    /// Returns true if this was a true congestion event.
    fn on_congestion_event(&mut self, last_packet: &SentPacket) -> bool {
        // Start a new congestion event if lost packet was sent after the start
        // of the previous congestion recovery period.
        if !self.after_recovery_start(last_packet) {
            return false;
        }

        let (cwnd, acked_bytes) = self
            .cc_algorithm
            .reduce_cwnd(self.congestion_window, self.acked_bytes);
        self.congestion_window = max(cwnd, CWND_MIN);
        self.acked_bytes = acked_bytes;
        self.ssthresh = self.congestion_window;
        qdebug!(
            [self],
            "Cong event -> recovery; cwnd {}, ssthresh {}",
            self.congestion_window,
            self.ssthresh
        );
        qlog::metrics_updated(
            &mut self.qlog,
            &[
                QlogMetric::CongestionWindow(self.congestion_window),
                QlogMetric::SsThresh(self.ssthresh),
                QlogMetric::InRecovery(true),
            ],
        );
        self.set_state(State::RecoveryStart);
        true
    }

    fn app_limited(&self) -> bool {
        if self.bytes_in_flight >= self.congestion_window {
            false
        } else if self.state.in_slow_start() {
            // Allow for potential doubling of the congestion window during slow start.
            // That is, the application might not have been able to send enough to respond
            // to increases to the congestion window.
            self.bytes_in_flight < self.congestion_window / 2
        } else {
            // We're not limited if the in-flight data is within a single burst of the
            // congestion window.
            (self.bytes_in_flight + MAX_DATAGRAM_SIZE * PACING_BURST_SIZE) < self.congestion_window
        }
    }
}

#[cfg(test)]
mod tests {
    use std::time::{Duration, Instant};

    use neqo_common::{qinfo, IpTosEcn};
    use test_fixture::now;

    use super::{
        ClassicCongestionControl, WindowAdjustment, CWND_INITIAL, CWND_MIN, PERSISTENT_CONG_THRESH,
    };
    use crate::{
        cc::{
            classic_cc::State,
            cubic::{Cubic, CUBIC_BETA_USIZE_DIVIDEND, CUBIC_BETA_USIZE_DIVISOR},
            new_reno::NewReno,
            CongestionControl, CongestionControlAlgorithm, CWND_INITIAL_PKTS, MAX_DATAGRAM_SIZE,
        },
        packet::{PacketNumber, PacketType},
        recovery::SentPacket,
        rtt::RttEstimate,
    };

    const PTO: Duration = Duration::from_millis(100);
    const RTT: Duration = Duration::from_millis(98);
    const RTT_ESTIMATE: RttEstimate = RttEstimate::from_duration(Duration::from_millis(98));
    const ZERO: Duration = Duration::from_secs(0);
    const EPSILON: Duration = Duration::from_nanos(1);
    const GAP: Duration = Duration::from_secs(1);
    /// The largest time between packets without causing persistent congestion.
    const SUB_PC: Duration = Duration::from_millis(100 * PERSISTENT_CONG_THRESH as u64);
    /// The minimum time between packets to cause persistent congestion.
    /// Uses an odd expression because `Duration` arithmetic isn't `const`.
    const PC: Duration = Duration::from_nanos(100_000_000 * (PERSISTENT_CONG_THRESH as u64) + 1);

    fn cwnd_is_default(cc: &ClassicCongestionControl<NewReno>) {
        assert_eq!(cc.cwnd(), CWND_INITIAL);
        assert_eq!(cc.ssthresh(), usize::MAX);
    }

    fn cwnd_is_halved(cc: &ClassicCongestionControl<NewReno>) {
        assert_eq!(cc.cwnd(), CWND_INITIAL / 2);
        assert_eq!(cc.ssthresh(), CWND_INITIAL / 2);
    }

    fn lost(pn: PacketNumber, ack_eliciting: bool, t: Duration) -> SentPacket {
        SentPacket::new(
            PacketType::Short,
            pn,
            IpTosEcn::default(),
            now() + t,
            ack_eliciting,
            Vec::new(),
            100,
        )
    }

    fn congestion_control(cc: CongestionControlAlgorithm) -> Box<dyn CongestionControl> {
        match cc {
            CongestionControlAlgorithm::NewReno => {
                Box::new(ClassicCongestionControl::new(NewReno::default()))
            }
            CongestionControlAlgorithm::Cubic => {
                Box::new(ClassicCongestionControl::new(Cubic::default()))
            }
        }
    }

    fn persistent_congestion_by_algorithm(
        cc_alg: CongestionControlAlgorithm,
        reduced_cwnd: usize,
        lost_packets: &[SentPacket],
        persistent_expected: bool,
    ) {
        let mut cc = congestion_control(cc_alg);
        for p in lost_packets {
            cc.on_packet_sent(p);
        }

        cc.on_packets_lost(Some(now()), None, PTO, lost_packets);

        let persistent = if cc.cwnd() == reduced_cwnd {
            false
        } else if cc.cwnd() == CWND_MIN {
            true
        } else {
            panic!("unexpected cwnd");
        };
        assert_eq!(persistent, persistent_expected);
    }

    fn persistent_congestion(lost_packets: &[SentPacket], persistent_expected: bool) {
        persistent_congestion_by_algorithm(
            CongestionControlAlgorithm::NewReno,
            CWND_INITIAL / 2,
            lost_packets,
            persistent_expected,
        );
        persistent_congestion_by_algorithm(
            CongestionControlAlgorithm::Cubic,
            CWND_INITIAL * CUBIC_BETA_USIZE_DIVIDEND / CUBIC_BETA_USIZE_DIVISOR,
            lost_packets,
            persistent_expected,
        );
    }

    /// A span of exactly the PC threshold only reduces the window on loss.
    #[test]
    fn persistent_congestion_none() {
        persistent_congestion(&[lost(1, true, ZERO), lost(2, true, SUB_PC)], false);
    }

    /// A span of just more than the PC threshold causes persistent congestion.
    #[test]
    fn persistent_congestion_simple() {
        persistent_congestion(&[lost(1, true, ZERO), lost(2, true, PC)], true);
    }

    /// Both packets need to be ack-eliciting.
    #[test]
    fn persistent_congestion_non_ack_eliciting() {
        persistent_congestion(&[lost(1, false, ZERO), lost(2, true, PC)], false);
        persistent_congestion(&[lost(1, true, ZERO), lost(2, false, PC)], false);
    }

    /// Packets in the middle, of any type, are OK.
    #[test]
    fn persistent_congestion_middle() {
        persistent_congestion(
            &[lost(1, true, ZERO), lost(2, false, RTT), lost(3, true, PC)],
            true,
        );
        persistent_congestion(
            &[lost(1, true, ZERO), lost(2, true, RTT), lost(3, true, PC)],
            true,
        );
    }

    /// Leading non-ack-eliciting packets are skipped.
    #[test]
    fn persistent_congestion_leading_non_ack_eliciting() {
        persistent_congestion(
            &[lost(1, false, ZERO), lost(2, true, RTT), lost(3, true, PC)],
            false,
        );
        persistent_congestion(
            &[
                lost(1, false, ZERO),
                lost(2, true, RTT),
                lost(3, true, RTT + PC),
            ],
            true,
        );
    }

    /// Trailing non-ack-eliciting packets aren't relevant.
    #[test]
    fn persistent_congestion_trailing_non_ack_eliciting() {
        persistent_congestion(
            &[
                lost(1, true, ZERO),
                lost(2, true, PC),
                lost(3, false, PC + EPSILON),
            ],
            true,
        );
        persistent_congestion(
            &[
                lost(1, true, ZERO),
                lost(2, true, SUB_PC),
                lost(3, false, PC),
            ],
            false,
        );
    }

    /// Gaps in the middle, of any type, restart the count.
    #[test]
    fn persistent_congestion_gap_reset() {
        persistent_congestion(&[lost(1, true, ZERO), lost(3, true, PC)], false);
        persistent_congestion(
            &[
                lost(1, true, ZERO),
                lost(2, true, RTT),
                lost(4, true, GAP),
                lost(5, true, GAP + PTO * PERSISTENT_CONG_THRESH),
            ],
            false,
        );
    }

    /// A span either side of a gap will cause persistent congestion.
    #[test]
    fn persistent_congestion_gap_or() {
        persistent_congestion(
            &[
                lost(1, true, ZERO),
                lost(2, true, PC),
                lost(4, true, GAP),
                lost(5, true, GAP + PTO),
            ],
            true,
        );
        persistent_congestion(
            &[
                lost(1, true, ZERO),
                lost(2, true, PTO),
                lost(4, true, GAP),
                lost(5, true, GAP + PC),
            ],
            true,
        );
    }

    /// A gap only restarts after an ack-eliciting packet.
    #[test]
    fn persistent_congestion_gap_non_ack_eliciting() {
        persistent_congestion(
            &[
                lost(1, true, ZERO),
                lost(2, true, PTO),
                lost(4, false, GAP),
                lost(5, true, GAP + PC),
            ],
            false,
        );
        persistent_congestion(
            &[
                lost(1, true, ZERO),
                lost(2, true, PTO),
                lost(4, false, GAP),
                lost(5, true, GAP + RTT),
                lost(6, true, GAP + RTT + SUB_PC),
            ],
            false,
        );
        persistent_congestion(
            &[
                lost(1, true, ZERO),
                lost(2, true, PTO),
                lost(4, false, GAP),
                lost(5, true, GAP + RTT),
                lost(6, true, GAP + RTT + PC),
            ],
            true,
        );
    }

    /// Get a time, in multiples of `PTO`, relative to `now()`.
    fn by_pto(t: u32) -> Instant {
        now() + (PTO * t)
    }

    /// Make packets that will be made lost.
    /// `times` is the time of sending, in multiples of `PTO`, relative to `now()`.
    fn make_lost(times: &[u32]) -> Vec<SentPacket> {
        times
            .iter()
            .enumerate()
            .map(|(i, &t)| {
                SentPacket::new(
                    PacketType::Short,
                    u64::try_from(i).unwrap(),
                    IpTosEcn::default(),
                    by_pto(t),
                    true,
                    Vec::new(),
                    1000,
                )
            })
            .collect::<Vec<_>>()
    }

    /// Call `detect_persistent_congestion` using times relative to now and the fixed PTO time.
    /// `last_ack` and `rtt_time` are times in multiples of `PTO`, relative to `now()`,
    /// for the time of the largest acknowledged and the first RTT sample, respectively.
    fn persistent_congestion_by_pto<T: WindowAdjustment>(
        mut cc: ClassicCongestionControl<T>,
        last_ack: u32,
        rtt_time: u32,
        lost: &[SentPacket],
    ) -> bool {
        assert_eq!(cc.cwnd(), CWND_INITIAL);

        let last_ack = Some(by_pto(last_ack));
        let rtt_time = Some(by_pto(rtt_time));

        // Persistent congestion is never declared if the RTT time is `None`.
        cc.detect_persistent_congestion(None, None, PTO, lost);
        assert_eq!(cc.cwnd(), CWND_INITIAL);
        cc.detect_persistent_congestion(None, last_ack, PTO, lost);
        assert_eq!(cc.cwnd(), CWND_INITIAL);

        cc.detect_persistent_congestion(rtt_time, last_ack, PTO, lost);
        cc.cwnd() == CWND_MIN
    }

    /// No persistent congestion can be had if there are no lost packets.
    #[test]
    fn persistent_congestion_no_lost() {
        let lost = make_lost(&[]);
        assert!(!persistent_congestion_by_pto(
            ClassicCongestionControl::new(NewReno::default()),
            0,
            0,
            &lost
        ));
        assert!(!persistent_congestion_by_pto(
            ClassicCongestionControl::new(Cubic::default()),
            0,
            0,
            &lost
        ));
    }

    /// No persistent congestion can be had if there is only one lost packet.
    #[test]
    fn persistent_congestion_one_lost() {
        let lost = make_lost(&[1]);
        assert!(!persistent_congestion_by_pto(
            ClassicCongestionControl::new(NewReno::default()),
            0,
            0,
            &lost
        ));
        assert!(!persistent_congestion_by_pto(
            ClassicCongestionControl::new(Cubic::default()),
            0,
            0,
            &lost
        ));
    }

    /// Persistent congestion can't happen based on old packets.
    #[test]
    fn persistent_congestion_past() {
        // Packets sent prior to either the last acknowledged or the first RTT
        // sample are not considered.  So 0 is ignored.
        let lost = make_lost(&[0, PERSISTENT_CONG_THRESH + 1, PERSISTENT_CONG_THRESH + 2]);
        assert!(!persistent_congestion_by_pto(
            ClassicCongestionControl::new(NewReno::default()),
            1,
            1,
            &lost
        ));
        assert!(!persistent_congestion_by_pto(
            ClassicCongestionControl::new(NewReno::default()),
            0,
            1,
            &lost
        ));
        assert!(!persistent_congestion_by_pto(
            ClassicCongestionControl::new(NewReno::default()),
            1,
            0,
            &lost
        ));
        assert!(!persistent_congestion_by_pto(
            ClassicCongestionControl::new(Cubic::default()),
            1,
            1,
            &lost
        ));
        assert!(!persistent_congestion_by_pto(
            ClassicCongestionControl::new(Cubic::default()),
            0,
            1,
            &lost
        ));
        assert!(!persistent_congestion_by_pto(
            ClassicCongestionControl::new(Cubic::default()),
            1,
            0,
            &lost
        ));
    }

    /// Persistent congestion doesn't start unless the packet is ack-eliciting.
    #[test]
    fn persistent_congestion_ack_eliciting() {
        let mut lost = make_lost(&[1, PERSISTENT_CONG_THRESH + 2]);
        lost[0] = SentPacket::new(
<<<<<<< HEAD
            lost[0].packet_type(),
            lost[0].pn(),
            lost[0].time_sent(),
=======
            lost[0].pt,
            lost[0].pn,
            lost[0].ecn_mark,
            lost[0].time_sent,
>>>>>>> 24636187
            false,
            Vec::new(),
            lost[0].len(),
        );
        assert!(!persistent_congestion_by_pto(
            ClassicCongestionControl::new(NewReno::default()),
            0,
            0,
            &lost
        ));
        assert!(!persistent_congestion_by_pto(
            ClassicCongestionControl::new(Cubic::default()),
            0,
            0,
            &lost
        ));
    }

    /// Detect persistent congestion.  Note that the first lost packet needs to have a time
    /// greater than the previously acknowledged packet AND the first RTT sample.  And the
    /// difference in times needs to be greater than the persistent congestion threshold.
    #[test]
    fn persistent_congestion_min() {
        let lost = make_lost(&[1, PERSISTENT_CONG_THRESH + 2]);
        assert!(persistent_congestion_by_pto(
            ClassicCongestionControl::new(NewReno::default()),
            0,
            0,
            &lost
        ));
        assert!(persistent_congestion_by_pto(
            ClassicCongestionControl::new(Cubic::default()),
            0,
            0,
            &lost
        ));
    }

    /// Make sure that not having a previous largest acknowledged also results
    /// in detecting persistent congestion.  (This is not expected to happen, but
    /// the code permits it).
    #[test]
    fn persistent_congestion_no_prev_ack_newreno() {
        let lost = make_lost(&[1, PERSISTENT_CONG_THRESH + 2]);
        let mut cc = ClassicCongestionControl::new(NewReno::default());
        cc.detect_persistent_congestion(Some(by_pto(0)), None, PTO, &lost);
        assert_eq!(cc.cwnd(), CWND_MIN);
    }

    #[test]
    fn persistent_congestion_no_prev_ack_cubic() {
        let lost = make_lost(&[1, PERSISTENT_CONG_THRESH + 2]);
        let mut cc = ClassicCongestionControl::new(Cubic::default());
        cc.detect_persistent_congestion(Some(by_pto(0)), None, PTO, &lost);
        assert_eq!(cc.cwnd(), CWND_MIN);
    }

    /// The code asserts on ordering errors.
    #[test]
    #[should_panic(expected = "time is monotonic")]
    fn persistent_congestion_unsorted_newreno() {
        let lost = make_lost(&[PERSISTENT_CONG_THRESH + 2, 1]);
        assert!(!persistent_congestion_by_pto(
            ClassicCongestionControl::new(NewReno::default()),
            0,
            0,
            &lost
        ));
    }

    /// The code asserts on ordering errors.
    #[test]
    #[should_panic(expected = "time is monotonic")]
    fn persistent_congestion_unsorted_cubic() {
        let lost = make_lost(&[PERSISTENT_CONG_THRESH + 2, 1]);
        assert!(!persistent_congestion_by_pto(
            ClassicCongestionControl::new(Cubic::default()),
            0,
            0,
            &lost
        ));
    }

    #[test]
    fn app_limited_slow_start() {
        const BELOW_APP_LIMIT_PKTS: usize = 5;
        const ABOVE_APP_LIMIT_PKTS: usize = BELOW_APP_LIMIT_PKTS + 1;
        let mut cc = ClassicCongestionControl::new(NewReno::default());
        let cwnd = cc.congestion_window;
        let mut now = now();
        let mut next_pn = 0;

        // simulate packet bursts below app_limit
        for packet_burst_size in 1..=BELOW_APP_LIMIT_PKTS {
            // always stay below app_limit during sent.
            let mut pkts = Vec::new();
            for _ in 0..packet_burst_size {
                let p = SentPacket::new(
                    PacketType::Short,
                    next_pn,
                    IpTosEcn::default(),
                    now,
                    true,
                    Vec::new(),
                    MAX_DATAGRAM_SIZE,
                );
                next_pn += 1;
                cc.on_packet_sent(&p);
                pkts.push(p);
            }
            assert_eq!(cc.bytes_in_flight(), packet_burst_size * MAX_DATAGRAM_SIZE);
            now += RTT;
            cc.on_packets_acked(&pkts, &RTT_ESTIMATE, now);
            assert_eq!(cc.bytes_in_flight(), 0);
            assert_eq!(cc.acked_bytes, 0);
            assert_eq!(cwnd, cc.congestion_window); // CWND doesn't grow because we're app limited
        }

        // Fully utilize the congestion window by sending enough packets to
        // have `bytes_in_flight` above the `app_limited` threshold.
        let mut pkts = Vec::new();
        for _ in 0..ABOVE_APP_LIMIT_PKTS {
            let p = SentPacket::new(
                PacketType::Short,
                next_pn,
                IpTosEcn::default(),
                now,
                true,
                Vec::new(),
                MAX_DATAGRAM_SIZE,
            );
            next_pn += 1;
            cc.on_packet_sent(&p);
            pkts.push(p);
        }
        assert_eq!(
            cc.bytes_in_flight(),
            ABOVE_APP_LIMIT_PKTS * MAX_DATAGRAM_SIZE
        );
        now += RTT;
        // Check if congestion window gets increased for all packets currently in flight
        for (i, pkt) in pkts.into_iter().enumerate() {
            cc.on_packets_acked(&[pkt], &RTT_ESTIMATE, now);

            assert_eq!(
                cc.bytes_in_flight(),
                (ABOVE_APP_LIMIT_PKTS - i - 1) * MAX_DATAGRAM_SIZE
            );
            // increase acked_bytes with each packet
            qinfo!("{} {}", cc.congestion_window, cwnd + i * MAX_DATAGRAM_SIZE);
            assert_eq!(cc.congestion_window, cwnd + (i + 1) * MAX_DATAGRAM_SIZE);
            assert_eq!(cc.acked_bytes, 0);
        }
    }

    #[test]
    fn app_limited_congestion_avoidance() {
        const CWND_PKTS_CA: usize = CWND_INITIAL_PKTS / 2;
        const BELOW_APP_LIMIT_PKTS: usize = CWND_PKTS_CA - 2;
        const ABOVE_APP_LIMIT_PKTS: usize = BELOW_APP_LIMIT_PKTS + 1;

        let mut cc = ClassicCongestionControl::new(NewReno::default());
        let mut now = now();

        // Change state to congestion avoidance by introducing loss.

        let p_lost = SentPacket::new(
            PacketType::Short,
            1,
            IpTosEcn::default(),
            now,
            true,
            Vec::new(),
            MAX_DATAGRAM_SIZE,
        );
        cc.on_packet_sent(&p_lost);
        cwnd_is_default(&cc);
        now += PTO;
        cc.on_packets_lost(Some(now), None, PTO, &[p_lost]);
        cwnd_is_halved(&cc);
        let p_not_lost = SentPacket::new(
            PacketType::Short,
            2,
            IpTosEcn::default(),
            now,
            true,
            Vec::new(),
            MAX_DATAGRAM_SIZE,
        );
        cc.on_packet_sent(&p_not_lost);
        now += RTT;
        cc.on_packets_acked(&[p_not_lost], &RTT_ESTIMATE, now);
        cwnd_is_halved(&cc);
        // cc is app limited therefore cwnd in not increased.
        assert_eq!(cc.acked_bytes, 0);

        // Now we are in the congestion avoidance state.
        assert_eq!(cc.state, State::CongestionAvoidance);
        // simulate packet bursts below app_limit
        let mut next_pn = 3;
        for packet_burst_size in 1..=BELOW_APP_LIMIT_PKTS {
            // always stay below app_limit during sent.
            let mut pkts = Vec::new();
            for _ in 0..packet_burst_size {
                let p = SentPacket::new(
                    PacketType::Short,
                    next_pn,
                    IpTosEcn::default(),
                    now,
                    true,
                    Vec::new(),
                    MAX_DATAGRAM_SIZE,
                );
                next_pn += 1;
                cc.on_packet_sent(&p);
                pkts.push(p);
            }
            assert_eq!(cc.bytes_in_flight(), packet_burst_size * MAX_DATAGRAM_SIZE);
            now += RTT;
            for (i, pkt) in pkts.into_iter().enumerate() {
                cc.on_packets_acked(&[pkt], &RTT_ESTIMATE, now);

                assert_eq!(
                    cc.bytes_in_flight(),
                    (packet_burst_size - i - 1) * MAX_DATAGRAM_SIZE
                );
                cwnd_is_halved(&cc); // CWND doesn't grow because we're app limited
                assert_eq!(cc.acked_bytes, 0);
            }
        }

        // Fully utilize the congestion window by sending enough packets to
        // have `bytes_in_flight` above the `app_limited` threshold.
        let mut pkts = Vec::new();
        for _ in 0..ABOVE_APP_LIMIT_PKTS {
            let p = SentPacket::new(
                PacketType::Short,
                next_pn,
                IpTosEcn::default(),
                now,
                true,
                Vec::new(),
                MAX_DATAGRAM_SIZE,
            );
            next_pn += 1;
            cc.on_packet_sent(&p);
            pkts.push(p);
        }
        assert_eq!(
            cc.bytes_in_flight(),
            ABOVE_APP_LIMIT_PKTS * MAX_DATAGRAM_SIZE
        );
        now += RTT;
        let mut last_acked_bytes = 0;
        // Check if congestion window gets increased for all packets currently in flight
        for (i, pkt) in pkts.into_iter().enumerate() {
            cc.on_packets_acked(&[pkt], &RTT_ESTIMATE, now);

            assert_eq!(
                cc.bytes_in_flight(),
                (ABOVE_APP_LIMIT_PKTS - i - 1) * MAX_DATAGRAM_SIZE
            );
            // The cwnd doesn't increase, but the acked_bytes do, which will eventually lead to an
            // increase, once the number of bytes reaches the necessary level
            cwnd_is_halved(&cc);
            // increase acked_bytes with each packet
            assert_ne!(cc.acked_bytes, last_acked_bytes);
            last_acked_bytes = cc.acked_bytes;
        }
    }
}<|MERGE_RESOLUTION|>--- conflicted
+++ resolved
@@ -179,14 +179,9 @@
             if pkt.pn() < self.first_app_limited {
                 is_app_limited = false;
             }
-<<<<<<< HEAD
-            assert!(self.bytes_in_flight >= pkt.len());
-            self.bytes_in_flight -= pkt.len();
-=======
             // BIF is set to 0 on a path change, but in case that was because of a simple rebinding
             // event, we may still get ACKs for packets sent before the rebinding.
-            self.bytes_in_flight = self.bytes_in_flight.saturating_sub(pkt.size);
->>>>>>> 24636187
+            self.bytes_in_flight = self.bytes_in_flight.saturating_sub(pkt.len());
 
             if !self.after_recovery_start(pkt) {
                 // Do not increase congestion window for packets sent before
@@ -277,14 +272,9 @@
                 pkt.pn(),
                 pkt.len()
             );
-<<<<<<< HEAD
-            assert!(self.bytes_in_flight >= pkt.len());
-            self.bytes_in_flight -= pkt.len();
-=======
             // BIF is set to 0 on a path change, but in case that was because of a simple rebinding
             // event, we may still declare packets lost that were sent before the rebinding.
-            self.bytes_in_flight = self.bytes_in_flight.saturating_sub(pkt.size);
->>>>>>> 24636187
+            self.bytes_in_flight = self.bytes_in_flight.saturating_sub(pkt.len());
         }
         qlog::metrics_updated(
             &mut self.qlog,
@@ -925,16 +915,10 @@
     fn persistent_congestion_ack_eliciting() {
         let mut lost = make_lost(&[1, PERSISTENT_CONG_THRESH + 2]);
         lost[0] = SentPacket::new(
-<<<<<<< HEAD
             lost[0].packet_type(),
             lost[0].pn(),
+            lost[0].ecn_mark(),
             lost[0].time_sent(),
-=======
-            lost[0].pt,
-            lost[0].pn,
-            lost[0].ecn_mark,
-            lost[0].time_sent,
->>>>>>> 24636187
             false,
             Vec::new(),
             lost[0].len(),
