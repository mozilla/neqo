--- conflicted
+++ resolved
@@ -1037,26 +1037,16 @@
     #[test]
     fn persistent_congestion_no_prev_ack_newreno() {
         let lost = make_lost(&[1, PERSISTENT_CONG_THRESH + 2]);
-<<<<<<< HEAD
         let mut cc = ClassicCongestionControl::new(NewReno::default(), Pmtud::new(IP_ADDR, MTU));
-        cc.detect_persistent_congestion(Some(by_pto(0)), None, PTO, lost.iter());
-=======
-        let mut cc = ClassicCongestionControl::new(NewReno::default(), Pmtud::new(IP_ADDR));
         cc.detect_persistent_congestion(Some(by_pto(0)), None, PTO, lost.iter(), Instant::now());
->>>>>>> f3d01912
         assert_eq!(cc.cwnd(), cc.cwnd_min());
     }
 
     #[test]
     fn persistent_congestion_no_prev_ack_cubic() {
         let lost = make_lost(&[1, PERSISTENT_CONG_THRESH + 2]);
-<<<<<<< HEAD
         let mut cc = ClassicCongestionControl::new(Cubic::default(), Pmtud::new(IP_ADDR, MTU));
-        cc.detect_persistent_congestion(Some(by_pto(0)), None, PTO, lost.iter());
-=======
-        let mut cc = ClassicCongestionControl::new(Cubic::default(), Pmtud::new(IP_ADDR));
         cc.detect_persistent_congestion(Some(by_pto(0)), None, PTO, lost.iter(), Instant::now());
->>>>>>> f3d01912
         assert_eq!(cc.cwnd(), cc.cwnd_min());
     }
 
@@ -1289,12 +1279,8 @@
 
     #[test]
     fn ecn_ce() {
-<<<<<<< HEAD
+        let now = now();
         let mut cc = ClassicCongestionControl::new(NewReno::default(), Pmtud::new(IP_ADDR, MTU));
-=======
-        let now = now();
-        let mut cc = ClassicCongestionControl::new(NewReno::default(), Pmtud::new(IP_ADDR));
->>>>>>> f3d01912
         let p_ce = SentPacket::new(
             PacketType::Short,
             1,
