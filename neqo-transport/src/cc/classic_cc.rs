// Licensed under the Apache License, Version 2.0 <LICENSE-APACHE or
// http://www.apache.org/licenses/LICENSE-2.0> or the MIT license
// <LICENSE-MIT or http://opensource.org/licenses/MIT>, at your
// option. This file may not be copied, modified, or distributed
// except according to those terms.

// Congestion control

use std::{
    cmp::{max, min},
    fmt::{self, Debug, Display},
    time::{Duration, Instant},
};

use super::CongestionControl;
use crate::{
    packet::PacketNumber,
    qlog::{self, QlogMetric},
    recovery::SentPacket,
    rtt::RttEstimate,
    sender::PACING_BURST_SIZE,
    Pmtud,
};
#[rustfmt::skip] // to keep `::` and thus prevent conflict with `crate::qlog`
use ::qlog::events::{quic::CongestionStateUpdated, EventData};
use neqo_common::{const_max, const_min, qdebug, qinfo, qlog::NeqoQlog, qtrace};

pub const CWND_INITIAL_PKTS: usize = 10;
const PERSISTENT_CONG_THRESH: u32 = 3;

#[derive(Debug, Clone, Copy, PartialEq, Eq)]
enum State {
    /// In either slow start or congestion avoidance, not recovery.
    SlowStart,
    /// In congestion avoidance.
    CongestionAvoidance,
    /// In a recovery period, but no packets have been sent yet.  This is a
    /// transient state because we want to exempt the first packet sent after
    /// entering recovery from the congestion window.
    RecoveryStart,
    /// In a recovery period, with the first packet sent at this time.
    Recovery,
    /// Start of persistent congestion, which is transient, like `RecoveryStart`.
    PersistentCongestion,
}

impl State {
    pub const fn in_recovery(self) -> bool {
        matches!(self, Self::RecoveryStart | Self::Recovery)
    }

    pub fn in_slow_start(self) -> bool {
        self == Self::SlowStart
    }

    /// These states are transient, we tell qlog on entry, but not on exit.
    pub const fn transient(self) -> bool {
        matches!(self, Self::RecoveryStart | Self::PersistentCongestion)
    }

    /// Update a transient state to the true state.
    pub fn update(&mut self) {
        *self = match self {
            Self::PersistentCongestion => Self::SlowStart,
            Self::RecoveryStart => Self::Recovery,
            _ => unreachable!(),
        };
    }

    pub const fn to_qlog(self) -> &'static str {
        match self {
            Self::SlowStart | Self::PersistentCongestion => "slow_start",
            Self::CongestionAvoidance => "congestion_avoidance",
            Self::Recovery | Self::RecoveryStart => "recovery",
        }
    }
}

pub trait WindowAdjustment: Display + Debug {
    /// This is called when an ack is received.
    /// The function calculates the amount of acked bytes congestion controller needs
    /// to collect before increasing its cwnd by `MAX_DATAGRAM_SIZE`.
    fn bytes_for_cwnd_increase(
        &mut self,
        curr_cwnd: usize,
        new_acked_bytes: usize,
        min_rtt: Duration,
        max_datagram_size: usize,
        now: Instant,
    ) -> usize;
    /// This function is called when a congestion event has beed detected and it
    /// returns new (decreased) values of `curr_cwnd` and `acked_bytes`.
    /// This value can be very small; the calling code is responsible for ensuring that the
    /// congestion window doesn't drop below the minimum of `CWND_MIN`.
    fn reduce_cwnd(
        &mut self,
        curr_cwnd: usize,
        acked_bytes: usize,
        max_datagram_size: usize,
    ) -> (usize, usize);
    /// Cubic needs this signal to reset its epoch.
    fn on_app_limited(&mut self);
    #[cfg(test)]
    fn last_max_cwnd(&self) -> f64;
    #[cfg(test)]
    fn set_last_max_cwnd(&mut self, last_max_cwnd: f64);
}

#[derive(Debug)]
pub struct ClassicCongestionControl<T> {
    cc_algorithm: T,
    state: State,
    congestion_window: usize, // = kInitialWindow
    bytes_in_flight: usize,
    acked_bytes: usize,
    ssthresh: usize,
    recovery_start: Option<PacketNumber>,
    /// `first_app_limited` indicates the packet number after which the application might be
    /// underutilizing the congestion window. When underutilizing the congestion window due to not
    /// sending out enough data, we SHOULD NOT increase the congestion window.[1] Packets sent
    /// before this point are deemed to fully utilize the congestion window and count towards
    /// increasing the congestion window.
    ///
    /// [1]: https://datatracker.ietf.org/doc/html/rfc9002#section-7.8
    first_app_limited: PacketNumber,
    pmtud: Pmtud,
    qlog: NeqoQlog,
}

impl<T> ClassicCongestionControl<T> {
    pub const fn max_datagram_size(&self) -> usize {
        self.pmtud.plpmtu()
    }
}

impl<T: WindowAdjustment> Display for ClassicCongestionControl<T> {
    fn fmt(&self, f: &mut fmt::Formatter) -> fmt::Result {
        write!(
            f,
            "{} CongCtrl {}/{} ssthresh {}",
            self.cc_algorithm, self.bytes_in_flight, self.congestion_window, self.ssthresh,
        )?;
        Ok(())
    }
}

impl<T: WindowAdjustment> CongestionControl for ClassicCongestionControl<T> {
    fn set_qlog(&mut self, qlog: NeqoQlog) {
        self.qlog = qlog;
    }

    #[must_use]
    fn cwnd(&self) -> usize {
        self.congestion_window
    }

    #[must_use]
    fn bytes_in_flight(&self) -> usize {
        self.bytes_in_flight
    }

    #[must_use]
    fn cwnd_avail(&self) -> usize {
        // BIF can be higher than cwnd due to PTO packets, which are sent even
        // if avail is 0, but still count towards BIF.
        self.congestion_window.saturating_sub(self.bytes_in_flight)
    }

    #[must_use]
    fn cwnd_min(&self) -> usize {
        self.max_datagram_size() * 2
    }

    #[cfg(test)]
    #[must_use]
    fn cwnd_initial(&self) -> usize {
        cwnd_initial(self.pmtud.plpmtu())
    }

    fn pmtud(&self) -> &Pmtud {
        &self.pmtud
    }

    fn pmtud_mut(&mut self) -> &mut Pmtud {
        &mut self.pmtud
    }

    // Multi-packet version of OnPacketAckedCC
    fn on_packets_acked(&mut self, acked_pkts: &[SentPacket], rtt_est: &RttEstimate, now: Instant) {
        let mut is_app_limited = true;
        let mut new_acked = 0;
        for pkt in acked_pkts {
            qtrace!(
                "packet_acked this={:p}, pn={}, ps={}, ignored={}, lost={}, rtt_est={:?}",
                self,
                pkt.pn(),
                pkt.len(),
                i32::from(!pkt.cc_outstanding()),
                i32::from(pkt.lost()),
                rtt_est,
            );
            if !pkt.cc_outstanding() {
                continue;
            }
            if pkt.pn() < self.first_app_limited {
                is_app_limited = false;
            }
            // BIF is set to 0 on a path change, but in case that was because of a simple rebinding
            // event, we may still get ACKs for packets sent before the rebinding.
            self.bytes_in_flight = self.bytes_in_flight.saturating_sub(pkt.len());

            if !self.after_recovery_start(pkt) {
                // Do not increase congestion window for packets sent before
                // recovery last started.
                continue;
            }

            if self.state.in_recovery() {
                self.set_state(State::CongestionAvoidance, now);
                qlog::metrics_updated(&self.qlog, &[QlogMetric::InRecovery(false)], now);
            }

            new_acked += pkt.len();
        }

        if is_app_limited {
            self.cc_algorithm.on_app_limited();
            qdebug!("on_packets_acked this={:p}, limited=1, bytes_in_flight={}, cwnd={}, state={:?}, new_acked={}", self, self.bytes_in_flight, self.congestion_window, self.state, new_acked);
            return;
        }

        // Slow start, up to the slow start threshold.
        if self.congestion_window < self.ssthresh {
            self.acked_bytes += new_acked;
            let increase = min(self.ssthresh - self.congestion_window, self.acked_bytes);
            self.congestion_window += increase;
            self.acked_bytes -= increase;
            qdebug!([self], "slow start += {}", increase);
            if self.congestion_window == self.ssthresh {
                // This doesn't look like it is necessary, but it can happen
                // after persistent congestion.
                self.set_state(State::CongestionAvoidance, now);
            }
        }
        // Congestion avoidance, above the slow start threshold.
        if self.congestion_window >= self.ssthresh {
            // The following function return the amount acked bytes a controller needs
            // to collect to be allowed to increase its cwnd by MAX_DATAGRAM_SIZE.
            let bytes_for_increase = self.cc_algorithm.bytes_for_cwnd_increase(
                self.congestion_window,
                new_acked,
                rtt_est.minimum(),
                self.max_datagram_size(),
                now,
            );
            debug_assert!(bytes_for_increase > 0);
            // If enough credit has been accumulated already, apply them gradually.
            // If we have sudden increase in allowed rate we actually increase cwnd gently.
            if self.acked_bytes >= bytes_for_increase {
                self.acked_bytes = 0;
                self.congestion_window += self.max_datagram_size();
            }
            self.acked_bytes += new_acked;
            if self.acked_bytes >= bytes_for_increase {
                self.acked_bytes -= bytes_for_increase;
                self.congestion_window += self.max_datagram_size(); // or is this the current MTU?
            }
            // The number of bytes we require can go down over time with Cubic.
            // That might result in an excessive rate of increase, so limit the number of unused
            // acknowledged bytes after increasing the congestion window twice.
            self.acked_bytes = min(bytes_for_increase, self.acked_bytes);
        }
        qlog::metrics_updated(
            &self.qlog,
            &[
                QlogMetric::CongestionWindow(self.congestion_window),
                QlogMetric::BytesInFlight(self.bytes_in_flight),
            ],
            now,
        );
        qdebug!([self], "on_packets_acked this={:p}, limited=0, bytes_in_flight={}, cwnd={}, state={:?}, new_acked={}", self, self.bytes_in_flight, self.congestion_window, self.state, new_acked);
    }

    /// Update congestion controller state based on lost packets.
    fn on_packets_lost(
        &mut self,
        first_rtt_sample_time: Option<Instant>,
        prev_largest_acked_sent: Option<Instant>,
        pto: Duration,
        lost_packets: &[SentPacket],
        now: Instant,
    ) -> bool {
        if lost_packets.is_empty() {
            return false;
        }

        for pkt in lost_packets.iter().filter(|pkt| pkt.cc_in_flight()) {
            qdebug!(
                "packet_lost this={:p}, pn={}, ps={}",
                self,
                pkt.pn(),
                pkt.len()
            );
            // BIF is set to 0 on a path change, but in case that was because of a simple rebinding
            // event, we may still declare packets lost that were sent before the rebinding.
            self.bytes_in_flight = self.bytes_in_flight.saturating_sub(pkt.len());
        }
        qlog::metrics_updated(
            &self.qlog,
            &[QlogMetric::BytesInFlight(self.bytes_in_flight)],
            now,
        );

        let is_pmtud_probe = self.pmtud.is_probe_filter();
        let mut lost_packets = lost_packets
            .iter()
            .filter(|pkt| !is_pmtud_probe(pkt))
            .rev()
            .peekable();

        // Lost PMTUD probes do not elicit a congestion control reaction.
        let Some(last_lost_packet) = lost_packets.peek() else {
            return false;
        };

        let congestion = self.on_congestion_event(last_lost_packet, now);
        let persistent_congestion = self.detect_persistent_congestion(
            first_rtt_sample_time,
            prev_largest_acked_sent,
            pto,
            lost_packets.rev(),
            now,
        );
        qdebug!(
            "on_packets_lost this={:p}, bytes_in_flight={}, cwnd={}, state={:?}",
            self,
            self.bytes_in_flight,
            self.congestion_window,
            self.state
        );
        congestion || persistent_congestion
    }

    /// Handle a congestion event.
    /// Returns true if this was a true congestion event.
    fn on_congestion_event(&mut self, last_packet: &SentPacket) -> bool {
        // Start a new congestion event if lost or ECN CE marked packet was sent
        // after the start of the previous congestion recovery period.
        if !self.after_recovery_start(last_packet) {
            return false;
        }

        let (cwnd, acked_bytes) = self.cc_algorithm.reduce_cwnd(
            self.congestion_window,
            self.acked_bytes,
            self.max_datagram_size(),
        );
        self.congestion_window = max(cwnd, self.cwnd_min());
        self.acked_bytes = acked_bytes;
        self.ssthresh = self.congestion_window;
        qdebug!(
            [self],
            "Cong event -> recovery; cwnd {}, ssthresh {}",
            self.congestion_window,
            self.ssthresh
        );
        qlog::metrics_updated(
            &self.qlog,
            &[
                QlogMetric::CongestionWindow(self.congestion_window),
                QlogMetric::SsThresh(self.ssthresh),
                QlogMetric::InRecovery(true),
            ],
        );
        self.set_state(State::RecoveryStart);
        true
    }

    /// Report received ECN CE mark(s) to the congestion controller as a
    /// congestion event.
    ///
    /// See <https://datatracker.ietf.org/doc/html/rfc9002#section-b.7>.
    fn on_ecn_ce_received(&mut self, largest_acked_pkt: &SentPacket, now: Instant) -> bool {
        self.on_congestion_event(largest_acked_pkt, now)
    }

    fn discard(&mut self, pkt: &SentPacket, now: Instant) {
        if pkt.cc_outstanding() {
            assert!(self.bytes_in_flight >= pkt.len());
            self.bytes_in_flight -= pkt.len();
            qlog::metrics_updated(
                &self.qlog,
                &[QlogMetric::BytesInFlight(self.bytes_in_flight)],
                now,
            );
            qtrace!([self], "Ignore pkt with size {}", pkt.len());
        }
    }

    fn discard_in_flight(&mut self, now: Instant) {
        self.bytes_in_flight = 0;
        qlog::metrics_updated(
            &self.qlog,
            &[QlogMetric::BytesInFlight(self.bytes_in_flight)],
            now,
        );
    }

    fn on_packet_sent(&mut self, pkt: &SentPacket, now: Instant) {
        // Record the recovery time and exit any transient state.
        if self.state.transient() {
            self.recovery_start = Some(pkt.pn());
            self.state.update();
        }

        if !pkt.cc_in_flight() {
            return;
        }
        if !self.app_limited() {
            // Given the current non-app-limited condition, we're fully utilizing the congestion
            // window. Assume that all in-flight packets up to this one are NOT app-limited.
            // However, subsequent packets might be app-limited. Set `first_app_limited` to the
            // next packet number.
            self.first_app_limited = pkt.pn() + 1;
        }

        self.bytes_in_flight += pkt.len();
        qdebug!(
            "packet_sent this={:p}, pn={}, ps={}",
            self,
            pkt.pn(),
            pkt.len()
        );
        qlog::metrics_updated(
            &self.qlog,
            &[QlogMetric::BytesInFlight(self.bytes_in_flight)],
            now,
        );
    }

    /// Whether a packet can be sent immediately as a result of entering recovery.
    fn recovery_packet(&self) -> bool {
        self.state == State::RecoveryStart
    }
}

const fn cwnd_initial(mtu: usize) -> usize {
    const_min(CWND_INITIAL_PKTS * mtu, const_max(2 * mtu, 14_720))
}

impl<T: WindowAdjustment> ClassicCongestionControl<T> {
    pub fn new(cc_algorithm: T, pmtud: Pmtud) -> Self {
        Self {
            cc_algorithm,
            state: State::SlowStart,
            congestion_window: cwnd_initial(pmtud.plpmtu()),
            bytes_in_flight: 0,
            acked_bytes: 0,
            ssthresh: usize::MAX,
            recovery_start: None,
            qlog: NeqoQlog::disabled(),
            first_app_limited: 0,
            pmtud,
        }
    }

    #[cfg(test)]
    #[must_use]
    pub const fn ssthresh(&self) -> usize {
        self.ssthresh
    }

    #[cfg(test)]
    pub fn set_ssthresh(&mut self, v: usize) {
        self.ssthresh = v;
    }

    #[cfg(test)]
    pub fn last_max_cwnd(&self) -> f64 {
        self.cc_algorithm.last_max_cwnd()
    }

    #[cfg(test)]
    pub fn set_last_max_cwnd(&mut self, last_max_cwnd: f64) {
        self.cc_algorithm.set_last_max_cwnd(last_max_cwnd);
    }

    #[cfg(test)]
    pub const fn acked_bytes(&self) -> usize {
        self.acked_bytes
    }

    fn set_state(&mut self, state: State, now: Instant) {
        if self.state != state {
            qdebug!([self], "state -> {:?}", state);
            let old_state = self.state;
            self.qlog.add_event_data_with_instant(
                || {
                    // No need to tell qlog about exit from transient states.
                    if old_state.transient() {
                        None
                    } else {
                        let ev_data = EventData::CongestionStateUpdated(CongestionStateUpdated {
                            old: Some(old_state.to_qlog().to_owned()),
                            new: state.to_qlog().to_owned(),
                            trigger: None,
                        });
                        Some(ev_data)
                    }
                },
                now,
            );
            self.state = state;
        }
    }

    fn detect_persistent_congestion<'a>(
        &mut self,
        first_rtt_sample_time: Option<Instant>,
        prev_largest_acked_sent: Option<Instant>,
        pto: Duration,
        lost_packets: impl IntoIterator<Item = &'a SentPacket>,
        now: Instant,
    ) -> bool {
        if first_rtt_sample_time.is_none() {
            return false;
        }

        let pc_period = pto * PERSISTENT_CONG_THRESH;

        let mut last_pn = 1 << 62; // Impossibly large, but not enough to overflow.
        let mut start = None;

        // Look for the first lost packet after the previous largest acknowledged.
        // Ignore packets that weren't ack-eliciting for the start of this range.
        // Also, make sure to ignore any packets sent before we got an RTT estimate
        // as we might not have sent PTO packets soon enough after those.
        let cutoff = max(first_rtt_sample_time, prev_largest_acked_sent);
        for p in lost_packets
            .into_iter()
            .skip_while(|p| Some(p.time_sent()) < cutoff)
        {
            if p.pn() != last_pn + 1 {
                // Not a contiguous range of lost packets, start over.
                start = None;
            }
            last_pn = p.pn();
            if !p.cc_in_flight() {
                // Not interesting, keep looking.
                continue;
            }
            if let Some(t) = start {
                let elapsed = p
                    .time_sent()
                    .checked_duration_since(t)
                    .expect("time is monotonic");
                if elapsed > pc_period {
                    qinfo!([self], "persistent congestion");
                    self.congestion_window = self.cwnd_min();
                    self.acked_bytes = 0;
                    self.set_state(State::PersistentCongestion, now);
                    qlog::metrics_updated(
                        &self.qlog,
                        &[QlogMetric::CongestionWindow(self.congestion_window)],
                        now,
                    );
                    return true;
                }
            } else {
                start = Some(p.time_sent());
            }
        }
        false
    }

    #[must_use]
    fn after_recovery_start(&self, packet: &SentPacket) -> bool {
        // At the start of the recovery period, the state is transient and
        // all packets will have been sent before recovery. When sending out
        // the first packet we transition to the non-transient `Recovery`
        // state and update the variable `self.recovery_start`. Before the
        // first recovery, all packets were sent after the recovery event,
        // allowing to reduce the cwnd on congestion events.
        !self.state.transient() && self.recovery_start.map_or(true, |pn| packet.pn() >= pn)
    }

<<<<<<< HEAD
=======
    /// Handle a congestion event.
    /// Returns true if this was a true congestion event.
    fn on_congestion_event(&mut self, last_packet: &SentPacket, now: Instant) -> bool {
        // Start a new congestion event if lost or ECN CE marked packet was sent
        // after the start of the previous congestion recovery period.
        if !self.after_recovery_start(last_packet) {
            return false;
        }

        let (cwnd, acked_bytes) = self.cc_algorithm.reduce_cwnd(
            self.congestion_window,
            self.acked_bytes,
            self.max_datagram_size(),
        );
        self.congestion_window = max(cwnd, self.cwnd_min());
        self.acked_bytes = acked_bytes;
        self.ssthresh = self.congestion_window;
        qdebug!(
            [self],
            "Cong event -> recovery; cwnd {}, ssthresh {}",
            self.congestion_window,
            self.ssthresh
        );
        qlog::metrics_updated(
            &self.qlog,
            &[
                QlogMetric::CongestionWindow(self.congestion_window),
                QlogMetric::SsThresh(self.ssthresh),
                QlogMetric::InRecovery(true),
            ],
            now,
        );
        self.set_state(State::RecoveryStart, now);
        true
    }

>>>>>>> 5a99e850
    fn app_limited(&self) -> bool {
        if self.bytes_in_flight >= self.congestion_window {
            false
        } else if self.state.in_slow_start() {
            // Allow for potential doubling of the congestion window during slow start.
            // That is, the application might not have been able to send enough to respond
            // to increases to the congestion window.
            self.bytes_in_flight < self.congestion_window / 2
        } else {
            // We're not limited if the in-flight data is within a single burst of the
            // congestion window.
            (self.bytes_in_flight + self.max_datagram_size() * PACING_BURST_SIZE)
                < self.congestion_window
        }
    }
}

#[cfg(test)]
mod tests {
    use std::{
        net::{IpAddr, Ipv4Addr},
        time::{Duration, Instant},
    };

    use neqo_common::{qinfo, IpTosEcn};
    use test_fixture::now;

    use super::{ClassicCongestionControl, WindowAdjustment, PERSISTENT_CONG_THRESH};
    use crate::{
        cc::{
            classic_cc::State,
            cubic::{Cubic, CUBIC_BETA_USIZE_DIVIDEND, CUBIC_BETA_USIZE_DIVISOR},
            new_reno::NewReno,
            CongestionControl, CongestionControlAlgorithm, CWND_INITIAL_PKTS,
        },
        packet::{PacketNumber, PacketType},
        recovery::SentPacket,
        rtt::RttEstimate,
        Pmtud,
    };

    const IP_ADDR: IpAddr = IpAddr::V4(Ipv4Addr::new(0, 0, 0, 0));
    const PTO: Duration = Duration::from_millis(100);
    const RTT: Duration = Duration::from_millis(98);
    const RTT_ESTIMATE: RttEstimate = RttEstimate::from_duration(Duration::from_millis(98));
    const ZERO: Duration = Duration::from_secs(0);
    const EPSILON: Duration = Duration::from_nanos(1);
    const GAP: Duration = Duration::from_secs(1);
    /// The largest time between packets without causing persistent congestion.
    const SUB_PC: Duration = Duration::from_millis(100 * PERSISTENT_CONG_THRESH as u64);
    /// The minimum time between packets to cause persistent congestion.
    /// Uses an odd expression because `Duration` arithmetic isn't `const`.
    const PC: Duration = Duration::from_nanos(100_000_000 * (PERSISTENT_CONG_THRESH as u64) + 1);

    fn cwnd_is_default(cc: &ClassicCongestionControl<NewReno>) {
        assert_eq!(cc.cwnd(), cc.cwnd_initial());
        assert_eq!(cc.ssthresh(), usize::MAX);
    }

    fn cwnd_is_halved(cc: &ClassicCongestionControl<NewReno>) {
        assert_eq!(cc.cwnd(), cc.cwnd_initial() / 2);
        assert_eq!(cc.ssthresh(), cc.cwnd_initial() / 2);
    }

    fn lost(pn: PacketNumber, ack_eliciting: bool, t: Duration) -> SentPacket {
        SentPacket::new(
            PacketType::Short,
            pn,
            IpTosEcn::default(),
            now() + t,
            ack_eliciting,
            Vec::new(),
            100,
        )
    }

    fn congestion_control(cc: CongestionControlAlgorithm) -> Box<dyn CongestionControl> {
        match cc {
            CongestionControlAlgorithm::NewReno => Box::new(ClassicCongestionControl::new(
                NewReno::default(),
                Pmtud::new(IP_ADDR),
            )),
            CongestionControlAlgorithm::Cubic => Box::new(ClassicCongestionControl::new(
                Cubic::default(),
                Pmtud::new(IP_ADDR),
            )),
        }
    }

    fn persistent_congestion_by_algorithm(
        mut cc: Box<dyn CongestionControl>,
        reduced_cwnd: usize,
        lost_packets: &[SentPacket],
        persistent_expected: bool,
    ) {
        for p in lost_packets {
            cc.on_packet_sent(p, now());
        }

        cc.on_packets_lost(Some(now()), None, PTO, lost_packets, Instant::now());

        let persistent = if cc.cwnd() == reduced_cwnd {
            false
        } else if cc.cwnd() == cc.cwnd_min() {
            true
        } else {
            panic!("unexpected cwnd");
        };
        assert_eq!(persistent, persistent_expected);
    }

    fn persistent_congestion(lost_packets: &[SentPacket], persistent_expected: bool) {
        let cc = congestion_control(CongestionControlAlgorithm::NewReno);
        let cwnd_initial = cc.cwnd_initial();
        persistent_congestion_by_algorithm(cc, cwnd_initial / 2, lost_packets, persistent_expected);

        let cc = congestion_control(CongestionControlAlgorithm::Cubic);
        let cwnd_initial = cc.cwnd_initial();
        persistent_congestion_by_algorithm(
            cc,
            cwnd_initial * CUBIC_BETA_USIZE_DIVIDEND / CUBIC_BETA_USIZE_DIVISOR,
            lost_packets,
            persistent_expected,
        );
    }

    /// A span of exactly the PC threshold only reduces the window on loss.
    #[test]
    fn persistent_congestion_none() {
        persistent_congestion(&[lost(1, true, ZERO), lost(2, true, SUB_PC)], false);
    }

    /// A span of just more than the PC threshold causes persistent congestion.
    #[test]
    fn persistent_congestion_simple() {
        persistent_congestion(&[lost(1, true, ZERO), lost(2, true, PC)], true);
    }

    /// Both packets need to be ack-eliciting.
    #[test]
    fn persistent_congestion_non_ack_eliciting() {
        persistent_congestion(&[lost(1, false, ZERO), lost(2, true, PC)], false);
        persistent_congestion(&[lost(1, true, ZERO), lost(2, false, PC)], false);
    }

    /// Packets in the middle, of any type, are OK.
    #[test]
    fn persistent_congestion_middle() {
        persistent_congestion(
            &[lost(1, true, ZERO), lost(2, false, RTT), lost(3, true, PC)],
            true,
        );
        persistent_congestion(
            &[lost(1, true, ZERO), lost(2, true, RTT), lost(3, true, PC)],
            true,
        );
    }

    /// Leading non-ack-eliciting packets are skipped.
    #[test]
    fn persistent_congestion_leading_non_ack_eliciting() {
        persistent_congestion(
            &[lost(1, false, ZERO), lost(2, true, RTT), lost(3, true, PC)],
            false,
        );
        persistent_congestion(
            &[
                lost(1, false, ZERO),
                lost(2, true, RTT),
                lost(3, true, RTT + PC),
            ],
            true,
        );
    }

    /// Trailing non-ack-eliciting packets aren't relevant.
    #[test]
    fn persistent_congestion_trailing_non_ack_eliciting() {
        persistent_congestion(
            &[
                lost(1, true, ZERO),
                lost(2, true, PC),
                lost(3, false, PC + EPSILON),
            ],
            true,
        );
        persistent_congestion(
            &[
                lost(1, true, ZERO),
                lost(2, true, SUB_PC),
                lost(3, false, PC),
            ],
            false,
        );
    }

    /// Gaps in the middle, of any type, restart the count.
    #[test]
    fn persistent_congestion_gap_reset() {
        persistent_congestion(&[lost(1, true, ZERO), lost(3, true, PC)], false);
        persistent_congestion(
            &[
                lost(1, true, ZERO),
                lost(2, true, RTT),
                lost(4, true, GAP),
                lost(5, true, GAP + PTO * PERSISTENT_CONG_THRESH),
            ],
            false,
        );
    }

    /// A span either side of a gap will cause persistent congestion.
    #[test]
    fn persistent_congestion_gap_or() {
        persistent_congestion(
            &[
                lost(1, true, ZERO),
                lost(2, true, PC),
                lost(4, true, GAP),
                lost(5, true, GAP + PTO),
            ],
            true,
        );
        persistent_congestion(
            &[
                lost(1, true, ZERO),
                lost(2, true, PTO),
                lost(4, true, GAP),
                lost(5, true, GAP + PC),
            ],
            true,
        );
    }

    /// A gap only restarts after an ack-eliciting packet.
    #[test]
    fn persistent_congestion_gap_non_ack_eliciting() {
        persistent_congestion(
            &[
                lost(1, true, ZERO),
                lost(2, true, PTO),
                lost(4, false, GAP),
                lost(5, true, GAP + PC),
            ],
            false,
        );
        persistent_congestion(
            &[
                lost(1, true, ZERO),
                lost(2, true, PTO),
                lost(4, false, GAP),
                lost(5, true, GAP + RTT),
                lost(6, true, GAP + RTT + SUB_PC),
            ],
            false,
        );
        persistent_congestion(
            &[
                lost(1, true, ZERO),
                lost(2, true, PTO),
                lost(4, false, GAP),
                lost(5, true, GAP + RTT),
                lost(6, true, GAP + RTT + PC),
            ],
            true,
        );
    }

    /// Get a time, in multiples of `PTO`, relative to `now()`.
    fn by_pto(t: u32) -> Instant {
        now() + (PTO * t)
    }

    /// Make packets that will be made lost.
    /// `times` is the time of sending, in multiples of `PTO`, relative to `now()`.
    fn make_lost(times: &[u32]) -> Vec<SentPacket> {
        times
            .iter()
            .enumerate()
            .map(|(i, &t)| {
                SentPacket::new(
                    PacketType::Short,
                    u64::try_from(i).unwrap(),
                    IpTosEcn::default(),
                    by_pto(t),
                    true,
                    Vec::new(),
                    1000,
                )
            })
            .collect::<Vec<_>>()
    }

    /// Call `detect_persistent_congestion` using times relative to now and the fixed PTO time.
    /// `last_ack` and `rtt_time` are times in multiples of `PTO`, relative to `now()`,
    /// for the time of the largest acknowledged and the first RTT sample, respectively.
    fn persistent_congestion_by_pto<T: WindowAdjustment>(
        mut cc: ClassicCongestionControl<T>,
        last_ack: u32,
        rtt_time: u32,
        lost: &[SentPacket],
    ) -> bool {
        let now = Instant::now();
        assert_eq!(cc.cwnd(), cc.cwnd_initial());

        let last_ack = Some(by_pto(last_ack));
        let rtt_time = Some(by_pto(rtt_time));

        // Persistent congestion is never declared if the RTT time is `None`.
        cc.detect_persistent_congestion(None, None, PTO, lost.iter(), now);
        assert_eq!(cc.cwnd(), cc.cwnd_initial());
        cc.detect_persistent_congestion(None, last_ack, PTO, lost.iter(), now);
        assert_eq!(cc.cwnd(), cc.cwnd_initial());

        cc.detect_persistent_congestion(rtt_time, last_ack, PTO, lost.iter(), now);
        cc.cwnd() == cc.cwnd_min()
    }

    /// No persistent congestion can be had if there are no lost packets.
    #[test]
    fn persistent_congestion_no_lost() {
        let lost = make_lost(&[]);
        assert!(!persistent_congestion_by_pto(
            ClassicCongestionControl::new(NewReno::default(), Pmtud::new(IP_ADDR)),
            0,
            0,
            &lost
        ));
        assert!(!persistent_congestion_by_pto(
            ClassicCongestionControl::new(Cubic::default(), Pmtud::new(IP_ADDR)),
            0,
            0,
            &lost
        ));
    }

    /// No persistent congestion can be had if there is only one lost packet.
    #[test]
    fn persistent_congestion_one_lost() {
        let lost = make_lost(&[1]);
        assert!(!persistent_congestion_by_pto(
            ClassicCongestionControl::new(NewReno::default(), Pmtud::new(IP_ADDR)),
            0,
            0,
            &lost
        ));
        assert!(!persistent_congestion_by_pto(
            ClassicCongestionControl::new(Cubic::default(), Pmtud::new(IP_ADDR)),
            0,
            0,
            &lost
        ));
    }

    /// Persistent congestion can't happen based on old packets.
    #[test]
    fn persistent_congestion_past() {
        // Packets sent prior to either the last acknowledged or the first RTT
        // sample are not considered.  So 0 is ignored.
        let lost = make_lost(&[0, PERSISTENT_CONG_THRESH + 1, PERSISTENT_CONG_THRESH + 2]);
        assert!(!persistent_congestion_by_pto(
            ClassicCongestionControl::new(NewReno::default(), Pmtud::new(IP_ADDR)),
            1,
            1,
            &lost
        ));
        assert!(!persistent_congestion_by_pto(
            ClassicCongestionControl::new(NewReno::default(), Pmtud::new(IP_ADDR)),
            0,
            1,
            &lost
        ));
        assert!(!persistent_congestion_by_pto(
            ClassicCongestionControl::new(NewReno::default(), Pmtud::new(IP_ADDR)),
            1,
            0,
            &lost
        ));
        assert!(!persistent_congestion_by_pto(
            ClassicCongestionControl::new(Cubic::default(), Pmtud::new(IP_ADDR)),
            1,
            1,
            &lost
        ));
        assert!(!persistent_congestion_by_pto(
            ClassicCongestionControl::new(Cubic::default(), Pmtud::new(IP_ADDR)),
            0,
            1,
            &lost
        ));
        assert!(!persistent_congestion_by_pto(
            ClassicCongestionControl::new(Cubic::default(), Pmtud::new(IP_ADDR)),
            1,
            0,
            &lost
        ));
    }

    /// Persistent congestion doesn't start unless the packet is ack-eliciting.
    #[test]
    fn persistent_congestion_ack_eliciting() {
        let mut lost = make_lost(&[1, PERSISTENT_CONG_THRESH + 2]);
        lost[0] = SentPacket::new(
            lost[0].packet_type(),
            lost[0].pn(),
            lost[0].ecn_mark(),
            lost[0].time_sent(),
            false,
            Vec::new(),
            lost[0].len(),
        );
        assert!(!persistent_congestion_by_pto(
            ClassicCongestionControl::new(NewReno::default(), Pmtud::new(IP_ADDR)),
            0,
            0,
            &lost
        ));
        assert!(!persistent_congestion_by_pto(
            ClassicCongestionControl::new(Cubic::default(), Pmtud::new(IP_ADDR)),
            0,
            0,
            &lost
        ));
    }

    /// Detect persistent congestion.  Note that the first lost packet needs to have a time
    /// greater than the previously acknowledged packet AND the first RTT sample.  And the
    /// difference in times needs to be greater than the persistent congestion threshold.
    #[test]
    fn persistent_congestion_min() {
        let lost = make_lost(&[1, PERSISTENT_CONG_THRESH + 2]);
        assert!(persistent_congestion_by_pto(
            ClassicCongestionControl::new(NewReno::default(), Pmtud::new(IP_ADDR)),
            0,
            0,
            &lost
        ));
        assert!(persistent_congestion_by_pto(
            ClassicCongestionControl::new(Cubic::default(), Pmtud::new(IP_ADDR)),
            0,
            0,
            &lost
        ));
    }

    /// Make sure that not having a previous largest acknowledged also results
    /// in detecting persistent congestion.  (This is not expected to happen, but
    /// the code permits it).
    #[test]
    fn persistent_congestion_no_prev_ack_newreno() {
        let lost = make_lost(&[1, PERSISTENT_CONG_THRESH + 2]);
        let mut cc = ClassicCongestionControl::new(NewReno::default(), Pmtud::new(IP_ADDR));
        cc.detect_persistent_congestion(Some(by_pto(0)), None, PTO, lost.iter(), Instant::now());
        assert_eq!(cc.cwnd(), cc.cwnd_min());
    }

    #[test]
    fn persistent_congestion_no_prev_ack_cubic() {
        let lost = make_lost(&[1, PERSISTENT_CONG_THRESH + 2]);
        let mut cc = ClassicCongestionControl::new(Cubic::default(), Pmtud::new(IP_ADDR));
        cc.detect_persistent_congestion(Some(by_pto(0)), None, PTO, lost.iter(), Instant::now());
        assert_eq!(cc.cwnd(), cc.cwnd_min());
    }

    /// The code asserts on ordering errors.
    #[test]
    #[should_panic(expected = "time is monotonic")]
    fn persistent_congestion_unsorted_newreno() {
        let lost = make_lost(&[PERSISTENT_CONG_THRESH + 2, 1]);
        assert!(!persistent_congestion_by_pto(
            ClassicCongestionControl::new(NewReno::default(), Pmtud::new(IP_ADDR)),
            0,
            0,
            &lost
        ));
    }

    /// The code asserts on ordering errors.
    #[test]
    #[should_panic(expected = "time is monotonic")]
    fn persistent_congestion_unsorted_cubic() {
        let lost = make_lost(&[PERSISTENT_CONG_THRESH + 2, 1]);
        assert!(!persistent_congestion_by_pto(
            ClassicCongestionControl::new(Cubic::default(), Pmtud::new(IP_ADDR)),
            0,
            0,
            &lost
        ));
    }

    #[test]
    fn app_limited_slow_start() {
        const BELOW_APP_LIMIT_PKTS: usize = 5;
        const ABOVE_APP_LIMIT_PKTS: usize = BELOW_APP_LIMIT_PKTS + 1;
        let mut cc = ClassicCongestionControl::new(NewReno::default(), Pmtud::new(IP_ADDR));
        let cwnd = cc.congestion_window;
        let mut now = now();
        let mut next_pn = 0;

        // simulate packet bursts below app_limit
        for packet_burst_size in 1..=BELOW_APP_LIMIT_PKTS {
            // always stay below app_limit during sent.
            let mut pkts = Vec::new();
            for _ in 0..packet_burst_size {
                let p = SentPacket::new(
                    PacketType::Short,
                    next_pn,
                    IpTosEcn::default(),
                    now,
                    true,
                    Vec::new(),
                    cc.max_datagram_size(),
                );
                next_pn += 1;
                cc.on_packet_sent(&p, now);
                pkts.push(p);
            }
            assert_eq!(
                cc.bytes_in_flight(),
                packet_burst_size * cc.max_datagram_size()
            );
            now += RTT;
            cc.on_packets_acked(&pkts, &RTT_ESTIMATE, now);
            assert_eq!(cc.bytes_in_flight(), 0);
            assert_eq!(cc.acked_bytes, 0);
            assert_eq!(cwnd, cc.congestion_window); // CWND doesn't grow because we're app limited
        }

        // Fully utilize the congestion window by sending enough packets to
        // have `bytes_in_flight` above the `app_limited` threshold.
        let mut pkts = Vec::new();
        for _ in 0..ABOVE_APP_LIMIT_PKTS {
            let p = SentPacket::new(
                PacketType::Short,
                next_pn,
                IpTosEcn::default(),
                now,
                true,
                Vec::new(),
                cc.max_datagram_size(),
            );
            next_pn += 1;
            cc.on_packet_sent(&p, now);
            pkts.push(p);
        }
        assert_eq!(
            cc.bytes_in_flight(),
            ABOVE_APP_LIMIT_PKTS * cc.max_datagram_size()
        );
        now += RTT;
        // Check if congestion window gets increased for all packets currently in flight
        for (i, pkt) in pkts.into_iter().enumerate() {
            cc.on_packets_acked(&[pkt], &RTT_ESTIMATE, now);

            assert_eq!(
                cc.bytes_in_flight(),
                (ABOVE_APP_LIMIT_PKTS - i - 1) * cc.max_datagram_size()
            );
            // increase acked_bytes with each packet
            qinfo!(
                "{} {}",
                cc.congestion_window,
                cwnd + i * cc.max_datagram_size()
            );
            assert_eq!(
                cc.congestion_window,
                cwnd + (i + 1) * cc.max_datagram_size()
            );
            assert_eq!(cc.acked_bytes, 0);
        }
    }

    #[test]
    fn app_limited_congestion_avoidance() {
        const CWND_PKTS_CA: usize = CWND_INITIAL_PKTS / 2;
        const BELOW_APP_LIMIT_PKTS: usize = CWND_PKTS_CA - 2;
        const ABOVE_APP_LIMIT_PKTS: usize = BELOW_APP_LIMIT_PKTS + 1;

        let mut cc = ClassicCongestionControl::new(NewReno::default(), Pmtud::new(IP_ADDR));
        let mut now = now();

        // Change state to congestion avoidance by introducing loss.

        let p_lost = SentPacket::new(
            PacketType::Short,
            1,
            IpTosEcn::default(),
            now,
            true,
            Vec::new(),
            cc.max_datagram_size(),
        );
        cc.on_packet_sent(&p_lost, now);
        cwnd_is_default(&cc);
        now += PTO;
        cc.on_packets_lost(Some(now), None, PTO, &[p_lost], now);
        cwnd_is_halved(&cc);
        let p_not_lost = SentPacket::new(
            PacketType::Short,
            2,
            IpTosEcn::default(),
            now,
            true,
            Vec::new(),
            cc.max_datagram_size(),
        );
        cc.on_packet_sent(&p_not_lost, now);
        now += RTT;
        cc.on_packets_acked(&[p_not_lost], &RTT_ESTIMATE, now);
        cwnd_is_halved(&cc);
        // cc is app limited therefore cwnd in not increased.
        assert_eq!(cc.acked_bytes, 0);

        // Now we are in the congestion avoidance state.
        assert_eq!(cc.state, State::CongestionAvoidance);
        // simulate packet bursts below app_limit
        let mut next_pn = 3;
        for packet_burst_size in 1..=BELOW_APP_LIMIT_PKTS {
            // always stay below app_limit during sent.
            let mut pkts = Vec::new();
            for _ in 0..packet_burst_size {
                let p = SentPacket::new(
                    PacketType::Short,
                    next_pn,
                    IpTosEcn::default(),
                    now,
                    true,
                    Vec::new(),
                    cc.max_datagram_size(),
                );
                next_pn += 1;
                cc.on_packet_sent(&p, now);
                pkts.push(p);
            }
            assert_eq!(
                cc.bytes_in_flight(),
                packet_burst_size * cc.max_datagram_size()
            );
            now += RTT;
            for (i, pkt) in pkts.into_iter().enumerate() {
                cc.on_packets_acked(&[pkt], &RTT_ESTIMATE, now);

                assert_eq!(
                    cc.bytes_in_flight(),
                    (packet_burst_size - i - 1) * cc.max_datagram_size()
                );
                cwnd_is_halved(&cc); // CWND doesn't grow because we're app limited
                assert_eq!(cc.acked_bytes, 0);
            }
        }

        // Fully utilize the congestion window by sending enough packets to
        // have `bytes_in_flight` above the `app_limited` threshold.
        let mut pkts = Vec::new();
        for _ in 0..ABOVE_APP_LIMIT_PKTS {
            let p = SentPacket::new(
                PacketType::Short,
                next_pn,
                IpTosEcn::default(),
                now,
                true,
                Vec::new(),
                cc.max_datagram_size(),
            );
            next_pn += 1;
            cc.on_packet_sent(&p, now);
            pkts.push(p);
        }
        assert_eq!(
            cc.bytes_in_flight(),
            ABOVE_APP_LIMIT_PKTS * cc.max_datagram_size()
        );
        now += RTT;
        let mut last_acked_bytes = 0;
        // Check if congestion window gets increased for all packets currently in flight
        for (i, pkt) in pkts.into_iter().enumerate() {
            cc.on_packets_acked(&[pkt], &RTT_ESTIMATE, now);

            assert_eq!(
                cc.bytes_in_flight(),
                (ABOVE_APP_LIMIT_PKTS - i - 1) * cc.max_datagram_size()
            );
            // The cwnd doesn't increase, but the acked_bytes do, which will eventually lead to an
            // increase, once the number of bytes reaches the necessary level
            cwnd_is_halved(&cc);
            // increase acked_bytes with each packet
            assert_ne!(cc.acked_bytes, last_acked_bytes);
            last_acked_bytes = cc.acked_bytes;
        }
    }

    #[test]
    fn ecn_ce() {
        let now = now();
        let mut cc = ClassicCongestionControl::new(NewReno::default(), Pmtud::new(IP_ADDR));
        let p_ce = SentPacket::new(
            PacketType::Short,
            1,
            IpTosEcn::default(),
            now,
            true,
            Vec::new(),
            cc.max_datagram_size(),
        );
        cc.on_packet_sent(&p_ce, now);
        cwnd_is_default(&cc);
        assert_eq!(cc.state, State::SlowStart);

        // Signal congestion (ECN CE) and thus change state to recovery start.
        cc.on_ecn_ce_received(&p_ce, now);
        cwnd_is_halved(&cc);
        assert_eq!(cc.state, State::RecoveryStart);
    }
}<|MERGE_RESOLUTION|>--- conflicted
+++ resolved
@@ -584,45 +584,6 @@
         !self.state.transient() && self.recovery_start.map_or(true, |pn| packet.pn() >= pn)
     }
 
-<<<<<<< HEAD
-=======
-    /// Handle a congestion event.
-    /// Returns true if this was a true congestion event.
-    fn on_congestion_event(&mut self, last_packet: &SentPacket, now: Instant) -> bool {
-        // Start a new congestion event if lost or ECN CE marked packet was sent
-        // after the start of the previous congestion recovery period.
-        if !self.after_recovery_start(last_packet) {
-            return false;
-        }
-
-        let (cwnd, acked_bytes) = self.cc_algorithm.reduce_cwnd(
-            self.congestion_window,
-            self.acked_bytes,
-            self.max_datagram_size(),
-        );
-        self.congestion_window = max(cwnd, self.cwnd_min());
-        self.acked_bytes = acked_bytes;
-        self.ssthresh = self.congestion_window;
-        qdebug!(
-            [self],
-            "Cong event -> recovery; cwnd {}, ssthresh {}",
-            self.congestion_window,
-            self.ssthresh
-        );
-        qlog::metrics_updated(
-            &self.qlog,
-            &[
-                QlogMetric::CongestionWindow(self.congestion_window),
-                QlogMetric::SsThresh(self.ssthresh),
-                QlogMetric::InRecovery(true),
-            ],
-            now,
-        );
-        self.set_state(State::RecoveryStart, now);
-        true
-    }
-
->>>>>>> 5a99e850
     fn app_limited(&self) -> bool {
         if self.bytes_in_flight >= self.congestion_window {
             false
