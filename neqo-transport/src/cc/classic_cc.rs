--- conflicted
+++ resolved
@@ -205,10 +205,6 @@
 
             if self.state.in_recovery() {
                 self.set_state(State::CongestionAvoidance, now);
-<<<<<<< HEAD
-
-=======
->>>>>>> b90ded6f
                 qlog::metrics_updated(&self.qlog, &[qlog::Metric::InRecovery(false)], now);
             }
 
