--- conflicted
+++ resolved
@@ -584,13 +584,8 @@
         );
         self.ssthresh = max(ssthresh, self.cwnd_min());
         self.acked_bytes = acked_bytes;
-<<<<<<< HEAD
         self.congestion_window = self.ssthresh;
-        qdebug!(
-=======
-        self.ssthresh = self.congestion_window;
         qinfo!(
->>>>>>> 317fa109
             "[{self}] Cong event -> recovery; cwnd {}, ssthresh {}",
             self.congestion_window,
             self.ssthresh
