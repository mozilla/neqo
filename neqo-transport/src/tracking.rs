// Licensed under the Apache License, Version 2.0 <LICENSE-APACHE or
// http://www.apache.org/licenses/LICENSE-2.0> or the MIT license
// <LICENSE-MIT or http://opensource.org/licenses/MIT>, at your
// option. This file may not be copied, modified, or distributed
// except according to those terms.

// Tracking of received packets and generating ACKs thereof.

use std::{
    cmp::min,
<<<<<<< HEAD
=======
    collections::VecDeque,
    fmt::{self, Display, Formatter},
>>>>>>> bcb89cdd
    time::{Duration, Instant},
};

use enum_map::{Enum, EnumMap};
use enumset::{EnumSet, EnumSetType};
use neqo_common::{qdebug, qinfo, qtrace, qwarn, IpTosEcn, MAX_VARINT};
use neqo_crypto::Epoch;
use strum::{Display, EnumIter};

use crate::{
    ecn,
    frame::FrameType,
    packet::{PacketBuilder, PacketNumber, PacketType},
    recovery::RecoveryToken,
    stats::FrameStats,
    Error, Res,
};

#[derive(Debug, PartialOrd, Ord, EnumSetType, Enum, EnumIter, Display)]
pub enum PacketNumberSpace {
    #[strum(to_string = "in")]
    Initial,
    #[strum(to_string = "hs")]
    Handshake,
    #[strum(to_string = "ap")]
    ApplicationData,
}

impl From<Epoch> for PacketNumberSpace {
    fn from(epoch: Epoch) -> Self {
        match epoch {
            Epoch::Initial => Self::Initial,
            Epoch::Handshake => Self::Handshake,
            Epoch::ApplicationData | Epoch::ZeroRtt => Self::ApplicationData,
        }
    }
}

impl From<PacketNumberSpace> for Epoch {
    fn from(val: PacketNumberSpace) -> Self {
        match val {
            PacketNumberSpace::Initial => Self::Initial,
            PacketNumberSpace::Handshake => Self::Handshake,
            PacketNumberSpace::ApplicationData => Self::ApplicationData,
        }
    }
}

#[expect(clippy::fallible_impl_from, reason = "OK here.")]
impl From<PacketType> for PacketNumberSpace {
    fn from(pt: PacketType) -> Self {
        match pt {
            PacketType::Initial => Self::Initial,
            PacketType::Handshake => Self::Handshake,
            PacketType::ZeroRtt | PacketType::Short => Self::ApplicationData,
            _ => panic!("Attempted to get space from wrong packet type"),
        }
    }
}

pub type PacketNumberSpaceSet = EnumSet<PacketNumberSpace>;

/// `InsertionResult` tracks whether something was inserted for `PacketRange::add()`.
pub enum InsertionResult {
    Largest,
    Smallest,
    NotInserted,
}

#[derive(Clone, Debug, Default)]
pub struct PacketRange {
    largest: PacketNumber,
    smallest: PacketNumber,
    ack_needed: bool,
}

impl PacketRange {
    /// Make a single packet range.
    pub const fn new(pn: PacketNumber) -> Self {
        Self {
            largest: pn,
            smallest: pn,
            ack_needed: true,
        }
    }

    /// Get the number of acknowledged packets in the range.
    pub const fn len(&self) -> u64 {
        self.largest - self.smallest + 1
    }

    /// Returns whether this needs to be sent.
    pub const fn ack_needed(&self) -> bool {
        self.ack_needed
    }

    /// Return whether the given number is in the range.
    pub const fn contains(&self, pn: PacketNumber) -> bool {
        (pn >= self.smallest) && (pn <= self.largest)
    }

    /// Maybe add a packet number to the range.  Returns true if it was added
    /// at the small end (which indicates that this might need merging with a
    /// preceding range).
    pub fn add(&mut self, pn: PacketNumber) -> InsertionResult {
        assert!(!self.contains(pn));
        // Only insert if this is adjacent the current range.
        if (self.largest + 1) == pn {
            qtrace!("[{self}] Adding largest {pn}");
            self.largest += 1;
            self.ack_needed = true;
            InsertionResult::Largest
        } else if self.smallest == (pn + 1) {
            qtrace!("[{self}] Adding smallest {pn}");
            self.smallest -= 1;
            self.ack_needed = true;
            InsertionResult::Smallest
        } else {
            InsertionResult::NotInserted
        }
    }

    /// Maybe merge a higher-numbered range into this.
    fn merge_larger(&mut self, other: &Self) {
        qinfo!("[{self}] Merging {other}");
        // This only works if they are immediately adjacent.
        assert_eq!(self.largest + 1, other.smallest);

        self.largest = other.largest;
        self.ack_needed = self.ack_needed || other.ack_needed;
    }

    /// When a packet containing the range `other` is acknowledged,
    /// clear the `ack_needed` attribute on this.
    /// Requires that other is equal to this, or a larger range.
    pub fn acknowledged(&mut self, other: &Self) {
        if (other.smallest <= self.smallest) && (other.largest >= self.largest) {
            self.ack_needed = false;
        }
    }
}

impl Display for PacketRange {
    fn fmt(&self, f: &mut Formatter) -> fmt::Result {
        write!(f, "{}->{}", self.largest, self.smallest)
    }
}

/// The default maximum ACK delay we use locally and advertise to the remote.
pub const DEFAULT_LOCAL_ACK_DELAY: Duration = Duration::from_millis(20);
/// The default maximum ACK delay we assume the remote uses.
///
/// > If this value is absent, a default of 25 milliseconds is assumed.
///
/// <https://datatracker.ietf.org/doc/html/rfc9000#section-18.2>
pub const DEFAULT_REMOTE_ACK_DELAY: Duration = Duration::from_millis(25);
/// The default number of in-order packets we will receive after
/// largest acknowledged without sending an immediate acknowledgment.
pub const DEFAULT_ACK_PACKET_TOLERANCE: PacketNumber = 1;
const MAX_TRACKED_RANGES: usize = 32;
const MAX_ACKS_PER_FRAME: usize = 32;

/// A structure that tracks what was included in an ACK.
#[derive(Debug, Clone)]
pub struct AckToken {
    space: PacketNumberSpace,
    ranges: Vec<PacketRange>,
}

impl AckToken {
    /// Get the space for this token.
    pub const fn space(&self) -> PacketNumberSpace {
        self.space
    }
}

/// A structure that tracks what packets have been received,
/// and what needs acknowledgement for a packet number space.
#[derive(Debug)]
pub struct RecvdPackets {
    space: PacketNumberSpace,
    ranges: Vec<PacketRange>,
    /// The packet number of the lowest number packet that we are tracking.
    min_tracked: PacketNumber,
    /// The time we got the largest acknowledged.
    largest_pn_time: Option<Instant>,
    /// The time that we should be sending an ACK.
    ack_time: Option<Instant>,
    /// The time we last sent an ACK.
    last_ack_time: Option<Instant>,
    /// The current ACK frequency sequence number.
    ack_frequency_seqno: u64,
    /// The time to delay after receiving the first packet that is
    /// not immediately acknowledged.
    ack_delay: Duration,
    /// The number of ack-eliciting packets that have been received, but
    /// not acknowledged.
    unacknowledged_count: PacketNumber,
    /// The number of contiguous packets that can be received without
    /// acknowledging immediately.
    unacknowledged_tolerance: PacketNumber,
    /// Whether we are ignoring packets that arrive out of order
    /// for the purposes of generating immediate acknowledgment.
    ignore_order: bool,
    // The counts of different ECN marks that have been received.
    ecn_count: ecn::Count,
}

impl RecvdPackets {
    /// Make a new `RecvdPackets` for the indicated packet number space.
    pub fn new(space: PacketNumberSpace) -> Self {
        Self {
            space,
            ranges: Vec::new(),
            min_tracked: 0,
            largest_pn_time: None,
            ack_time: None,
            last_ack_time: None,
            ack_frequency_seqno: 0,
            ack_delay: DEFAULT_LOCAL_ACK_DELAY,
            unacknowledged_count: 0,
            unacknowledged_tolerance: if space == PacketNumberSpace::ApplicationData {
                DEFAULT_ACK_PACKET_TOLERANCE
            } else {
                // ACK more aggressively
                0
            },
            ignore_order: false,
            ecn_count: ecn::Count::default(),
        }
    }

    /// Get the ECN counts.
    pub fn ecn_marks(&mut self) -> &mut ecn::Count {
        &mut self.ecn_count
    }

    /// Get the time at which the next ACK should be sent.
    pub const fn ack_time(&self) -> Option<Instant> {
        self.ack_time
    }

    /// Update acknowledgment delay parameters.
    pub fn ack_freq(
        &mut self,
        seqno: u64,
        tolerance: PacketNumber,
        delay: Duration,
        ignore_order: bool,
    ) {
        // Yes, this means that we will overwrite values if a sequence number is
        // reused, but that is better than using an `Option<PacketNumber>`
        // when it will always be `Some`.
        if seqno >= self.ack_frequency_seqno {
            self.ack_frequency_seqno = seqno;
            self.unacknowledged_tolerance = tolerance;
            self.ack_delay = delay;
            self.ignore_order = ignore_order;
        }
    }

    /// Returns true if an ACK frame should be sent now.
    fn ack_now(&self, now: Instant, rtt: Duration) -> bool {
        // If ack_time is Some, then we have something to acknowledge.
        // In that case, either ack because `now >= ack_time`, or
        // because it is more than an RTT since the last time we sent an ack.
        self.ack_time.is_some_and(|next| {
            next <= now || self.last_ack_time.is_some_and(|last| last + rtt <= now)
        })
    }

    // A simple addition of a packet number to the tracked set.
    // This doesn't do a binary search on the assumption that
    // new packets will generally be added to the start of the list.
    fn add(&mut self, pn: PacketNumber) {
        for i in 0..self.ranges.len() {
            match self.ranges[i].add(pn) {
                InsertionResult::Largest => return,
                InsertionResult::Smallest => {
                    // If this was the smallest, it might have filled a gap.
                    let nxt = i + 1;
                    if (nxt < self.ranges.len()) && (pn - 1 == self.ranges[nxt].largest) {
                        let larger = self.ranges.remove(i);
                        self.ranges[i].merge_larger(&larger);
                    }
                    return;
                }
                InsertionResult::NotInserted => {
                    if self.ranges[i].largest < pn {
                        self.ranges.insert(i, PacketRange::new(pn));
                        return;
                    }
                }
            }
        }
        self.ranges.push(PacketRange::new(pn));
    }

    fn trim_ranges(&mut self) -> Res<()> {
        // Limit the number of ranges that are tracked to MAX_TRACKED_RANGES.
        if self.ranges.len() > MAX_TRACKED_RANGES {
            let oldest = self.ranges.pop().ok_or(Error::InternalError)?;
            if oldest.ack_needed {
                qwarn!("[{self}] Dropping unacknowledged ACK range: {oldest}");
            // TODO(mt) Record some statistics about this so we can tune MAX_TRACKED_RANGES.
            } else {
                qdebug!("[{self}] Drop ACK range: {oldest}");
            }
            self.min_tracked = oldest.largest + 1;
        }
        Ok(())
    }

    /// Add the packet to the tracked set.
    /// Return true if the packet was the largest received so far.
    pub fn set_received(
        &mut self,
        now: Instant,
        pn: PacketNumber,
        ack_eliciting: bool,
    ) -> Res<bool> {
        let next_in_order_pn = self.ranges.first().map_or(0, |r| r.largest + 1);
        qtrace!("[{self}] received {pn}, next: {next_in_order_pn}");

        self.add(pn);
        self.trim_ranges()?;

        // The new addition was the largest, so update the time we use for calculating ACK delay.
        let largest = if pn >= next_in_order_pn {
            self.largest_pn_time = Some(now);
            true
        } else {
            false
        };

        if ack_eliciting {
            self.unacknowledged_count += 1;

            let immediate_ack = self.space != PacketNumberSpace::ApplicationData
                || (pn != next_in_order_pn && !self.ignore_order)
                || self.unacknowledged_count > self.unacknowledged_tolerance;

            let ack_time = if immediate_ack {
                now
            } else {
                // Note that `ack_delay` can change and that won't take effect if
                // we are waiting on the previous delay timer.
                // If ACK delay increases, we might send an ACK a bit early;
                // if ACK delay decreases, we might send an ACK a bit later.
                // We could use min() here, but change is rare and the size
                // of the change is very small.
                self.ack_time.unwrap_or_else(|| now + self.ack_delay)
            };
            qdebug!("[{self}] Set ACK timer to {ack_time:?}");
            self.ack_time = Some(ack_time);
        }
        Ok(largest)
    }

    /// If we just received a PING frame, we should immediately acknowledge.
    pub fn immediate_ack(&mut self, now: Instant) {
        self.ack_time = Some(now);
        qdebug!("[{self}] immediate_ack at {now:?}");
    }

    /// Check if the packet is a duplicate.
    pub fn is_duplicate(&self, pn: PacketNumber) -> bool {
        if pn < self.min_tracked {
            return true;
        }
        self.ranges
            .iter()
            .take_while(|r| pn <= r.largest)
            .any(|r| r.contains(pn))
    }

    /// Mark the given range as having been acknowledged.
    pub fn acknowledged(&mut self, acked: &[PacketRange]) {
        let mut range_iter = self.ranges.iter_mut();
        let mut cur = range_iter.next().expect("should have at least one range");
        for ack in acked {
            while cur.smallest > ack.largest {
                cur = match range_iter.next() {
                    Some(c) => c,
                    None => return,
                };
            }
            cur.acknowledged(ack);
        }
    }

    /// Length of the worst possible ACK frame, assuming only one range and ECN counts.
    /// Note that this assumes one byte for the type and count of extra ranges.
    pub const USEFUL_ACK_LEN: usize = 1 + 8 + 8 + 1 + 8 + 3 * 8;

    /// Generate an ACK frame for this packet number space.
    ///
    /// Unlike other frame generators this doesn't modify the underlying instance
    /// to track what has been sent. This only clears the delayed ACK timer.
    ///
    /// When sending ACKs, we want to always send the most recent ranges,
    /// even if they have been sent in other packets.
    ///
    /// We don't send ranges that have been acknowledged, but they still need
    /// to be tracked so that duplicates can be detected.
    fn write_frame(
        &mut self,
        now: Instant,
        rtt: Duration,
        builder: &mut PacketBuilder,
        tokens: &mut Vec<RecoveryToken>,
        stats: &mut FrameStats,
    ) {
        // Check that we aren't delaying ACKs.
        if !self.ack_now(now, rtt) {
            return;
        }

        // Drop extra ACK ranges to fit the available space.  Do this based on
        // a worst-case estimate of frame size for simplicity.
        //
        // When congestion limited, ACK-only packets are 255 bytes at most
        // (`recovery::ACK_ONLY_SIZE_LIMIT - 1`).  This results in limiting the
        // ranges to 13 here.
        let max_ranges = if let Some(avail) = builder.remaining().checked_sub(Self::USEFUL_ACK_LEN)
        {
            // Apply a hard maximum to keep plenty of space for other stuff.
            min(1 + (avail / 16), MAX_ACKS_PER_FRAME)
        } else {
            return;
        };

        let ranges = self
            .ranges
            .iter()
            .filter(|r| r.ack_needed())
            .take(max_ranges)
            .cloned()
            .collect::<Vec<_>>();
        if ranges.is_empty() {
            return;
        }

        builder.encode_varint(if self.ecn_count.is_some() {
            FrameType::AckEcn
        } else {
            FrameType::Ack
        });
        let mut iter = ranges.iter();
        let Some(first) = iter.next() else { return };
        builder.encode_varint(first.largest);
        stats.largest_acknowledged = first.largest;
        stats.ack += 1;

        let Some(largest_pn_time) = self.largest_pn_time else {
            return;
        };
        let elapsed = now.duration_since(largest_pn_time);
        // We use the default exponent, so delay is in multiples of 8 microseconds.
        let ack_delay = u64::try_from(elapsed.as_micros() / 8).unwrap_or(u64::MAX);
        let ack_delay = min(MAX_VARINT, ack_delay);
        builder.encode_varint(ack_delay);
        let Ok(extra_ranges) = u64::try_from(ranges.len() - 1) else {
            return;
        };
        builder.encode_varint(extra_ranges); // extra ranges
        builder.encode_varint(first.len() - 1); // first range

        let mut last = first.smallest;
        for r in iter {
            // the difference must be at least 2 because 0-length gaps,
            // (difference 1) are illegal.
            builder.encode_varint(last - r.largest - 2); // Gap
            builder.encode_varint(r.len() - 1); // Range
            last = r.smallest;
        }

        if self.ecn_count.is_some() {
            builder.encode_varint(self.ecn_count[IpTosEcn::Ect0]);
            builder.encode_varint(self.ecn_count[IpTosEcn::Ect1]);
            builder.encode_varint(self.ecn_count[IpTosEcn::Ce]);
        }

        // We've sent an ACK, reset the timer.
        self.ack_time = None;
        self.last_ack_time = Some(now);
        self.unacknowledged_count = 0;

        tokens.push(RecoveryToken::Ack(AckToken {
            space: self.space,
            ranges,
        }));
    }
}

impl Display for RecvdPackets {
    fn fmt(&self, f: &mut Formatter) -> fmt::Result {
        write!(f, "Recvd-{}", self.space)
    }
}

pub struct AckTracker {
    spaces: EnumMap<PacketNumberSpace, Option<RecvdPackets>>,
}

impl AckTracker {
    pub fn drop_space(&mut self, space: PacketNumberSpace) {
        assert_ne!(
            space,
            PacketNumberSpace::ApplicationData,
            "discarding application space"
        );
        if space == PacketNumberSpace::Handshake {
            assert!(self.spaces[PacketNumberSpace::Initial].is_none());
        }
        self.spaces[space].take();
    }

    pub fn get_mut(&mut self, space: PacketNumberSpace) -> Option<&mut RecvdPackets> {
        self.spaces[space].as_mut()
    }

    pub fn ack_freq(
        &mut self,
        seqno: u64,
        tolerance: PacketNumber,
        delay: Duration,
        ignore_order: bool,
    ) {
        // Only ApplicationData ever delays ACK.
        if let Some(space) = self.get_mut(PacketNumberSpace::ApplicationData) {
            space.ack_freq(seqno, tolerance, delay, ignore_order);
        }
    }

    /// Force an ACK to be generated immediately.
    pub fn immediate_ack(&mut self, space: PacketNumberSpace, now: Instant) {
        if let Some(space) = self.get_mut(space) {
            space.immediate_ack(now);
        }
    }

    /// Determine the earliest time that an ACK might be needed.
    pub fn ack_time(&self, now: Instant) -> Option<Instant> {
        #[cfg(debug_assertions)]
        for (space, recvd) in &self.spaces {
            if let Some(recvd) = recvd {
                qtrace!("ack_time for {space} = {:?}", recvd.ack_time());
            }
        }

        if self.spaces[PacketNumberSpace::Initial].is_none()
            && self.spaces[PacketNumberSpace::Handshake].is_none()
        {
            if let Some(recvd) = &self.spaces[PacketNumberSpace::ApplicationData] {
                return recvd.ack_time();
            }
        }

        // Ignore any time that is in the past relative to `now`.
        // That is something of a hack, but there are cases where we can't send ACK
        // frames for all spaces, which can mean that one space is stuck in the past.
        // That isn't a problem because we guarantee that earlier spaces will always
        // be able to send ACK frames.
        self.spaces
            .values()
            .flatten()
            .filter_map(|recvd| recvd.ack_time().filter(|t| *t > now))
            .min()
    }

    pub fn acked(&mut self, token: &AckToken) {
        if let Some(space) = self.get_mut(token.space) {
            space.acknowledged(&token.ranges);
        }
    }

    pub(crate) fn write_frame(
        &mut self,
        pn_space: PacketNumberSpace,
        now: Instant,
        rtt: Duration,
        builder: &mut PacketBuilder,
        tokens: &mut Vec<RecoveryToken>,
        stats: &mut FrameStats,
    ) {
        if let Some(space) = self.get_mut(pn_space) {
            space.write_frame(now, rtt, builder, tokens, stats);
        }
    }
}

impl Default for AckTracker {
    fn default() -> Self {
        Self {
            spaces: EnumMap::from_array([
                Some(RecvdPackets::new(PacketNumberSpace::Initial)),
                Some(RecvdPackets::new(PacketNumberSpace::Handshake)),
                Some(RecvdPackets::new(PacketNumberSpace::ApplicationData)),
            ]),
        }
    }
}

#[cfg(test)]
mod tests {
    use std::collections::HashSet;

    use neqo_common::Encoder;
    use test_fixture::now;

    use super::{
        AckTracker, Duration, Instant, PacketNumberSpace, RecoveryToken, RecvdPackets,
        MAX_TRACKED_RANGES,
    };
    use crate::{
        frame::Frame,
        packet::{PacketBuilder, PacketNumber, PacketType},
        stats::FrameStats,
    };

    const RTT: Duration = Duration::from_millis(100);

    fn test_ack_range(pns: &[PacketNumber], nranges: usize) {
        let mut rp = RecvdPackets::new(PacketNumberSpace::Initial); // Any space will do.
        let mut packets = HashSet::new();

        for pn in pns {
            rp.set_received(now(), *pn, true).unwrap();
            packets.insert(*pn);
        }

        assert_eq!(rp.ranges.len(), nranges);

        // Check that all these packets will be detected as duplicates.
        for pn in pns {
            assert!(rp.is_duplicate(*pn));
        }

        // Check that the ranges decrease monotonically and don't overlap.
        let mut iter = rp.ranges.iter();
        let mut last = iter.next().expect("should have at least one");
        for n in iter {
            assert!(n.largest + 1 < last.smallest);
            last = n;
        }

        // Check that the ranges include the right values.
        let mut in_ranges = HashSet::new();
        for range in &rp.ranges {
            for included in range.smallest..=range.largest {
                in_ranges.insert(included);
            }
        }
        assert_eq!(packets, in_ranges);
    }

    #[test]
    fn pn0() {
        test_ack_range(&[0], 1);
    }

    #[test]
    fn pn1() {
        test_ack_range(&[1], 1);
    }

    #[test]
    fn two_ranges() {
        test_ack_range(&[0, 1, 2, 5, 6, 7], 2);
    }

    #[test]
    fn fill_in_range() {
        test_ack_range(&[0, 1, 2, 5, 6, 7, 3, 4], 1);
    }

    #[test]
    fn too_many_ranges() {
        let mut rp = RecvdPackets::new(PacketNumberSpace::Initial); // Any space will do.

        // This will add one too many disjoint ranges.
        for i in 0..=MAX_TRACKED_RANGES {
            rp.set_received(now(), (i * 2) as u64, true).unwrap();
        }

        assert_eq!(rp.ranges.len(), MAX_TRACKED_RANGES);
        assert_eq!(rp.ranges.last().unwrap().largest, 2);

        // Even though the range was dropped, we still consider it a duplicate.
        assert!(rp.is_duplicate(0));
        assert!(!rp.is_duplicate(1));
        assert!(rp.is_duplicate(2));
    }

    #[test]
    fn ack_delay() {
        const COUNT: PacketNumber = 9;
        const DELAY: Duration = Duration::from_millis(7);
        // Only application data packets are delayed.
        let mut rp = RecvdPackets::new(PacketNumberSpace::ApplicationData);
        assert!(rp.ack_time().is_none());
        assert!(!rp.ack_now(now(), RTT));

        rp.ack_freq(0, COUNT, DELAY, false);

        // Some packets won't cause an ACK to be needed.
        for i in 0..COUNT {
            rp.set_received(now(), i, true).unwrap();
            assert_eq!(Some(now() + DELAY), rp.ack_time());
            assert!(!rp.ack_now(now(), RTT));
            assert!(rp.ack_now(now() + DELAY, RTT));
        }

        // Exceeding COUNT will move the ACK time to now.
        rp.set_received(now(), COUNT, true).unwrap();
        assert_eq!(Some(now()), rp.ack_time());
        assert!(rp.ack_now(now(), RTT));
    }

    #[test]
    fn no_ack_delay() {
        for space in &[PacketNumberSpace::Initial, PacketNumberSpace::Handshake] {
            let mut rp = RecvdPackets::new(*space);
            assert!(rp.ack_time().is_none());
            assert!(!rp.ack_now(now(), RTT));

            // Any packet in these spaces is acknowledged straight away.
            rp.set_received(now(), 0, true).unwrap();
            assert_eq!(Some(now()), rp.ack_time());
            assert!(rp.ack_now(now(), RTT));
        }
    }

    #[test]
    fn ooo_no_ack_delay_new() {
        let mut rp = RecvdPackets::new(PacketNumberSpace::ApplicationData);
        assert!(rp.ack_time().is_none());
        assert!(!rp.ack_now(now(), RTT));

        // Anything other than packet 0 is acknowledged immediately.
        rp.set_received(now(), 1, true).unwrap();
        assert_eq!(Some(now()), rp.ack_time());
        assert!(rp.ack_now(now(), RTT));
    }

    fn write_frame_at(rp: &mut RecvdPackets, now: Instant) {
        let mut builder = PacketBuilder::short(Encoder::new(), false, None::<&[u8]>);
        let mut stats = FrameStats::default();
        let mut tokens = Vec::new();
        rp.write_frame(now, RTT, &mut builder, &mut tokens, &mut stats);
        assert!(!tokens.is_empty());
        assert_eq!(stats.ack, 1);
    }

    fn write_frame(rp: &mut RecvdPackets) {
        write_frame_at(rp, now());
    }

    #[test]
    fn ooo_no_ack_delay_fill() {
        let mut rp = RecvdPackets::new(PacketNumberSpace::ApplicationData);
        rp.set_received(now(), 1, true).unwrap();
        write_frame(&mut rp);

        // Filling in behind the largest acknowledged causes immediate ACK.
        rp.set_received(now(), 0, true).unwrap();
        write_frame(&mut rp);

        // Receiving the next packet won't elicit an ACK.
        rp.set_received(now(), 2, true).unwrap();
        assert!(!rp.ack_now(now(), RTT));
    }

    #[test]
    fn immediate_ack_after_rtt() {
        let mut rp = RecvdPackets::new(PacketNumberSpace::ApplicationData);
        rp.set_received(now(), 1, true).unwrap();
        write_frame(&mut rp);

        // Filling in behind the largest acknowledged causes immediate ACK.
        rp.set_received(now(), 0, true).unwrap();
        write_frame(&mut rp);

        // A new packet ordinarily doesn't result in an ACK, but this time it does.
        rp.set_received(now() + RTT, 2, true).unwrap();
        write_frame_at(&mut rp, now() + RTT);
    }

    #[test]
    fn ooo_no_ack_delay_threshold_new() {
        let mut rp = RecvdPackets::new(PacketNumberSpace::ApplicationData);

        // Set tolerance to 2 and then it takes three packets.
        rp.ack_freq(0, 2, Duration::from_millis(10), true);

        rp.set_received(now(), 1, true).unwrap();
        assert_ne!(Some(now()), rp.ack_time());
        rp.set_received(now(), 2, true).unwrap();
        assert_ne!(Some(now()), rp.ack_time());
        rp.set_received(now(), 3, true).unwrap();
        assert_eq!(Some(now()), rp.ack_time());
    }

    #[test]
    fn ooo_no_ack_delay_threshold_gap() {
        let mut rp = RecvdPackets::new(PacketNumberSpace::ApplicationData);
        rp.set_received(now(), 1, true).unwrap();
        write_frame(&mut rp);

        // Set tolerance to 2 and then it takes three packets.
        rp.ack_freq(0, 2, Duration::from_millis(10), true);

        rp.set_received(now(), 3, true).unwrap();
        assert_ne!(Some(now()), rp.ack_time());
        rp.set_received(now(), 4, true).unwrap();
        assert_ne!(Some(now()), rp.ack_time());
        rp.set_received(now(), 5, true).unwrap();
        assert_eq!(Some(now()), rp.ack_time());
    }

    /// Test that an in-order packet that is not ack-eliciting doesn't
    /// increase the number of packets needed to cause an ACK.
    #[test]
    fn non_ack_eliciting_skip() {
        let mut rp = RecvdPackets::new(PacketNumberSpace::ApplicationData);
        rp.ack_freq(0, 1, Duration::from_millis(10), true);

        // This should be ignored.
        rp.set_received(now(), 0, false).unwrap();
        assert_ne!(Some(now()), rp.ack_time());
        // Skip 1 (it has no effect).
        rp.set_received(now(), 2, true).unwrap();
        assert_ne!(Some(now()), rp.ack_time());
        rp.set_received(now(), 3, true).unwrap();
        assert_eq!(Some(now()), rp.ack_time());
    }

    /// If a packet that is not ack-eliciting is reordered, that's fine too.
    #[test]
    fn non_ack_eliciting_reorder() {
        let mut rp = RecvdPackets::new(PacketNumberSpace::ApplicationData);
        rp.ack_freq(0, 1, Duration::from_millis(10), false);

        // These are out of order, but they are not ack-eliciting.
        rp.set_received(now(), 1, false).unwrap();
        assert_ne!(Some(now()), rp.ack_time());
        rp.set_received(now(), 0, false).unwrap();
        assert_ne!(Some(now()), rp.ack_time());

        // These are in order.
        rp.set_received(now(), 2, true).unwrap();
        assert_ne!(Some(now()), rp.ack_time());
        rp.set_received(now(), 3, true).unwrap();
        assert_eq!(Some(now()), rp.ack_time());
    }

    #[test]
    fn aggregate_ack_time() {
        const DELAY: Duration = Duration::from_millis(17);
        let mut tracker = AckTracker::default();
        tracker.ack_freq(0, 1, DELAY, false);
        // This packet won't trigger an ACK.
        tracker
            .get_mut(PacketNumberSpace::Handshake)
            .unwrap()
            .set_received(now(), 0, false)
            .unwrap();
        assert_eq!(None, tracker.ack_time(now()));

        // This should be delayed.
        tracker
            .get_mut(PacketNumberSpace::ApplicationData)
            .unwrap()
            .set_received(now(), 0, true)
            .unwrap();
        assert_eq!(Some(now() + DELAY), tracker.ack_time(now()));

        // This should move the time forward.
        let later = now() + (DELAY / 2);
        tracker
            .get_mut(PacketNumberSpace::Initial)
            .unwrap()
            .set_received(later, 0, true)
            .unwrap();
        assert_eq!(Some(later), tracker.ack_time(now()));
    }

    #[test]
    #[should_panic(expected = "discarding application space")]
    fn drop_app() {
        let mut tracker = AckTracker::default();
        tracker.drop_space(PacketNumberSpace::ApplicationData);
    }

    #[test]
    fn drop_spaces() {
        let mut tracker = AckTracker::default();
        let mut builder = PacketBuilder::short(Encoder::new(), false, None::<&[u8]>);
        tracker
            .get_mut(PacketNumberSpace::Initial)
            .unwrap()
            .set_received(now(), 0, true)
            .unwrap();
        // The reference time for `ack_time` has to be in the past or we filter out the timer.
        assert!(tracker
            .ack_time(now().checked_sub(Duration::from_millis(1)).unwrap())
            .is_some());

        let mut tokens = Vec::new();
        let mut stats = FrameStats::default();
        tracker.write_frame(
            PacketNumberSpace::Initial,
            now(),
            RTT,
            &mut builder,
            &mut tokens,
            &mut stats,
        );
        assert_eq!(stats.ack, 1);

        // Mark another packet as received so we have cause to send another ACK in that space.
        tracker
            .get_mut(PacketNumberSpace::Initial)
            .unwrap()
            .set_received(now(), 1, true)
            .unwrap();
        assert!(tracker
            .ack_time(now().checked_sub(Duration::from_millis(1)).unwrap())
            .is_some());

        // Now drop that space.
        tracker.drop_space(PacketNumberSpace::Initial);

        assert!(tracker.get_mut(PacketNumberSpace::Initial).is_none());
        assert!(tracker
            .ack_time(now().checked_sub(Duration::from_millis(1)).unwrap())
            .is_none());
        tracker.write_frame(
            PacketNumberSpace::Initial,
            now(),
            RTT,
            &mut builder,
            &mut tokens,
            &mut stats,
        );
        assert_eq!(stats.ack, 1);
        if let RecoveryToken::Ack(tok) = &tokens[0] {
            tracker.acked(tok); // Should be a noop.
        } else {
            panic!("not an ACK token");
        }
    }

    #[test]
    fn no_room_for_ack() {
        let mut tracker = AckTracker::default();
        tracker
            .get_mut(PacketNumberSpace::Initial)
            .unwrap()
            .set_received(now(), 0, true)
            .unwrap();
        assert!(tracker
            .ack_time(now().checked_sub(Duration::from_millis(1)).unwrap())
            .is_some());

        let mut builder = PacketBuilder::short(Encoder::new(), false, None::<&[u8]>);
        builder.set_limit(10);

        let mut stats = FrameStats::default();
        tracker.write_frame(
            PacketNumberSpace::Initial,
            now(),
            RTT,
            &mut builder,
            &mut Vec::new(),
            &mut stats,
        );
        assert_eq!(stats.ack, 0);
        assert_eq!(builder.len(), 1); // Only the short packet header has been added.
    }

    #[test]
    fn no_room_for_extra_range() {
        let mut tracker = AckTracker::default();
        tracker
            .get_mut(PacketNumberSpace::Initial)
            .unwrap()
            .set_received(now(), 0, true)
            .unwrap();
        tracker
            .get_mut(PacketNumberSpace::Initial)
            .unwrap()
            .set_received(now(), 2, true)
            .unwrap();
        assert!(tracker
            .ack_time(now().checked_sub(Duration::from_millis(1)).unwrap())
            .is_some());

        let mut builder = PacketBuilder::short(Encoder::new(), false, None::<&[u8]>);
        // The code pessimistically assumes that each range needs 16 bytes to express.
        // So this won't be enough for a second range.
        builder.set_limit(RecvdPackets::USEFUL_ACK_LEN + 8);

        let mut stats = FrameStats::default();
        tracker.write_frame(
            PacketNumberSpace::Initial,
            now(),
            RTT,
            &mut builder,
            &mut Vec::new(),
            &mut stats,
        );
        assert_eq!(stats.ack, 1);

        let mut dec = builder.as_decoder();
        dec.skip(1); // Skip the short header.
        let frame = Frame::decode(&mut dec).unwrap();
        if let Frame::Ack { ack_ranges, .. } = frame {
            assert_eq!(ack_ranges.len(), 0);
        } else {
            panic!("not an ACK!");
        }
    }

    #[test]
    fn ack_time_elapsed() {
        let mut tracker = AckTracker::default();

        // While we have multiple PN spaces, we ignore ACK timers from the past.
        // Send out of order to cause the delayed ack timer to be set to `now()`.
        tracker
            .get_mut(PacketNumberSpace::ApplicationData)
            .unwrap()
            .set_received(now(), 3, true)
            .unwrap();
        assert!(tracker.ack_time(now() + Duration::from_millis(1)).is_none());

        // When we are reduced to one space, that filter is off.
        tracker.drop_space(PacketNumberSpace::Initial);
        tracker.drop_space(PacketNumberSpace::Handshake);
        assert_eq!(
            tracker.ack_time(now() + Duration::from_millis(1)),
            Some(now())
        );
    }

    #[test]
    fn from_packet_type() {
        assert_eq!(
            PacketNumberSpace::from(PacketType::Initial),
            PacketNumberSpace::Initial
        );
        assert_eq!(
            PacketNumberSpace::from(PacketType::Handshake),
            PacketNumberSpace::Handshake
        );
        assert_eq!(
            PacketNumberSpace::from(PacketType::ZeroRtt),
            PacketNumberSpace::ApplicationData
        );
        assert_eq!(
            PacketNumberSpace::from(PacketType::Short),
            PacketNumberSpace::ApplicationData
        );
        assert!(std::panic::catch_unwind(|| {
            PacketNumberSpace::from(PacketType::VersionNegotiation)
        })
        .is_err());
    }
}<|MERGE_RESOLUTION|>--- conflicted
+++ resolved
@@ -8,11 +8,7 @@
 
 use std::{
     cmp::min,
-<<<<<<< HEAD
-=======
-    collections::VecDeque,
     fmt::{self, Display, Formatter},
->>>>>>> bcb89cdd
     time::{Duration, Instant},
 };
 
