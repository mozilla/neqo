--- conflicted
+++ resolved
@@ -27,11 +27,7 @@
     Error, Res,
 };
 
-<<<<<<< HEAD
-#[derive(Debug, PartialOrd, Ord, EnumSetType, Enum)]
-=======
-#[derive(Clone, Copy, Debug, PartialEq, PartialOrd, Ord, Eq, Enum, EnumIter)]
->>>>>>> ef6e6f41
+#[derive(Debug, PartialOrd, Ord, EnumSetType, Enum, EnumIter)]
 pub enum PacketNumberSpace {
     Initial,
     Handshake,
@@ -70,67 +66,7 @@
     }
 }
 
-<<<<<<< HEAD
 pub type PacketNumberSpaceSet = EnumSet<PacketNumberSpace>;
-=======
-#[derive(Clone, Copy, Default)]
-pub struct PacketNumberSpaceSet {
-    spaces: EnumMap<PacketNumberSpace, bool>,
-}
-
-impl PacketNumberSpaceSet {
-    pub fn all() -> Self {
-        Self {
-            spaces: enum_map! {
-                PacketNumberSpace::Initial => true,
-                PacketNumberSpace::Handshake => true,
-                PacketNumberSpace::ApplicationData => true,
-            },
-        }
-    }
-}
-
-impl Index<PacketNumberSpace> for PacketNumberSpaceSet {
-    type Output = bool;
-
-    fn index(&self, index: PacketNumberSpace) -> &Self::Output {
-        &self.spaces[index]
-    }
-}
-
-impl IndexMut<PacketNumberSpace> for PacketNumberSpaceSet {
-    fn index_mut(&mut self, index: PacketNumberSpace) -> &mut Self::Output {
-        &mut self.spaces[index]
-    }
-}
-
-impl<T: AsRef<[PacketNumberSpace]>> From<T> for PacketNumberSpaceSet {
-    fn from(spaces: T) -> Self {
-        let mut v = Self::default();
-        for sp in spaces.as_ref() {
-            v[*sp] = true;
-        }
-        v
-    }
-}
-
-impl std::fmt::Debug for PacketNumberSpaceSet {
-    fn fmt(&self, f: &mut std::fmt::Formatter) -> std::fmt::Result {
-        let mut first = true;
-        f.write_str("(")?;
-        for sp in PacketNumberSpace::iter() {
-            if self[sp] {
-                if !first {
-                    f.write_str("+")?;
-                    first = false;
-                }
-                std::fmt::Display::fmt(&sp, f)?;
-            }
-        }
-        f.write_str(")")
-    }
-}
->>>>>>> ef6e6f41
 
 impl std::fmt::Display for PacketNumberSpace {
     fn fmt(&self, f: &mut std::fmt::Formatter) -> std::fmt::Result {
