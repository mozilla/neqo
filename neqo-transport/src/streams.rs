// Licensed under the Apache License, Version 2.0 <LICENSE-APACHE or
// http://www.apache.org/licenses/LICENSE-2.0> or the MIT license
// <LICENSE-MIT or http://opensource.org/licenses/MIT>, at your
// option. This file may not be copied, modified, or distributed
// except according to those terms.

// Stream management for a connection.
use std::{
    cell::RefCell,
    cmp::Ordering,
    rc::Rc,
    time::{Duration, Instant},
};

use neqo_common::{qtrace, qwarn, Role};

use crate::{
    fc::{LocalStreamLimits, ReceiverFlowControl, RemoteStreamLimits, SenderFlowControl},
    frame::Frame,
    packet::PacketBuilder,
    recovery::{RecoveryToken, StreamRecoveryToken},
    recv_stream::{RecvStream, RecvStreams},
    send_stream::{SendStream, SendStreams, TransmissionPriority},
    stats::FrameStats,
    stream_id::{StreamId, StreamType},
    tparams::{
        TransportParameterId::{
            InitialMaxData, InitialMaxStreamDataBidiLocal, InitialMaxStreamDataBidiRemote,
            InitialMaxStreamDataUni, InitialMaxStreamsBidi, InitialMaxStreamsUni,
        },
        TransportParametersHandler,
    },
    ConnectionEvents, Error, Res,
};

pub type SendOrder = i64;

#[derive(Copy, Clone)]
pub struct StreamOrder {
    pub sendorder: Option<SendOrder>,
}

// We want highest to lowest, with None being higher than any value
impl Ord for StreamOrder {
    fn cmp(&self, other: &Self) -> Ordering {
        if self.sendorder.is_some() && other.sendorder.is_some() {
            // We want reverse order (high to low) when both values are specified.
            other.sendorder.cmp(&self.sendorder)
        } else {
            self.sendorder.cmp(&other.sendorder)
        }
    }
}

impl PartialOrd for StreamOrder {
    fn partial_cmp(&self, other: &Self) -> Option<Ordering> {
        Some(self.cmp(other))
    }
}

impl PartialEq for StreamOrder {
    fn eq(&self, other: &Self) -> bool {
        self.sendorder == other.sendorder
    }
}

impl Eq for StreamOrder {}

pub struct Streams {
    role: Role,
    tps: Rc<RefCell<TransportParametersHandler>>,
    events: ConnectionEvents,
    sender_fc: Rc<RefCell<SenderFlowControl<()>>>,
    receiver_fc: Rc<RefCell<ReceiverFlowControl<()>>>,
    remote_stream_limits: RemoteStreamLimits,
    local_stream_limits: LocalStreamLimits,
    pub(crate) send: SendStreams,
    pub(crate) recv: RecvStreams,
}

impl Streams {
    pub fn new(
        tps: Rc<RefCell<TransportParametersHandler>>,
        role: Role,
        events: ConnectionEvents,
    ) -> Self {
        let limit_bidi = tps.borrow().local.get_integer(InitialMaxStreamsBidi);
        let limit_uni = tps.borrow().local.get_integer(InitialMaxStreamsUni);
        let max_data = tps.borrow().local.get_integer(InitialMaxData);
        Self {
            role,
            tps,
            events,
            sender_fc: Rc::new(RefCell::new(SenderFlowControl::new((), 0))),
            receiver_fc: Rc::new(RefCell::new(ReceiverFlowControl::new((), max_data))),
            remote_stream_limits: RemoteStreamLimits::new(limit_bidi, limit_uni, role),
            local_stream_limits: LocalStreamLimits::new(role),
            send: SendStreams::default(),
            recv: RecvStreams::default(),
        }
    }

    #[must_use]
    pub fn is_stream_id_allowed(&self, stream_id: StreamId) -> bool {
        self.remote_stream_limits[stream_id.stream_type()].is_allowed(stream_id)
    }

    pub fn zero_rtt_rejected(&mut self) {
        self.clear_streams();
        debug_assert_eq!(
            self.remote_stream_limits[StreamType::BiDi].max_active(),
            self.tps.borrow().local.get_integer(InitialMaxStreamsBidi)
        );
        debug_assert_eq!(
            self.remote_stream_limits[StreamType::UniDi].max_active(),
            self.tps.borrow().local.get_integer(InitialMaxStreamsUni)
        );
        self.local_stream_limits = LocalStreamLimits::new(self.role);
    }

    /// # Errors
    /// When the frame is invalid.
    pub fn input_frame(&mut self, frame: &Frame, stats: &mut FrameStats) -> Res<()> {
        match frame {
            Frame::ResetStream {
                stream_id,
                application_error_code,
                final_size,
            } => {
                stats.reset_stream += 1;
                if let (_, Some(rs)) = self.obtain_stream(*stream_id)? {
                    rs.reset(*application_error_code, *final_size)?;
                }
            }
            Frame::StopSending {
                stream_id,
                application_error_code,
            } => {
                stats.stop_sending += 1;
                self.events
                    .send_stream_stop_sending(*stream_id, *application_error_code);
                if let (Some(ss), _) = self.obtain_stream(*stream_id)? {
                    ss.reset(*application_error_code);
                }
            }
            Frame::Stream {
                fin,
                stream_id,
                offset,
                data,
                ..
            } => {
                stats.stream += 1;
                if let (_, Some(rs)) = self.obtain_stream(*stream_id)? {
                    rs.inbound_stream_frame(*fin, *offset, data)?;
                }
            }
            Frame::MaxData { maximum_data } => {
                stats.max_data += 1;
                self.handle_max_data(*maximum_data);
            }
            Frame::MaxStreamData {
                stream_id,
                maximum_stream_data,
            } => {
                qtrace!(
                    "Stream {} Received MaxStreamData {}",
                    *stream_id,
                    *maximum_stream_data
                );
                stats.max_stream_data += 1;
                if let (Some(ss), _) = self.obtain_stream(*stream_id)? {
                    ss.set_max_stream_data(*maximum_stream_data);
                }
            }
            Frame::MaxStreams {
                stream_type,
                maximum_streams,
            } => {
                stats.max_streams += 1;
                self.handle_max_streams(*stream_type, *maximum_streams);
            }
            Frame::DataBlocked { data_limit } => {
                // Should never happen since we set data limit to max
                qwarn!("Received DataBlocked with data limit {data_limit}");
                stats.data_blocked += 1;
                self.handle_data_blocked();
            }
            Frame::StreamDataBlocked { stream_id, .. } => {
                qtrace!("Received StreamDataBlocked");
                stats.stream_data_blocked += 1;
                // Terminate connection with STREAM_STATE_ERROR if send-only
                // stream (-transport 19.13)
                if stream_id.is_send_only(self.role) {
                    return Err(Error::StreamStateError);
                }

                if let (_, Some(rs)) = self.obtain_stream(*stream_id)? {
                    rs.send_flowc_update();
                }
            }
            Frame::StreamsBlocked { .. } => {
                stats.streams_blocked += 1;
                // We send an update every time we retire a stream. There is no need to
                // trigger flow updates here.
            }
            _ => return Err(Error::InternalError), // This is not a stream frame.
        }
        Ok(())
    }

    pub fn write_maintenance_frames(
        &mut self,
        builder: &mut PacketBuilder,
        tokens: &mut Vec<RecoveryToken>,
        stats: &mut FrameStats,
        now: Instant,
        rtt: Duration,
    ) {
        // Send `DATA_BLOCKED` as necessary.
        self.sender_fc
            .borrow_mut()
            .write_frames(builder, tokens, stats);
        if builder.is_full() {
            return;
        }

        // Send `MAX_DATA` as necessary.
        self.receiver_fc
            .borrow_mut()
            .write_frames(builder, tokens, stats);
        if builder.is_full() {
            return;
        }

        self.recv.write_frames(builder, tokens, stats, now, rtt);

        self.remote_stream_limits[StreamType::BiDi].write_frames(builder, tokens, stats);
        if builder.is_full() {
            return;
        }
        self.remote_stream_limits[StreamType::UniDi].write_frames(builder, tokens, stats);
        if builder.is_full() {
            return;
        }

        self.local_stream_limits[StreamType::BiDi].write_frames(builder, tokens, stats);
        if builder.is_full() {
            return;
        }

        self.local_stream_limits[StreamType::UniDi].write_frames(builder, tokens, stats);
    }

    pub fn write_frames(
        &mut self,
        priority: TransmissionPriority,
        builder: &mut PacketBuilder,
        tokens: &mut Vec<RecoveryToken>,
        stats: &mut FrameStats,
        now: Instant,
        rtt: Duration,
    ) {
<<<<<<< HEAD
        if priority == TransmissionPriority::Important {
            self.write_maintenance_frames(builder, tokens, stats, now, rtt);
            if builder.is_full() {
                return;
            }
        }

=======
>>>>>>> fab0046d
        self.send.write_frames(priority, builder, tokens, stats);
    }

    pub fn lost(&mut self, token: &StreamRecoveryToken) {
        match token {
            StreamRecoveryToken::Stream(st) => self.send.lost(st),
            StreamRecoveryToken::ResetStream { stream_id } => self.send.reset_lost(*stream_id),
            StreamRecoveryToken::StreamDataBlocked { stream_id, limit } => {
                self.send.blocked_lost(*stream_id, *limit);
            }
            StreamRecoveryToken::MaxStreamData {
                stream_id,
                max_data,
            } => {
                if let Ok((_, Some(rs))) = self.obtain_stream(*stream_id) {
                    rs.max_stream_data_lost(*max_data);
                }
            }
            StreamRecoveryToken::StopSending { stream_id } => {
                if let Ok((_, Some(rs))) = self.obtain_stream(*stream_id) {
                    rs.stop_sending_lost();
                }
            }
            StreamRecoveryToken::StreamsBlocked { stream_type, limit } => {
                self.local_stream_limits[*stream_type].frame_lost(*limit);
            }
            StreamRecoveryToken::MaxStreams {
                stream_type,
                max_streams,
            } => {
                self.remote_stream_limits[*stream_type].frame_lost(*max_streams);
            }
            StreamRecoveryToken::DataBlocked(limit) => {
                self.sender_fc.borrow_mut().frame_lost(*limit);
            }
            StreamRecoveryToken::MaxData(maximum_data) => {
                self.receiver_fc.borrow_mut().frame_lost(*maximum_data);
            }
        }
    }

    pub fn acked(&mut self, token: &StreamRecoveryToken) {
        match token {
            StreamRecoveryToken::Stream(st) => self.send.acked(st),
            StreamRecoveryToken::ResetStream { stream_id } => self.send.reset_acked(*stream_id),
            StreamRecoveryToken::StopSending { stream_id } => {
                if let Ok((_, Some(rs))) = self.obtain_stream(*stream_id) {
                    rs.stop_sending_acked();
                }
            }
            // We only worry when these are lost
            StreamRecoveryToken::DataBlocked(_)
            | StreamRecoveryToken::StreamDataBlocked { .. }
            | StreamRecoveryToken::MaxStreamData { .. }
            | StreamRecoveryToken::StreamsBlocked { .. }
            | StreamRecoveryToken::MaxStreams { .. }
            | StreamRecoveryToken::MaxData(_) => (),
        }
    }

    pub fn clear_streams(&mut self) {
        self.send.clear();
        self.recv.clear();
    }

    pub fn cleanup_closed_streams(&mut self) {
        // filter the list, removing closed streams
        self.send.remove_terminal();

        let (removed_bidi, removed_uni) = self.recv.clear_terminal(&self.send, self.role);

        // Send max_streams updates if we removed remote-initiated recv streams.
        // The updates will be send if any streams has been removed.
        self.remote_stream_limits[StreamType::BiDi].add_retired(removed_bidi);
        self.remote_stream_limits[StreamType::UniDi].add_retired(removed_uni);
    }

    fn ensure_created_if_remote(&mut self, stream_id: StreamId) -> Res<()> {
        if !stream_id.is_remote_initiated(self.role)
            || !self.remote_stream_limits[stream_id.stream_type()].is_new_stream(stream_id)?
        {
            // If it is not a remote stream and stream already exist.
            return Ok(());
        }

        let tp = match stream_id.stream_type() {
            // From the local perspective, this is a remote- originated BiDi stream. From
            // the remote perspective, this is a local-originated BiDi stream. Therefore,
            // look at the local transport parameters for the
            // INITIAL_MAX_STREAM_DATA_BIDI_REMOTE value to decide how much this endpoint
            // will allow its peer to send.
            StreamType::BiDi => InitialMaxStreamDataBidiRemote,
            StreamType::UniDi => InitialMaxStreamDataUni,
        };
        let recv_initial_max_stream_data = self.tps.borrow().local.get_integer(tp);

        while self.remote_stream_limits[stream_id.stream_type()].is_new_stream(stream_id)? {
            let next_stream_id =
                self.remote_stream_limits[stream_id.stream_type()].take_stream_id();
            self.events.new_stream(next_stream_id);

            self.recv.insert(
                next_stream_id,
                RecvStream::new(
                    next_stream_id,
                    recv_initial_max_stream_data,
                    Rc::clone(&self.receiver_fc),
                    self.events.clone(),
                ),
            );

            if next_stream_id.is_bidi() {
                // From the local perspective, this is a remote- originated BiDi stream.
                // From the remote perspective, this is a local-originated BiDi stream.
                // Therefore, look at the remote's transport parameters for the
                // INITIAL_MAX_STREAM_DATA_BIDI_LOCAL value to decide how much this endpoint
                // is allowed to send its peer.
                let send_initial_max_stream_data = self
                    .tps
                    .borrow()
                    .remote()
                    .get_integer(InitialMaxStreamDataBidiLocal);
                self.send.insert(
                    next_stream_id,
                    SendStream::new(
                        next_stream_id,
                        send_initial_max_stream_data,
                        Rc::clone(&self.sender_fc),
                        self.events.clone(),
                    ),
                );
            }
        }
        Ok(())
    }

    /// Get or make a stream, and implicitly open additional streams as
    /// indicated by its stream id.
    /// # Errors
    /// When the stream cannot be created due to stream limits.
    /// When the stream is locally-initiated and has not existed.
    pub fn obtain_stream(
        &mut self,
        stream_id: StreamId,
    ) -> Res<(Option<&mut SendStream>, Option<&mut RecvStream>)> {
        self.ensure_created_if_remote(stream_id)?;
        let ss = self.send.get_mut(stream_id).ok();
        let rs = self.recv.get_mut(stream_id).ok();
        // If it is:
        // - neither a known send nor receive stream,
        // - and it must be locally initiated,
        // - and its index is larger than the local used stream limit,
        // then it is an illegal stream.
        if ss.is_none()
            && rs.is_none()
            && !stream_id.is_remote_initiated(self.role)
            && self.local_stream_limits[stream_id.stream_type()].used() <= stream_id.index()
        {
            return Err(Error::StreamStateError);
        }
        Ok((ss, rs))
    }

    /// # Errors
    /// When the stream does not exist.
    pub fn set_sendorder(&mut self, stream_id: StreamId, sendorder: Option<SendOrder>) -> Res<()> {
        self.send.set_sendorder(stream_id, sendorder)
    }

    /// # Errors
    /// When the stream does not exist.
    pub fn set_fairness(&mut self, stream_id: StreamId, fairness: bool) -> Res<()> {
        self.send.set_fairness(stream_id, fairness)
    }

    /// # Errors
    /// When a stream cannot be created, which might be temporary.
    pub fn stream_create(&mut self, st: StreamType) -> Res<StreamId> {
        match self.local_stream_limits.take_stream_id(st) {
            None => Err(Error::StreamLimitError),
            Some(new_id) => {
                let send_limit_tp = match st {
                    StreamType::UniDi => InitialMaxStreamDataUni,
                    StreamType::BiDi => InitialMaxStreamDataBidiRemote,
                };
                let send_limit = self.tps.borrow().remote().get_integer(send_limit_tp);
                let stream = SendStream::new(
                    new_id,
                    send_limit,
                    Rc::clone(&self.sender_fc),
                    self.events.clone(),
                );
                self.send.insert(new_id, stream);

                if st == StreamType::BiDi {
                    // From the local perspective, this is a local- originated BiDi stream. From the
                    // remote perspective, this is a remote-originated BiDi stream. Therefore, look
                    // at the local transport parameters for the
                    // INITIAL_MAX_STREAM_DATA_BIDI_LOCAL value to decide how
                    // much this endpoint will allow its peer to send.
                    let recv_initial_max_stream_data = self
                        .tps
                        .borrow()
                        .local
                        .get_integer(InitialMaxStreamDataBidiLocal);

                    self.recv.insert(
                        new_id,
                        RecvStream::new(
                            new_id,
                            recv_initial_max_stream_data,
                            Rc::clone(&self.receiver_fc),
                            self.events.clone(),
                        ),
                    );
                }
                Ok(new_id)
            }
        }
    }

    pub fn handle_max_data(&mut self, maximum_data: u64) {
        let previous_limit = self.sender_fc.borrow().available();
        let Some(current_limit) = self.sender_fc.borrow_mut().update(maximum_data) else {
            return;
        };

        for (_id, ss) in &mut self.send {
            ss.maybe_emit_writable_event(previous_limit, current_limit);
        }
    }

    pub fn handle_data_blocked(&self) {
        self.receiver_fc.borrow_mut().send_flowc_update();
    }

    pub fn set_initial_limits(&mut self) {
        _ = self.local_stream_limits[StreamType::BiDi].update(
            self.tps
                .borrow()
                .remote()
                .get_integer(InitialMaxStreamsBidi),
        );
        _ = self.local_stream_limits[StreamType::UniDi]
            .update(self.tps.borrow().remote().get_integer(InitialMaxStreamsUni));

        // As a client, there are two sets of initial limits for sending stream data.
        // If the second limit is higher and streams have been created, then
        // ensure that streams are not blocked on the lower limit.
        if self.role == Role::Client {
            self.send.update_initial_limit(self.tps.borrow().remote());
        }

        self.sender_fc
            .borrow_mut()
            .update(self.tps.borrow().remote().get_integer(InitialMaxData));

        if self.local_stream_limits[StreamType::BiDi].available() > 0 {
            self.events.send_stream_creatable(StreamType::BiDi);
        }
        if self.local_stream_limits[StreamType::UniDi].available() > 0 {
            self.events.send_stream_creatable(StreamType::UniDi);
        }
    }

    pub fn handle_max_streams(&mut self, stream_type: StreamType, maximum_streams: u64) {
        let increased = self.local_stream_limits[stream_type]
            .update(maximum_streams)
            .is_some();
        if increased {
            self.events.send_stream_creatable(stream_type);
        }
    }

    /// # Errors
    /// When the stream does not exist.
    pub fn get_send_stream_mut(&mut self, stream_id: StreamId) -> Res<&mut SendStream> {
        self.send.get_mut(stream_id)
    }

    /// # Errors
    /// When the stream does not exist.
    pub fn get_send_stream(&self, stream_id: StreamId) -> Res<&SendStream> {
        self.send.get(stream_id)
    }

    /// # Errors
    /// When the stream does not exist.
    pub fn get_recv_stream_mut(&mut self, stream_id: StreamId) -> Res<&mut RecvStream> {
        self.recv.get_mut(stream_id)
    }

    /// # Errors
    /// When the stream does not exist.
    pub fn keep_alive(&mut self, stream_id: StreamId, keep: bool) -> Res<()> {
        self.recv.keep_alive(stream_id, keep)
    }

    #[must_use]
    pub fn need_keep_alive(&self) -> bool {
        self.recv.need_keep_alive()
    }
}<|MERGE_RESOLUTION|>--- conflicted
+++ resolved
@@ -258,19 +258,7 @@
         builder: &mut PacketBuilder,
         tokens: &mut Vec<RecoveryToken>,
         stats: &mut FrameStats,
-        now: Instant,
-        rtt: Duration,
     ) {
-<<<<<<< HEAD
-        if priority == TransmissionPriority::Important {
-            self.write_maintenance_frames(builder, tokens, stats, now, rtt);
-            if builder.is_full() {
-                return;
-            }
-        }
-
-=======
->>>>>>> fab0046d
         self.send.write_frames(priority, builder, tokens, stats);
     }
 
