// Licensed under the Apache License, Version 2.0 <LICENSE-APACHE or
// http://www.apache.org/licenses/LICENSE-2.0> or the MIT license
// <LICENSE-MIT or http://opensource.org/licenses/MIT>, at your
// option. This file may not be copied, modified, or distributed
// except according to those terms.

// Stream management for a connection.
use crate::{
    fc::{LocalStreamLimits, ReceiverFlowControl, RemoteStreamLimits, SenderFlowControl},
    frame::Frame,
    packet::PacketBuilder,
    recovery::{RecoveryToken, StreamRecoveryToken},
    recv_stream::{RecvStream, RecvStreams},
    send_stream::{SendStream, SendStreams, TransmissionPriority},
    stats::FrameStats,
    stream_id::{StreamId, StreamType},
    tparams::{self, TransportParametersHandler},
    ConnectionEvents, Error, Res,
};
use neqo_common::{qtrace, qwarn, Role};
use std::cmp::Ordering;
use std::{cell::RefCell, rc::Rc};

pub type SendOrder = i64;

#[derive(Copy, Clone)]
pub struct StreamOrder {
    pub sendorder: Option<SendOrder>,
}

// We want highest to lowest, with None being higher than any value
impl Ord for StreamOrder {
    fn cmp(&self, other: &Self) -> Ordering {
        if self.sendorder.is_some() && other.sendorder.is_some() {
            // We want reverse order (high to low) when both values are specified.
            other.sendorder.cmp(&self.sendorder)
        } else {
            self.sendorder.cmp(&other.sendorder)
        }
    }
}

impl PartialOrd for StreamOrder {
    fn partial_cmp(&self, other: &Self) -> Option<Ordering> {
        Some(self.cmp(other))
    }
}

impl PartialEq for StreamOrder {
    fn eq(&self, other: &Self) -> bool {
        self.sendorder == other.sendorder
    }
}

impl Eq for StreamOrder {}

pub struct Streams {
    role: Role,
    tps: Rc<RefCell<TransportParametersHandler>>,
    events: ConnectionEvents,
    sender_fc: Rc<RefCell<SenderFlowControl<()>>>,
    receiver_fc: Rc<RefCell<ReceiverFlowControl<()>>>,
    remote_stream_limits: RemoteStreamLimits,
    local_stream_limits: LocalStreamLimits,
    pub(crate) send: SendStreams,
    pub(crate) recv: RecvStreams,
}

impl Streams {
    pub fn new(
        tps: Rc<RefCell<TransportParametersHandler>>,
        role: Role,
        events: ConnectionEvents,
    ) -> Self {
        let limit_bidi = tps
            .borrow()
            .local
            .get_integer(tparams::INITIAL_MAX_STREAMS_BIDI);
        let limit_uni = tps
            .borrow()
            .local
            .get_integer(tparams::INITIAL_MAX_STREAMS_UNI);
        let max_data = tps.borrow().local.get_integer(tparams::INITIAL_MAX_DATA);
        Self {
            role,
            tps,
            events,
            sender_fc: Rc::new(RefCell::new(SenderFlowControl::new((), 0))),
            receiver_fc: Rc::new(RefCell::new(ReceiverFlowControl::new((), max_data))),
            remote_stream_limits: RemoteStreamLimits::new(limit_bidi, limit_uni, role),
            local_stream_limits: LocalStreamLimits::new(role),
            send: SendStreams::default(),
            recv: RecvStreams::default(),
        }
    }

    pub fn is_stream_id_allowed(&self, stream_id: StreamId) -> bool {
        self.remote_stream_limits[stream_id.stream_type()].is_allowed(stream_id)
    }

    pub fn zero_rtt_rejected(&mut self) {
        self.clear_streams();
        debug_assert_eq!(
            self.remote_stream_limits[StreamType::BiDi].max_active(),
            self.tps
                .borrow()
                .local
                .get_integer(tparams::INITIAL_MAX_STREAMS_BIDI)
        );
        debug_assert_eq!(
            self.remote_stream_limits[StreamType::UniDi].max_active(),
            self.tps
                .borrow()
                .local
                .get_integer(tparams::INITIAL_MAX_STREAMS_UNI)
        );
        self.local_stream_limits = LocalStreamLimits::new(self.role);
    }

    pub fn input_frame(&mut self, frame: Frame, stats: &mut FrameStats) -> Res<()> {
        match frame {
            Frame::ResetStream {
                stream_id,
                application_error_code,
                final_size,
            } => {
                stats.reset_stream += 1;
                if let (_, Some(rs)) = self.obtain_stream(stream_id)? {
                    rs.reset(application_error_code, final_size)?;
                }
            }
            Frame::StopSending {
                stream_id,
                application_error_code,
            } => {
                stats.stop_sending += 1;
                self.events
                    .send_stream_stop_sending(stream_id, application_error_code);
                if let (Some(ss), _) = self.obtain_stream(stream_id)? {
                    ss.reset(application_error_code);
                }
            }
            Frame::Stream {
                fin,
                stream_id,
                offset,
                data,
                ..
            } => {
                stats.stream += 1;
                if let (_, Some(rs)) = self.obtain_stream(stream_id)? {
                    rs.inbound_stream_frame(fin, offset, data)?;
                }
            }
            Frame::MaxData { maximum_data } => {
                stats.max_data += 1;
                self.handle_max_data(maximum_data);
            }
            Frame::MaxStreamData {
                stream_id,
                maximum_stream_data,
            } => {
                qtrace!(
                    "Stream {} Received MaxStreamData {}",
                    stream_id,
                    maximum_stream_data
                );
                stats.max_stream_data += 1;
                if let (Some(ss), _) = self.obtain_stream(stream_id)? {
                    ss.set_max_stream_data(maximum_stream_data);
                }
            }
            Frame::MaxStreams {
                stream_type,
                maximum_streams,
            } => {
                stats.max_streams += 1;
                self.handle_max_streams(stream_type, maximum_streams);
            }
            Frame::DataBlocked { data_limit } => {
                // Should never happen since we set data limit to max
                qwarn!("Received DataBlocked with data limit {}", data_limit);
                stats.data_blocked += 1;
                self.handle_data_blocked();
            }
            Frame::StreamDataBlocked { stream_id, .. } => {
                qtrace!("Received StreamDataBlocked");
                stats.stream_data_blocked += 1;
                // Terminate connection with STREAM_STATE_ERROR if send-only
                // stream (-transport 19.13)
                if stream_id.is_send_only(self.role) {
                    return Err(Error::StreamStateError);
                }

                if let (_, Some(rs)) = self.obtain_stream(stream_id)? {
                    rs.send_flowc_update();
                }
            }
            Frame::StreamsBlocked { .. } => {
                stats.streams_blocked += 1;
                // We send an update evry time we retire a stream. There is no need to
                // trigger flow updates here.
            }
            _ => unreachable!("This is not a stream Frame"),
        }
        Ok(())
    }

    fn write_maintenance_frames(
        &mut self,
        builder: &mut PacketBuilder,
        tokens: &mut Vec<RecoveryToken>,
        stats: &mut FrameStats,
    ) {
        // Send `DATA_BLOCKED` as necessary.
        self.sender_fc
            .borrow_mut()
            .write_frames(builder, tokens, stats);
        if builder.is_full() {
            return;
        }

        // Send `MAX_DATA` as necessary.
        self.receiver_fc
            .borrow_mut()
            .write_frames(builder, tokens, stats);
        if builder.is_full() {
            return;
        }

        self.recv.write_frames(builder, tokens, stats);

        self.remote_stream_limits[StreamType::BiDi].write_frames(builder, tokens, stats);
        if builder.is_full() {
            return;
        }
        self.remote_stream_limits[StreamType::UniDi].write_frames(builder, tokens, stats);
        if builder.is_full() {
            return;
        }

        self.local_stream_limits[StreamType::BiDi].write_frames(builder, tokens, stats);
        if builder.is_full() {
            return;
        }

        self.local_stream_limits[StreamType::UniDi].write_frames(builder, tokens, stats);
    }

    pub fn write_frames(
        &mut self,
        priority: TransmissionPriority,
        builder: &mut PacketBuilder,
        tokens: &mut Vec<RecoveryToken>,
        stats: &mut FrameStats,
    ) {
        if priority == TransmissionPriority::Important {
            self.write_maintenance_frames(builder, tokens, stats);
            if builder.is_full() {
                return;
            }
        }

        self.send.write_frames(priority, builder, tokens, stats);
    }

    pub fn lost(&mut self, token: &StreamRecoveryToken) {
        match token {
            StreamRecoveryToken::Stream(st) => self.send.lost(st),
            StreamRecoveryToken::ResetStream { stream_id } => self.send.reset_lost(*stream_id),
            StreamRecoveryToken::StreamDataBlocked { stream_id, limit } => {
                self.send.blocked_lost(*stream_id, *limit)
            }
            StreamRecoveryToken::MaxStreamData {
                stream_id,
                max_data,
            } => {
                if let Ok((_, Some(rs))) = self.obtain_stream(*stream_id) {
                    rs.max_stream_data_lost(*max_data);
                }
            }
            StreamRecoveryToken::StopSending { stream_id } => {
                if let Ok((_, Some(rs))) = self.obtain_stream(*stream_id) {
                    rs.stop_sending_lost();
                }
            }
            StreamRecoveryToken::StreamsBlocked { stream_type, limit } => {
                self.local_stream_limits[*stream_type].frame_lost(*limit);
            }
            StreamRecoveryToken::MaxStreams {
                stream_type,
                max_streams,
            } => {
                self.remote_stream_limits[*stream_type].frame_lost(*max_streams);
            }
            StreamRecoveryToken::DataBlocked(limit) => {
                self.sender_fc.borrow_mut().frame_lost(*limit)
            }
            StreamRecoveryToken::MaxData(maximum_data) => {
                self.receiver_fc.borrow_mut().frame_lost(*maximum_data)
            }
        }
    }

    pub fn acked(&mut self, token: &StreamRecoveryToken) {
        match token {
            StreamRecoveryToken::Stream(st) => self.send.acked(st),
            StreamRecoveryToken::ResetStream { stream_id } => self.send.reset_acked(*stream_id),
            StreamRecoveryToken::StopSending { stream_id } => {
                if let Ok((_, Some(rs))) = self.obtain_stream(*stream_id) {
                    rs.stop_sending_acked();
                }
            }
            // We only worry when these are lost
            StreamRecoveryToken::DataBlocked(_)
            | StreamRecoveryToken::StreamDataBlocked { .. }
            | StreamRecoveryToken::MaxStreamData { .. }
            | StreamRecoveryToken::StreamsBlocked { .. }
            | StreamRecoveryToken::MaxStreams { .. }
            | StreamRecoveryToken::MaxData(_) => (),
        }
    }

    pub fn clear_streams(&mut self) {
        self.send.clear();
        self.recv.clear();
    }

    pub fn cleanup_closed_streams(&mut self) {
        // filter the list, removing closed streams
        self.send.remove_terminal();

        let send = &self.send;
        let (removed_bidi, removed_uni) = self.recv.clear_terminal(send, self.role);

        // Send max_streams updates if we removed remote-initiated recv streams.
        // The updates will be send if any steams has been removed.
        self.remote_stream_limits[StreamType::BiDi].add_retired(removed_bidi);
        self.remote_stream_limits[StreamType::UniDi].add_retired(removed_uni);
    }

    fn ensure_created_if_remote(&mut self, stream_id: StreamId) -> Res<()> {
        if !stream_id.is_remote_initiated(self.role)
            || !self.remote_stream_limits[stream_id.stream_type()].is_new_stream(stream_id)?
        {
            // If it is not a remote stream and stream already exist.
            return Ok(());
        }

        let tp = match stream_id.stream_type() {
            // From the local perspective, this is a remote- originated BiDi stream. From
            // the remote perspective, this is a local-originated BiDi stream. Therefore,
            // look at the local transport parameters for the
            // INITIAL_MAX_STREAM_DATA_BIDI_REMOTE value to decide how much this endpoint
            // will allow its peer to send.
            StreamType::BiDi => tparams::INITIAL_MAX_STREAM_DATA_BIDI_REMOTE,
            StreamType::UniDi => tparams::INITIAL_MAX_STREAM_DATA_UNI,
        };
        let recv_initial_max_stream_data = self.tps.borrow().local.get_integer(tp);

        while self.remote_stream_limits[stream_id.stream_type()].is_new_stream(stream_id)? {
            let next_stream_id =
                self.remote_stream_limits[stream_id.stream_type()].take_stream_id();
            self.events.new_stream(next_stream_id);

            self.recv.insert(
                next_stream_id,
                RecvStream::new(
                    next_stream_id,
                    recv_initial_max_stream_data,
                    Rc::clone(&self.receiver_fc),
                    self.events.clone(),
                ),
            );

            if next_stream_id.is_bidi() {
                // From the local perspective, this is a remote- originated BiDi stream.
                // From the remote perspective, this is a local-originated BiDi stream.
                // Therefore, look at the remote's transport parameters for the
                // INITIAL_MAX_STREAM_DATA_BIDI_LOCAL value to decide how much this endpoint
                // is allowed to send its peer.
                let send_initial_max_stream_data = self
                    .tps
                    .borrow()
                    .remote()
                    .get_integer(tparams::INITIAL_MAX_STREAM_DATA_BIDI_LOCAL);
                self.send.insert(
                    next_stream_id,
                    SendStream::new(
                        next_stream_id,
                        send_initial_max_stream_data,
                        Rc::clone(&self.sender_fc),
                        self.events.clone(),
                    ),
                );
            }
        }
        Ok(())
    }

    /// Get or make a stream, and implicitly open additional streams as
    /// indicated by its stream id.
    pub fn obtain_stream(
        &mut self,
        stream_id: StreamId,
    ) -> Res<(Option<&mut SendStream>, Option<&mut RecvStream>)> {
        self.ensure_created_if_remote(stream_id)?;
        Ok((
            self.send.get_mut(stream_id).ok(),
            self.recv.get_mut(stream_id).ok(),
        ))
    }

    pub fn set_sendorder(&mut self, stream_id: StreamId, sendorder: Option<SendOrder>) -> Res<()> {
        self.send.set_sendorder(stream_id, sendorder)
    }

<<<<<<< HEAD
=======
    pub fn set_fairness(&mut self, stream_id: StreamId, fairness: bool) -> Res<()> {
        self.send.set_fairness(stream_id, fairness)
    }

>>>>>>> 88c7e493
    pub fn stream_create(&mut self, st: StreamType) -> Res<StreamId> {
        match self.local_stream_limits.take_stream_id(st) {
            None => Err(Error::StreamLimitError),
            Some(new_id) => {
                let send_limit_tp = match st {
                    StreamType::UniDi => tparams::INITIAL_MAX_STREAM_DATA_UNI,
                    StreamType::BiDi => tparams::INITIAL_MAX_STREAM_DATA_BIDI_REMOTE,
                };
                let send_limit = self.tps.borrow().remote().get_integer(send_limit_tp);
                let stream = SendStream::new(
                    new_id,
                    send_limit,
                    Rc::clone(&self.sender_fc),
                    self.events.clone(),
                );
                self.send.insert(new_id, stream);

                if st == StreamType::BiDi {
                    // From the local perspective, this is a local- originated BiDi stream. From the
                    // remote perspective, this is a remote-originated BiDi stream. Therefore, look at
                    // the local transport parameters for the INITIAL_MAX_STREAM_DATA_BIDI_LOCAL value
                    // to decide how much this endpoint will allow its peer to send.
                    let recv_initial_max_stream_data = self
                        .tps
                        .borrow()
                        .local
                        .get_integer(tparams::INITIAL_MAX_STREAM_DATA_BIDI_LOCAL);

                    self.recv.insert(
                        new_id,
                        RecvStream::new(
                            new_id,
                            recv_initial_max_stream_data,
                            Rc::clone(&self.receiver_fc),
                            self.events.clone(),
                        ),
                    );
                }
                Ok(new_id)
            }
        }
    }

    pub fn handle_max_data(&mut self, maximum_data: u64) {
        let conn_was_blocked = self.sender_fc.borrow().available() == 0;
        let conn_credit_increased = self.sender_fc.borrow_mut().update(maximum_data);

        if conn_was_blocked && conn_credit_increased {
            for (id, ss) in &mut self.send {
                if ss.avail() > 0 {
                    // These may not actually all be writable if one
                    // uses up all the conn credit. Not our fault.
                    self.events.send_stream_writable(*id);
                }
            }
        }
    }

    pub fn handle_data_blocked(&mut self) {
        self.receiver_fc.borrow_mut().send_flowc_update();
    }

    pub fn set_initial_limits(&mut self) {
        _ = self.local_stream_limits[StreamType::BiDi].update(
            self.tps
                .borrow()
                .remote()
                .get_integer(tparams::INITIAL_MAX_STREAMS_BIDI),
        );
        _ = self.local_stream_limits[StreamType::UniDi].update(
            self.tps
                .borrow()
                .remote()
                .get_integer(tparams::INITIAL_MAX_STREAMS_UNI),
        );

        // As a client, there are two sets of initial limits for sending stream data.
        // If the second limit is higher and streams have been created, then
        // ensure that streams are not blocked on the lower limit.
        if self.role == Role::Client {
            self.send.update_initial_limit(self.tps.borrow().remote());
        }

        self.sender_fc.borrow_mut().update(
            self.tps
                .borrow()
                .remote()
                .get_integer(tparams::INITIAL_MAX_DATA),
        );

        if self.local_stream_limits[StreamType::BiDi].available() > 0 {
            self.events.send_stream_creatable(StreamType::BiDi);
        }
        if self.local_stream_limits[StreamType::UniDi].available() > 0 {
            self.events.send_stream_creatable(StreamType::UniDi);
        }
    }

    pub fn handle_max_streams(&mut self, stream_type: StreamType, maximum_streams: u64) {
        if self.local_stream_limits[stream_type].update(maximum_streams) {
            self.events.send_stream_creatable(stream_type);
        }
    }

    pub fn get_send_stream_mut(&mut self, stream_id: StreamId) -> Res<&mut SendStream> {
        self.send.get_mut(stream_id)
    }

    pub fn get_send_stream(&self, stream_id: StreamId) -> Res<&SendStream> {
        self.send.get(stream_id)
    }

    pub fn get_recv_stream_mut(&mut self, stream_id: StreamId) -> Res<&mut RecvStream> {
        self.recv.get_mut(stream_id)
    }

    pub fn keep_alive(&mut self, stream_id: StreamId, keep: bool) -> Res<()> {
        self.recv.keep_alive(stream_id, keep)
    }

    pub fn need_keep_alive(&mut self) -> bool {
        self.recv.need_keep_alive()
    }
}<|MERGE_RESOLUTION|>--- conflicted
+++ resolved
@@ -415,13 +415,10 @@
         self.send.set_sendorder(stream_id, sendorder)
     }
 
-<<<<<<< HEAD
-=======
     pub fn set_fairness(&mut self, stream_id: StreamId, fairness: bool) -> Res<()> {
         self.send.set_fairness(stream_id, fairness)
     }
 
->>>>>>> 88c7e493
     pub fn stream_create(&mut self, st: StreamType) -> Res<StreamId> {
         match self.local_stream_limits.take_stream_id(st) {
             None => Err(Error::StreamLimitError),
