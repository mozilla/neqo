--- conflicted
+++ resolved
@@ -17,16 +17,6 @@
     constants::{TLS_AES_128_GCM_SHA256, TLS_VERSION_1_3},
     selfencrypt::SelfEncrypt,
 };
-<<<<<<< HEAD
-
-use crate::cid::ConnectionId;
-use crate::packet::PacketBuilder;
-use crate::recovery::RecoveryToken;
-use crate::stats::FrameStats;
-use crate::Res;
-
-=======
->>>>>>> 20c8e8c7
 use smallvec::SmallVec;
 
 use crate::{
