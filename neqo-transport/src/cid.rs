// Licensed under the Apache License, Version 2.0 <LICENSE-APACHE or
// http://www.apache.org/licenses/LICENSE-2.0> or the MIT license
// <LICENSE-MIT or http://opensource.org/licenses/MIT>, at your
// option. This file may not be copied, modified, or distributed
// except according to those terms.

// Representation and management of connection IDs.

use std::{
    borrow::Borrow,
    cell::{Ref, RefCell},
    cmp::{max, min},
    fmt::{self, Debug, Display, Formatter},
    ops::Deref,
    rc::Rc,
};

use neqo_common::{hex, hex_with_len, qdebug, qinfo, Buffer, Decoder, Encoder};
use neqo_crypto::{random, randomize};
use smallvec::{smallvec, SmallVec};

use crate::{
    frame::FrameType, packet, recovery, stateless_reset::Token as Srt, stats::FrameStats, Error,
    Res,
};

pub const LOCAL_ACTIVE_CID_LIMIT: usize = 8;
pub const CONNECTION_ID_SEQNO_INITIAL: u64 = 0;
pub const CONNECTION_ID_SEQNO_PREFERRED: u64 = 1;
/// A special value.  See `ConnectionIdManager::add_odcid`.
const CONNECTION_ID_SEQNO_ODCID: u64 = u64::MAX;
/// A special value.  See `ConnectionIdEntry::empty_remote`.
const CONNECTION_ID_SEQNO_EMPTY: u64 = u64::MAX - 1;

#[derive(Clone, Default, Eq, Hash, PartialEq)]
pub struct ConnectionId {
    cid: SmallVec<[u8; Self::MAX_LEN]>,
}

impl ConnectionId {
    pub const MAX_LEN: usize = 20;

    /// # Panics
    /// When `len` is larger than `ConnectionId::MAX_LEN`.
    #[must_use]
    pub fn generate(len: usize) -> Self {
        assert!(matches!(len, 0..=Self::MAX_LEN));
        let mut cid = smallvec![0; len];
        randomize(&mut cid);
        Self { cid }
    }

    // Apply a wee bit of greasing here in picking a length between 8 and 20 bytes long.
    #[must_use]
    pub fn generate_initial() -> Self {
        let v = random::<1>()[0];
        // Bias selection toward picking 8 (>50% of the time).
        let len: usize = max(8, 5 + (v & (v >> 4))).into();
        Self::generate(len)
    }

    #[must_use]
    pub fn as_cid_ref(&self) -> ConnectionIdRef<'_> {
        ConnectionIdRef::from(&self.cid[..])
    }
}

impl AsRef<[u8]> for ConnectionId {
    fn as_ref(&self) -> &[u8] {
        self.borrow()
    }
}

impl Borrow<[u8]> for ConnectionId {
    fn borrow(&self) -> &[u8] {
        &self.cid
    }
}

impl From<SmallVec<[u8; Self::MAX_LEN]>> for ConnectionId {
    fn from(cid: SmallVec<[u8; Self::MAX_LEN]>) -> Self {
        Self { cid }
    }
}

impl<T: AsRef<[u8]> + ?Sized> From<&T> for ConnectionId {
    fn from(buf: &T) -> Self {
        Self::from(SmallVec::from_slice(buf.as_ref()))
    }
}

impl<'a> From<ConnectionIdRef<'a>> for ConnectionId {
    fn from(cidref: ConnectionIdRef<'a>) -> Self {
        Self::from(SmallVec::from_slice(cidref.cid))
    }
}

impl Deref for ConnectionId {
    type Target = [u8];

    fn deref(&self) -> &Self::Target {
        &self.cid
    }
}

impl Debug for ConnectionId {
    fn fmt(&self, f: &mut Formatter) -> fmt::Result {
        write!(f, "CID {}", hex_with_len(&self.cid))
    }
}

impl Display for ConnectionId {
    fn fmt(&self, f: &mut Formatter) -> fmt::Result {
        write!(f, "{}", hex(&self.cid))
    }
}

impl<'a> PartialEq<ConnectionIdRef<'a>> for ConnectionId {
    fn eq(&self, other: &ConnectionIdRef<'a>) -> bool {
        &self.cid[..] == other.cid
    }
}

#[derive(Hash, Eq, PartialEq, Clone, Copy)]
pub struct ConnectionIdRef<'a> {
    cid: &'a [u8],
}

impl Debug for ConnectionIdRef<'_> {
    fn fmt(&self, f: &mut Formatter) -> fmt::Result {
        write!(f, "CID {}", hex_with_len(self.cid))
    }
}

impl Display for ConnectionIdRef<'_> {
    fn fmt(&self, f: &mut Formatter) -> fmt::Result {
        write!(f, "{}", hex(self.cid))
    }
}

impl<'a, T: AsRef<[u8]> + ?Sized> From<&'a T> for ConnectionIdRef<'a> {
    fn from(cid: &'a T) -> Self {
        Self { cid: cid.as_ref() }
    }
}

impl Deref for ConnectionIdRef<'_> {
    type Target = [u8];

    fn deref(&self) -> &Self::Target {
        self.cid
    }
}

impl PartialEq<ConnectionId> for ConnectionIdRef<'_> {
    fn eq(&self, other: &ConnectionId) -> bool {
        self.cid == &other.cid[..]
    }
}

pub trait ConnectionIdDecoder {
    /// Decodes a connection ID from the provided decoder.
    fn decode_cid<'a>(&self, dec: &mut Decoder<'a>) -> Option<ConnectionIdRef<'a>>;
}

pub trait ConnectionIdGenerator: ConnectionIdDecoder {
    /// Generates a connection ID.  This can return `None` if the generator
    /// is exhausted.
    fn generate_cid(&mut self) -> Option<ConnectionId>;
    /// Indicates whether the connection IDs are zero-length.
    /// If this returns true, `generate_cid` must always produce an empty value
    /// and never `None`.
    /// If this returns false, `generate_cid` must never produce an empty value,
    /// though it can return `None`.
    ///
    /// You should not need to implement this: if you want zero-length connection IDs,
    /// use `EmptyConnectionIdGenerator` instead.
    fn generates_empty_cids(&self) -> bool {
        false
    }
    fn as_decoder(&self) -> &dyn ConnectionIdDecoder;
}

/// An `EmptyConnectionIdGenerator` generates empty connection IDs.
#[derive(Default)]
pub struct EmptyConnectionIdGenerator {}

impl ConnectionIdDecoder for EmptyConnectionIdGenerator {
    fn decode_cid<'a>(&self, _: &mut Decoder<'a>) -> Option<ConnectionIdRef<'a>> {
        Some(ConnectionIdRef::from(&[]))
    }
}

impl ConnectionIdGenerator for EmptyConnectionIdGenerator {
    fn generate_cid(&mut self) -> Option<ConnectionId> {
        Some(ConnectionId::from(&[]))
    }
    fn as_decoder(&self) -> &dyn ConnectionIdDecoder {
        self
    }
    fn generates_empty_cids(&self) -> bool {
        true
    }
}

/// An `RandomConnectionIdGenerator` produces connection IDs of
/// a fixed length and random content.  No effort is made to
/// prevent collisions.
pub struct RandomConnectionIdGenerator {
    len: usize,
}

impl RandomConnectionIdGenerator {
    #[must_use]
    pub const fn new(len: usize) -> Self {
        Self { len }
    }
}

impl ConnectionIdDecoder for RandomConnectionIdGenerator {
    fn decode_cid<'a>(&self, dec: &mut Decoder<'a>) -> Option<ConnectionIdRef<'a>> {
        dec.decode(self.len).map(ConnectionIdRef::from)
    }
}

impl ConnectionIdGenerator for RandomConnectionIdGenerator {
    fn generate_cid(&mut self) -> Option<ConnectionId> {
        let mut buf = smallvec![0; self.len];
        randomize(&mut buf);
        Some(ConnectionId::from(buf))
    }

    fn as_decoder(&self) -> &dyn ConnectionIdDecoder {
        self
    }

    fn generates_empty_cids(&self) -> bool {
        self.len == 0
    }
}

/// A single connection ID, as saved from `NEW_CONNECTION_ID`.
/// This is templated so that the connection ID entries from a peer can be
/// saved with a stateless reset token.  Local entries don't need that.
#[derive(Debug, PartialEq, Eq, Clone)]
pub struct ConnectionIdEntry<SRT: Clone + PartialEq> {
    /// The sequence number.
    seqno: u64,
    /// The connection ID.
    cid: ConnectionId,
    /// The corresponding stateless reset token.
    srt: SRT,
}

impl ConnectionIdEntry<Srt> {
    /// Create the first entry, which won't have a stateless reset token.
    pub fn initial_remote(cid: ConnectionId) -> Self {
        Self::new(CONNECTION_ID_SEQNO_INITIAL, cid, Srt::random())
    }

    /// Create an empty for when the peer chooses empty connection IDs.
    /// This uses a special sequence number just because it can.
    pub fn empty_remote() -> Self {
        Self::new(
            CONNECTION_ID_SEQNO_EMPTY,
            ConnectionId::from(&[]),
            Srt::random(),
        )
    }

    /// Determine whether this is a valid stateless reset.
    pub fn is_stateless_reset(&self, token: &Srt) -> bool {
        // A sequence number of 2^62 or more has no corresponding stateless reset token.
        (self.seqno < (1 << 62)) && self.srt.eq(token)
    }

    /// Return true if the two contain any equal parts.
    fn any_part_equal(&self, other: &Self) -> bool {
        self.seqno == other.seqno || self.cid == other.cid || self.srt == other.srt
    }

    /// The sequence number of this entry.
    pub const fn sequence_number(&self) -> u64 {
        self.seqno
    }

    /// Write the entry out in a `NEW_CONNECTION_ID` frame.
    /// Returns `true` if the frame was written, `false` if there is insufficient space.
    pub fn write<B: Buffer>(
        &self,
        builder: &mut packet::Builder<B>,
        stats: &mut FrameStats,
    ) -> bool {
        let len = 1 + Encoder::varint_len(self.seqno) + 1 + 1 + self.cid.len() + Srt::LEN;
        if builder.remaining() < len {
            return false;
        }

        builder.encode_varint(FrameType::NewConnectionId);
        builder.encode_varint(self.seqno);
        builder.encode_varint(0u64);
        builder.encode_vec(1, &self.cid);
        builder.encode(&self.srt);
        stats.new_connection_id += 1;
        true
    }

    pub fn is_empty(&self) -> bool {
        self.seqno == CONNECTION_ID_SEQNO_EMPTY || self.cid.is_empty()
    }
}

impl ConnectionIdEntry<()> {
    /// Create an initial entry.
    pub const fn initial_local(cid: ConnectionId) -> Self {
        Self::new(0, cid, ())
    }
}

impl<SRT: Clone + PartialEq> ConnectionIdEntry<SRT> {
    pub const fn new(seqno: u64, cid: ConnectionId, srt: SRT) -> Self {
        Self { seqno, cid, srt }
    }

    /// Update the stateless reset token.  This panics if the sequence number is non-zero.
    pub fn set_stateless_reset_token(&mut self, srt: SRT) {
        assert_eq!(self.seqno, CONNECTION_ID_SEQNO_INITIAL);
        self.srt = srt;
    }

    /// Replace the connection ID.  This panics if the sequence number is non-zero.
    pub fn update_cid(&mut self, cid: ConnectionId) {
        assert_eq!(self.seqno, CONNECTION_ID_SEQNO_INITIAL);
        self.cid = cid;
    }

    pub const fn connection_id(&self) -> &ConnectionId {
        &self.cid
    }

    pub const fn reset_token(&self) -> &SRT {
        &self.srt
    }
}

pub type RemoteConnectionIdEntry = ConnectionIdEntry<Srt>;

/// A collection of connection IDs that are indexed by a sequence number.
/// Used to store connection IDs that are provided by a peer.
#[derive(Debug, Default)]
pub struct ConnectionIdStore<SRT: Clone + PartialEq> {
    cids: SmallVec<[ConnectionIdEntry<SRT>; 8]>,
}

impl<SRT: Clone + PartialEq> ConnectionIdStore<SRT> {
    pub fn retire(&mut self, seqno: u64) {
        self.cids.retain(|c| c.seqno != seqno);
    }

    pub fn contains(&self, cid: ConnectionIdRef) -> bool {
        self.cids.iter().any(|c| c.cid == cid)
    }

    pub fn next(&mut self) -> Option<ConnectionIdEntry<SRT>> {
        if self.cids.is_empty() {
            None
        } else {
            Some(self.cids.remove(0))
        }
    }

    pub fn len(&self) -> usize {
        self.cids.len()
    }
}

impl ConnectionIdStore<Srt> {
    pub fn add_remote(&mut self, entry: ConnectionIdEntry<Srt>) -> Res<()> {
        // It's OK if this perfectly matches an existing entry.
        if self.cids.iter().any(|c| c == &entry) {
            return Ok(());
        }
        // It's not OK if any individual piece matches though.
        if self.cids.iter().any(|c| c.any_part_equal(&entry)) {
            qinfo!("ConnectionIdStore found reused part in NEW_CONNECTION_ID");
            return Err(Error::ProtocolViolation);
        }

        // Insert in order so that we use them in order where possible.
        if let Err(idx) = self.cids.binary_search_by_key(&entry.seqno, |e| e.seqno) {
            self.cids.insert(idx, entry);
            Ok(())
        } else {
            Err(Error::ProtocolViolation)
        }
    }

    // Retire connection IDs and return the sequence numbers of those that were retired.
    pub fn retire_prior_to(&mut self, retire_prior: u64) -> Vec<u64> {
        let mut retired = Vec::new();
        self.cids.retain(|e| {
            if !e.is_empty() && e.seqno < retire_prior {
                retired.push(e.seqno);
                false
            } else {
                true
            }
        });
        retired
    }
}

impl ConnectionIdStore<()> {
    fn add_local(&mut self, entry: ConnectionIdEntry<()>) {
        self.cids.push(entry);
    }
}

pub struct ConnectionIdDecoderRef<'a> {
    generator: Ref<'a, dyn ConnectionIdGenerator>,
}

// Ideally this would be an implementation of `Deref`, but it doesn't
// seem to be possible to convince the compiler to build anything useful.
impl<'a: 'b, 'b> ConnectionIdDecoderRef<'a> {
    pub fn as_ref(&'a self) -> &'b dyn ConnectionIdDecoder {
        self.generator.as_decoder()
    }
}

/// A connection ID manager looks after the generation of connection IDs,
/// the set of connection IDs that are valid for the connection, and the
/// generation of `NEW_CONNECTION_ID` frames.
pub struct ConnectionIdManager {
    /// The `ConnectionIdGenerator` instance that is used to create connection IDs.
    generator: Rc<RefCell<dyn ConnectionIdGenerator>>,
    /// The connection IDs that we will accept.
    /// This includes any we advertise in `NEW_CONNECTION_ID` that haven't been bound to a path
    /// yet. During the handshake at the server, it also includes the randomized DCID pick by
    /// the client.
    connection_ids: ConnectionIdStore<()>,
    /// The maximum number of connection IDs this will accept.  This is at least 2 and won't
    /// be more than `LOCAL_ACTIVE_CID_LIMIT`.
    limit: usize,
    /// The next sequence number that will be used for sending `NEW_CONNECTION_ID` frames.
    next_seqno: u64,
    /// Outstanding, but lost `NEW_CONNECTION_ID` frames will be stored here.
    lost_new_connection_id: Vec<ConnectionIdEntry<Srt>>,
}

impl ConnectionIdManager {
    pub fn new(generator: Rc<RefCell<dyn ConnectionIdGenerator>>, initial: ConnectionId) -> Self {
        let mut connection_ids = ConnectionIdStore::default();
        connection_ids.add_local(ConnectionIdEntry::initial_local(initial));
        Self {
            generator,
            connection_ids,
            // A note about initializing the limit to 2.
            // For a server, the number of connection IDs that are tracked at the point that
            // it is first possible to send `NEW_CONNECTION_ID` is 2.  One is the client-generated
            // destination connection (stored with a sequence number of `HANDSHAKE_SEQNO`); the
            // other being the handshake value (seqno 0).  As a result, `NEW_CONNECTION_ID`
            // won't be sent until until after the handshake completes, because this initial
            // value remains until the connection completes and transport parameters are handled.
            limit: 2,
            next_seqno: 1,
            lost_new_connection_id: Vec::new(),
        }
    }

    pub fn generator(&self) -> Rc<RefCell<dyn ConnectionIdGenerator>> {
        Rc::clone(&self.generator)
    }

    pub fn decoder(&self) -> ConnectionIdDecoderRef<'_> {
        ConnectionIdDecoderRef {
            generator: self.generator.deref().borrow(),
        }
    }

    /// Generate a connection ID and stateless reset token for a preferred address.
    pub fn preferred_address_cid(&mut self) -> Res<(ConnectionId, Srt)> {
        if self.generator.deref().borrow().generates_empty_cids() {
            return Err(Error::ConnectionIdsExhausted);
        }
        if let Some(cid) = self.generator.borrow_mut().generate_cid() {
            assert_ne!(cid.len(), 0);
            debug_assert_eq!(self.next_seqno, CONNECTION_ID_SEQNO_PREFERRED);
            self.connection_ids
                .add_local(ConnectionIdEntry::new(self.next_seqno, cid.clone(), ()));
            self.next_seqno += 1;
            Ok((cid, Srt::random()))
        } else {
            Err(Error::ConnectionIdsExhausted)
        }
    }

    pub fn is_valid(&self, cid: ConnectionIdRef) -> bool {
        self.connection_ids.contains(cid)
    }

    pub fn retire(&mut self, seqno: u64) {
        // TODO(mt) - consider keeping connection IDs around for a short while.

        let empty_cid = seqno == CONNECTION_ID_SEQNO_EMPTY
            || self
                .connection_ids
                .cids
                .iter()
                .any(|c| c.seqno == seqno && c.cid.is_empty());
        if empty_cid {
            qdebug!("Connection ID {seqno} is zero-length, not retiring");
        } else {
            self.connection_ids.retire(seqno);
            self.lost_new_connection_id.retain(|cid| cid.seqno != seqno);
        }
    }

    /// During the handshake, a server needs to regard the client's choice of destination
    /// connection ID as valid.  This function saves it in the store in a special place.
    /// Note that this is only done *after* an Initial packet from the client is
    /// successfully processed.
    pub fn add_odcid(&mut self, cid: ConnectionId) {
        let entry = ConnectionIdEntry::new(CONNECTION_ID_SEQNO_ODCID, cid, ());
        self.connection_ids.add_local(entry);
    }

    /// Stop treating the original destination connection ID as valid.
    pub fn remove_odcid(&mut self) {
        self.connection_ids.retire(CONNECTION_ID_SEQNO_ODCID);
    }

    pub fn set_limit(&mut self, limit: u64) {
        debug_assert!(limit >= 2);
        self.limit = min(
            LOCAL_ACTIVE_CID_LIMIT,
            usize::try_from(limit).unwrap_or(LOCAL_ACTIVE_CID_LIMIT),
        );
    }

    pub fn write_frames<B: Buffer>(
        &mut self,
        builder: &mut packet::Builder<B>,
        tokens: &mut recovery::Tokens,
        stats: &mut FrameStats,
    ) {
        if self.generator.deref().borrow().generates_empty_cids() {
            debug_assert_eq!(
                self.generator
                    .borrow_mut()
                    .generate_cid()
                    .expect("OK in debug assert")
                    .len(),
                0
            );
            return;
        }

        while let Some(entry) = self.lost_new_connection_id.pop() {
            if entry.write(builder, stats) {
                tokens.push(recovery::Token::NewConnectionId(entry));
            } else {
                // This shouldn't happen often.
                self.lost_new_connection_id.push(entry);
                break;
            }
        }

        // Keep writing while we have fewer than the limit of active connection IDs
        // and while there is room for more.  This uses the longest connection ID
        // length to simplify (assuming Retire Prior To is just 1 byte).
        while self.connection_ids.len() < self.limit && builder.remaining() >= 47 {
            let maybe_cid = self.generator.borrow_mut().generate_cid();
            if let Some(cid) = maybe_cid {
                assert_ne!(cid.len(), 0);
                let seqno = self.next_seqno;
                self.next_seqno += 1;
                self.connection_ids
                    .add_local(ConnectionIdEntry::new(seqno, cid.clone(), ()));

                // TODO: generate the stateless reset tokens from the connection ID and a key.
                let entry = ConnectionIdEntry::new(seqno, cid, Srt::random());
                entry.write(builder, stats);
                tokens.push(recovery::Token::NewConnectionId(entry));
            }
        }
    }

    pub fn lost(&mut self, entry: &ConnectionIdEntry<Srt>) {
        self.lost_new_connection_id.push(entry.clone());
    }

    pub fn acked(&mut self, entry: &ConnectionIdEntry<Srt>) {
        self.lost_new_connection_id
            .retain(|e| e.seqno != entry.seqno);
    }
}

#[cfg(test)]
#[cfg_attr(coverage_nightly, coverage(off))]
mod tests {
    use neqo_common::Encoder;
    use test_fixture::fixture_init;

<<<<<<< HEAD
    use crate::ConnectionId;
=======
    use crate::{
        cid::{ConnectionIdEntry, MAX_CONNECTION_ID_LEN},
        packet,
        stats::FrameStats,
        ConnectionId, Token as Srt,
    };
>>>>>>> 4aebca85

    #[test]
    fn generate_initial_cid() {
        fixture_init();
        for _ in 0..100 {
            let cid = ConnectionId::generate_initial();
            assert!(
                matches!(cid.len(), 8..=ConnectionId::MAX_LEN),
                "connection ID length {cid:?}",
            );
        }
    }

    #[test]
    fn write_checks_length_correctly() {
        fixture_init();
        let entry = ConnectionIdEntry::new(1, ConnectionId::from(&[]), Srt::random());
        let limit = 1
            + Encoder::varint_len(entry.sequence_number())
            + 1
            + 1
            + entry.connection_id().len()
            + Srt::LEN;
        let enc = Encoder::with_capacity(limit);
        let mut builder = packet::Builder::short(enc, false, Some(&[]), limit);
        assert_eq!(
            builder.remaining(),
            limit - 1,
            "Builder::short consumed one byte"
        );
        assert!(
            !entry.write(&mut builder, &mut FrameStats::default()),
            "couldn't write frame into too-short builder",
        );
    }
}<|MERGE_RESOLUTION|>--- conflicted
+++ resolved
@@ -602,16 +602,12 @@
     use neqo_common::Encoder;
     use test_fixture::fixture_init;
 
-<<<<<<< HEAD
-    use crate::ConnectionId;
-=======
     use crate::{
-        cid::{ConnectionIdEntry, MAX_CONNECTION_ID_LEN},
+        cid::{ConnectionIdEntry, ConnectionId},
         packet,
         stats::FrameStats,
         ConnectionId, Token as Srt,
     };
->>>>>>> 4aebca85
 
     #[test]
     fn generate_initial_cid() {
