--- conflicted
+++ resolved
@@ -366,29 +366,7 @@
         self.used_pn.end
     }
 
-<<<<<<< HEAD
     pub fn encrypt(&mut self, pn: PacketNumber, hdr: &[u8], body: &[u8]) -> Res<Vec<u8>> {
-=======
-impl Unprotector for CryptoDxState {
-    fn decrypt(&mut self, pn: PacketNumber, hdr: &[u8], body: &[u8]) -> Res<Vec<u8>> {
-        debug_assert_eq!(self.direction, CryptoDxDirection::Read);
-        qtrace!(
-            [self],
-            "decrypt pn={} hdr={} body={}",
-            pn,
-            hex(hdr),
-            hex(body)
-        );
-        let mut out = vec![0; body.len()];
-        let res = self.aead.decrypt(pn, hdr, body, &mut out)?;
-        self.used(pn)?;
-        Ok(res.to_vec())
-    }
-}
-
-impl Protector for CryptoDxState {
-    fn encrypt(&mut self, pn: PacketNumber, hdr: &[u8], body: &[u8]) -> Res<Vec<u8>> {
->>>>>>> ed01d917
         debug_assert_eq!(self.direction, CryptoDxDirection::Write);
         qtrace!(
             [self],
