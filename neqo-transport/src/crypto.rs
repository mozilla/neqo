--- conflicted
+++ resolved
@@ -318,13 +318,8 @@
         &mut self,
         space: PacketNumberSpace,
         sni_slicing: bool,
-<<<<<<< HEAD
-        builder: &mut PacketBuilder<B>,
-        tokens: &mut Vec<RecoveryToken>,
-=======
-        builder: &mut packet::Builder,
+        builder: &mut packet::Builder<B>,
         tokens: &mut Vec<recovery::Token>,
->>>>>>> 0f326212
         stats: &mut FrameStats,
     ) {
         self.streams
@@ -1515,23 +1510,14 @@
         &mut self,
         space: PacketNumberSpace,
         sni_slicing: bool,
-<<<<<<< HEAD
-        builder: &mut PacketBuilder<B>,
-        tokens: &mut Vec<RecoveryToken>,
-=======
-        builder: &mut packet::Builder,
+        builder: &mut packet::Builder<B>,
         tokens: &mut Vec<recovery::Token>,
->>>>>>> 0f326212
         stats: &mut FrameStats,
     ) {
         fn write_chunk<B: Buffer>(
             offset: u64,
             data: &[u8],
-<<<<<<< HEAD
-            builder: &mut PacketBuilder<B>,
-=======
-            builder: &mut packet::Builder,
->>>>>>> 0f326212
+            builder: &mut packet::Builder<B>,
         ) -> Option<(u64, usize)> {
             let mut header_len = 1 + Encoder::varint_len(offset) + 1;
 
