--- conflicted
+++ resolved
@@ -1525,19 +1525,6 @@
             } else {
                 // No SNI found, write the entire data.
                 [write_chunk(offset, data, builder), None]
-<<<<<<< HEAD
-=======
-            };
-            for (offset, length) in written.into_iter().flatten() {
-                cs.tx.mark_as_sent(offset, length);
-                qdebug!("CRYPTO for {space} offset={offset}, len={length}");
-                tokens.push(RecoveryToken::Crypto(CryptoRecoveryToken {
-                    space,
-                    offset,
-                    length,
-                }));
-                stats.crypto += 1;
->>>>>>> 678380b3
             }
         } else {
             // Not at the start of the crypto stream, write the entire data.
