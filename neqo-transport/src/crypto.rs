// Licensed under the Apache License, Version 2.0 <LICENSE-APACHE or
// http://www.apache.org/licenses/LICENSE-2.0> or the MIT license
// <LICENSE-MIT or http://opensource.org/licenses/MIT>, at your
// option. This file may not be copied, modified, or distributed
// except according to those terms.

#![allow(clippy::module_name_repetitions)]

use std::{
    cell::RefCell,
    cmp::{max, min},
    collections::HashMap,
    mem,
    ops::{Index, IndexMut, Range},
    rc::Rc,
    time::Instant,
};

use neqo_common::{hex, hex_snip_middle, qdebug, qinfo, qtrace, Encoder, Role};
use neqo_crypto::{
    hkdf, hp::HpKey, Aead, Agent, AntiReplay, Cipher, Epoch, Error as CryptoError, HandshakeState,
    PrivateKey, PublicKey, Record, RecordList, ResumptionToken, SymKey, ZeroRttChecker,
    TLS_AES_128_GCM_SHA256, TLS_AES_256_GCM_SHA384, TLS_CHACHA20_POLY1305_SHA256, TLS_CT_HANDSHAKE,
    TLS_GRP_EC_SECP256R1, TLS_GRP_EC_SECP384R1, TLS_GRP_EC_SECP521R1, TLS_GRP_EC_X25519,
    TLS_GRP_KEM_MLKEM768X25519, TLS_VERSION_1_3,
};

use crate::{
    cid::ConnectionIdRef,
    packet::{PacketBuilder, PacketNumber},
    recovery::RecoveryToken,
    recv_stream::RxStreamOrderer,
    send_stream::TxBuffer,
    shuffle::find_sni,
    stats::FrameStats,
    tparams::{TpZeroRttChecker, TransportParameters, TransportParametersHandler},
    tracking::PacketNumberSpace,
    version::Version,
    ConnectionParameters, Error, Res,
};

/// The number of invocations remaining on a write cipher before we try
/// to update keys.  This has to be much smaller than the number returned
/// by `CryptoDxState::limit` or updates will happen too often.  As we don't
/// need to ask permission to update, this can be quite small.
pub const UPDATE_WRITE_KEYS_AT: PacketNumber = 100;

// This is a testing kludge that allows for overwriting the number of
// invocations of the next cipher to operate.  With this, it is possible
// to test what happens when the number of invocations reaches 0, or
// when it hits `UPDATE_WRITE_KEYS_AT` and an automatic update should occur.
// This is a little crude, but it saves a lot of plumbing.
#[cfg(test)]
thread_local!(pub static OVERWRITE_INVOCATIONS: RefCell<Option<PacketNumber>> = RefCell::default());

#[derive(Debug)]
pub struct Crypto {
    version: Version,
    protocols: Vec<String>,
    pub(crate) tls: Agent,
    pub(crate) streams: CryptoStreams,
    pub(crate) states: CryptoStates,
}

type TpHandler = Rc<RefCell<TransportParametersHandler>>;

impl Crypto {
    pub fn new(
        version: Version,
        conn_params: &ConnectionParameters,
        mut agent: Agent,
        protocols: Vec<String>,
        tphandler: TpHandler,
    ) -> Res<Self> {
        agent.set_version_range(TLS_VERSION_1_3, TLS_VERSION_1_3)?;
        agent.set_ciphers(&[
            TLS_AES_128_GCM_SHA256,
            TLS_AES_256_GCM_SHA384,
            TLS_CHACHA20_POLY1305_SHA256,
        ])?;
        agent.set_groups(if conn_params.mlkem_enabled() {
            &[
                TLS_GRP_KEM_MLKEM768X25519,
                TLS_GRP_EC_X25519,
                TLS_GRP_EC_SECP256R1,
                TLS_GRP_EC_SECP384R1,
                TLS_GRP_EC_SECP521R1,
            ]
        } else {
            &[
                TLS_GRP_EC_X25519,
                TLS_GRP_EC_SECP256R1,
                TLS_GRP_EC_SECP384R1,
                TLS_GRP_EC_SECP521R1,
            ]
        })?;
        if let Agent::Client(c) = &mut agent {
            // Configure clients to send additional key shares to reduce the rate of HRRs
            // when enabling MLKEM.
            c.send_additional_key_shares(usize::from(conn_params.mlkem_enabled()))?;

            // Always enable 0-RTT on the client, but the server needs
            // more configuration passed to server_enable_0rtt.
            c.enable_0rtt()?;
        }
        agent.set_alpn(&protocols)?;
        agent.disable_end_of_early_data()?;
        let extension = match version {
            Version::Version2 | Version::Version1 => 0x39,
            #[cfg(feature = "draft-29")]
            Version::Draft29 => 0xffa5,
        };
        agent.extension_handler(extension, tphandler)?;
        Ok(Self {
            version,
            protocols,
            tls: agent,
            streams: CryptoStreams::default(),
            states: CryptoStates::default(),
        })
    }

    /// Get the name of the server.  (Only works for the client currently).
    pub fn server_name(&self) -> Option<&str> {
        if let Agent::Client(c) = &self.tls {
            Some(c.server_name())
        } else {
            None
        }
    }

    /// Get the set of enabled protocols.
    pub fn protocols(&self) -> &[String] {
        &self.protocols
    }

    pub fn server_enable_0rtt(
        &mut self,
        tphandler: TpHandler,
        anti_replay: &AntiReplay,
        zero_rtt_checker: impl ZeroRttChecker + 'static,
    ) -> Res<()> {
        if let Agent::Server(s) = &mut self.tls {
            Ok(s.enable_0rtt(
                anti_replay,
                0xffff_ffff,
                TpZeroRttChecker::wrap(tphandler, zero_rtt_checker),
            )?)
        } else {
            panic!("not a server");
        }
    }

    pub fn server_enable_ech(
        &mut self,
        config: u8,
        public_name: &str,
        sk: &PrivateKey,
        pk: &PublicKey,
    ) -> Res<()> {
        if let Agent::Server(s) = &mut self.tls {
            s.enable_ech(config, public_name, sk, pk)?;
            Ok(())
        } else {
            panic!("not a client");
        }
    }

    pub fn client_enable_ech(&mut self, ech_config_list: impl AsRef<[u8]>) -> Res<()> {
        if let Agent::Client(c) = &mut self.tls {
            c.enable_ech(ech_config_list)?;
            Ok(())
        } else {
            panic!("not a client");
        }
    }

    /// Get the active ECH configuration, which is empty if ECH is disabled.
    pub fn ech_config(&self) -> &[u8] {
        self.tls.ech_config()
    }

    pub fn handshake(
        &mut self,
        now: Instant,
        space: PacketNumberSpace,
        data: Option<&[u8]>,
    ) -> Res<&HandshakeState> {
        let input = data.map(|d| {
            qtrace!("Handshake record received {d:0x?} ");
            let epoch = match space {
                PacketNumberSpace::Initial => Epoch::Initial,
                PacketNumberSpace::Handshake => Epoch::Handshake,
                // Our epoch progresses forward, but the TLS epoch is fixed to 3.
                PacketNumberSpace::ApplicationData => Epoch::ApplicationData,
            };
            Record {
                ct: TLS_CT_HANDSHAKE,
                epoch,
                data: d.to_vec(),
            }
        });

        match self.tls.handshake_raw(now, input) {
            Ok(output) => {
                self.buffer_records(output)?;
                Ok(self.tls.state())
            }
            Err(CryptoError::EchRetry(v)) => Err(Error::EchRetry(v)),
            Err(e) => {
                qinfo!("Handshake failed {e:?}");
                Err(self
                    .tls
                    .alert()
                    .map_or(Error::CryptoError(e), |a| Error::CryptoAlert(*a)))
            }
        }
    }

    /// Enable 0-RTT and return `true` if it is enabled successfully.
    pub fn enable_0rtt(&mut self, version: Version, role: Role) -> Res<bool> {
        let info = self.tls.preinfo()?;
        // `info.early_data()` returns false for a server,
        // so use `early_data_cipher()` to tell if 0-RTT is enabled.
        let cipher = info.early_data_cipher();
        if cipher.is_none() {
            return Ok(false);
        }
        let (dir, secret) = match role {
            Role::Client => (
                CryptoDxDirection::Write,
                self.tls.write_secret(Epoch::ZeroRtt),
            ),
            Role::Server => (
                CryptoDxDirection::Read,
                self.tls.read_secret(Epoch::ZeroRtt),
            ),
        };
        let secret = secret.ok_or(Error::InternalError)?;
        self.states
            .set_0rtt_keys(version, dir, &secret, cipher.ok_or(Error::InternalError)?)?;
        Ok(true)
    }

    /// Lock in a compatible upgrade.
    pub fn confirm_version(&mut self, confirmed: Version) {
        _ = self.states.confirm_version(self.version, confirmed);
        self.version = confirmed;
    }

    /// Returns true if new handshake keys were installed.
    pub fn install_keys(&mut self, role: Role) -> Res<bool> {
        if self.tls.state().is_final() {
            Ok(false)
        } else {
            let installed_hs = self.install_handshake_keys()?;
            if role == Role::Server {
                self.maybe_install_application_write_key(self.version)?;
            }
            Ok(installed_hs)
        }
    }

    fn install_handshake_keys(&mut self) -> Res<bool> {
<<<<<<< HEAD
        qtrace!([self], "Attempt to install handshake keys");
        let Some(write_secret) = self.tls.write_secret(Epoch::Handshake) else {
=======
        qtrace!("[{self}] Attempt to install handshake keys");
        let Some(write_secret) = self.tls.write_secret(TLS_EPOCH_HANDSHAKE) else {
>>>>>>> cb058cb3
            // No keys is fine.
            return Ok(false);
        };
        let read_secret = self
            .tls
            .read_secret(Epoch::Handshake)
            .ok_or(Error::InternalError)?;
        let cipher = match self.tls.info() {
            None => self.tls.preinfo()?.cipher_suite(),
            Some(info) => Some(info.cipher_suite()),
        }
        .ok_or(Error::InternalError)?;
        self.states
            .set_handshake_keys(self.version, &write_secret, &read_secret, cipher)?;
        qdebug!("[{self}] Handshake keys installed");
        Ok(true)
    }

    fn maybe_install_application_write_key(&mut self, version: Version) -> Res<()> {
<<<<<<< HEAD
        qtrace!([self], "Attempt to install application write key");
        if let Some(secret) = self.tls.write_secret(Epoch::ApplicationData) {
=======
        qtrace!("[{self}] Attempt to install application write key");
        if let Some(secret) = self.tls.write_secret(TLS_EPOCH_APPLICATION_DATA) {
>>>>>>> cb058cb3
            self.states.set_application_write_key(version, &secret)?;
            qdebug!("[{self}] Application write key installed");
        }
        Ok(())
    }

    pub fn install_application_keys(&mut self, version: Version, expire_0rtt: Instant) -> Res<()> {
        self.maybe_install_application_write_key(version)?;
        // The write key might have been installed earlier, but it should
        // always be installed now.
        debug_assert!(self.states.app_write.is_some());
        let read_secret = self
            .tls
            .read_secret(Epoch::ApplicationData)
            .ok_or(Error::InternalError)?;
        self.states
            .set_application_read_key(version, &read_secret, expire_0rtt)?;
        qdebug!("[{self}] application read keys installed");
        Ok(())
    }

    /// Buffer crypto records for sending.
    pub fn buffer_records(&mut self, records: RecordList) -> Res<()> {
        for r in records {
            if r.ct != TLS_CT_HANDSHAKE {
                return Err(Error::ProtocolViolation);
            }
            qtrace!("[{self}] Adding CRYPTO data {r:?}");
            self.streams
                .send(PacketNumberSpace::from(r.epoch), &r.data)?;
        }
        Ok(())
    }

    pub fn write_frame(
        &mut self,
        space: PacketNumberSpace,
        sni_slicing: bool,
        builder: &mut PacketBuilder,
        tokens: &mut Vec<RecoveryToken>,
        stats: &mut FrameStats,
    ) {
        self.streams
            .write_frame(space, sni_slicing, builder, tokens, stats);
    }

    pub fn acked(&mut self, token: &CryptoRecoveryToken) {
        qdebug!(
            "Acked crypto frame space={} offset={} length={}",
            token.space,
            token.offset,
            token.length
        );
        self.streams.acked(token);
    }

    pub fn lost(&mut self, token: &CryptoRecoveryToken) {
        qinfo!(
            "Lost crypto frame space={} offset={} length={}",
            token.space,
            token.offset,
            token.length
        );
        self.streams.lost(token);
    }

    /// Mark any outstanding frames in the indicated space as "lost" so
    /// that they can be sent again.
    pub fn resend_unacked(&mut self, space: PacketNumberSpace) {
        self.streams.resend_unacked(space);
    }

    /// Discard state for a packet number space and return true
    /// if something was discarded.
    pub fn discard(&mut self, space: PacketNumberSpace) -> bool {
        self.streams.discard(space);
        self.states.discard(space)
    }

    pub fn create_resumption_token(
        &mut self,
        new_token: Option<&[u8]>,
        tps: &TransportParameters,
        version: Version,
        rtt: u64,
    ) -> Option<ResumptionToken> {
        if let Agent::Client(ref mut c) = self.tls {
            c.resumption_token().as_ref().map(|t| {
                qtrace!("TLS token {}", hex(t.as_ref()));
                let mut enc = Encoder::default();
                enc.encode_uint(4, version.wire_version());
                enc.encode_varint(rtt);
                enc.encode_vvec_with(|enc_inner| {
                    tps.encode(enc_inner);
                });
                enc.encode_vvec(new_token.unwrap_or(&[]));
                enc.encode(t.as_ref());
                qdebug!("resumption token {}", hex_snip_middle(enc.as_ref()));
                ResumptionToken::new(enc.into(), t.expiration_time())
            })
        } else {
            unreachable!("It is a server");
        }
    }

    pub fn has_resumption_token(&self) -> bool {
        if let Agent::Client(c) = &self.tls {
            c.has_resumption_token()
        } else {
            unreachable!("It is a server");
        }
    }
}

impl ::std::fmt::Display for Crypto {
    fn fmt(&self, f: &mut ::std::fmt::Formatter) -> ::std::fmt::Result {
        write!(f, "Crypto")
    }
}

#[derive(Clone, Copy, Debug, PartialEq, Eq)]
pub enum CryptoDxDirection {
    Read,
    Write,
}

#[derive(Debug)]
pub struct CryptoDxState {
    /// The QUIC version.
    version: Version,
    /// Whether packets protected with this state will be read or written.
    direction: CryptoDxDirection,
    /// The epoch of this crypto state.  This initially tracks TLS epochs
    /// via DTLS: 0 = initial, 1 = 0-RTT, 2 = handshake, 3 = application.
    /// But we don't need to keep that, and QUIC isn't limited in how
    /// many times keys can be updated, so we don't use `u16` for this.
    epoch: usize,
    aead: Aead,
    hpkey: HpKey,
    /// This tracks the range of packet numbers that have been seen.  This allows
    /// for verifying that packet numbers before a key update are strictly lower
    /// than packet numbers after a key update.
    used_pn: Range<PacketNumber>,
    /// This is the minimum packet number that is allowed.
    min_pn: PacketNumber,
    /// The total number of operations that are remaining before the keys
    /// become exhausted and can't be used any more.
    invocations: PacketNumber,
    /// The basis of the invocation limits in `invocations`.
    largest_packet_len: usize,
}

const INITIAL_LARGEST_PACKET_LEN: usize = 1 << 11; // 2048

impl CryptoDxState {
    pub fn new(
        version: Version,
        direction: CryptoDxDirection,
        epoch: Epoch,
        secret: &SymKey,
        cipher: Cipher,
    ) -> Res<Self> {
<<<<<<< HEAD
        qdebug!(
            "Making {:?} {:?} CryptoDxState, v={:?} cipher={}",
            direction,
            epoch,
            version,
            cipher,
        );
=======
        qdebug!("Making {direction:?} {epoch} CryptoDxState, v={version:?} cipher={cipher}",);
>>>>>>> cb058cb3
        let hplabel = String::from(version.label_prefix()) + "hp";
        Ok(Self {
            version,
            direction,
            epoch: usize::from(epoch),
            aead: Aead::new(TLS_VERSION_1_3, cipher, secret, version.label_prefix())?,
            hpkey: HpKey::extract(TLS_VERSION_1_3, cipher, secret, &hplabel)?,
            used_pn: 0..0,
            min_pn: 0,
            invocations: Self::limit(direction, cipher),
            largest_packet_len: INITIAL_LARGEST_PACKET_LEN,
        })
    }

    pub fn new_initial(
        version: Version,
        direction: CryptoDxDirection,
        label: &str,
        dcid: &[u8],
    ) -> Res<Self> {
        qtrace!("new_initial {version:?} {}", ConnectionIdRef::from(dcid));
        let salt = version.initial_salt();
        let cipher = TLS_AES_128_GCM_SHA256;
        let initial_secret = hkdf::extract(
            TLS_VERSION_1_3,
            cipher,
            Some(&hkdf::import_key(TLS_VERSION_1_3, salt)?),
            &hkdf::import_key(TLS_VERSION_1_3, dcid)?,
        )?;

        let secret = hkdf::expand_label(TLS_VERSION_1_3, cipher, &initial_secret, &[], label)?;

        Self::new(version, direction, Epoch::Initial, &secret, cipher)
    }

    /// Determine the confidentiality and integrity limits for the cipher.
    fn limit(direction: CryptoDxDirection, cipher: Cipher) -> PacketNumber {
        match direction {
            // This uses the smaller limits for 2^16 byte packets
            // as we don't control incoming packet size.
            CryptoDxDirection::Read => match cipher {
                TLS_AES_128_GCM_SHA256 => 1 << 52,
                TLS_AES_256_GCM_SHA384 => PacketNumber::MAX,
                TLS_CHACHA20_POLY1305_SHA256 => 1 << 36,
                _ => unreachable!(),
            },
            // This uses the larger limits for 2^11 byte packets.
            CryptoDxDirection::Write => match cipher {
                TLS_AES_128_GCM_SHA256 | TLS_AES_256_GCM_SHA384 => 1 << 28,
                TLS_CHACHA20_POLY1305_SHA256 => PacketNumber::MAX,
                _ => unreachable!(),
            },
        }
    }

    fn invoked(&mut self) -> Res<()> {
        #[cfg(test)]
        OVERWRITE_INVOCATIONS.with(|v| {
            if let Some(i) = v.borrow_mut().take() {
                log::warn!("Setting {:?} invocations to {}", self.direction, i);
                self.invocations = i;
            }
        });
        self.invocations = self
            .invocations
            .checked_sub(1)
            .ok_or(Error::KeysExhausted)?;
        Ok(())
    }

    /// Determine whether we should initiate a key update.
    pub fn should_update(&self) -> bool {
        // There is no point in updating read keys as the limit is global.
        debug_assert_eq!(self.direction, CryptoDxDirection::Write);
        self.invocations <= UPDATE_WRITE_KEYS_AT
    }

    pub fn next(&self, next_secret: &SymKey, cipher: Cipher) -> Res<Self> {
        let pn = self.next_pn();
        // We count invocations of each write key just for that key, but all
        // attempts to invocations to read count toward a single limit.
        // This doesn't count use of Handshake keys.
        let invocations = if self.direction == CryptoDxDirection::Read {
            self.invocations
        } else {
            Self::limit(CryptoDxDirection::Write, cipher)
        };
        Ok(Self {
            version: self.version,
            direction: self.direction,
            epoch: self.epoch + 1,
            aead: Aead::new(
                TLS_VERSION_1_3,
                cipher,
                next_secret,
                self.version.label_prefix(),
            )?,
            hpkey: self.hpkey.clone(),
            used_pn: pn..pn,
            min_pn: pn,
            invocations,
            largest_packet_len: INITIAL_LARGEST_PACKET_LEN,
        })
    }

    #[must_use]
    pub const fn version(&self) -> Version {
        self.version
    }

    #[must_use]
    pub const fn key_phase(&self) -> bool {
        // Epoch 3 => 0, 4 => 1, 5 => 0, 6 => 1, ...
        self.epoch & 1 != 1
    }

    /// This is a continuation of a previous, so adjust the range accordingly.
    /// Fail if the two ranges overlap.  Do nothing if the directions don't match.
    pub fn continuation(&mut self, prev: &Self) -> Res<()> {
        debug_assert_eq!(self.direction, prev.direction);
        let next = prev.next_pn();
        self.min_pn = next;
        if self.used_pn.is_empty() {
            self.used_pn = next..next;
            Ok(())
        } else if prev.used_pn.end > self.used_pn.start {
            qdebug!(
                "[{self}] Found packet with too new packet number {} > {}, compared to {prev}",
                self.used_pn.start,
                prev.used_pn.end,
            );
            Err(Error::PacketNumberOverlap)
        } else {
            self.used_pn.start = next;
            Ok(())
        }
    }

    /// Mark a packet number as used.  If this is too low, reject it.
    /// Note that this won't catch a value that is too high if packets protected with
    /// old keys are received after a key update.  That needs to be caught elsewhere.
    pub fn used(&mut self, pn: PacketNumber) -> Res<()> {
        if pn < self.min_pn {
            qdebug!(
                "[{self}] Found packet with too old packet number: {pn} < {}",
                self.min_pn
            );
            return Err(Error::PacketNumberOverlap);
        }
        if self.used_pn.start == self.used_pn.end {
            self.used_pn.start = pn;
        }
        self.used_pn.end = max(pn + 1, self.used_pn.end);
        Ok(())
    }

    #[must_use]
    pub fn needs_update(&self) -> bool {
        // Only initiate a key update if we have processed exactly one packet
        // and we are in an epoch greater than 3.
        self.used_pn.start + 1 == self.used_pn.end
            && self.epoch > usize::from(Epoch::ApplicationData)
    }

    #[must_use]
    pub fn can_update(&self, largest_acknowledged: Option<PacketNumber>) -> bool {
        largest_acknowledged.map_or_else(
            || self.epoch == usize::from(Epoch::ApplicationData),
            |la| self.used_pn.contains(&la),
        )
    }

    pub fn compute_mask(&self, sample: &[u8]) -> Res<[u8; HpKey::SAMPLE_SIZE]> {
        let mask = self.hpkey.mask(sample)?;
        qtrace!("[{self}] HP sample={} mask={}", hex(sample), hex(mask));
        Ok(mask)
    }

    #[must_use]
    pub const fn next_pn(&self) -> PacketNumber {
        self.used_pn.end
    }

    pub fn encrypt<'a>(
        &mut self,
        pn: PacketNumber,
        hdr: Range<usize>,
        data: &'a mut [u8],
    ) -> Res<&'a mut [u8]> {
        debug_assert_eq!(self.direction, CryptoDxDirection::Write);
        qtrace!(
            "[{self}] encrypt_in_place pn={pn} hdr={} body={}",
            hex(data[hdr.clone()].as_ref()),
            hex(data[hdr.end..].as_ref())
        );

        // The numbers in `Self::limit` assume a maximum packet size of `LIMIT`.
        // Adjust them as we encounter larger packets.
        let body_len = data.len() - hdr.len() - self.aead.expansion();
        debug_assert!(body_len <= u16::MAX.into());
        if body_len > self.largest_packet_len {
            let new_bits = usize::leading_zeros(self.largest_packet_len - 1)
                - usize::leading_zeros(body_len - 1);
            self.invocations >>= new_bits;
            self.largest_packet_len = body_len;
        }
        self.invoked()?;

        let (prev, data) = data.split_at_mut(hdr.end);
        // `prev` may have already-encrypted packets this one is being coalesced with.
        // Use only the actual current header for AAD.
        let data = self.aead.encrypt_in_place(pn, &prev[hdr], data)?;

        qtrace!("[{self}] encrypt ct={}", hex(&data));
        debug_assert_eq!(pn, self.next_pn());
        self.used(pn)?;
        Ok(data)
    }

    #[must_use]
    pub const fn expansion(&self) -> usize {
        self.aead.expansion()
    }

    pub fn decrypt<'a>(
        &mut self,
        pn: PacketNumber,
        hdr: Range<usize>,
        data: &'a mut [u8],
    ) -> Res<&'a mut [u8]> {
        debug_assert_eq!(self.direction, CryptoDxDirection::Read);
        qtrace!(
            "[{self}] decrypt_in_place pn={pn} hdr={} body={}",
            hex(data[hdr.clone()].as_ref()),
            hex(data[hdr.end..].as_ref())
        );
        self.invoked()?;
        let (hdr, data) = data.split_at_mut(hdr.end);
        let data = self.aead.decrypt_in_place(pn, hdr, data)?;
        self.used(pn)?;
        Ok(data)
    }

    #[cfg(not(feature = "disable-encryption"))]
    #[cfg(test)]
    pub(crate) fn test_default() -> Self {
        // This matches the value in packet.rs
        const CLIENT_CID: &[u8] = &[0x83, 0x94, 0xc8, 0xf0, 0x3e, 0x51, 0x57, 0x08];
        Self::new_initial(
            Version::default(),
            CryptoDxDirection::Write,
            "server in",
            CLIENT_CID,
        )
        .unwrap()
    }

    /// Get the amount of extra padding packets protected with this profile need.
    /// This is the difference between the size of the header protection sample
    /// and the AEAD expansion.
    pub const fn extra_padding(&self) -> usize {
        HpKey::SAMPLE_SIZE.saturating_sub(self.aead.expansion())
    }
}

impl std::fmt::Display for CryptoDxState {
    fn fmt(&self, f: &mut ::std::fmt::Formatter) -> ::std::fmt::Result {
        write!(f, "epoch {} {:?}", self.epoch, self.direction)
    }
}

#[derive(Debug)]
pub struct CryptoState {
    tx: CryptoDxState,
    rx: CryptoDxState,
}

impl Index<CryptoDxDirection> for CryptoState {
    type Output = CryptoDxState;

    fn index(&self, index: CryptoDxDirection) -> &Self::Output {
        match index {
            CryptoDxDirection::Read => &self.rx,
            CryptoDxDirection::Write => &self.tx,
        }
    }
}

impl IndexMut<CryptoDxDirection> for CryptoState {
    fn index_mut(&mut self, index: CryptoDxDirection) -> &mut Self::Output {
        match index {
            CryptoDxDirection::Read => &mut self.rx,
            CryptoDxDirection::Write => &mut self.tx,
        }
    }
}

/// `CryptoDxAppData` wraps the state necessary for one direction of application data keys.
/// This includes the secret needed to generate the next set of keys.
#[derive(Debug)]
pub struct CryptoDxAppData {
    dx: CryptoDxState,
    cipher: Cipher,
    // Not the secret used to create `self.dx`, but the one needed for the next iteration.
    next_secret: SymKey,
}

impl CryptoDxAppData {
    pub fn new(
        version: Version,
        dir: CryptoDxDirection,
        secret: &SymKey,
        cipher: Cipher,
    ) -> Res<Self> {
        Ok(Self {
            dx: CryptoDxState::new(version, dir, Epoch::ApplicationData, secret, cipher)?,
            cipher,
            next_secret: Self::update_secret(cipher, secret)?,
        })
    }

    fn update_secret(cipher: Cipher, secret: &SymKey) -> Res<SymKey> {
        let next = hkdf::expand_label(TLS_VERSION_1_3, cipher, secret, &[], "quic ku")?;
        Ok(next)
    }

    pub fn next(&self) -> Res<Self> {
        if self.dx.epoch == usize::MAX {
            // Guard against too many key updates.
            return Err(Error::KeysExhausted);
        }
        let next_secret = Self::update_secret(self.cipher, &self.next_secret)?;
        Ok(Self {
            dx: self.dx.next(&self.next_secret, self.cipher)?,
            cipher: self.cipher,
            next_secret,
        })
    }

    pub const fn epoch(&self) -> usize {
        self.dx.epoch
    }
}

#[derive(Debug, Copy, Clone, PartialEq, Eq, PartialOrd, Ord)]
pub enum CryptoSpace {
    Initial,
    ZeroRtt,
    Handshake,
    ApplicationData,
}

/// All of the keying material needed for a connection.
///
/// Note that the methods on this struct take a version but those are only ever
/// used for Initial keys; a version has been selected at the time we need to
/// get other keys, so those have fixed versions.
#[derive(Debug, Default)]
pub struct CryptoStates {
    initials: HashMap<Version, CryptoState>,
    handshake: Option<CryptoState>,
    zero_rtt: Option<CryptoDxState>, // One direction only!
    cipher: Cipher,
    app_write: Option<CryptoDxAppData>,
    app_read: Option<CryptoDxAppData>,
    app_read_next: Option<CryptoDxAppData>,
    // If this is set, then we have noticed a genuine update.
    // Once this time passes, we should switch in new keys.
    read_update_time: Option<Instant>,
}

impl CryptoStates {
    /// Select a `CryptoDxState` and `CryptoSpace` for the given `PacketNumberSpace`.
    /// This selects 0-RTT keys for `PacketNumberSpace::ApplicationData` if 1-RTT keys are
    /// not yet available.
    pub fn select_tx_mut(
        &mut self,
        version: Version,
        space: PacketNumberSpace,
    ) -> Option<(CryptoSpace, &mut CryptoDxState)> {
        match space {
            PacketNumberSpace::Initial => self
                .tx_mut(version, CryptoSpace::Initial)
                .map(|dx| (CryptoSpace::Initial, dx)),
            PacketNumberSpace::Handshake => self
                .tx_mut(version, CryptoSpace::Handshake)
                .map(|dx| (CryptoSpace::Handshake, dx)),
            PacketNumberSpace::ApplicationData => {
                if let Some(app) = self.app_write.as_mut() {
                    Some((CryptoSpace::ApplicationData, &mut app.dx))
                } else {
                    self.zero_rtt.as_mut().map(|dx| (CryptoSpace::ZeroRtt, dx))
                }
            }
        }
    }

    pub fn tx_mut<'a>(
        &'a mut self,
        version: Version,
        cspace: CryptoSpace,
    ) -> Option<&'a mut CryptoDxState> {
        let tx = |k: Option<&'a mut CryptoState>| k.map(|dx| &mut dx.tx);
        match cspace {
            CryptoSpace::Initial => tx(self.initials.get_mut(&version)),
            CryptoSpace::ZeroRtt => self
                .zero_rtt
                .as_mut()
                .filter(|z| z.direction == CryptoDxDirection::Write),
            CryptoSpace::Handshake => tx(self.handshake.as_mut()),
            CryptoSpace::ApplicationData => self.app_write.as_mut().map(|app| &mut app.dx),
        }
    }

    pub fn tx<'a>(&'a self, version: Version, cspace: CryptoSpace) -> Option<&'a CryptoDxState> {
        let tx = |k: Option<&'a CryptoState>| k.map(|dx| &dx.tx);
        match cspace {
            CryptoSpace::Initial => tx(self.initials.get(&version)),
            CryptoSpace::ZeroRtt => self
                .zero_rtt
                .as_ref()
                .filter(|z| z.direction == CryptoDxDirection::Write),
            CryptoSpace::Handshake => tx(self.handshake.as_ref()),
            CryptoSpace::ApplicationData => self.app_write.as_ref().map(|app| &app.dx),
        }
    }

    pub fn select_tx(
        &self,
        version: Version,
        space: PacketNumberSpace,
    ) -> Option<(CryptoSpace, &CryptoDxState)> {
        match space {
            PacketNumberSpace::Initial => self
                .tx(version, CryptoSpace::Initial)
                .map(|dx| (CryptoSpace::Initial, dx)),
            PacketNumberSpace::Handshake => self
                .tx(version, CryptoSpace::Handshake)
                .map(|dx| (CryptoSpace::Handshake, dx)),
            PacketNumberSpace::ApplicationData => self.app_write.as_ref().map_or_else(
                || self.zero_rtt.as_ref().map(|dx| (CryptoSpace::ZeroRtt, dx)),
                |app| Some((CryptoSpace::ApplicationData, &app.dx)),
            ),
        }
    }

    pub fn rx_hp(&mut self, version: Version, cspace: CryptoSpace) -> Option<&mut CryptoDxState> {
        if cspace == CryptoSpace::ApplicationData {
            self.app_read.as_mut().map(|ar| &mut ar.dx)
        } else {
            self.rx(version, cspace, false)
        }
    }

    pub fn rx<'a>(
        &'a mut self,
        version: Version,
        cspace: CryptoSpace,
        key_phase: bool,
    ) -> Option<&'a mut CryptoDxState> {
        let rx = |x: Option<&'a mut CryptoState>| x.map(|dx| &mut dx.rx);
        match cspace {
            CryptoSpace::Initial => rx(self.initials.get_mut(&version)),
            CryptoSpace::ZeroRtt => self
                .zero_rtt
                .as_mut()
                .filter(|z| z.direction == CryptoDxDirection::Read),
            CryptoSpace::Handshake => rx(self.handshake.as_mut()),
            CryptoSpace::ApplicationData => {
                let f = |a: Option<&'a mut CryptoDxAppData>| {
                    a.filter(|ar| ar.dx.key_phase() == key_phase)
                };
                // XOR to reduce the leakage about which key is chosen.
                f(self.app_read.as_mut())
                    .xor(f(self.app_read_next.as_mut()))
                    .map(|ar| &mut ar.dx)
            }
        }
    }

    /// Whether keys for processing packets in the indicated space are pending.
    /// This allows the caller to determine whether to save a packet for later
    /// when keys are not available.
    /// NOTE: 0-RTT keys are not considered here.  The expectation is that a
    /// server will have to save 0-RTT packets in a different place.  Though it
    /// is possible to attribute 0-RTT packets to an existing connection if there
    /// is a multi-packet Initial, that is an unusual circumstance, so we
    /// don't do caching for that in those places that call this function.
    pub fn rx_pending(&self, space: CryptoSpace) -> bool {
        match space {
            CryptoSpace::Initial | CryptoSpace::ZeroRtt => false,
            CryptoSpace::Handshake => self.handshake.is_none() && !self.initials.is_empty(),
            CryptoSpace::ApplicationData => self.app_read.is_none(),
        }
    }

    /// Create the initial crypto state.
    /// Note that the version here can change and that's OK.
    pub fn init<'v, V>(&mut self, versions: V, role: Role, dcid: &[u8]) -> Res<()>
    where
        V: IntoIterator<Item = &'v Version>,
    {
        const CLIENT_INITIAL_LABEL: &str = "client in";
        const SERVER_INITIAL_LABEL: &str = "server in";

        let (write, read) = match role {
            Role::Client => (CLIENT_INITIAL_LABEL, SERVER_INITIAL_LABEL),
            Role::Server => (SERVER_INITIAL_LABEL, CLIENT_INITIAL_LABEL),
        };

        for v in versions {
            qdebug!(
                "[{self}] Creating initial cipher state v={v:?}, role={role:?} dcid={}",
                hex(dcid)
            );

            let mut initial = CryptoState {
                tx: CryptoDxState::new_initial(*v, CryptoDxDirection::Write, write, dcid)?,
                rx: CryptoDxState::new_initial(*v, CryptoDxDirection::Read, read, dcid)?,
            };
            if let Some(prev) = self.initials.get(v) {
                qinfo!(
                    "[{self}] Continue packet numbers for initial after retry (write is {:?})",
                    prev.rx.used_pn,
                );
                initial.tx.continuation(&prev.tx)?;
            }
            self.initials.insert(*v, initial);
        }
        Ok(())
    }

    /// At a server, we can be more targeted in initializing.
    /// Initialize on demand: either to decrypt Initial packets that we receive
    /// or after a version has been selected.
    /// This is maybe slightly inefficient in the first case, because we might
    /// not need the send keys if the packet is subsequently discarded, but
    /// the overall effort is small enough to write off.
    pub fn init_server(&mut self, version: Version, dcid: &[u8]) -> Res<()> {
        if !self.initials.contains_key(&version) {
            self.init(&[version], Role::Server, dcid)?;
        }
        Ok(())
    }

    pub fn confirm_version(&mut self, orig: Version, confirmed: Version) -> Res<()> {
        if orig != confirmed {
            // This part where the old data is removed and then re-added is to
            // appease the borrow checker.
            // Note that on the server, we might not have initials for |orig| if it
            // was configured for |orig| and only |confirmed| Initial packets arrived.
            if let Some(prev) = self.initials.remove(&orig) {
                let next = self
                    .initials
                    .get_mut(&confirmed)
                    .ok_or(Error::VersionNegotiation)?;
                next.tx.continuation(&prev.tx)?;
                self.initials.insert(orig, prev);
            }
        }
        Ok(())
    }

    pub fn set_0rtt_keys(
        &mut self,
        version: Version,
        dir: CryptoDxDirection,
        secret: &SymKey,
        cipher: Cipher,
    ) -> Res<()> {
        qtrace!("[{self}] install 0-RTT keys");
        self.zero_rtt = Some(CryptoDxState::new(
            version,
            dir,
            Epoch::ZeroRtt,
            secret,
            cipher,
        )?);
        Ok(())
    }

    /// Discard keys and return true if that happened.
    pub fn discard(&mut self, space: PacketNumberSpace) -> bool {
        match space {
            PacketNumberSpace::Initial => {
                let empty = self.initials.is_empty();
                self.initials.clear();
                !empty
            }
            PacketNumberSpace::Handshake => self.handshake.take().is_some(),
            PacketNumberSpace::ApplicationData => panic!("Can't drop application data keys"),
        }
    }

    pub fn discard_0rtt_keys(&mut self) {
        qtrace!("[{self}] discard 0-RTT keys");
        assert!(
            self.app_read.is_none(),
            "Can't discard 0-RTT after setting application keys"
        );
        self.zero_rtt = None;
    }

    pub fn set_handshake_keys(
        &mut self,
        version: Version,
        write_secret: &SymKey,
        read_secret: &SymKey,
        cipher: Cipher,
    ) -> Res<()> {
        self.cipher = cipher;
        self.handshake = Some(CryptoState {
            tx: CryptoDxState::new(
                version,
                CryptoDxDirection::Write,
                Epoch::Handshake,
                write_secret,
                cipher,
            )?,
            rx: CryptoDxState::new(
                version,
                CryptoDxDirection::Read,
                Epoch::Handshake,
                read_secret,
                cipher,
            )?,
        });
        Ok(())
    }

    pub fn set_application_write_key(&mut self, version: Version, secret: &SymKey) -> Res<()> {
        debug_assert!(self.app_write.is_none());
        debug_assert_ne!(self.cipher, 0);
        let mut app = CryptoDxAppData::new(version, CryptoDxDirection::Write, secret, self.cipher)?;
        if let Some(z) = &self.zero_rtt {
            if z.direction == CryptoDxDirection::Write {
                app.dx.continuation(z)?;
            }
        }
        self.zero_rtt = None;
        self.app_write = Some(app);
        Ok(())
    }

    pub fn set_application_read_key(
        &mut self,
        version: Version,
        secret: &SymKey,
        expire_0rtt: Instant,
    ) -> Res<()> {
        debug_assert!(self.app_write.is_some(), "should have write keys installed");
        debug_assert!(self.app_read.is_none());
        let mut app = CryptoDxAppData::new(version, CryptoDxDirection::Read, secret, self.cipher)?;
        if let Some(z) = &self.zero_rtt {
            if z.direction == CryptoDxDirection::Read {
                app.dx.continuation(z)?;
            }
            self.read_update_time = Some(expire_0rtt);
        }
        self.app_read_next = Some(app.next()?);
        self.app_read = Some(app);
        Ok(())
    }

    /// Update the write keys.
    pub fn initiate_key_update(&mut self, largest_acknowledged: Option<PacketNumber>) -> Res<()> {
        // Only update if we are able to. We can only do this if we have
        // received an acknowledgement for a packet in the current phase.
        // Also, skip this if we are waiting for read keys on the existing
        // key update to be rolled over.
        let write = &self.app_write.as_ref().ok_or(Error::InternalError)?.dx;
        if write.can_update(largest_acknowledged) && self.read_update_time.is_none() {
            // This call additionally checks that we don't advance to the next
            // epoch while a key update is in progress.
            if self.maybe_update_write()? {
                Ok(())
            } else {
                qdebug!("[{self}] Write keys already updated");
                Err(Error::KeyUpdateBlocked)
            }
        } else {
            qdebug!("[{self}] Waiting for ACK or blocked on read key timer");
            Err(Error::KeyUpdateBlocked)
        }
    }

    /// Try to update, and return true if it happened.
    fn maybe_update_write(&mut self) -> Res<bool> {
        // Update write keys.  But only do so if the write keys are not already
        // ahead of the read keys.  If we initiated the key update, the write keys
        // will already be ahead.
        debug_assert!(self.read_update_time.is_none());
        let write = &self.app_write.as_ref().ok_or(Error::InternalError)?;
        let read = &self.app_read.as_ref().ok_or(Error::InternalError)?;
        if write.epoch() == read.epoch() {
            qdebug!("[{self}] Update write keys to epoch={}", write.epoch() + 1);
            self.app_write = Some(write.next()?);
            Ok(true)
        } else {
            Ok(false)
        }
    }

    /// Check whether write keys are close to running out of invocations.
    /// If that is close, update them if possible.  Failing to update at
    /// this stage is cause for a fatal error.
    pub fn auto_update(&mut self) -> Res<()> {
        if let Some(app_write) = self.app_write.as_ref() {
            if app_write.dx.should_update() {
                qinfo!("[{self}] Initiating automatic key update");
                if !self.maybe_update_write()? {
                    return Err(Error::KeysExhausted);
                }
            }
        }
        Ok(())
    }

    fn has_0rtt_read(&self) -> bool {
        self.zero_rtt
            .as_ref()
            .filter(|z| z.direction == CryptoDxDirection::Read)
            .is_some()
    }

    /// Prepare to update read keys.  This doesn't happen immediately as
    /// we want to ensure that we can continue to receive any delayed
    /// packets that use the old keys.  So we just set a timer.
    pub fn key_update_received(&mut self, expiration: Instant) -> Res<()> {
        qtrace!("[{self}] Key update received");
        // If we received a key update, then we assume that the peer has
        // acknowledged a packet we sent in this epoch. It's OK to do that
        // because they aren't allowed to update without first having received
        // something from us. If the ACK isn't in the packet that triggered this
        // key update, it must be in some other packet they have sent.
        _ = self.maybe_update_write()?;

        // We shouldn't have 0-RTT keys at this point, but if we do, dump them.
        debug_assert_eq!(self.read_update_time.is_some(), self.has_0rtt_read());
        if self.has_0rtt_read() {
            self.zero_rtt = None;
        }
        self.read_update_time = Some(expiration);
        Ok(())
    }

    #[must_use]
    pub const fn update_time(&self) -> Option<Instant> {
        self.read_update_time
    }

    /// Check if time has passed for updating key update parameters.
    /// If it has, then swap keys over and allow more key updates to be initiated.
    /// This is also used to discard 0-RTT read keys at the server in the same way.
    pub fn check_key_update(&mut self, now: Instant) -> Res<()> {
        if let Some(expiry) = self.read_update_time {
            // If enough time has passed, then install new keys and clear the timer.
            if now >= expiry {
                if self.has_0rtt_read() {
                    qtrace!("[{self}] Discarding 0-RTT keys");
                    self.zero_rtt = None;
                } else {
                    qtrace!("[{self}] Rotating read keys");
                    mem::swap(&mut self.app_read, &mut self.app_read_next);
                    self.app_read_next =
                        Some(self.app_read.as_ref().ok_or(Error::InternalError)?.next()?);
                }
                self.read_update_time = None;
            }
        }
        Ok(())
    }

    /// Get the current/highest epoch.  This returns (write, read) epochs.
    #[cfg(test)]
    pub fn get_epochs(&self) -> (Option<usize>, Option<usize>) {
        let to_epoch = |app: &Option<CryptoDxAppData>| app.as_ref().map(|a| a.dx.epoch);
        (to_epoch(&self.app_write), to_epoch(&self.app_read))
    }

    /// While we are awaiting the completion of a key update, we might receive
    /// valid packets that are protected with old keys. We need to ensure that
    /// these don't carry packet numbers higher than those in packets protected
    /// with the newer keys.  To ensure that, this is called after every decryption.
    pub fn check_pn_overlap(&mut self) -> Res<()> {
        // We only need to do the check while we are waiting for read keys to be updated.
        if self.read_update_time.is_some() {
            qtrace!("[{self}] Checking for PN overlap");
            let next_dx = &mut self.app_read_next.as_mut().ok_or(Error::InternalError)?.dx;
            next_dx.continuation(&self.app_read.as_ref().ok_or(Error::InternalError)?.dx)?;
        }
        Ok(())
    }

    /// Make some state for removing protection in tests.
    #[cfg(not(feature = "disable-encryption"))]
    #[cfg(test)]
    pub(crate) fn test_default() -> Self {
        let read = |epoch| {
            let mut dx = CryptoDxState::test_default();
            dx.direction = CryptoDxDirection::Read;
            dx.epoch = epoch;
            dx
        };
        let app_read = |epoch| CryptoDxAppData {
            dx: read(epoch),
            cipher: TLS_AES_128_GCM_SHA256,
            next_secret: hkdf::import_key(TLS_VERSION_1_3, &[0xaa; 32]).unwrap(),
        };
        let mut initials = HashMap::new();
        initials.insert(
            Version::Version1,
            CryptoState {
                tx: CryptoDxState::test_default(),
                rx: read(0),
            },
        );
        Self {
            initials,
            handshake: None,
            zero_rtt: None,
            cipher: TLS_AES_128_GCM_SHA256,
            // This isn't used, but the epoch is read to check for a key update.
            app_write: Some(app_read(3)),
            app_read: Some(app_read(3)),
            app_read_next: Some(app_read(4)),
            read_update_time: None,
        }
    }

    #[cfg(all(not(feature = "disable-encryption"), test))]
    #[cfg(test)]
    pub(crate) fn test_chacha() -> Self {
        const SECRET: &[u8] = &[
            0x9a, 0xc3, 0x12, 0xa7, 0xf8, 0x77, 0x46, 0x8e, 0xbe, 0x69, 0x42, 0x27, 0x48, 0xad,
            0x00, 0xa1, 0x54, 0x43, 0xf1, 0x82, 0x03, 0xa0, 0x7d, 0x60, 0x60, 0xf6, 0x88, 0xf3,
            0x0f, 0x21, 0x63, 0x2b,
        ];
        let secret = hkdf::import_key(TLS_VERSION_1_3, SECRET).unwrap();
        let app_read = |epoch| CryptoDxAppData {
            dx: CryptoDxState {
                version: Version::Version1,
                direction: CryptoDxDirection::Read,
                epoch,
                aead: Aead::new(
                    TLS_VERSION_1_3,
                    TLS_CHACHA20_POLY1305_SHA256,
                    &secret,
                    "quic ", // This is a v1 test so hard-code the label.
                )
                .unwrap(),
                hpkey: HpKey::extract(
                    TLS_VERSION_1_3,
                    TLS_CHACHA20_POLY1305_SHA256,
                    &secret,
                    "quic hp",
                )
                .unwrap(),
                used_pn: 0..645_971_972,
                min_pn: 0,
                invocations: 10,
                largest_packet_len: INITIAL_LARGEST_PACKET_LEN,
            },
            cipher: TLS_CHACHA20_POLY1305_SHA256,
            next_secret: secret.clone(),
        };
        Self {
            initials: HashMap::new(),
            handshake: None,
            zero_rtt: None,
            cipher: TLS_CHACHA20_POLY1305_SHA256,
            app_write: Some(app_read(3)),
            app_read: Some(app_read(3)),
            app_read_next: Some(app_read(4)),
            read_update_time: None,
        }
    }
}

impl std::fmt::Display for CryptoStates {
    fn fmt(&self, f: &mut ::std::fmt::Formatter) -> ::std::fmt::Result {
        write!(f, "CryptoStates")
    }
}

#[derive(Debug, Default)]
pub struct CryptoStream {
    tx: TxBuffer,
    rx: RxStreamOrderer,
}

#[derive(Debug)]
pub enum CryptoStreams {
    Initial {
        initial: CryptoStream,
        handshake: CryptoStream,
        application: CryptoStream,
    },
    Handshake {
        handshake: CryptoStream,
        application: CryptoStream,
    },
    ApplicationData {
        application: CryptoStream,
    },
}

impl CryptoStreams {
    /// Keep around 64k if a server wants to push excess data at us.
    const BUFFER_LIMIT: u64 = 65536;

    pub fn discard(&mut self, space: PacketNumberSpace) {
        match space {
            PacketNumberSpace::Initial => {
                if let Self::Initial {
                    handshake,
                    application,
                    ..
                } = self
                {
                    *self = Self::Handshake {
                        handshake: mem::take(handshake),
                        application: mem::take(application),
                    };
                }
            }
            PacketNumberSpace::Handshake => {
                if let Self::Handshake { application, .. } = self {
                    *self = Self::ApplicationData {
                        application: mem::take(application),
                    };
                } else if matches!(self, Self::Initial { .. }) {
                    panic!("Discarding handshake before initial discarded");
                }
            }
            PacketNumberSpace::ApplicationData => {
                panic!("Discarding application data crypto streams")
            }
        }
    }

    pub fn send(&mut self, space: PacketNumberSpace, data: &[u8]) -> Res<()> {
        self.get_mut(space)
            .ok_or(Error::ProtocolViolation)?
            .tx
            .send(data);
        Ok(())
    }

    pub fn inbound_frame(&mut self, space: PacketNumberSpace, offset: u64, data: &[u8]) -> Res<()> {
        let rx = &mut self.get_mut(space).ok_or(Error::InternalError)?.rx;
        rx.inbound_frame(offset, data);
        if rx.received() - rx.retired() <= Self::BUFFER_LIMIT {
            Ok(())
        } else {
            Err(Error::CryptoBufferExceeded)
        }
    }

    pub fn data_ready(&self, space: PacketNumberSpace) -> bool {
        self.get(space).is_some_and(|cs| cs.rx.data_ready())
    }

    pub fn read_to_end(&mut self, space: PacketNumberSpace, buf: &mut Vec<u8>) -> Res<usize> {
        Ok(self
            .get_mut(space)
            .ok_or(Error::ProtocolViolation)?
            .rx
            .read_to_end(buf))
    }

    pub fn acked(&mut self, token: &CryptoRecoveryToken) {
        if let Some(cs) = self.get_mut(token.space) {
            cs.tx.mark_as_acked(token.offset, token.length);
        }
    }

    pub fn lost(&mut self, token: &CryptoRecoveryToken) {
        // See BZ 1624800, ignore lost packets in spaces we've dropped keys
        if let Some(cs) = self.get_mut(token.space) {
            cs.tx.mark_as_lost(token.offset, token.length);
        }
    }

    /// Resend any Initial or Handshake CRYPTO frames that might be outstanding.
    /// This can help speed up handshake times.
    pub fn resend_unacked(&mut self, space: PacketNumberSpace) {
        if space != PacketNumberSpace::ApplicationData {
            if let Some(cs) = self.get_mut(space) {
                cs.tx.unmark_sent();
            }
        }
    }

    pub fn is_empty(&mut self, space: PacketNumberSpace) -> bool {
        self.get_mut(space).map_or(true, |cs| cs.tx.is_empty())
    }

    const fn get(&self, space: PacketNumberSpace) -> Option<&CryptoStream> {
        let (initial, hs, app) = match self {
            Self::Initial {
                initial,
                handshake,
                application,
            } => (Some(initial), Some(handshake), Some(application)),
            Self::Handshake {
                handshake,
                application,
            } => (None, Some(handshake), Some(application)),
            Self::ApplicationData { application } => (None, None, Some(application)),
        };
        match space {
            PacketNumberSpace::Initial => initial,
            PacketNumberSpace::Handshake => hs,
            PacketNumberSpace::ApplicationData => app,
        }
    }

    fn get_mut(&mut self, space: PacketNumberSpace) -> Option<&mut CryptoStream> {
        let (initial, hs, app) = match self {
            Self::Initial {
                initial,
                handshake,
                application,
            } => (Some(initial), Some(handshake), Some(application)),
            Self::Handshake {
                handshake,
                application,
            } => (None, Some(handshake), Some(application)),
            Self::ApplicationData { application } => (None, None, Some(application)),
        };
        match space {
            PacketNumberSpace::Initial => initial,
            PacketNumberSpace::Handshake => hs,
            PacketNumberSpace::ApplicationData => app,
        }
    }

    pub fn write_frame(
        &mut self,
        space: PacketNumberSpace,
        sni_slicing: bool,
        builder: &mut PacketBuilder,
        tokens: &mut Vec<RecoveryToken>,
        stats: &mut FrameStats,
    ) {
        fn write_chunk(
            offset: u64,
            data: &[u8],
            builder: &mut PacketBuilder,
        ) -> Option<(u64, usize)> {
            let mut header_len = 1 + Encoder::varint_len(offset) + 1;

            // Don't bother if there isn't room for the header and some data.
            if builder.remaining() < header_len + 1 {
                return None;
            }
            // Calculate length of data based on the minimum of:
            // - available data
            // - remaining space, less the header, which counts only one byte for the length at
            //   first to avoid underestimating length
            let length = min(data.len(), builder.remaining() - header_len);
            header_len +=
                Encoder::varint_len(u64::try_from(length).expect("usize fits in u64")) - 1;
            let length = min(data.len(), builder.remaining() - header_len);

            builder.encode_varint(crate::frame::FRAME_TYPE_CRYPTO);
            builder.encode_varint(offset);
            builder.encode_vvec(&data[..length]);
            Some((offset, length))
        }

        fn mark_as_sent(
            cs: &mut CryptoStream,
            space: PacketNumberSpace,
            tokens: &mut Vec<RecoveryToken>,
            offset: u64,
            len: usize,
            stats: &mut FrameStats,
        ) {
            cs.tx.mark_as_sent(offset, len);
            qdebug!("CRYPTO for {space} offset={offset}, len={len}");
            tokens.push(RecoveryToken::Crypto(CryptoRecoveryToken {
                space,
                offset,
                length: len,
            }));
            stats.crypto += 1;
        }

        #[allow(clippy::type_complexity)]
        const fn limit_chunks<'a>(
            left: (u64, &'a [u8]),
            right: (u64, &'a [u8]),
            limit: usize,
        ) -> ((u64, &'a [u8]), (u64, &'a [u8])) {
            let (left_offset, mut left) = left;
            let (mut right_offset, mut right) = right;
            if left.len() + right.len() <= limit {
                // Nothing to do. Both chunks will fit into one packet, meaning the SNI isn't spread
                // over multiple packets. But at least it's in two unordered CRYPTO frames.
            } else if left.len() <= limit {
                // `left` is short enough to fit into this packet. So send from the *end*
                // of `right`, so that the second half of the SNI is in another packet.
                let right_len = right.len() + left.len() - limit;
                right_offset += right_len as u64;
                (_, right) = right.split_at(right_len);
            } else if right.len() <= limit {
                // `right` is short enough to fit into this packet. So only send a part of `left`.
                // The SNI begins at the end of `left`, so send the beginnig of it in this packet.
                (left, _) = left.split_at(limit - right.len());
            } else {
                // Both chunks are too long to fit into one packet. Just send a part of each.
                let half_limit = limit / 2;
                (left, _) = left.split_at(half_limit);
                (right, _) = right.split_at(half_limit);
            }
            ((left_offset, left), (right_offset, right))
        }

        let Some(cs) = self.get_mut(space) else {
            return;
        };
        let Some((offset, data)) = cs.tx.next_bytes() else {
            return;
        };
        let written = if sni_slicing {
            if let Some(sni) = find_sni(data) {
                // Cut the crypto data in two at the midpoint of the SNI and swap the chunks.
                let mid = sni.start + (sni.end - sni.start) / 2;
                let (left, right) = data.split_at(mid);

                // Truncate the chunks so we can fit them into roughly evenly-filled packets.
                let packets_needed = data.len().div_ceil(builder.limit());
                let limit = data.len() / packets_needed;
                let ((left_offset, left), (right_offset, right)) =
                    limit_chunks((offset, left), (offset + mid as u64, right), limit);
                (
                    write_chunk(right_offset, right, builder),
                    write_chunk(left_offset, left, builder),
                )
            } else {
                // No SNI found, write the entire data.
                (write_chunk(offset, data, builder), None)
            }
        } else {
            // SNI slicing disabled, write the entire data.
            (write_chunk(offset, data, builder), None)
        };

        match written {
            (None, None) => (),
            (None, Some((offset, len))) | (Some((offset, len)), None) => {
                mark_as_sent(cs, space, tokens, offset, len, stats);
            }
            (Some((offset1, len1)), Some((offset2, len2))) => {
                mark_as_sent(cs, space, tokens, offset1, len1, stats);
                mark_as_sent(cs, space, tokens, offset2, len2, stats);
            }
        }
    }
}

impl Default for CryptoStreams {
    fn default() -> Self {
        Self::Initial {
            initial: CryptoStream::default(),
            handshake: CryptoStream::default(),
            application: CryptoStream::default(),
        }
    }
}

#[derive(Debug, Clone)]
pub struct CryptoRecoveryToken {
    space: PacketNumberSpace,
    offset: u64,
    length: usize,
}<|MERGE_RESOLUTION|>--- conflicted
+++ resolved
@@ -262,13 +262,8 @@
     }
 
     fn install_handshake_keys(&mut self) -> Res<bool> {
-<<<<<<< HEAD
-        qtrace!([self], "Attempt to install handshake keys");
+        qtrace!("[{self}] Attempt to install handshake keys");
         let Some(write_secret) = self.tls.write_secret(Epoch::Handshake) else {
-=======
-        qtrace!("[{self}] Attempt to install handshake keys");
-        let Some(write_secret) = self.tls.write_secret(TLS_EPOCH_HANDSHAKE) else {
->>>>>>> cb058cb3
             // No keys is fine.
             return Ok(false);
         };
@@ -288,13 +283,8 @@
     }
 
     fn maybe_install_application_write_key(&mut self, version: Version) -> Res<()> {
-<<<<<<< HEAD
-        qtrace!([self], "Attempt to install application write key");
+        qtrace!("[{self}] Attempt to install application write key");
         if let Some(secret) = self.tls.write_secret(Epoch::ApplicationData) {
-=======
-        qtrace!("[{self}] Attempt to install application write key");
-        if let Some(secret) = self.tls.write_secret(TLS_EPOCH_APPLICATION_DATA) {
->>>>>>> cb058cb3
             self.states.set_application_write_key(version, &secret)?;
             qdebug!("[{self}] Application write key installed");
         }
@@ -457,17 +447,7 @@
         secret: &SymKey,
         cipher: Cipher,
     ) -> Res<Self> {
-<<<<<<< HEAD
-        qdebug!(
-            "Making {:?} {:?} CryptoDxState, v={:?} cipher={}",
-            direction,
-            epoch,
-            version,
-            cipher,
-        );
-=======
-        qdebug!("Making {direction:?} {epoch} CryptoDxState, v={version:?} cipher={cipher}",);
->>>>>>> cb058cb3
+        qdebug!("Making {direction:?} {epoch:?} CryptoDxState, v={version:?} cipher={cipher}",);
         let hplabel = String::from(version.label_prefix()) + "hp";
         Ok(Self {
             version,
