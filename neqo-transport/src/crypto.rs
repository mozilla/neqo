// Licensed under the Apache License, Version 2.0 <LICENSE-APACHE or
// http://www.apache.org/licenses/LICENSE-2.0> or the MIT license
// <LICENSE-MIT or http://opensource.org/licenses/MIT>, at your
// option. This file may not be copied, modified, or distributed
// except according to those terms.

#![allow(clippy::module_name_repetitions)]

use std::{
    cell::RefCell,
    cmp::{max, min},
    collections::HashMap,
    mem,
    ops::{Index, IndexMut, Range},
    rc::Rc,
    time::Instant,
};

use neqo_common::{hex, hex_snip_middle, qdebug, qinfo, qtrace, Encoder, Role};
use neqo_crypto::{
    hkdf, hp::HpKey, Aead, Agent, AntiReplay, Cipher, Epoch, Error as CryptoError, HandshakeState,
    PrivateKey, PublicKey, Record, RecordList, ResumptionToken, SymKey, ZeroRttChecker,
    TLS_AES_128_GCM_SHA256, TLS_AES_256_GCM_SHA384, TLS_CHACHA20_POLY1305_SHA256, TLS_CT_HANDSHAKE,
    TLS_EPOCH_APPLICATION_DATA, TLS_EPOCH_HANDSHAKE, TLS_EPOCH_INITIAL, TLS_EPOCH_ZERO_RTT,
    TLS_GRP_EC_SECP256R1, TLS_GRP_EC_SECP384R1, TLS_GRP_EC_SECP521R1, TLS_GRP_EC_X25519,
    TLS_GRP_KEM_MLKEM768X25519, TLS_VERSION_1_3,
};

use crate::{
    cid::ConnectionIdRef,
    packet::{PacketBuilder, PacketNumber},
    recovery::RecoveryToken,
    recv_stream::RxStreamOrderer,
    send_stream::TxBuffer,
    shuffle::find_sni,
    stats::FrameStats,
    tparams::{TpZeroRttChecker, TransportParameters, TransportParametersHandler},
    tracking::PacketNumberSpace,
    version::Version,
    Error, Res,
};

const MAX_AUTH_TAG: usize = 32;
/// The number of invocations remaining on a write cipher before we try
/// to update keys.  This has to be much smaller than the number returned
/// by `CryptoDxState::limit` or updates will happen too often.  As we don't
/// need to ask permission to update, this can be quite small.
pub const UPDATE_WRITE_KEYS_AT: PacketNumber = 100;

// This is a testing kludge that allows for overwriting the number of
// invocations of the next cipher to operate.  With this, it is possible
// to test what happens when the number of invocations reaches 0, or
// when it hits `UPDATE_WRITE_KEYS_AT` and an automatic update should occur.
// This is a little crude, but it saves a lot of plumbing.
#[cfg(test)]
thread_local!(pub static OVERWRITE_INVOCATIONS: RefCell<Option<PacketNumber>> = RefCell::default());

#[derive(Debug)]
pub struct Crypto {
    version: Version,
    protocols: Vec<String>,
    pub(crate) tls: Agent,
    pub(crate) streams: CryptoStreams,
    pub(crate) states: CryptoStates,
}

type TpHandler = Rc<RefCell<TransportParametersHandler>>;

impl Crypto {
    pub fn new(
        version: Version,
        mut agent: Agent,
        protocols: Vec<String>,
        tphandler: TpHandler,
    ) -> Res<Self> {
        agent.set_version_range(TLS_VERSION_1_3, TLS_VERSION_1_3)?;
        agent.set_ciphers(&[
            TLS_AES_128_GCM_SHA256,
            TLS_AES_256_GCM_SHA384,
            TLS_CHACHA20_POLY1305_SHA256,
        ])?;
        match &mut agent {
            Agent::Server(c) => {
                // Clients do not send mlkem768x25519 shares by default, but servers should accept
                // them.
                c.set_groups(&[
                    TLS_GRP_KEM_MLKEM768X25519,
                    TLS_GRP_EC_X25519,
                    TLS_GRP_EC_SECP256R1,
                    TLS_GRP_EC_SECP384R1,
                    TLS_GRP_EC_SECP521R1,
                ])?;
            }
            Agent::Client(c) => {
                c.set_groups(&[
                    TLS_GRP_EC_X25519,
                    TLS_GRP_EC_SECP256R1,
                    TLS_GRP_EC_SECP384R1,
                    TLS_GRP_EC_SECP521R1,
                ])?;

                // Configure clients to send both X25519 and P256 to reduce
                // the rate of HRRs.
                c.send_additional_key_shares(1)?;

                // Always enable 0-RTT on the client, but the server needs
                // more configuration passed to server_enable_0rtt.
                c.enable_0rtt()?;
            }
        }
        agent.set_alpn(&protocols)?;
        agent.disable_end_of_early_data()?;
        let extension = match version {
            Version::Version2 | Version::Version1 => 0x39,
            #[cfg(feature = "draft-29")]
            Version::Draft29 => 0xffa5,
        };
        agent.extension_handler(extension, tphandler)?;
        Ok(Self {
            version,
            protocols,
            tls: agent,
            streams: CryptoStreams::default(),
            states: CryptoStates::default(),
        })
    }

    /// Get the name of the server.  (Only works for the client currently).
    pub fn server_name(&self) -> Option<&str> {
        if let Agent::Client(c) = &self.tls {
            Some(c.server_name())
        } else {
            None
        }
    }

    /// Get the set of enabled protocols.
    pub fn protocols(&self) -> &[String] {
        &self.protocols
    }

    pub fn server_enable_0rtt(
        &mut self,
        tphandler: TpHandler,
        anti_replay: &AntiReplay,
        zero_rtt_checker: impl ZeroRttChecker + 'static,
    ) -> Res<()> {
        if let Agent::Server(s) = &mut self.tls {
            Ok(s.enable_0rtt(
                anti_replay,
                0xffff_ffff,
                TpZeroRttChecker::wrap(tphandler, zero_rtt_checker),
            )?)
        } else {
            panic!("not a server");
        }
    }

    pub fn server_enable_ech(
        &mut self,
        config: u8,
        public_name: &str,
        sk: &PrivateKey,
        pk: &PublicKey,
    ) -> Res<()> {
        if let Agent::Server(s) = &mut self.tls {
            s.enable_ech(config, public_name, sk, pk)?;
            Ok(())
        } else {
            panic!("not a client");
        }
    }

    pub fn client_enable_ech(&mut self, ech_config_list: impl AsRef<[u8]>) -> Res<()> {
        if let Agent::Client(c) = &mut self.tls {
            c.enable_ech(ech_config_list)?;
            Ok(())
        } else {
            panic!("not a client");
        }
    }

    /// Get the active ECH configuration, which is empty if ECH is disabled.
    pub fn ech_config(&self) -> &[u8] {
        self.tls.ech_config()
    }

    pub fn handshake(
        &mut self,
        now: Instant,
        space: PacketNumberSpace,
        data: Option<&[u8]>,
    ) -> Res<&HandshakeState> {
        let input = data.map(|d| {
            qtrace!("Handshake record received {d:0x?} ");
            let epoch = match space {
                PacketNumberSpace::Initial => TLS_EPOCH_INITIAL,
                PacketNumberSpace::Handshake => TLS_EPOCH_HANDSHAKE,
                // Our epoch progresses forward, but the TLS epoch is fixed to 3.
                PacketNumberSpace::ApplicationData => TLS_EPOCH_APPLICATION_DATA,
            };
            Record {
                ct: TLS_CT_HANDSHAKE,
                epoch,
                data: d.to_vec(),
            }
        });

        match self.tls.handshake_raw(now, input) {
            Ok(output) => {
                self.buffer_records(output)?;
                Ok(self.tls.state())
            }
            Err(CryptoError::EchRetry(v)) => Err(Error::EchRetry(v)),
            Err(e) => {
                qinfo!("Handshake failed {e:?}");
                Err(self
                    .tls
                    .alert()
                    .map_or(Error::CryptoError(e), |a| Error::CryptoAlert(*a)))
            }
        }
    }

    /// Enable 0-RTT and return `true` if it is enabled successfully.
    pub fn enable_0rtt(&mut self, version: Version, role: Role) -> Res<bool> {
        let info = self.tls.preinfo()?;
        // `info.early_data()` returns false for a server,
        // so use `early_data_cipher()` to tell if 0-RTT is enabled.
        let cipher = info.early_data_cipher();
        if cipher.is_none() {
            return Ok(false);
        }
        let (dir, secret) = match role {
            Role::Client => (
                CryptoDxDirection::Write,
                self.tls.write_secret(TLS_EPOCH_ZERO_RTT),
            ),
            Role::Server => (
                CryptoDxDirection::Read,
                self.tls.read_secret(TLS_EPOCH_ZERO_RTT),
            ),
        };
        let secret = secret.ok_or(Error::InternalError)?;
        self.states
            .set_0rtt_keys(version, dir, &secret, cipher.ok_or(Error::InternalError)?)?;
        Ok(true)
    }

    /// Lock in a compatible upgrade.
    pub fn confirm_version(&mut self, confirmed: Version) {
        _ = self.states.confirm_version(self.version, confirmed);
        self.version = confirmed;
    }

    /// Returns true if new handshake keys were installed.
    pub fn install_keys(&mut self, role: Role) -> Res<bool> {
        if self.tls.state().is_final() {
            Ok(false)
        } else {
            let installed_hs = self.install_handshake_keys()?;
            if role == Role::Server {
                self.maybe_install_application_write_key(self.version)?;
            }
            Ok(installed_hs)
        }
    }

    fn install_handshake_keys(&mut self) -> Res<bool> {
        qtrace!("[{self}] Attempt to install handshake keys");
        let Some(write_secret) = self.tls.write_secret(TLS_EPOCH_HANDSHAKE) else {
            // No keys is fine.
            return Ok(false);
        };
        let read_secret = self
            .tls
            .read_secret(TLS_EPOCH_HANDSHAKE)
            .ok_or(Error::InternalError)?;
        let cipher = match self.tls.info() {
            None => self.tls.preinfo()?.cipher_suite(),
            Some(info) => Some(info.cipher_suite()),
        }
        .ok_or(Error::InternalError)?;
        self.states
            .set_handshake_keys(self.version, &write_secret, &read_secret, cipher)?;
        qdebug!("[{self}] Handshake keys installed");
        Ok(true)
    }

    fn maybe_install_application_write_key(&mut self, version: Version) -> Res<()> {
        qtrace!("[{self}] Attempt to install application write key");
        if let Some(secret) = self.tls.write_secret(TLS_EPOCH_APPLICATION_DATA) {
            self.states.set_application_write_key(version, &secret)?;
            qdebug!("[{self}] Application write key installed");
        }
        Ok(())
    }

    pub fn install_application_keys(&mut self, version: Version, expire_0rtt: Instant) -> Res<()> {
        self.maybe_install_application_write_key(version)?;
        // The write key might have been installed earlier, but it should
        // always be installed now.
        debug_assert!(self.states.app_write.is_some());
        let read_secret = self
            .tls
            .read_secret(TLS_EPOCH_APPLICATION_DATA)
            .ok_or(Error::InternalError)?;
        self.states
            .set_application_read_key(version, &read_secret, expire_0rtt)?;
        qdebug!("[{self}] application read keys installed");
        Ok(())
    }

    /// Buffer crypto records for sending.
    pub fn buffer_records(&mut self, records: RecordList) -> Res<()> {
        for r in records {
            if r.ct != TLS_CT_HANDSHAKE {
                return Err(Error::ProtocolViolation);
            }
            qtrace!("[{self}] Adding CRYPTO data {r:?}");
            self.streams
                .send(PacketNumberSpace::from(r.epoch), &r.data)?;
        }
        Ok(())
    }

    pub fn write_frame(
        &mut self,
        space: PacketNumberSpace,
        sni_slicing: bool,
        builder: &mut PacketBuilder,
        tokens: &mut Vec<RecoveryToken>,
        stats: &mut FrameStats,
    ) {
        self.streams
            .write_frame(space, sni_slicing, builder, tokens, stats);
    }

    pub fn acked(&mut self, token: &CryptoRecoveryToken) {
        qdebug!(
            "Acked crypto frame space={} offset={} length={}",
            token.space,
            token.offset,
            token.length
        );
        self.streams.acked(token);
    }

    pub fn lost(&mut self, token: &CryptoRecoveryToken) {
        qinfo!(
            "Lost crypto frame space={} offset={} length={}",
            token.space,
            token.offset,
            token.length
        );
        self.streams.lost(token);
    }

    /// Mark any outstanding frames in the indicated space as "lost" so
    /// that they can be sent again.
    pub fn resend_unacked(&mut self, space: PacketNumberSpace) {
        self.streams.resend_unacked(space);
    }

    /// Discard state for a packet number space and return true
    /// if something was discarded.
    pub fn discard(&mut self, space: PacketNumberSpace) -> bool {
        self.streams.discard(space);
        self.states.discard(space)
    }

    pub fn create_resumption_token(
        &mut self,
        new_token: Option<&[u8]>,
        tps: &TransportParameters,
        version: Version,
        rtt: u64,
    ) -> Option<ResumptionToken> {
        if let Agent::Client(ref mut c) = self.tls {
            c.resumption_token().as_ref().map(|t| {
                qtrace!("TLS token {}", hex(t.as_ref()));
                let mut enc = Encoder::default();
                enc.encode_uint(4, version.wire_version());
                enc.encode_varint(rtt);
                enc.encode_vvec_with(|enc_inner| {
                    tps.encode(enc_inner);
                });
                enc.encode_vvec(new_token.unwrap_or(&[]));
                enc.encode(t.as_ref());
                qdebug!("resumption token {}", hex_snip_middle(enc.as_ref()));
                ResumptionToken::new(enc.into(), t.expiration_time())
            })
        } else {
            unreachable!("It is a server");
        }
    }

    pub fn has_resumption_token(&self) -> bool {
        if let Agent::Client(c) = &self.tls {
            c.has_resumption_token()
        } else {
            unreachable!("It is a server");
        }
    }
}

impl ::std::fmt::Display for Crypto {
    fn fmt(&self, f: &mut ::std::fmt::Formatter) -> ::std::fmt::Result {
        write!(f, "Crypto")
    }
}

#[derive(Clone, Copy, Debug, PartialEq, Eq)]
pub enum CryptoDxDirection {
    Read,
    Write,
}

#[derive(Debug)]
pub struct CryptoDxState {
    /// The QUIC version.
    version: Version,
    /// Whether packets protected with this state will be read or written.
    direction: CryptoDxDirection,
    /// The epoch of this crypto state.  This initially tracks TLS epochs
    /// via DTLS: 0 = initial, 1 = 0-RTT, 2 = handshake, 3 = application.
    /// But we don't need to keep that, and QUIC isn't limited in how
    /// many times keys can be updated, so we don't use `u16` for this.
    epoch: usize,
    aead: Aead,
    hpkey: HpKey,
    /// This tracks the range of packet numbers that have been seen.  This allows
    /// for verifying that packet numbers before a key update are strictly lower
    /// than packet numbers after a key update.
    used_pn: Range<PacketNumber>,
    /// This is the minimum packet number that is allowed.
    min_pn: PacketNumber,
    /// The total number of operations that are remaining before the keys
    /// become exhausted and can't be used any more.
    invocations: PacketNumber,
    /// The basis of the invocation limits in `invocations`.
    largest_packet_len: usize,
}

const INITIAL_LARGEST_PACKET_LEN: usize = 1 << 11; // 2048

impl CryptoDxState {
    pub fn new(
        version: Version,
        direction: CryptoDxDirection,
        epoch: Epoch,
        secret: &SymKey,
        cipher: Cipher,
    ) -> Res<Self> {
        qdebug!("Making {direction:?} {epoch} CryptoDxState, v={version:?} cipher={cipher}",);
        let hplabel = String::from(version.label_prefix()) + "hp";
        Ok(Self {
            version,
            direction,
            epoch: usize::from(epoch),
            aead: Aead::new(TLS_VERSION_1_3, cipher, secret, version.label_prefix())?,
            hpkey: HpKey::extract(TLS_VERSION_1_3, cipher, secret, &hplabel)?,
            used_pn: 0..0,
            min_pn: 0,
            invocations: Self::limit(direction, cipher),
            largest_packet_len: INITIAL_LARGEST_PACKET_LEN,
        })
    }

    pub fn new_initial(
        version: Version,
        direction: CryptoDxDirection,
        label: &str,
        dcid: &[u8],
    ) -> Res<Self> {
        qtrace!("new_initial {version:?} {}", ConnectionIdRef::from(dcid));
        let salt = version.initial_salt();
        let cipher = TLS_AES_128_GCM_SHA256;
        let initial_secret = hkdf::extract(
            TLS_VERSION_1_3,
            cipher,
            Some(&hkdf::import_key(TLS_VERSION_1_3, salt)?),
            &hkdf::import_key(TLS_VERSION_1_3, dcid)?,
        )?;

        let secret = hkdf::expand_label(TLS_VERSION_1_3, cipher, &initial_secret, &[], label)?;

        Self::new(version, direction, TLS_EPOCH_INITIAL, &secret, cipher)
    }

    /// Determine the confidentiality and integrity limits for the cipher.
    fn limit(direction: CryptoDxDirection, cipher: Cipher) -> PacketNumber {
        match direction {
            // This uses the smaller limits for 2^16 byte packets
            // as we don't control incoming packet size.
            CryptoDxDirection::Read => match cipher {
                TLS_AES_128_GCM_SHA256 => 1 << 52,
                TLS_AES_256_GCM_SHA384 => PacketNumber::MAX,
                TLS_CHACHA20_POLY1305_SHA256 => 1 << 36,
                _ => unreachable!(),
            },
            // This uses the larger limits for 2^11 byte packets.
            CryptoDxDirection::Write => match cipher {
                TLS_AES_128_GCM_SHA256 | TLS_AES_256_GCM_SHA384 => 1 << 28,
                TLS_CHACHA20_POLY1305_SHA256 => PacketNumber::MAX,
                _ => unreachable!(),
            },
        }
    }

    fn invoked(&mut self) -> Res<()> {
        #[cfg(test)]
        OVERWRITE_INVOCATIONS.with(|v| {
            if let Some(i) = v.borrow_mut().take() {
                log::warn!("Setting {:?} invocations to {}", self.direction, i);
                self.invocations = i;
            }
        });
        self.invocations = self
            .invocations
            .checked_sub(1)
            .ok_or(Error::KeysExhausted)?;
        Ok(())
    }

    /// Determine whether we should initiate a key update.
    pub fn should_update(&self) -> bool {
        // There is no point in updating read keys as the limit is global.
        debug_assert_eq!(self.direction, CryptoDxDirection::Write);
        self.invocations <= UPDATE_WRITE_KEYS_AT
    }

    pub fn next(&self, next_secret: &SymKey, cipher: Cipher) -> Res<Self> {
        let pn = self.next_pn();
        // We count invocations of each write key just for that key, but all
        // attempts to invocations to read count toward a single limit.
        // This doesn't count use of Handshake keys.
        let invocations = if self.direction == CryptoDxDirection::Read {
            self.invocations
        } else {
            Self::limit(CryptoDxDirection::Write, cipher)
        };
        Ok(Self {
            version: self.version,
            direction: self.direction,
            epoch: self.epoch + 1,
            aead: Aead::new(
                TLS_VERSION_1_3,
                cipher,
                next_secret,
                self.version.label_prefix(),
            )?,
            hpkey: self.hpkey.clone(),
            used_pn: pn..pn,
            min_pn: pn,
            invocations,
            largest_packet_len: INITIAL_LARGEST_PACKET_LEN,
        })
    }

    #[must_use]
    pub const fn version(&self) -> Version {
        self.version
    }

    #[must_use]
    pub const fn key_phase(&self) -> bool {
        // Epoch 3 => 0, 4 => 1, 5 => 0, 6 => 1, ...
        self.epoch & 1 != 1
    }

    /// This is a continuation of a previous, so adjust the range accordingly.
    /// Fail if the two ranges overlap.  Do nothing if the directions don't match.
    pub fn continuation(&mut self, prev: &Self) -> Res<()> {
        debug_assert_eq!(self.direction, prev.direction);
        let next = prev.next_pn();
        self.min_pn = next;
        if self.used_pn.is_empty() {
            self.used_pn = next..next;
            Ok(())
        } else if prev.used_pn.end > self.used_pn.start {
            qdebug!(
                "[{self}] Found packet with too new packet number {} > {}, compared to {prev}",
                self.used_pn.start,
                prev.used_pn.end,
            );
            Err(Error::PacketNumberOverlap)
        } else {
            self.used_pn.start = next;
            Ok(())
        }
    }

    /// Mark a packet number as used.  If this is too low, reject it.
    /// Note that this won't catch a value that is too high if packets protected with
    /// old keys are received after a key update.  That needs to be caught elsewhere.
    pub fn used(&mut self, pn: PacketNumber) -> Res<()> {
        if pn < self.min_pn {
            qdebug!(
                "[{self}] Found packet with too old packet number: {pn} < {}",
                self.min_pn
            );
            return Err(Error::PacketNumberOverlap);
        }
        if self.used_pn.start == self.used_pn.end {
            self.used_pn.start = pn;
        }
        self.used_pn.end = max(pn + 1, self.used_pn.end);
        Ok(())
    }

    #[must_use]
    pub fn needs_update(&self) -> bool {
        // Only initiate a key update if we have processed exactly one packet
        // and we are in an epoch greater than 3.
        self.used_pn.start + 1 == self.used_pn.end
            && self.epoch > usize::from(TLS_EPOCH_APPLICATION_DATA)
    }

    #[must_use]
    pub fn can_update(&self, largest_acknowledged: Option<PacketNumber>) -> bool {
        largest_acknowledged.map_or_else(
            || self.epoch == usize::from(TLS_EPOCH_APPLICATION_DATA),
            |la| self.used_pn.contains(&la),
        )
    }

    pub fn compute_mask(&self, sample: &[u8]) -> Res<[u8; HpKey::SAMPLE_SIZE]> {
        let mask = self.hpkey.mask(sample)?;
        qtrace!("[{self}] HP sample={} mask={}", hex(sample), hex(mask));
        Ok(mask)
    }

    #[must_use]
    pub const fn next_pn(&self) -> PacketNumber {
        self.used_pn.end
    }

    pub fn encrypt(&mut self, pn: PacketNumber, hdr: &[u8], body: &[u8]) -> Res<Vec<u8>> {
        debug_assert_eq!(self.direction, CryptoDxDirection::Write);
        qtrace!(
            "[{self}] encrypt pn={pn} hdr={} body={}",
            hex(hdr),
            hex(body)
        );

        // The numbers in `Self::limit` assume a maximum packet size of `LIMIT`.
        // Adjust them as we encounter larger packets.
        debug_assert!(body.len() < 65536);
        if body.len() > self.largest_packet_len {
            let new_bits = usize::leading_zeros(self.largest_packet_len - 1)
                - usize::leading_zeros(body.len() - 1);
            self.invocations >>= new_bits;
            self.largest_packet_len = body.len();
        }
        self.invoked()?;

        let size = body.len() + MAX_AUTH_TAG;
        let mut out = vec![0; size];
        let res = self.aead.encrypt(pn, hdr, body, &mut out)?;

        qtrace!("[{self}] encrypt ct={}", hex(res));
        debug_assert_eq!(pn, self.next_pn());
        self.used(pn)?;
        Ok(res.to_vec())
    }

    #[must_use]
    pub const fn expansion(&self) -> usize {
        self.aead.expansion()
    }

    pub fn decrypt(&mut self, pn: PacketNumber, hdr: &[u8], body: &[u8]) -> Res<Vec<u8>> {
        debug_assert_eq!(self.direction, CryptoDxDirection::Read);
        qtrace!(
            "[{self}] decrypt pn={pn} hdr={} body={}",
            hex(hdr),
            hex(body)
        );
        self.invoked()?;
        let mut out = vec![0; body.len()];
        let res = self.aead.decrypt(pn, hdr, body, &mut out)?;
        self.used(pn)?;
        Ok(res.to_vec())
    }

    #[cfg(not(feature = "disable-encryption"))]
    #[cfg(test)]
    pub(crate) fn test_default() -> Self {
        // This matches the value in packet.rs
        const CLIENT_CID: &[u8] = &[0x83, 0x94, 0xc8, 0xf0, 0x3e, 0x51, 0x57, 0x08];
        Self::new_initial(
            Version::default(),
            CryptoDxDirection::Write,
            "server in",
            CLIENT_CID,
        )
        .unwrap()
    }

    /// Get the amount of extra padding packets protected with this profile need.
    /// This is the difference between the size of the header protection sample
    /// and the AEAD expansion.
    pub const fn extra_padding(&self) -> usize {
        HpKey::SAMPLE_SIZE.saturating_sub(self.aead.expansion())
    }
}

impl std::fmt::Display for CryptoDxState {
    fn fmt(&self, f: &mut ::std::fmt::Formatter) -> ::std::fmt::Result {
        write!(f, "epoch {} {:?}", self.epoch, self.direction)
    }
}

#[derive(Debug)]
pub struct CryptoState {
    tx: CryptoDxState,
    rx: CryptoDxState,
}

impl Index<CryptoDxDirection> for CryptoState {
    type Output = CryptoDxState;

    fn index(&self, index: CryptoDxDirection) -> &Self::Output {
        match index {
            CryptoDxDirection::Read => &self.rx,
            CryptoDxDirection::Write => &self.tx,
        }
    }
}

impl IndexMut<CryptoDxDirection> for CryptoState {
    fn index_mut(&mut self, index: CryptoDxDirection) -> &mut Self::Output {
        match index {
            CryptoDxDirection::Read => &mut self.rx,
            CryptoDxDirection::Write => &mut self.tx,
        }
    }
}

/// `CryptoDxAppData` wraps the state necessary for one direction of application data keys.
/// This includes the secret needed to generate the next set of keys.
#[derive(Debug)]
pub struct CryptoDxAppData {
    dx: CryptoDxState,
    cipher: Cipher,
    // Not the secret used to create `self.dx`, but the one needed for the next iteration.
    next_secret: SymKey,
}

impl CryptoDxAppData {
    pub fn new(
        version: Version,
        dir: CryptoDxDirection,
        secret: &SymKey,
        cipher: Cipher,
    ) -> Res<Self> {
        Ok(Self {
            dx: CryptoDxState::new(version, dir, TLS_EPOCH_APPLICATION_DATA, secret, cipher)?,
            cipher,
            next_secret: Self::update_secret(cipher, secret)?,
        })
    }

    fn update_secret(cipher: Cipher, secret: &SymKey) -> Res<SymKey> {
        let next = hkdf::expand_label(TLS_VERSION_1_3, cipher, secret, &[], "quic ku")?;
        Ok(next)
    }

    pub fn next(&self) -> Res<Self> {
        if self.dx.epoch == usize::MAX {
            // Guard against too many key updates.
            return Err(Error::KeysExhausted);
        }
        let next_secret = Self::update_secret(self.cipher, &self.next_secret)?;
        Ok(Self {
            dx: self.dx.next(&self.next_secret, self.cipher)?,
            cipher: self.cipher,
            next_secret,
        })
    }

    pub const fn epoch(&self) -> usize {
        self.dx.epoch
    }
}

#[derive(Debug, Copy, Clone, PartialEq, Eq, PartialOrd, Ord)]
pub enum CryptoSpace {
    Initial,
    ZeroRtt,
    Handshake,
    ApplicationData,
}

/// All of the keying material needed for a connection.
///
/// Note that the methods on this struct take a version but those are only ever
/// used for Initial keys; a version has been selected at the time we need to
/// get other keys, so those have fixed versions.
#[derive(Debug, Default)]
pub struct CryptoStates {
    initials: HashMap<Version, CryptoState>,
    handshake: Option<CryptoState>,
    zero_rtt: Option<CryptoDxState>, // One direction only!
    cipher: Cipher,
    app_write: Option<CryptoDxAppData>,
    app_read: Option<CryptoDxAppData>,
    app_read_next: Option<CryptoDxAppData>,
    // If this is set, then we have noticed a genuine update.
    // Once this time passes, we should switch in new keys.
    read_update_time: Option<Instant>,
}

impl CryptoStates {
    /// Select a `CryptoDxState` and `CryptoSpace` for the given `PacketNumberSpace`.
    /// This selects 0-RTT keys for `PacketNumberSpace::ApplicationData` if 1-RTT keys are
    /// not yet available.
    pub fn select_tx_mut(
        &mut self,
        version: Version,
        space: PacketNumberSpace,
    ) -> Option<(CryptoSpace, &mut CryptoDxState)> {
        match space {
            PacketNumberSpace::Initial => self
                .tx_mut(version, CryptoSpace::Initial)
                .map(|dx| (CryptoSpace::Initial, dx)),
            PacketNumberSpace::Handshake => self
                .tx_mut(version, CryptoSpace::Handshake)
                .map(|dx| (CryptoSpace::Handshake, dx)),
            PacketNumberSpace::ApplicationData => {
                if let Some(app) = self.app_write.as_mut() {
                    Some((CryptoSpace::ApplicationData, &mut app.dx))
                } else {
                    self.zero_rtt.as_mut().map(|dx| (CryptoSpace::ZeroRtt, dx))
                }
            }
        }
    }

    pub fn tx_mut<'a>(
        &'a mut self,
        version: Version,
        cspace: CryptoSpace,
    ) -> Option<&'a mut CryptoDxState> {
        let tx = |k: Option<&'a mut CryptoState>| k.map(|dx| &mut dx.tx);
        match cspace {
            CryptoSpace::Initial => tx(self.initials.get_mut(&version)),
            CryptoSpace::ZeroRtt => self
                .zero_rtt
                .as_mut()
                .filter(|z| z.direction == CryptoDxDirection::Write),
            CryptoSpace::Handshake => tx(self.handshake.as_mut()),
            CryptoSpace::ApplicationData => self.app_write.as_mut().map(|app| &mut app.dx),
        }
    }

    pub fn tx<'a>(&'a self, version: Version, cspace: CryptoSpace) -> Option<&'a CryptoDxState> {
        let tx = |k: Option<&'a CryptoState>| k.map(|dx| &dx.tx);
        match cspace {
            CryptoSpace::Initial => tx(self.initials.get(&version)),
            CryptoSpace::ZeroRtt => self
                .zero_rtt
                .as_ref()
                .filter(|z| z.direction == CryptoDxDirection::Write),
            CryptoSpace::Handshake => tx(self.handshake.as_ref()),
            CryptoSpace::ApplicationData => self.app_write.as_ref().map(|app| &app.dx),
        }
    }

    pub fn select_tx(
        &self,
        version: Version,
        space: PacketNumberSpace,
    ) -> Option<(CryptoSpace, &CryptoDxState)> {
        match space {
            PacketNumberSpace::Initial => self
                .tx(version, CryptoSpace::Initial)
                .map(|dx| (CryptoSpace::Initial, dx)),
            PacketNumberSpace::Handshake => self
                .tx(version, CryptoSpace::Handshake)
                .map(|dx| (CryptoSpace::Handshake, dx)),
            PacketNumberSpace::ApplicationData => self.app_write.as_ref().map_or_else(
                || self.zero_rtt.as_ref().map(|dx| (CryptoSpace::ZeroRtt, dx)),
                |app| Some((CryptoSpace::ApplicationData, &app.dx)),
            ),
        }
    }

    pub fn rx_hp(&mut self, version: Version, cspace: CryptoSpace) -> Option<&mut CryptoDxState> {
        if cspace == CryptoSpace::ApplicationData {
            self.app_read.as_mut().map(|ar| &mut ar.dx)
        } else {
            self.rx(version, cspace, false)
        }
    }

    pub fn rx<'a>(
        &'a mut self,
        version: Version,
        cspace: CryptoSpace,
        key_phase: bool,
    ) -> Option<&'a mut CryptoDxState> {
        let rx = |x: Option<&'a mut CryptoState>| x.map(|dx| &mut dx.rx);
        match cspace {
            CryptoSpace::Initial => rx(self.initials.get_mut(&version)),
            CryptoSpace::ZeroRtt => self
                .zero_rtt
                .as_mut()
                .filter(|z| z.direction == CryptoDxDirection::Read),
            CryptoSpace::Handshake => rx(self.handshake.as_mut()),
            CryptoSpace::ApplicationData => {
                let f = |a: Option<&'a mut CryptoDxAppData>| {
                    a.filter(|ar| ar.dx.key_phase() == key_phase)
                };
                // XOR to reduce the leakage about which key is chosen.
                f(self.app_read.as_mut())
                    .xor(f(self.app_read_next.as_mut()))
                    .map(|ar| &mut ar.dx)
            }
        }
    }

    /// Whether keys for processing packets in the indicated space are pending.
    /// This allows the caller to determine whether to save a packet for later
    /// when keys are not available.
    /// NOTE: 0-RTT keys are not considered here.  The expectation is that a
    /// server will have to save 0-RTT packets in a different place.  Though it
    /// is possible to attribute 0-RTT packets to an existing connection if there
    /// is a multi-packet Initial, that is an unusual circumstance, so we
    /// don't do caching for that in those places that call this function.
    pub fn rx_pending(&self, space: CryptoSpace) -> bool {
        match space {
            CryptoSpace::Initial | CryptoSpace::ZeroRtt => false,
            CryptoSpace::Handshake => self.handshake.is_none() && !self.initials.is_empty(),
            CryptoSpace::ApplicationData => self.app_read.is_none(),
        }
    }

    /// Create the initial crypto state.
    /// Note that the version here can change and that's OK.
    pub fn init<'v, V>(&mut self, versions: V, role: Role, dcid: &[u8]) -> Res<()>
    where
        V: IntoIterator<Item = &'v Version>,
    {
        const CLIENT_INITIAL_LABEL: &str = "client in";
        const SERVER_INITIAL_LABEL: &str = "server in";

        let (write, read) = match role {
            Role::Client => (CLIENT_INITIAL_LABEL, SERVER_INITIAL_LABEL),
            Role::Server => (SERVER_INITIAL_LABEL, CLIENT_INITIAL_LABEL),
        };

        for v in versions {
            qdebug!(
                "[{self}] Creating initial cipher state v={v:?}, role={role:?} dcid={}",
                hex(dcid)
            );

            let mut initial = CryptoState {
                tx: CryptoDxState::new_initial(*v, CryptoDxDirection::Write, write, dcid)?,
                rx: CryptoDxState::new_initial(*v, CryptoDxDirection::Read, read, dcid)?,
            };
            if let Some(prev) = self.initials.get(v) {
                qinfo!(
                    "[{self}] Continue packet numbers for initial after retry (write is {:?})",
                    prev.rx.used_pn,
                );
                initial.tx.continuation(&prev.tx)?;
            }
            self.initials.insert(*v, initial);
        }
        Ok(())
    }

    /// At a server, we can be more targeted in initializing.
    /// Initialize on demand: either to decrypt Initial packets that we receive
    /// or after a version has been selected.
    /// This is maybe slightly inefficient in the first case, because we might
    /// not need the send keys if the packet is subsequently discarded, but
    /// the overall effort is small enough to write off.
    pub fn init_server(&mut self, version: Version, dcid: &[u8]) -> Res<()> {
        if !self.initials.contains_key(&version) {
            self.init(&[version], Role::Server, dcid)?;
        }
        Ok(())
    }

    pub fn confirm_version(&mut self, orig: Version, confirmed: Version) -> Res<()> {
        if orig != confirmed {
            // This part where the old data is removed and then re-added is to
            // appease the borrow checker.
            // Note that on the server, we might not have initials for |orig| if it
            // was configured for |orig| and only |confirmed| Initial packets arrived.
            if let Some(prev) = self.initials.remove(&orig) {
                let next = self
                    .initials
                    .get_mut(&confirmed)
                    .ok_or(Error::VersionNegotiation)?;
                next.tx.continuation(&prev.tx)?;
                self.initials.insert(orig, prev);
            }
        }
        Ok(())
    }

    pub fn set_0rtt_keys(
        &mut self,
        version: Version,
        dir: CryptoDxDirection,
        secret: &SymKey,
        cipher: Cipher,
    ) -> Res<()> {
        qtrace!("[{self}] install 0-RTT keys");
        self.zero_rtt = Some(CryptoDxState::new(
            version,
            dir,
            TLS_EPOCH_ZERO_RTT,
            secret,
            cipher,
        )?);
        Ok(())
    }

    /// Discard keys and return true if that happened.
    pub fn discard(&mut self, space: PacketNumberSpace) -> bool {
        match space {
            PacketNumberSpace::Initial => {
                let empty = self.initials.is_empty();
                self.initials.clear();
                !empty
            }
            PacketNumberSpace::Handshake => self.handshake.take().is_some(),
            PacketNumberSpace::ApplicationData => panic!("Can't drop application data keys"),
        }
    }

    pub fn discard_0rtt_keys(&mut self) {
        qtrace!("[{self}] discard 0-RTT keys");
        assert!(
            self.app_read.is_none(),
            "Can't discard 0-RTT after setting application keys"
        );
        self.zero_rtt = None;
    }

    pub fn set_handshake_keys(
        &mut self,
        version: Version,
        write_secret: &SymKey,
        read_secret: &SymKey,
        cipher: Cipher,
    ) -> Res<()> {
        self.cipher = cipher;
        self.handshake = Some(CryptoState {
            tx: CryptoDxState::new(
                version,
                CryptoDxDirection::Write,
                TLS_EPOCH_HANDSHAKE,
                write_secret,
                cipher,
            )?,
            rx: CryptoDxState::new(
                version,
                CryptoDxDirection::Read,
                TLS_EPOCH_HANDSHAKE,
                read_secret,
                cipher,
            )?,
        });
        Ok(())
    }

    pub fn set_application_write_key(&mut self, version: Version, secret: &SymKey) -> Res<()> {
        debug_assert!(self.app_write.is_none());
        debug_assert_ne!(self.cipher, 0);
        let mut app = CryptoDxAppData::new(version, CryptoDxDirection::Write, secret, self.cipher)?;
        if let Some(z) = &self.zero_rtt {
            if z.direction == CryptoDxDirection::Write {
                app.dx.continuation(z)?;
            }
        }
        self.zero_rtt = None;
        self.app_write = Some(app);
        Ok(())
    }

    pub fn set_application_read_key(
        &mut self,
        version: Version,
        secret: &SymKey,
        expire_0rtt: Instant,
    ) -> Res<()> {
        debug_assert!(self.app_write.is_some(), "should have write keys installed");
        debug_assert!(self.app_read.is_none());
        let mut app = CryptoDxAppData::new(version, CryptoDxDirection::Read, secret, self.cipher)?;
        if let Some(z) = &self.zero_rtt {
            if z.direction == CryptoDxDirection::Read {
                app.dx.continuation(z)?;
            }
            self.read_update_time = Some(expire_0rtt);
        }
        self.app_read_next = Some(app.next()?);
        self.app_read = Some(app);
        Ok(())
    }

    /// Update the write keys.
    pub fn initiate_key_update(&mut self, largest_acknowledged: Option<PacketNumber>) -> Res<()> {
        // Only update if we are able to. We can only do this if we have
        // received an acknowledgement for a packet in the current phase.
        // Also, skip this if we are waiting for read keys on the existing
        // key update to be rolled over.
        let write = &self.app_write.as_ref().ok_or(Error::InternalError)?.dx;
        if write.can_update(largest_acknowledged) && self.read_update_time.is_none() {
            // This call additionally checks that we don't advance to the next
            // epoch while a key update is in progress.
            if self.maybe_update_write()? {
                Ok(())
            } else {
                qdebug!("[{self}] Write keys already updated");
                Err(Error::KeyUpdateBlocked)
            }
        } else {
            qdebug!("[{self}] Waiting for ACK or blocked on read key timer");
            Err(Error::KeyUpdateBlocked)
        }
    }

    /// Try to update, and return true if it happened.
    fn maybe_update_write(&mut self) -> Res<bool> {
        // Update write keys.  But only do so if the write keys are not already
        // ahead of the read keys.  If we initiated the key update, the write keys
        // will already be ahead.
        debug_assert!(self.read_update_time.is_none());
        let write = &self.app_write.as_ref().ok_or(Error::InternalError)?;
        let read = &self.app_read.as_ref().ok_or(Error::InternalError)?;
        if write.epoch() == read.epoch() {
            qdebug!("[{self}] Update write keys to epoch={}", write.epoch() + 1);
            self.app_write = Some(write.next()?);
            Ok(true)
        } else {
            Ok(false)
        }
    }

    /// Check whether write keys are close to running out of invocations.
    /// If that is close, update them if possible.  Failing to update at
    /// this stage is cause for a fatal error.
    pub fn auto_update(&mut self) -> Res<()> {
        if let Some(app_write) = self.app_write.as_ref() {
            if app_write.dx.should_update() {
                qinfo!("[{self}] Initiating automatic key update");
                if !self.maybe_update_write()? {
                    return Err(Error::KeysExhausted);
                }
            }
        }
        Ok(())
    }

    fn has_0rtt_read(&self) -> bool {
        self.zero_rtt
            .as_ref()
            .filter(|z| z.direction == CryptoDxDirection::Read)
            .is_some()
    }

    /// Prepare to update read keys.  This doesn't happen immediately as
    /// we want to ensure that we can continue to receive any delayed
    /// packets that use the old keys.  So we just set a timer.
    pub fn key_update_received(&mut self, expiration: Instant) -> Res<()> {
        qtrace!("[{self}] Key update received");
        // If we received a key update, then we assume that the peer has
        // acknowledged a packet we sent in this epoch. It's OK to do that
        // because they aren't allowed to update without first having received
        // something from us. If the ACK isn't in the packet that triggered this
        // key update, it must be in some other packet they have sent.
        _ = self.maybe_update_write()?;

        // We shouldn't have 0-RTT keys at this point, but if we do, dump them.
        debug_assert_eq!(self.read_update_time.is_some(), self.has_0rtt_read());
        if self.has_0rtt_read() {
            self.zero_rtt = None;
        }
        self.read_update_time = Some(expiration);
        Ok(())
    }

    #[must_use]
    pub const fn update_time(&self) -> Option<Instant> {
        self.read_update_time
    }

    /// Check if time has passed for updating key update parameters.
    /// If it has, then swap keys over and allow more key updates to be initiated.
    /// This is also used to discard 0-RTT read keys at the server in the same way.
    pub fn check_key_update(&mut self, now: Instant) -> Res<()> {
        if let Some(expiry) = self.read_update_time {
            // If enough time has passed, then install new keys and clear the timer.
            if now >= expiry {
                if self.has_0rtt_read() {
                    qtrace!("[{self}] Discarding 0-RTT keys");
                    self.zero_rtt = None;
                } else {
                    qtrace!("[{self}] Rotating read keys");
                    mem::swap(&mut self.app_read, &mut self.app_read_next);
                    self.app_read_next =
                        Some(self.app_read.as_ref().ok_or(Error::InternalError)?.next()?);
                }
                self.read_update_time = None;
            }
        }
        Ok(())
    }

    /// Get the current/highest epoch.  This returns (write, read) epochs.
    #[cfg(test)]
    pub fn get_epochs(&self) -> (Option<usize>, Option<usize>) {
        let to_epoch = |app: &Option<CryptoDxAppData>| app.as_ref().map(|a| a.dx.epoch);
        (to_epoch(&self.app_write), to_epoch(&self.app_read))
    }

    /// While we are awaiting the completion of a key update, we might receive
    /// valid packets that are protected with old keys. We need to ensure that
    /// these don't carry packet numbers higher than those in packets protected
    /// with the newer keys.  To ensure that, this is called after every decryption.
    pub fn check_pn_overlap(&mut self) -> Res<()> {
        // We only need to do the check while we are waiting for read keys to be updated.
        if self.read_update_time.is_some() {
            qtrace!("[{self}] Checking for PN overlap");
            let next_dx = &mut self.app_read_next.as_mut().ok_or(Error::InternalError)?.dx;
            next_dx.continuation(&self.app_read.as_ref().ok_or(Error::InternalError)?.dx)?;
        }
        Ok(())
    }

    /// Make some state for removing protection in tests.
    #[cfg(not(feature = "disable-encryption"))]
    #[cfg(test)]
    pub(crate) fn test_default() -> Self {
        let read = |epoch| {
            let mut dx = CryptoDxState::test_default();
            dx.direction = CryptoDxDirection::Read;
            dx.epoch = epoch;
            dx
        };
        let app_read = |epoch| CryptoDxAppData {
            dx: read(epoch),
            cipher: TLS_AES_128_GCM_SHA256,
            next_secret: hkdf::import_key(TLS_VERSION_1_3, &[0xaa; 32]).unwrap(),
        };
        let mut initials = HashMap::new();
        initials.insert(
            Version::Version1,
            CryptoState {
                tx: CryptoDxState::test_default(),
                rx: read(0),
            },
        );
        Self {
            initials,
            handshake: None,
            zero_rtt: None,
            cipher: TLS_AES_128_GCM_SHA256,
            // This isn't used, but the epoch is read to check for a key update.
            app_write: Some(app_read(3)),
            app_read: Some(app_read(3)),
            app_read_next: Some(app_read(4)),
            read_update_time: None,
        }
    }

    #[cfg(all(not(feature = "disable-encryption"), test))]
    #[cfg(test)]
    pub(crate) fn test_chacha() -> Self {
        const SECRET: &[u8] = &[
            0x9a, 0xc3, 0x12, 0xa7, 0xf8, 0x77, 0x46, 0x8e, 0xbe, 0x69, 0x42, 0x27, 0x48, 0xad,
            0x00, 0xa1, 0x54, 0x43, 0xf1, 0x82, 0x03, 0xa0, 0x7d, 0x60, 0x60, 0xf6, 0x88, 0xf3,
            0x0f, 0x21, 0x63, 0x2b,
        ];
        let secret = hkdf::import_key(TLS_VERSION_1_3, SECRET).unwrap();
        let app_read = |epoch| CryptoDxAppData {
            dx: CryptoDxState {
                version: Version::Version1,
                direction: CryptoDxDirection::Read,
                epoch,
                aead: Aead::new(
                    TLS_VERSION_1_3,
                    TLS_CHACHA20_POLY1305_SHA256,
                    &secret,
                    "quic ", // This is a v1 test so hard-code the label.
                )
                .unwrap(),
                hpkey: HpKey::extract(
                    TLS_VERSION_1_3,
                    TLS_CHACHA20_POLY1305_SHA256,
                    &secret,
                    "quic hp",
                )
                .unwrap(),
                used_pn: 0..645_971_972,
                min_pn: 0,
                invocations: 10,
                largest_packet_len: INITIAL_LARGEST_PACKET_LEN,
            },
            cipher: TLS_CHACHA20_POLY1305_SHA256,
            next_secret: secret.clone(),
        };
        Self {
            initials: HashMap::new(),
            handshake: None,
            zero_rtt: None,
            cipher: TLS_CHACHA20_POLY1305_SHA256,
            app_write: Some(app_read(3)),
            app_read: Some(app_read(3)),
            app_read_next: Some(app_read(4)),
            read_update_time: None,
        }
    }
}

impl std::fmt::Display for CryptoStates {
    fn fmt(&self, f: &mut ::std::fmt::Formatter) -> ::std::fmt::Result {
        write!(f, "CryptoStates")
    }
}

#[derive(Debug, Default)]
pub struct CryptoStream {
    tx: TxBuffer,
    rx: RxStreamOrderer,
}

#[derive(Debug)]
pub enum CryptoStreams {
    Initial {
        initial: CryptoStream,
        handshake: CryptoStream,
        application: CryptoStream,
    },
    Handshake {
        handshake: CryptoStream,
        application: CryptoStream,
    },
    ApplicationData {
        application: CryptoStream,
    },
}

impl CryptoStreams {
    /// Keep around 64k if a server wants to push excess data at us.
    const BUFFER_LIMIT: u64 = 65536;

    pub fn discard(&mut self, space: PacketNumberSpace) {
        match space {
            PacketNumberSpace::Initial => {
                if let Self::Initial {
                    handshake,
                    application,
                    ..
                } = self
                {
                    *self = Self::Handshake {
                        handshake: mem::take(handshake),
                        application: mem::take(application),
                    };
                }
            }
            PacketNumberSpace::Handshake => {
                if let Self::Handshake { application, .. } = self {
                    *self = Self::ApplicationData {
                        application: mem::take(application),
                    };
                } else if matches!(self, Self::Initial { .. }) {
                    panic!("Discarding handshake before initial discarded");
                }
            }
            PacketNumberSpace::ApplicationData => {
                panic!("Discarding application data crypto streams")
            }
        }
    }

    pub fn send(&mut self, space: PacketNumberSpace, data: &[u8]) -> Res<()> {
        self.get_mut(space)
            .ok_or(Error::ProtocolViolation)?
            .tx
            .send(data);
        Ok(())
    }

    pub fn inbound_frame(&mut self, space: PacketNumberSpace, offset: u64, data: &[u8]) -> Res<()> {
        let rx = &mut self.get_mut(space).ok_or(Error::InternalError)?.rx;
        rx.inbound_frame(offset, data);
        if rx.received() - rx.retired() <= Self::BUFFER_LIMIT {
            Ok(())
        } else {
            Err(Error::CryptoBufferExceeded)
        }
    }

    pub fn data_ready(&self, space: PacketNumberSpace) -> bool {
        self.get(space).is_some_and(|cs| cs.rx.data_ready())
    }

    pub fn read_to_end(&mut self, space: PacketNumberSpace, buf: &mut Vec<u8>) -> Res<usize> {
        Ok(self
            .get_mut(space)
            .ok_or(Error::ProtocolViolation)?
            .rx
            .read_to_end(buf))
    }

    pub fn acked(&mut self, token: &CryptoRecoveryToken) {
        if let Some(cs) = self.get_mut(token.space) {
            cs.tx.mark_as_acked(token.offset, token.length);
        }
    }

    pub fn lost(&mut self, token: &CryptoRecoveryToken) {
        // See BZ 1624800, ignore lost packets in spaces we've dropped keys
        if let Some(cs) = self.get_mut(token.space) {
            cs.tx.mark_as_lost(token.offset, token.length);
        }
    }

    /// Resend any Initial or Handshake CRYPTO frames that might be outstanding.
    /// This can help speed up handshake times.
    pub fn resend_unacked(&mut self, space: PacketNumberSpace) {
        if space != PacketNumberSpace::ApplicationData {
            if let Some(cs) = self.get_mut(space) {
                cs.tx.unmark_sent();
            }
        }
    }

    const fn get(&self, space: PacketNumberSpace) -> Option<&CryptoStream> {
        let (initial, hs, app) = match self {
            Self::Initial {
                initial,
                handshake,
                application,
            } => (Some(initial), Some(handshake), Some(application)),
            Self::Handshake {
                handshake,
                application,
            } => (None, Some(handshake), Some(application)),
            Self::ApplicationData { application } => (None, None, Some(application)),
        };
        match space {
            PacketNumberSpace::Initial => initial,
            PacketNumberSpace::Handshake => hs,
            PacketNumberSpace::ApplicationData => app,
        }
    }

    fn get_mut(&mut self, space: PacketNumberSpace) -> Option<&mut CryptoStream> {
        let (initial, hs, app) = match self {
            Self::Initial {
                initial,
                handshake,
                application,
            } => (Some(initial), Some(handshake), Some(application)),
            Self::Handshake {
                handshake,
                application,
            } => (None, Some(handshake), Some(application)),
            Self::ApplicationData { application } => (None, None, Some(application)),
        };
        match space {
            PacketNumberSpace::Initial => initial,
            PacketNumberSpace::Handshake => hs,
            PacketNumberSpace::ApplicationData => app,
        }
    }

    pub fn write_frame(
        &mut self,
        space: PacketNumberSpace,
        sni_slicing: bool,
        builder: &mut PacketBuilder,
        tokens: &mut Vec<RecoveryToken>,
        stats: &mut FrameStats,
    ) {
        fn write_chunk(
            offset: u64,
            data: &[u8],
            builder: &mut PacketBuilder,
        ) -> Option<(u64, usize)> {
            let mut header_len = 1 + Encoder::varint_len(offset) + 1;

            // Don't bother if there isn't room for the header and some data.
            if builder.remaining() < header_len + 1 {
                return None;
            }
            // Calculate length of data based on the minimum of:
            // - available data
            // - remaining space, less the header, which counts only one byte for the length at
            //   first to avoid underestimating length
            let length = min(data.len(), builder.remaining() - header_len);
            header_len +=
                Encoder::varint_len(u64::try_from(length).expect("usize fits in u64")) - 1;
            let length = min(data.len(), builder.remaining() - header_len);

            builder.encode_varint(crate::frame::FRAME_TYPE_CRYPTO);
            builder.encode_varint(offset);
            builder.encode_vvec(&data[..length]);
            Some((offset, length))
        }

<<<<<<< HEAD
        let Some(cs) = self.get_mut(space) else {
            return;
        };
        let Some((offset, data)) = cs.tx.next_bytes() else {
            return;
        };
        let written = if offset == 0 {
            if let Some(sni) = find_sni(data) {
                // Cut the crypto data in two at the midpoint of the SNI and swap the
                // chunks.
                let mid = sni.start + (sni.end - sni.start) / 2;
                let (left, right) = data.split_at(mid);
                [
                    write_chunk(offset + mid as u64, right, builder),
                    write_chunk(offset, left, builder),
                ]
=======
        let cs = self.get_mut(space).unwrap();
        if let Some((offset, data)) = cs.tx.next_bytes() {
            let written = if sni_slicing && offset == 0 {
                if let Some(sni) = find_sni(data) {
                    // Cut the crypto data in two at the midpoint of the SNI and swap the chunks.
                    let mid = sni.start + (sni.end - sni.start) / 2;
                    let (left, right) = data.split_at(mid);
                    [
                        write_chunk(offset + mid as u64, right, builder),
                        write_chunk(offset, left, builder),
                    ]
                } else {
                    // No SNI found, write the entire data.
                    [write_chunk(offset, data, builder), None]
                }
>>>>>>> c327e58d
            } else {
                // No SNI found, write the entire data.
                [write_chunk(offset, data, builder), None]
            }
        } else {
            // Not at the start of the crypto stream, write the entire data.
            [write_chunk(offset, data, builder), None]
        };
        for (offset, length) in written.into_iter().flatten() {
            cs.tx.mark_as_sent(offset, length);
            qdebug!("CRYPTO for {} offset={}, len={}", space, offset, length);
            tokens.push(RecoveryToken::Crypto(CryptoRecoveryToken {
                space,
                offset,
                length,
            }));
            stats.crypto += 1;
        }
    }
}

impl Default for CryptoStreams {
    fn default() -> Self {
        Self::Initial {
            initial: CryptoStream::default(),
            handshake: CryptoStream::default(),
            application: CryptoStream::default(),
        }
    }
}

#[derive(Debug, Clone)]
pub struct CryptoRecoveryToken {
    space: PacketNumberSpace,
    offset: u64,
    length: usize,
}<|MERGE_RESOLUTION|>--- conflicted
+++ resolved
@@ -1509,14 +1509,13 @@
             Some((offset, length))
         }
 
-<<<<<<< HEAD
         let Some(cs) = self.get_mut(space) else {
             return;
         };
         let Some((offset, data)) = cs.tx.next_bytes() else {
             return;
         };
-        let written = if offset == 0 {
+        let written = if sni_slicing && offset == 0 {
             if let Some(sni) = find_sni(data) {
                 // Cut the crypto data in two at the midpoint of the SNI and swap the
                 // chunks.
@@ -1526,23 +1525,6 @@
                     write_chunk(offset + mid as u64, right, builder),
                     write_chunk(offset, left, builder),
                 ]
-=======
-        let cs = self.get_mut(space).unwrap();
-        if let Some((offset, data)) = cs.tx.next_bytes() {
-            let written = if sni_slicing && offset == 0 {
-                if let Some(sni) = find_sni(data) {
-                    // Cut the crypto data in two at the midpoint of the SNI and swap the chunks.
-                    let mid = sni.start + (sni.end - sni.start) / 2;
-                    let (left, right) = data.split_at(mid);
-                    [
-                        write_chunk(offset + mid as u64, right, builder),
-                        write_chunk(offset, left, builder),
-                    ]
-                } else {
-                    // No SNI found, write the entire data.
-                    [write_chunk(offset, data, builder), None]
-                }
->>>>>>> c327e58d
             } else {
                 // No SNI found, write the entire data.
                 [write_chunk(offset, data, builder), None]
