// Licensed under the Apache License, Version 2.0 <LICENSE-APACHE or
// http://www.apache.org/licenses/LICENSE-2.0> or the MIT license
// <LICENSE-MIT or http://opensource.org/licenses/MIT>, at your
// option. This file may not be copied, modified, or distributed
// except according to those terms.

#![allow(clippy::module_name_repetitions)]

use std::{
    cell::RefCell,
    cmp::{max, min},
    mem,
    ops::{Index, IndexMut, Range},
    rc::Rc,
    time::Instant,
};

#[cfg(not(feature = "disable-encryption"))]
#[cfg(test)]
use enum_map::enum_map;
use enum_map::EnumMap;
use neqo_common::{hex, hex_snip_middle, qdebug, qinfo, qtrace, Encoder, Role};
pub use neqo_crypto::Epoch;
use neqo_crypto::{
    hkdf, hp::HpKey, Aead, Agent, AntiReplay, Cipher, Error as CryptoError, HandshakeState,
    PrivateKey, PublicKey, Record, RecordList, ResumptionToken, SymKey, ZeroRttChecker,
    TLS_AES_128_GCM_SHA256, TLS_AES_256_GCM_SHA384, TLS_CHACHA20_POLY1305_SHA256, TLS_CT_HANDSHAKE,
    TLS_GRP_EC_SECP256R1, TLS_GRP_EC_SECP384R1, TLS_GRP_EC_SECP521R1, TLS_GRP_EC_X25519,
    TLS_GRP_KEM_MLKEM768X25519, TLS_VERSION_1_3,
};

use crate::{
    cid::ConnectionIdRef,
    packet::{PacketBuilder, PacketNumber},
    recovery::RecoveryToken,
    recv_stream::RxStreamOrderer,
    send_stream::TxBuffer,
    shuffle::find_sni,
    stats::FrameStats,
    tparams::{TpZeroRttChecker, TransportParameters, TransportParametersHandler},
    tracking::PacketNumberSpace,
    version::Version,
    ConnectionParameters, Error, Res,
};

/// The number of invocations remaining on a write cipher before we try
/// to update keys.  This has to be much smaller than the number returned
/// by `CryptoDxState::limit` or updates will happen too often.  As we don't
/// need to ask permission to update, this can be quite small.
pub const UPDATE_WRITE_KEYS_AT: PacketNumber = 100;

// This is a testing kludge that allows for overwriting the number of
// invocations of the next cipher to operate.  With this, it is possible
// to test what happens when the number of invocations reaches 0, or
// when it hits `UPDATE_WRITE_KEYS_AT` and an automatic update should occur.
// This is a little crude, but it saves a lot of plumbing.
#[cfg(test)]
thread_local!(pub static OVERWRITE_INVOCATIONS: RefCell<Option<PacketNumber>> = RefCell::default());

#[derive(Debug)]
pub struct Crypto {
    version: Version,
    protocols: Vec<String>,
    pub(crate) tls: Agent,
    pub(crate) streams: CryptoStreams,
    pub(crate) states: CryptoStates,
}

type TpHandler = Rc<RefCell<TransportParametersHandler>>;

impl Crypto {
    pub fn new(
        version: Version,
        conn_params: &ConnectionParameters,
        mut agent: Agent,
        protocols: Vec<String>,
        tphandler: TpHandler,
    ) -> Res<Self> {
        agent.set_version_range(TLS_VERSION_1_3, TLS_VERSION_1_3)?;
        agent.set_ciphers(&[
            TLS_AES_128_GCM_SHA256,
            TLS_AES_256_GCM_SHA384,
            TLS_CHACHA20_POLY1305_SHA256,
        ])?;
        agent.set_groups(if conn_params.mlkem_enabled() {
            &[
                TLS_GRP_KEM_MLKEM768X25519,
                TLS_GRP_EC_X25519,
                TLS_GRP_EC_SECP256R1,
                TLS_GRP_EC_SECP384R1,
                TLS_GRP_EC_SECP521R1,
            ]
        } else {
            &[
                TLS_GRP_EC_X25519,
                TLS_GRP_EC_SECP256R1,
                TLS_GRP_EC_SECP384R1,
                TLS_GRP_EC_SECP521R1,
            ]
        })?;
        if let Agent::Client(c) = &mut agent {
            // Configure clients to send additional key shares to reduce the rate of HRRs
            // when enabling MLKEM.
            c.send_additional_key_shares(usize::from(conn_params.mlkem_enabled()))?;

            // Always enable 0-RTT on the client, but the server needs
            // more configuration passed to server_enable_0rtt.
            c.enable_0rtt()?;
        }
        agent.set_alpn(&protocols)?;
        agent.disable_end_of_early_data()?;
        let extension = match version {
            Version::Version2 | Version::Version1 => 0x39,
            #[cfg(feature = "draft-29")]
            Version::Draft29 => 0xffa5,
        };
        agent.extension_handler(extension, tphandler)?;
        Ok(Self {
            version,
            protocols,
            tls: agent,
            streams: CryptoStreams::default(),
            states: CryptoStates::default(),
        })
    }

    /// Get the name of the server.  (Only works for the client currently).
    pub fn server_name(&self) -> Option<&str> {
        if let Agent::Client(c) = &self.tls {
            Some(c.server_name())
        } else {
            None
        }
    }

    /// Get the set of enabled protocols.
    pub fn protocols(&self) -> &[String] {
        &self.protocols
    }

    pub fn server_enable_0rtt(
        &mut self,
        tphandler: TpHandler,
        anti_replay: &AntiReplay,
        zero_rtt_checker: impl ZeroRttChecker + 'static,
    ) -> Res<()> {
        if let Agent::Server(s) = &mut self.tls {
            Ok(s.enable_0rtt(
                anti_replay,
                0xffff_ffff,
                TpZeroRttChecker::wrap(tphandler, zero_rtt_checker),
            )?)
        } else {
            panic!("not a server");
        }
    }

    pub fn server_enable_ech(
        &mut self,
        config: u8,
        public_name: &str,
        sk: &PrivateKey,
        pk: &PublicKey,
    ) -> Res<()> {
        if let Agent::Server(s) = &mut self.tls {
            s.enable_ech(config, public_name, sk, pk)?;
            Ok(())
        } else {
            panic!("not a client");
        }
    }

    pub fn client_enable_ech(&mut self, ech_config_list: impl AsRef<[u8]>) -> Res<()> {
        if let Agent::Client(c) = &mut self.tls {
            c.enable_ech(ech_config_list)?;
            Ok(())
        } else {
            panic!("not a client");
        }
    }

    /// Get the active ECH configuration, which is empty if ECH is disabled.
    pub fn ech_config(&self) -> &[u8] {
        self.tls.ech_config()
    }

    pub fn handshake(
        &mut self,
        now: Instant,
        space: PacketNumberSpace,
        data: Option<&[u8]>,
    ) -> Res<&HandshakeState> {
        let input = data.map(|d| {
            qtrace!("Handshake record received {d:0x?} ");
            Record {
                ct: TLS_CT_HANDSHAKE,
                epoch: space.into(),
                data: d.to_vec(),
            }
        });

        match self.tls.handshake_raw(now, input) {
            Ok(output) => {
                self.buffer_records(output)?;
                Ok(self.tls.state())
            }
            Err(CryptoError::EchRetry(v)) => Err(Error::EchRetry(v)),
            Err(e) => {
                qinfo!("Handshake failed {e:?}");
                Err(self
                    .tls
                    .alert()
                    .map_or(Error::CryptoError(e), |a| Error::CryptoAlert(*a)))
            }
        }
    }

    /// Enable 0-RTT and return `true` if it is enabled successfully.
    pub fn enable_0rtt(&mut self, version: Version, role: Role) -> Res<bool> {
        let info = self.tls.preinfo()?;
        // `info.early_data()` returns false for a server,
        // so use `early_data_cipher()` to tell if 0-RTT is enabled.
        let cipher = info.early_data_cipher();
        if cipher.is_none() {
            return Ok(false);
        }
        let (dir, secret) = match role {
            Role::Client => (
                CryptoDxDirection::Write,
                self.tls.write_secret(Epoch::ZeroRtt),
            ),
            Role::Server => (
                CryptoDxDirection::Read,
                self.tls.read_secret(Epoch::ZeroRtt),
            ),
        };
        let secret = secret.ok_or(Error::InternalError)?;
        self.states
            .set_0rtt_keys(version, dir, &secret, cipher.ok_or(Error::InternalError)?)?;
        Ok(true)
    }

    /// Lock in a compatible upgrade.
    pub fn confirm_version(&mut self, confirmed: Version) {
        _ = self.states.confirm_version(self.version, confirmed);
        self.version = confirmed;
    }

    /// Returns true if new handshake keys were installed.
    pub fn install_keys(&mut self, role: Role) -> Res<bool> {
        if self.tls.state().is_final() {
            Ok(false)
        } else {
            let installed_hs = self.install_handshake_keys()?;
            if role == Role::Server {
                self.maybe_install_application_write_key(self.version)?;
            }
            Ok(installed_hs)
        }
    }

    fn install_handshake_keys(&mut self) -> Res<bool> {
        qtrace!("[{self}] Attempt to install handshake keys");
        let Some(write_secret) = self.tls.write_secret(Epoch::Handshake) else {
            // No keys is fine.
            return Ok(false);
        };
        let read_secret = self
            .tls
            .read_secret(Epoch::Handshake)
            .ok_or(Error::InternalError)?;
        let cipher = match self.tls.info() {
            None => self.tls.preinfo()?.cipher_suite(),
            Some(info) => Some(info.cipher_suite()),
        }
        .ok_or(Error::InternalError)?;
        self.states
            .set_handshake_keys(self.version, &write_secret, &read_secret, cipher)?;
        qdebug!("[{self}] Handshake keys installed");
        Ok(true)
    }

    fn maybe_install_application_write_key(&mut self, version: Version) -> Res<()> {
        qtrace!("[{self}] Attempt to install application write key");
        if let Some(secret) = self.tls.write_secret(Epoch::ApplicationData) {
            self.states.set_application_write_key(version, &secret)?;
            qdebug!("[{self}] Application write key installed");
        }
        Ok(())
    }

    pub fn install_application_keys(&mut self, version: Version, expire_0rtt: Instant) -> Res<()> {
        self.maybe_install_application_write_key(version)?;
        // The write key might have been installed earlier, but it should
        // always be installed now.
        debug_assert!(self.states.app_write.is_some());
        let read_secret = self
            .tls
            .read_secret(Epoch::ApplicationData)
            .ok_or(Error::InternalError)?;
        self.states
            .set_application_read_key(version, &read_secret, expire_0rtt)?;
        qdebug!("[{self}] application read keys installed");
        Ok(())
    }

    /// Buffer crypto records for sending.
    pub fn buffer_records(&mut self, records: RecordList) -> Res<()> {
        for r in records {
            if r.ct != TLS_CT_HANDSHAKE {
                return Err(Error::ProtocolViolation);
            }
            qtrace!("[{self}] Adding CRYPTO data {r:?}");
            self.streams.send(r.epoch.into(), &r.data)?;
        }
        Ok(())
    }

    pub fn write_frame(
        &mut self,
        space: PacketNumberSpace,
        sni_slicing: bool,
        builder: &mut PacketBuilder,
        tokens: &mut Vec<RecoveryToken>,
        stats: &mut FrameStats,
    ) {
        self.streams
            .write_frame(space, sni_slicing, builder, tokens, stats);
    }

    pub fn acked(&mut self, token: &CryptoRecoveryToken) {
        qdebug!(
            "Acked crypto frame space={} offset={} length={}",
            token.space,
            token.offset,
            token.length
        );
        self.streams.acked(token);
    }

    pub fn lost(&mut self, token: &CryptoRecoveryToken) {
        qinfo!(
            "Lost crypto frame space={} offset={} length={}",
            token.space,
            token.offset,
            token.length
        );
        self.streams.lost(token);
    }

    /// Mark any outstanding frames in the indicated space as "lost" so
    /// that they can be sent again.
    pub fn resend_unacked(&mut self, space: PacketNumberSpace) {
        self.streams.resend_unacked(space);
    }

    /// Discard state for a packet number space and return true
    /// if something was discarded.
    pub fn discard(&mut self, space: PacketNumberSpace) -> bool {
        self.streams.discard(space);
        self.states.discard(space)
    }

    pub fn create_resumption_token(
        &mut self,
        new_token: Option<&[u8]>,
        tps: &TransportParameters,
        version: Version,
        rtt: u64,
    ) -> Option<ResumptionToken> {
        if let Agent::Client(ref mut c) = self.tls {
            c.resumption_token().as_ref().map(|t| {
                qtrace!("TLS token {}", hex(t.as_ref()));
                let mut enc = Encoder::default();
                enc.encode_uint(4, version.wire_version());
                enc.encode_varint(rtt);
                enc.encode_vvec_with(|enc_inner| {
                    tps.encode(enc_inner);
                });
                enc.encode_vvec(new_token.unwrap_or(&[]));
                enc.encode(t.as_ref());
                qdebug!("resumption token {}", hex_snip_middle(enc.as_ref()));
                ResumptionToken::new(enc.into(), t.expiration_time())
            })
        } else {
            unreachable!("It is a server");
        }
    }

    pub fn has_resumption_token(&self) -> bool {
        if let Agent::Client(c) = &self.tls {
            c.has_resumption_token()
        } else {
            unreachable!("It is a server");
        }
    }
}

impl ::std::fmt::Display for Crypto {
    fn fmt(&self, f: &mut ::std::fmt::Formatter) -> ::std::fmt::Result {
        write!(f, "Crypto")
    }
}

#[derive(Clone, Copy, Debug, PartialEq, Eq)]
pub enum CryptoDxDirection {
    Read,
    Write,
}

#[derive(Debug)]
pub struct CryptoDxState {
    /// The QUIC version.
    version: Version,
    /// Whether packets protected with this state will be read or written.
    direction: CryptoDxDirection,
    /// The epoch of this crypto state.  This initially tracks TLS epochs
    /// via DTLS: 0 = initial, 1 = 0-RTT, 2 = handshake, 3 = application.
    /// But we don't need to keep that, and QUIC isn't limited in how
    /// many times keys can be updated, so we don't use `u16` for this.
    epoch: usize,
    aead: Aead,
    hpkey: HpKey,
    /// This tracks the range of packet numbers that have been seen.  This allows
    /// for verifying that packet numbers before a key update are strictly lower
    /// than packet numbers after a key update.
    used_pn: Range<PacketNumber>,
    /// This is the minimum packet number that is allowed.
    min_pn: PacketNumber,
    /// The total number of operations that are remaining before the keys
    /// become exhausted and can't be used any more.
    invocations: PacketNumber,
    /// The basis of the invocation limits in `invocations`.
    largest_packet_len: usize,
}

const INITIAL_LARGEST_PACKET_LEN: usize = 1 << 11; // 2048

impl CryptoDxState {
    pub fn new(
        version: Version,
        direction: CryptoDxDirection,
        epoch: Epoch,
        secret: &SymKey,
        cipher: Cipher,
    ) -> Res<Self> {
        qdebug!("Making {direction:?} {epoch:?} CryptoDxState, v={version:?} cipher={cipher}",);
        let hplabel = String::from(version.label_prefix()) + "hp";
        Ok(Self {
            version,
            direction,
            epoch: usize::from(epoch),
            aead: Aead::new(TLS_VERSION_1_3, cipher, secret, version.label_prefix())?,
            hpkey: HpKey::extract(TLS_VERSION_1_3, cipher, secret, &hplabel)?,
            used_pn: 0..0,
            min_pn: 0,
            invocations: Self::limit(direction, cipher),
            largest_packet_len: INITIAL_LARGEST_PACKET_LEN,
        })
    }

    pub fn new_initial(
        version: Version,
        direction: CryptoDxDirection,
        label: &str,
        dcid: &[u8],
    ) -> Res<Self> {
        qtrace!("new_initial {version:?} {}", ConnectionIdRef::from(dcid));
        let salt = version.initial_salt();
        let cipher = TLS_AES_128_GCM_SHA256;
        let initial_secret = hkdf::extract(
            TLS_VERSION_1_3,
            cipher,
            Some(&hkdf::import_key(TLS_VERSION_1_3, salt)?),
            &hkdf::import_key(TLS_VERSION_1_3, dcid)?,
        )?;

        let secret = hkdf::expand_label(TLS_VERSION_1_3, cipher, &initial_secret, &[], label)?;

        Self::new(version, direction, Epoch::Initial, &secret, cipher)
    }

    /// Determine the confidentiality and integrity limits for the cipher.
    fn limit(direction: CryptoDxDirection, cipher: Cipher) -> PacketNumber {
        match direction {
            // This uses the smaller limits for 2^16 byte packets
            // as we don't control incoming packet size.
            CryptoDxDirection::Read => match cipher {
                TLS_AES_128_GCM_SHA256 => 1 << 52,
                TLS_AES_256_GCM_SHA384 => PacketNumber::MAX,
                TLS_CHACHA20_POLY1305_SHA256 => 1 << 36,
                _ => unreachable!(),
            },
            // This uses the larger limits for 2^11 byte packets.
            CryptoDxDirection::Write => match cipher {
                TLS_AES_128_GCM_SHA256 | TLS_AES_256_GCM_SHA384 => 1 << 28,
                TLS_CHACHA20_POLY1305_SHA256 => PacketNumber::MAX,
                _ => unreachable!(),
            },
        }
    }

    fn invoked(&mut self) -> Res<()> {
        #[cfg(test)]
        OVERWRITE_INVOCATIONS.with(|v| {
            if let Some(i) = v.borrow_mut().take() {
                log::warn!("Setting {:?} invocations to {}", self.direction, i);
                self.invocations = i;
            }
        });
        self.invocations = self
            .invocations
            .checked_sub(1)
            .ok_or(Error::KeysExhausted)?;
        Ok(())
    }

    /// Determine whether we should initiate a key update.
    pub fn should_update(&self) -> bool {
        // There is no point in updating read keys as the limit is global.
        debug_assert_eq!(self.direction, CryptoDxDirection::Write);
        self.invocations <= UPDATE_WRITE_KEYS_AT
    }

    pub fn next(&self, next_secret: &SymKey, cipher: Cipher) -> Res<Self> {
        let pn = self.next_pn();
        // We count invocations of each write key just for that key, but all
        // attempts to invocations to read count toward a single limit.
        // This doesn't count use of Handshake keys.
        let invocations = if self.direction == CryptoDxDirection::Read {
            self.invocations
        } else {
            Self::limit(CryptoDxDirection::Write, cipher)
        };
        Ok(Self {
            version: self.version,
            direction: self.direction,
            epoch: self.epoch + 1,
            aead: Aead::new(
                TLS_VERSION_1_3,
                cipher,
                next_secret,
                self.version.label_prefix(),
            )?,
            hpkey: self.hpkey.clone(),
            used_pn: pn..pn,
            min_pn: pn,
            invocations,
            largest_packet_len: INITIAL_LARGEST_PACKET_LEN,
        })
    }

    #[must_use]
    pub const fn version(&self) -> Version {
        self.version
    }

    #[must_use]
    pub const fn key_phase(&self) -> bool {
        // Epoch 3 => 0, 4 => 1, 5 => 0, 6 => 1, ...
        self.epoch & 1 != 1
    }

    /// This is a continuation of a previous, so adjust the range accordingly.
    /// Fail if the two ranges overlap.  Do nothing if the directions don't match.
    pub fn continuation(&mut self, prev: &Self) -> Res<()> {
        debug_assert_eq!(self.direction, prev.direction);
        let next = prev.next_pn();
        self.min_pn = next;
        if self.used_pn.is_empty() {
            self.used_pn = next..next;
            Ok(())
        } else if prev.used_pn.end > self.used_pn.start {
            qdebug!(
                "[{self}] Found packet with too new packet number {} > {}, compared to {prev}",
                self.used_pn.start,
                prev.used_pn.end,
            );
            Err(Error::PacketNumberOverlap)
        } else {
            self.used_pn.start = next;
            Ok(())
        }
    }

    /// Mark a packet number as used.  If this is too low, reject it.
    /// Note that this won't catch a value that is too high if packets protected with
    /// old keys are received after a key update.  That needs to be caught elsewhere.
    pub fn used(&mut self, pn: PacketNumber) -> Res<()> {
        if pn < self.min_pn {
            qdebug!(
                "[{self}] Found packet with too old packet number: {pn} < {}",
                self.min_pn
            );
            return Err(Error::PacketNumberOverlap);
        }
        if self.used_pn.start == self.used_pn.end {
            self.used_pn.start = pn;
        }
        self.used_pn.end = max(pn + 1, self.used_pn.end);
        Ok(())
    }

    #[must_use]
    pub fn needs_update(&self) -> bool {
        // Only initiate a key update if we have processed exactly one packet
        // and we are in an epoch greater than 3.
        self.used_pn.start + 1 == self.used_pn.end
            && self.epoch > usize::from(Epoch::ApplicationData)
    }

    #[must_use]
    pub fn can_update(&self, largest_acknowledged: Option<PacketNumber>) -> bool {
        largest_acknowledged.map_or_else(
            || self.epoch == usize::from(Epoch::ApplicationData),
            |la| self.used_pn.contains(&la),
        )
    }

    pub fn compute_mask(&self, sample: &[u8]) -> Res<[u8; HpKey::SAMPLE_SIZE]> {
        let mask = self.hpkey.mask(sample)?;
        qtrace!("[{self}] HP sample={} mask={}", hex(sample), hex(mask));
        Ok(mask)
    }

    #[must_use]
    pub const fn next_pn(&self) -> PacketNumber {
        self.used_pn.end
    }

    pub fn encrypt<'a>(
        &mut self,
        pn: PacketNumber,
        hdr: Range<usize>,
        data: &'a mut [u8],
    ) -> Res<&'a mut [u8]> {
        debug_assert_eq!(self.direction, CryptoDxDirection::Write);
        qtrace!(
            "[{self}] encrypt_in_place pn={pn} hdr={} body={}",
            hex(data[hdr.clone()].as_ref()),
            hex(data[hdr.end..].as_ref())
        );

        // The numbers in `Self::limit` assume a maximum packet size of `LIMIT`.
        // Adjust them as we encounter larger packets.
        let body_len = data.len() - hdr.len() - self.aead.expansion();
        debug_assert!(body_len <= u16::MAX.into());
        if body_len > self.largest_packet_len {
            let new_bits = usize::leading_zeros(self.largest_packet_len - 1)
                - usize::leading_zeros(body_len - 1);
            self.invocations >>= new_bits;
            self.largest_packet_len = body_len;
        }
        self.invoked()?;

        let (prev, data) = data.split_at_mut(hdr.end);
        // `prev` may have already-encrypted packets this one is being coalesced with.
        // Use only the actual current header for AAD.
        let data = self.aead.encrypt_in_place(pn, &prev[hdr], data)?;

        qtrace!("[{self}] encrypt ct={}", hex(&data));
        debug_assert_eq!(pn, self.next_pn());
        self.used(pn)?;
        Ok(data)
    }

    #[must_use]
    pub const fn expansion(&self) -> usize {
        self.aead.expansion()
    }

    pub fn decrypt<'a>(
        &mut self,
        pn: PacketNumber,
        hdr: Range<usize>,
        data: &'a mut [u8],
    ) -> Res<&'a mut [u8]> {
        debug_assert_eq!(self.direction, CryptoDxDirection::Read);
        qtrace!(
            "[{self}] decrypt_in_place pn={pn} hdr={} body={}",
            hex(data[hdr.clone()].as_ref()),
            hex(data[hdr.end..].as_ref())
        );
        self.invoked()?;
        let (hdr, data) = data.split_at_mut(hdr.end);
        let data = self.aead.decrypt_in_place(pn, hdr, data)?;
        self.used(pn)?;
        Ok(data)
    }

    #[cfg(not(feature = "disable-encryption"))]
    #[cfg(test)]
    pub(crate) fn test_default() -> Self {
        // This matches the value in packet.rs
        const CLIENT_CID: &[u8] = &[0x83, 0x94, 0xc8, 0xf0, 0x3e, 0x51, 0x57, 0x08];
        Self::new_initial(
            Version::default(),
            CryptoDxDirection::Write,
            "server in",
            CLIENT_CID,
        )
        .unwrap()
    }

    /// Get the amount of extra padding packets protected with this profile need.
    /// This is the difference between the size of the header protection sample
    /// and the AEAD expansion.
    pub const fn extra_padding(&self) -> usize {
        HpKey::SAMPLE_SIZE.saturating_sub(self.aead.expansion())
    }
}

impl std::fmt::Display for CryptoDxState {
    fn fmt(&self, f: &mut ::std::fmt::Formatter) -> ::std::fmt::Result {
        write!(f, "epoch {} {:?}", self.epoch, self.direction)
    }
}

#[derive(Debug)]
pub struct CryptoState {
    tx: CryptoDxState,
    rx: CryptoDxState,
}

impl Index<CryptoDxDirection> for CryptoState {
    type Output = CryptoDxState;

    fn index(&self, index: CryptoDxDirection) -> &Self::Output {
        match index {
            CryptoDxDirection::Read => &self.rx,
            CryptoDxDirection::Write => &self.tx,
        }
    }
}

impl IndexMut<CryptoDxDirection> for CryptoState {
    fn index_mut(&mut self, index: CryptoDxDirection) -> &mut Self::Output {
        match index {
            CryptoDxDirection::Read => &mut self.rx,
            CryptoDxDirection::Write => &mut self.tx,
        }
    }
}

/// `CryptoDxAppData` wraps the state necessary for one direction of application data keys.
/// This includes the secret needed to generate the next set of keys.
#[derive(Debug)]
pub struct CryptoDxAppData {
    dx: CryptoDxState,
    cipher: Cipher,
    // Not the secret used to create `self.dx`, but the one needed for the next iteration.
    next_secret: SymKey,
}

impl CryptoDxAppData {
    pub fn new(
        version: Version,
        dir: CryptoDxDirection,
        secret: &SymKey,
        cipher: Cipher,
    ) -> Res<Self> {
        Ok(Self {
            dx: CryptoDxState::new(version, dir, Epoch::ApplicationData, secret, cipher)?,
            cipher,
            next_secret: Self::update_secret(cipher, secret)?,
        })
    }

    fn update_secret(cipher: Cipher, secret: &SymKey) -> Res<SymKey> {
        let next = hkdf::expand_label(TLS_VERSION_1_3, cipher, secret, &[], "quic ku")?;
        Ok(next)
    }

    pub fn next(&self) -> Res<Self> {
        if self.dx.epoch == usize::MAX {
            // Guard against too many key updates.
            return Err(Error::KeysExhausted);
        }
        let next_secret = Self::update_secret(self.cipher, &self.next_secret)?;
        Ok(Self {
            dx: self.dx.next(&self.next_secret, self.cipher)?,
            cipher: self.cipher,
            next_secret,
        })
    }

    pub const fn epoch(&self) -> usize {
        self.dx.epoch
    }
}

/// All of the keying material needed for a connection.
///
/// Note that the methods on this struct take a version but those are only ever
/// used for Initial keys; a version has been selected at the time we need to
/// get other keys, so those have fixed versions.
#[derive(Debug, Default)]
pub struct CryptoStates {
    initials: EnumMap<Version, Option<CryptoState>>,
    handshake: Option<CryptoState>,
    zero_rtt: Option<CryptoDxState>, // One direction only!
    cipher: Cipher,
    app_write: Option<CryptoDxAppData>,
    app_read: Option<CryptoDxAppData>,
    app_read_next: Option<CryptoDxAppData>,
    // If this is set, then we have noticed a genuine update.
    // Once this time passes, we should switch in new keys.
    read_update_time: Option<Instant>,
}

impl CryptoStates {
    fn initials_is_empty(&self) -> bool {
        self.initials.values().flatten().count() == 0
    }

    /// Select a `CryptoDxState` and `CryptoSpace` for the given `PacketNumberSpace`.
    /// This selects 0-RTT keys for `PacketNumberSpace::ApplicationData` if 1-RTT keys are
    /// not yet available.
    pub fn select_tx_mut(
        &mut self,
        version: Version,
        space: PacketNumberSpace,
    ) -> Option<(Epoch, &mut CryptoDxState)> {
        match space {
            PacketNumberSpace::Initial => self
                .tx_mut(version, Epoch::Initial)
                .map(|dx| (Epoch::Initial, dx)),
            PacketNumberSpace::Handshake => self
                .tx_mut(version, Epoch::Handshake)
                .map(|dx| (Epoch::Handshake, dx)),
            PacketNumberSpace::ApplicationData => {
                if let Some(app) = self.app_write.as_mut() {
                    Some((Epoch::ApplicationData, &mut app.dx))
                } else {
                    self.zero_rtt.as_mut().map(|dx| (Epoch::ZeroRtt, dx))
                }
            }
        }
    }

    pub fn tx_mut<'a>(
        &'a mut self,
        version: Version,
        epoch: Epoch,
    ) -> Option<&'a mut CryptoDxState> {
        let tx = |k: Option<&'a mut CryptoState>| k.map(|dx| &mut dx.tx);
<<<<<<< HEAD
        match cspace {
            CryptoSpace::Initial => tx(self.initials[version].as_mut()),
            CryptoSpace::ZeroRtt => self
=======
        match epoch {
            Epoch::Initial => tx(self.initials.get_mut(&version)),
            Epoch::ZeroRtt => self
>>>>>>> db807a95
                .zero_rtt
                .as_mut()
                .filter(|z| z.direction == CryptoDxDirection::Write),
            Epoch::Handshake => tx(self.handshake.as_mut()),
            Epoch::ApplicationData => self.app_write.as_mut().map(|app| &mut app.dx),
        }
    }

    pub fn tx<'a>(&'a self, version: Version, epoch: Epoch) -> Option<&'a CryptoDxState> {
        let tx = |k: Option<&'a CryptoState>| k.map(|dx| &dx.tx);
<<<<<<< HEAD
        match cspace {
            CryptoSpace::Initial => tx(self.initials[version].as_ref()),
            CryptoSpace::ZeroRtt => self
=======
        match epoch {
            Epoch::Initial => tx(self.initials.get(&version)),
            Epoch::ZeroRtt => self
>>>>>>> db807a95
                .zero_rtt
                .as_ref()
                .filter(|z| z.direction == CryptoDxDirection::Write),
            Epoch::Handshake => tx(self.handshake.as_ref()),
            Epoch::ApplicationData => self.app_write.as_ref().map(|app| &app.dx),
        }
    }

    pub fn select_tx(
        &self,
        version: Version,
        space: PacketNumberSpace,
    ) -> Option<(Epoch, &CryptoDxState)> {
        match space {
            PacketNumberSpace::Initial => self
                .tx(version, Epoch::Initial)
                .map(|dx| (Epoch::Initial, dx)),
            PacketNumberSpace::Handshake => self
                .tx(version, Epoch::Handshake)
                .map(|dx| (Epoch::Handshake, dx)),
            PacketNumberSpace::ApplicationData => self.app_write.as_ref().map_or_else(
                || self.zero_rtt.as_ref().map(|dx| (Epoch::ZeroRtt, dx)),
                |app| Some((Epoch::ApplicationData, &app.dx)),
            ),
        }
    }

    pub fn rx_hp(&mut self, version: Version, epoch: Epoch) -> Option<&mut CryptoDxState> {
        if epoch == Epoch::ApplicationData {
            self.app_read.as_mut().map(|ar| &mut ar.dx)
        } else {
            self.rx(version, epoch, false)
        }
    }

    pub fn rx<'a>(
        &'a mut self,
        version: Version,
        epoch: Epoch,
        key_phase: bool,
    ) -> Option<&'a mut CryptoDxState> {
        let rx = |x: Option<&'a mut CryptoState>| x.map(|dx| &mut dx.rx);
<<<<<<< HEAD
        match cspace {
            CryptoSpace::Initial => rx(self.initials[version].as_mut()),
            CryptoSpace::ZeroRtt => self
=======
        match epoch {
            Epoch::Initial => rx(self.initials.get_mut(&version)),
            Epoch::ZeroRtt => self
>>>>>>> db807a95
                .zero_rtt
                .as_mut()
                .filter(|z| z.direction == CryptoDxDirection::Read),
            Epoch::Handshake => rx(self.handshake.as_mut()),
            Epoch::ApplicationData => {
                let f = |a: Option<&'a mut CryptoDxAppData>| {
                    a.filter(|ar| ar.dx.key_phase() == key_phase)
                };
                // XOR to reduce the leakage about which key is chosen.
                f(self.app_read.as_mut())
                    .xor(f(self.app_read_next.as_mut()))
                    .map(|ar| &mut ar.dx)
            }
        }
    }

    /// Whether keys for processing packets in the indicated space are pending.
    /// This allows the caller to determine whether to save a packet for later
    /// when keys are not available.
    /// NOTE: 0-RTT keys are not considered here.  The expectation is that a
    /// server will have to save 0-RTT packets in a different place.  Though it
    /// is possible to attribute 0-RTT packets to an existing connection if there
    /// is a multi-packet Initial, that is an unusual circumstance, so we
    /// don't do caching for that in those places that call this function.
    pub fn rx_pending(&self, space: Epoch) -> bool {
        match space {
<<<<<<< HEAD
            CryptoSpace::Initial | CryptoSpace::ZeroRtt => false,
            CryptoSpace::Handshake => self.handshake.is_none() && !self.initials_is_empty(),
            CryptoSpace::ApplicationData => self.app_read.is_none(),
=======
            Epoch::Initial | Epoch::ZeroRtt => false,
            Epoch::Handshake => self.handshake.is_none() && !self.initials.is_empty(),
            Epoch::ApplicationData => self.app_read.is_none(),
>>>>>>> db807a95
        }
    }

    /// Create the initial crypto state.
    /// Note that the version here can change and that's OK.
    pub fn init<'v, V>(&mut self, versions: V, role: Role, dcid: &[u8]) -> Res<()>
    where
        V: IntoIterator<Item = &'v Version>,
    {
        const CLIENT_INITIAL_LABEL: &str = "client in";
        const SERVER_INITIAL_LABEL: &str = "server in";

        let (write, read) = match role {
            Role::Client => (CLIENT_INITIAL_LABEL, SERVER_INITIAL_LABEL),
            Role::Server => (SERVER_INITIAL_LABEL, CLIENT_INITIAL_LABEL),
        };

        for v in versions {
            qdebug!(
                "[{self}] Creating initial cipher state v={v:?}, role={role:?} dcid={}",
                hex(dcid)
            );

            let mut initial = CryptoState {
                tx: CryptoDxState::new_initial(*v, CryptoDxDirection::Write, write, dcid)?,
                rx: CryptoDxState::new_initial(*v, CryptoDxDirection::Read, read, dcid)?,
            };
            if let Some(prev) = &self.initials[*v] {
                qinfo!(
                    "[{self}] Continue packet numbers for initial after retry (write is {:?})",
                    prev.rx.used_pn,
                );
                initial.tx.continuation(&prev.tx)?;
            }
            self.initials[*v] = Some(initial);
        }
        Ok(())
    }

    /// At a server, we can be more targeted in initializing.
    /// Initialize on demand: either to decrypt Initial packets that we receive
    /// or after a version has been selected.
    /// This is maybe slightly inefficient in the first case, because we might
    /// not need the send keys if the packet is subsequently discarded, but
    /// the overall effort is small enough to write off.
    pub fn init_server(&mut self, version: Version, dcid: &[u8]) -> Res<()> {
        if self.initials[version].is_none() {
            self.init(&[version], Role::Server, dcid)?;
        }
        Ok(())
    }

    pub fn confirm_version(&mut self, orig: Version, confirmed: Version) -> Res<()> {
        if orig != confirmed {
            // This part where the old data is removed and then re-added is to
            // appease the borrow checker.
            // Note that on the server, we might not have initials for |orig| if it
            // was configured for |orig| and only |confirmed| Initial packets arrived.
            if let Some(prev) = self.initials[orig].take() {
                let next = self.initials[confirmed]
                    .as_mut()
                    .ok_or(Error::VersionNegotiation)?;
                next.tx.continuation(&prev.tx)?;
                self.initials[orig] = Some(prev);
            }
        }
        Ok(())
    }

    pub fn set_0rtt_keys(
        &mut self,
        version: Version,
        dir: CryptoDxDirection,
        secret: &SymKey,
        cipher: Cipher,
    ) -> Res<()> {
        qtrace!("[{self}] install 0-RTT keys");
        self.zero_rtt = Some(CryptoDxState::new(
            version,
            dir,
            Epoch::ZeroRtt,
            secret,
            cipher,
        )?);
        Ok(())
    }

    /// Discard keys and return true if that happened.
    pub fn discard(&mut self, space: PacketNumberSpace) -> bool {
        match space {
            PacketNumberSpace::Initial => {
                let empty = self.initials_is_empty();
                self.initials.clear();
                !empty
            }
            PacketNumberSpace::Handshake => self.handshake.take().is_some(),
            PacketNumberSpace::ApplicationData => panic!("Can't drop application data keys"),
        }
    }

    pub fn discard_0rtt_keys(&mut self) {
        qtrace!("[{self}] discard 0-RTT keys");
        assert!(
            self.app_read.is_none(),
            "Can't discard 0-RTT after setting application keys"
        );
        self.zero_rtt = None;
    }

    pub fn set_handshake_keys(
        &mut self,
        version: Version,
        write_secret: &SymKey,
        read_secret: &SymKey,
        cipher: Cipher,
    ) -> Res<()> {
        self.cipher = cipher;
        self.handshake = Some(CryptoState {
            tx: CryptoDxState::new(
                version,
                CryptoDxDirection::Write,
                Epoch::Handshake,
                write_secret,
                cipher,
            )?,
            rx: CryptoDxState::new(
                version,
                CryptoDxDirection::Read,
                Epoch::Handshake,
                read_secret,
                cipher,
            )?,
        });
        Ok(())
    }

    pub fn set_application_write_key(&mut self, version: Version, secret: &SymKey) -> Res<()> {
        debug_assert!(self.app_write.is_none());
        debug_assert_ne!(self.cipher, 0);
        let mut app = CryptoDxAppData::new(version, CryptoDxDirection::Write, secret, self.cipher)?;
        if let Some(z) = &self.zero_rtt {
            if z.direction == CryptoDxDirection::Write {
                app.dx.continuation(z)?;
            }
        }
        self.zero_rtt = None;
        self.app_write = Some(app);
        Ok(())
    }

    pub fn set_application_read_key(
        &mut self,
        version: Version,
        secret: &SymKey,
        expire_0rtt: Instant,
    ) -> Res<()> {
        debug_assert!(self.app_write.is_some(), "should have write keys installed");
        debug_assert!(self.app_read.is_none());
        let mut app = CryptoDxAppData::new(version, CryptoDxDirection::Read, secret, self.cipher)?;
        if let Some(z) = &self.zero_rtt {
            if z.direction == CryptoDxDirection::Read {
                app.dx.continuation(z)?;
            }
            self.read_update_time = Some(expire_0rtt);
        }
        self.app_read_next = Some(app.next()?);
        self.app_read = Some(app);
        Ok(())
    }

    /// Update the write keys.
    pub fn initiate_key_update(&mut self, largest_acknowledged: Option<PacketNumber>) -> Res<()> {
        // Only update if we are able to. We can only do this if we have
        // received an acknowledgement for a packet in the current phase.
        // Also, skip this if we are waiting for read keys on the existing
        // key update to be rolled over.
        let write = &self.app_write.as_ref().ok_or(Error::InternalError)?.dx;
        if write.can_update(largest_acknowledged) && self.read_update_time.is_none() {
            // This call additionally checks that we don't advance to the next
            // epoch while a key update is in progress.
            if self.maybe_update_write()? {
                Ok(())
            } else {
                qdebug!("[{self}] Write keys already updated");
                Err(Error::KeyUpdateBlocked)
            }
        } else {
            qdebug!("[{self}] Waiting for ACK or blocked on read key timer");
            Err(Error::KeyUpdateBlocked)
        }
    }

    /// Try to update, and return true if it happened.
    fn maybe_update_write(&mut self) -> Res<bool> {
        // Update write keys.  But only do so if the write keys are not already
        // ahead of the read keys.  If we initiated the key update, the write keys
        // will already be ahead.
        debug_assert!(self.read_update_time.is_none());
        let write = &self.app_write.as_ref().ok_or(Error::InternalError)?;
        let read = &self.app_read.as_ref().ok_or(Error::InternalError)?;
        if write.epoch() == read.epoch() {
            qdebug!("[{self}] Update write keys to epoch={}", write.epoch() + 1);
            self.app_write = Some(write.next()?);
            Ok(true)
        } else {
            Ok(false)
        }
    }

    /// Check whether write keys are close to running out of invocations.
    /// If that is close, update them if possible.  Failing to update at
    /// this stage is cause for a fatal error.
    pub fn auto_update(&mut self) -> Res<()> {
        if let Some(app_write) = self.app_write.as_ref() {
            if app_write.dx.should_update() {
                qinfo!("[{self}] Initiating automatic key update");
                if !self.maybe_update_write()? {
                    return Err(Error::KeysExhausted);
                }
            }
        }
        Ok(())
    }

    fn has_0rtt_read(&self) -> bool {
        self.zero_rtt
            .as_ref()
            .filter(|z| z.direction == CryptoDxDirection::Read)
            .is_some()
    }

    /// Prepare to update read keys.  This doesn't happen immediately as
    /// we want to ensure that we can continue to receive any delayed
    /// packets that use the old keys.  So we just set a timer.
    pub fn key_update_received(&mut self, expiration: Instant) -> Res<()> {
        qtrace!("[{self}] Key update received");
        // If we received a key update, then we assume that the peer has
        // acknowledged a packet we sent in this epoch. It's OK to do that
        // because they aren't allowed to update without first having received
        // something from us. If the ACK isn't in the packet that triggered this
        // key update, it must be in some other packet they have sent.
        _ = self.maybe_update_write()?;

        // We shouldn't have 0-RTT keys at this point, but if we do, dump them.
        debug_assert_eq!(self.read_update_time.is_some(), self.has_0rtt_read());
        if self.has_0rtt_read() {
            self.zero_rtt = None;
        }
        self.read_update_time = Some(expiration);
        Ok(())
    }

    #[must_use]
    pub const fn update_time(&self) -> Option<Instant> {
        self.read_update_time
    }

    /// Check if time has passed for updating key update parameters.
    /// If it has, then swap keys over and allow more key updates to be initiated.
    /// This is also used to discard 0-RTT read keys at the server in the same way.
    pub fn check_key_update(&mut self, now: Instant) -> Res<()> {
        if let Some(expiry) = self.read_update_time {
            // If enough time has passed, then install new keys and clear the timer.
            if now >= expiry {
                if self.has_0rtt_read() {
                    qtrace!("[{self}] Discarding 0-RTT keys");
                    self.zero_rtt = None;
                } else {
                    qtrace!("[{self}] Rotating read keys");
                    mem::swap(&mut self.app_read, &mut self.app_read_next);
                    self.app_read_next =
                        Some(self.app_read.as_ref().ok_or(Error::InternalError)?.next()?);
                }
                self.read_update_time = None;
            }
        }
        Ok(())
    }

    /// Get the current/highest epoch.  This returns (write, read) epochs.
    #[cfg(test)]
    pub fn get_epochs(&self) -> (Option<usize>, Option<usize>) {
        let to_epoch = |app: &Option<CryptoDxAppData>| app.as_ref().map(|a| a.dx.epoch);
        (to_epoch(&self.app_write), to_epoch(&self.app_read))
    }

    /// While we are awaiting the completion of a key update, we might receive
    /// valid packets that are protected with old keys. We need to ensure that
    /// these don't carry packet numbers higher than those in packets protected
    /// with the newer keys.  To ensure that, this is called after every decryption.
    pub fn check_pn_overlap(&mut self) -> Res<()> {
        // We only need to do the check while we are waiting for read keys to be updated.
        if self.read_update_time.is_some() {
            qtrace!("[{self}] Checking for PN overlap");
            let next_dx = &mut self.app_read_next.as_mut().ok_or(Error::InternalError)?.dx;
            next_dx.continuation(&self.app_read.as_ref().ok_or(Error::InternalError)?.dx)?;
        }
        Ok(())
    }

    /// Make some state for removing protection in tests.
    #[cfg(not(feature = "disable-encryption"))]
    #[cfg(test)]
    pub(crate) fn test_default() -> Self {
        let read = |epoch| {
            let mut dx = CryptoDxState::test_default();
            dx.direction = CryptoDxDirection::Read;
            dx.epoch = epoch;
            dx
        };
        let app_read = |epoch| CryptoDxAppData {
            dx: read(epoch),
            cipher: TLS_AES_128_GCM_SHA256,
            next_secret: hkdf::import_key(TLS_VERSION_1_3, &[0xaa; 32]).unwrap(),
        };
        let initials = enum_map! {
            Version::Version1 => Some(CryptoState {
                    tx: CryptoDxState::test_default(),
                    rx: read(0),
            }),
            Version::Version2 => None,
            Version::Draft29 => None,
        };
        Self {
            initials,
            handshake: None,
            zero_rtt: None,
            cipher: TLS_AES_128_GCM_SHA256,
            // This isn't used, but the epoch is read to check for a key update.
            app_write: Some(app_read(3)),
            app_read: Some(app_read(3)),
            app_read_next: Some(app_read(4)),
            read_update_time: None,
        }
    }

    #[cfg(all(not(feature = "disable-encryption"), test))]
    #[cfg(test)]
    pub(crate) fn test_chacha() -> Self {
        const SECRET: &[u8] = &[
            0x9a, 0xc3, 0x12, 0xa7, 0xf8, 0x77, 0x46, 0x8e, 0xbe, 0x69, 0x42, 0x27, 0x48, 0xad,
            0x00, 0xa1, 0x54, 0x43, 0xf1, 0x82, 0x03, 0xa0, 0x7d, 0x60, 0x60, 0xf6, 0x88, 0xf3,
            0x0f, 0x21, 0x63, 0x2b,
        ];
        let secret = hkdf::import_key(TLS_VERSION_1_3, SECRET).unwrap();
        let app_read = |epoch| CryptoDxAppData {
            dx: CryptoDxState {
                version: Version::Version1,
                direction: CryptoDxDirection::Read,
                epoch,
                aead: Aead::new(
                    TLS_VERSION_1_3,
                    TLS_CHACHA20_POLY1305_SHA256,
                    &secret,
                    "quic ", // This is a v1 test so hard-code the label.
                )
                .unwrap(),
                hpkey: HpKey::extract(
                    TLS_VERSION_1_3,
                    TLS_CHACHA20_POLY1305_SHA256,
                    &secret,
                    "quic hp",
                )
                .unwrap(),
                used_pn: 0..645_971_972,
                min_pn: 0,
                invocations: 10,
                largest_packet_len: INITIAL_LARGEST_PACKET_LEN,
            },
            cipher: TLS_CHACHA20_POLY1305_SHA256,
            next_secret: secret.clone(),
        };
        Self {
            initials: EnumMap::default(),
            handshake: None,
            zero_rtt: None,
            cipher: TLS_CHACHA20_POLY1305_SHA256,
            app_write: Some(app_read(3)),
            app_read: Some(app_read(3)),
            app_read_next: Some(app_read(4)),
            read_update_time: None,
        }
    }
}

impl std::fmt::Display for CryptoStates {
    fn fmt(&self, f: &mut ::std::fmt::Formatter) -> ::std::fmt::Result {
        write!(f, "CryptoStates")
    }
}

#[derive(Debug, Default)]
pub struct CryptoStream {
    tx: TxBuffer,
    rx: RxStreamOrderer,
}

#[derive(Debug)]
pub enum CryptoStreams {
    Initial {
        initial: CryptoStream,
        handshake: CryptoStream,
        application: CryptoStream,
    },
    Handshake {
        handshake: CryptoStream,
        application: CryptoStream,
    },
    ApplicationData {
        application: CryptoStream,
    },
}

impl CryptoStreams {
    /// Keep around 64k if a server wants to push excess data at us.
    const BUFFER_LIMIT: u64 = 65536;

    pub fn discard(&mut self, space: PacketNumberSpace) {
        match space {
            PacketNumberSpace::Initial => {
                if let Self::Initial {
                    handshake,
                    application,
                    ..
                } = self
                {
                    *self = Self::Handshake {
                        handshake: mem::take(handshake),
                        application: mem::take(application),
                    };
                }
            }
            PacketNumberSpace::Handshake => {
                if let Self::Handshake { application, .. } = self {
                    *self = Self::ApplicationData {
                        application: mem::take(application),
                    };
                } else if matches!(self, Self::Initial { .. }) {
                    panic!("Discarding handshake before initial discarded");
                }
            }
            PacketNumberSpace::ApplicationData => {
                panic!("Discarding application data crypto streams")
            }
        }
    }

    pub fn send(&mut self, space: PacketNumberSpace, data: &[u8]) -> Res<()> {
        self.get_mut(space)
            .ok_or(Error::ProtocolViolation)?
            .tx
            .send(data);
        Ok(())
    }

    pub fn inbound_frame(&mut self, space: PacketNumberSpace, offset: u64, data: &[u8]) -> Res<()> {
        let rx = &mut self.get_mut(space).ok_or(Error::InternalError)?.rx;
        rx.inbound_frame(offset, data);
        if rx.received() - rx.retired() <= Self::BUFFER_LIMIT {
            Ok(())
        } else {
            Err(Error::CryptoBufferExceeded)
        }
    }

    pub fn data_ready(&self, space: PacketNumberSpace) -> bool {
        self.get(space).is_some_and(|cs| cs.rx.data_ready())
    }

    pub fn read_to_end(&mut self, space: PacketNumberSpace, buf: &mut Vec<u8>) -> Res<usize> {
        Ok(self
            .get_mut(space)
            .ok_or(Error::ProtocolViolation)?
            .rx
            .read_to_end(buf))
    }

    pub fn acked(&mut self, token: &CryptoRecoveryToken) {
        if let Some(cs) = self.get_mut(token.space) {
            cs.tx.mark_as_acked(token.offset, token.length);
        }
    }

    pub fn lost(&mut self, token: &CryptoRecoveryToken) {
        // See BZ 1624800, ignore lost packets in spaces we've dropped keys
        if let Some(cs) = self.get_mut(token.space) {
            cs.tx.mark_as_lost(token.offset, token.length);
        }
    }

    /// Resend any Initial or Handshake CRYPTO frames that might be outstanding.
    /// This can help speed up handshake times.
    pub fn resend_unacked(&mut self, space: PacketNumberSpace) {
        if space != PacketNumberSpace::ApplicationData {
            if let Some(cs) = self.get_mut(space) {
                cs.tx.unmark_sent();
            }
        }
    }

    pub fn is_empty(&mut self, space: PacketNumberSpace) -> bool {
        self.get_mut(space).map_or(true, |cs| cs.tx.is_empty())
    }

    const fn get(&self, space: PacketNumberSpace) -> Option<&CryptoStream> {
        let (initial, hs, app) = match self {
            Self::Initial {
                initial,
                handshake,
                application,
            } => (Some(initial), Some(handshake), Some(application)),
            Self::Handshake {
                handshake,
                application,
            } => (None, Some(handshake), Some(application)),
            Self::ApplicationData { application } => (None, None, Some(application)),
        };
        match space {
            PacketNumberSpace::Initial => initial,
            PacketNumberSpace::Handshake => hs,
            PacketNumberSpace::ApplicationData => app,
        }
    }

    fn get_mut(&mut self, space: PacketNumberSpace) -> Option<&mut CryptoStream> {
        let (initial, hs, app) = match self {
            Self::Initial {
                initial,
                handshake,
                application,
            } => (Some(initial), Some(handshake), Some(application)),
            Self::Handshake {
                handshake,
                application,
            } => (None, Some(handshake), Some(application)),
            Self::ApplicationData { application } => (None, None, Some(application)),
        };
        match space {
            PacketNumberSpace::Initial => initial,
            PacketNumberSpace::Handshake => hs,
            PacketNumberSpace::ApplicationData => app,
        }
    }

    pub fn write_frame(
        &mut self,
        space: PacketNumberSpace,
        sni_slicing: bool,
        builder: &mut PacketBuilder,
        tokens: &mut Vec<RecoveryToken>,
        stats: &mut FrameStats,
    ) {
        fn write_chunk(
            offset: u64,
            data: &[u8],
            builder: &mut PacketBuilder,
        ) -> Option<(u64, usize)> {
            let mut header_len = 1 + Encoder::varint_len(offset) + 1;

            // Don't bother if there isn't room for the header and some data.
            if builder.remaining() < header_len + 1 {
                return None;
            }
            // Calculate length of data based on the minimum of:
            // - available data
            // - remaining space, less the header, which counts only one byte for the length at
            //   first to avoid underestimating length
            let length = min(data.len(), builder.remaining() - header_len);
            header_len +=
                Encoder::varint_len(u64::try_from(length).expect("usize fits in u64")) - 1;
            let length = min(data.len(), builder.remaining() - header_len);

            builder.encode_varint(crate::frame::FRAME_TYPE_CRYPTO);
            builder.encode_varint(offset);
            builder.encode_vvec(&data[..length]);
            Some((offset, length))
        }

        fn mark_as_sent(
            cs: &mut CryptoStream,
            space: PacketNumberSpace,
            tokens: &mut Vec<RecoveryToken>,
            offset: u64,
            len: usize,
            stats: &mut FrameStats,
        ) {
            cs.tx.mark_as_sent(offset, len);
            qdebug!("CRYPTO for {space} offset={offset}, len={len}");
            tokens.push(RecoveryToken::Crypto(CryptoRecoveryToken {
                space,
                offset,
                length: len,
            }));
            stats.crypto += 1;
        }

        #[allow(clippy::type_complexity)]
        const fn limit_chunks<'a>(
            left: (u64, &'a [u8]),
            right: (u64, &'a [u8]),
            limit: usize,
        ) -> ((u64, &'a [u8]), (u64, &'a [u8])) {
            let (left_offset, mut left) = left;
            let (mut right_offset, mut right) = right;
            if left.len() + right.len() <= limit {
                // Nothing to do. Both chunks will fit into one packet, meaning the SNI isn't spread
                // over multiple packets. But at least it's in two unordered CRYPTO frames.
            } else if left.len() <= limit {
                // `left` is short enough to fit into this packet. So send from the *end*
                // of `right`, so that the second half of the SNI is in another packet.
                let right_len = right.len() + left.len() - limit;
                right_offset += right_len as u64;
                (_, right) = right.split_at(right_len);
            } else if right.len() <= limit {
                // `right` is short enough to fit into this packet. So only send a part of `left`.
                // The SNI begins at the end of `left`, so send the beginnig of it in this packet.
                (left, _) = left.split_at(limit - right.len());
            } else {
                // Both chunks are too long to fit into one packet. Just send a part of each.
                let half_limit = limit / 2;
                (left, _) = left.split_at(half_limit);
                (right, _) = right.split_at(half_limit);
            }
            ((left_offset, left), (right_offset, right))
        }

        let Some(cs) = self.get_mut(space) else {
            return;
        };
        let Some((offset, data)) = cs.tx.next_bytes() else {
            return;
        };
        let written = if sni_slicing {
            if let Some(sni) = find_sni(data) {
                // Cut the crypto data in two at the midpoint of the SNI and swap the chunks.
                let mid = sni.start + (sni.end - sni.start) / 2;
                let (left, right) = data.split_at(mid);

                // Truncate the chunks so we can fit them into roughly evenly-filled packets.
                let packets_needed = data.len().div_ceil(builder.limit());
                let limit = data.len() / packets_needed;
                let ((left_offset, left), (right_offset, right)) =
                    limit_chunks((offset, left), (offset + mid as u64, right), limit);
                (
                    write_chunk(right_offset, right, builder),
                    write_chunk(left_offset, left, builder),
                )
            } else {
                // No SNI found, write the entire data.
                (write_chunk(offset, data, builder), None)
            }
        } else {
            // SNI slicing disabled, write the entire data.
            (write_chunk(offset, data, builder), None)
        };

        match written {
            (None, None) => (),
            (None, Some((offset, len))) | (Some((offset, len)), None) => {
                mark_as_sent(cs, space, tokens, offset, len, stats);
            }
            (Some((offset1, len1)), Some((offset2, len2))) => {
                mark_as_sent(cs, space, tokens, offset1, len1, stats);
                mark_as_sent(cs, space, tokens, offset2, len2, stats);
            }
        }
    }
}

impl Default for CryptoStreams {
    fn default() -> Self {
        Self::Initial {
            initial: CryptoStream::default(),
            handshake: CryptoStream::default(),
            application: CryptoStream::default(),
        }
    }
}

#[derive(Debug, Clone)]
pub struct CryptoRecoveryToken {
    space: PacketNumberSpace,
    offset: u64,
    length: usize,
}<|MERGE_RESOLUTION|>--- conflicted
+++ resolved
@@ -844,15 +844,9 @@
         epoch: Epoch,
     ) -> Option<&'a mut CryptoDxState> {
         let tx = |k: Option<&'a mut CryptoState>| k.map(|dx| &mut dx.tx);
-<<<<<<< HEAD
-        match cspace {
-            CryptoSpace::Initial => tx(self.initials[version].as_mut()),
-            CryptoSpace::ZeroRtt => self
-=======
         match epoch {
-            Epoch::Initial => tx(self.initials.get_mut(&version)),
+            Epoch::Initial => tx(self.initials[version].as_mut()),
             Epoch::ZeroRtt => self
->>>>>>> db807a95
                 .zero_rtt
                 .as_mut()
                 .filter(|z| z.direction == CryptoDxDirection::Write),
@@ -863,15 +857,9 @@
 
     pub fn tx<'a>(&'a self, version: Version, epoch: Epoch) -> Option<&'a CryptoDxState> {
         let tx = |k: Option<&'a CryptoState>| k.map(|dx| &dx.tx);
-<<<<<<< HEAD
-        match cspace {
-            CryptoSpace::Initial => tx(self.initials[version].as_ref()),
-            CryptoSpace::ZeroRtt => self
-=======
         match epoch {
-            Epoch::Initial => tx(self.initials.get(&version)),
+            Epoch::Initial => tx(self.initials[version].as_ref()),
             Epoch::ZeroRtt => self
->>>>>>> db807a95
                 .zero_rtt
                 .as_ref()
                 .filter(|z| z.direction == CryptoDxDirection::Write),
@@ -914,15 +902,9 @@
         key_phase: bool,
     ) -> Option<&'a mut CryptoDxState> {
         let rx = |x: Option<&'a mut CryptoState>| x.map(|dx| &mut dx.rx);
-<<<<<<< HEAD
-        match cspace {
-            CryptoSpace::Initial => rx(self.initials[version].as_mut()),
-            CryptoSpace::ZeroRtt => self
-=======
         match epoch {
-            Epoch::Initial => rx(self.initials.get_mut(&version)),
+            Epoch::Initial => rx(self.initials[version].as_mut()),
             Epoch::ZeroRtt => self
->>>>>>> db807a95
                 .zero_rtt
                 .as_mut()
                 .filter(|z| z.direction == CryptoDxDirection::Read),
@@ -949,15 +931,9 @@
     /// don't do caching for that in those places that call this function.
     pub fn rx_pending(&self, space: Epoch) -> bool {
         match space {
-<<<<<<< HEAD
-            CryptoSpace::Initial | CryptoSpace::ZeroRtt => false,
-            CryptoSpace::Handshake => self.handshake.is_none() && !self.initials_is_empty(),
-            CryptoSpace::ApplicationData => self.app_read.is_none(),
-=======
             Epoch::Initial | Epoch::ZeroRtt => false,
-            Epoch::Handshake => self.handshake.is_none() && !self.initials.is_empty(),
+            Epoch::Handshake => self.handshake.is_none() && !self.initials_is_empty(),
             Epoch::ApplicationData => self.app_read.is_none(),
->>>>>>> db807a95
         }
     }
 
