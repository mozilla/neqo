--- conflicted
+++ resolved
@@ -895,18 +895,9 @@
                 return Err(DecryptionError::from((&self, Error::Decrypt)));
             };
             let version = rx.version(); // Version fixup; see above.
-<<<<<<< HEAD
-            let d = match rx.decrypt(pn, header, self.data) {
-                Ok(data) => data,
-                Err(e) => {
-                    return Err(DecryptionError::from((&self, e)));
-                }
-            };
-=======
             let header_end = header.end;
             let payload_len = rx.decrypt(pn, header, self.data)?;
             let data = &self.data[header_end..header_end + payload_len];
->>>>>>> d0a5a513
             // If this is the first packet ever successfully decrypted
             // using `rx`, make sure to initiate a key update.
             if rx.needs_update() {
@@ -921,13 +912,7 @@
                 version,
                 pt: self.packet_type,
                 pn,
-<<<<<<< HEAD
-                dcid: self.dcid,
-                scid: self.scid,
-                data: d.to_vec(),
-=======
                 data,
->>>>>>> d0a5a513
             })
         } else if crypto.rx_pending(epoch) {
             Err(DecryptionError::from((&self, Error::KeysPending(epoch))))
