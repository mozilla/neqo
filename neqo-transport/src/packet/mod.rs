// Licensed under the Apache License, Version 2.0 <LICENSE-APACHE or
// http://www.apache.org/licenses/LICENSE-2.0> or the MIT license
// <LICENSE-MIT or http://opensource.org/licenses/MIT>, at your
// option. This file may not be copied, modified, or distributed
// except according to those terms.

// Encoding and decoding packets off the wire.

use std::{
    cmp::min,
    fmt,
    ops::{Deref, DerefMut, Range},
    time::Instant,
};

use enum_map::Enum;
use neqo_common::{hex, hex_with_len, qtrace, qwarn, Buffer, Decoder, Encoder};
use neqo_crypto::{random, Aead};
use strum::{EnumIter, FromRepr};

use crate::{
    cid::{ConnectionId, ConnectionIdDecoder, ConnectionIdRef, MAX_CONNECTION_ID_LEN},
    crypto::{CryptoDxState, CryptoStates, Epoch},
    frame::FrameType,
    tracking::PacketNumberSpace,
    version::{self, Version},
    Error, Res,
};

/// `MIN_INITIAL_PACKET_SIZE` is the smallest packet that can be used to establish
/// a new connection across all QUIC versions this server supports.
pub const MIN_INITIAL_PACKET_SIZE: usize = 1200;

pub const PACKET_BIT_LONG: u8 = 0x80;
const PACKET_BIT_SHORT: u8 = 0x00;
const PACKET_BIT_FIXED_QUIC: u8 = 0x40;
const PACKET_BIT_SPIN: u8 = 0x20;
const PACKET_BIT_KEY_PHASE: u8 = 0x04;

const PACKET_HP_MASK_LONG: u8 = 0x0f;
const PACKET_HP_MASK_SHORT: u8 = 0x1f;

const SAMPLE_SIZE: usize = 16;
const SAMPLE_OFFSET: usize = 4;
const MAX_PACKET_NUMBER_LEN: usize = 4;

pub mod metadata;
mod retry;

pub use metadata::MetaData;

pub type Number = u64;

#[derive(Debug, Clone, Copy, PartialEq, Eq, Enum, EnumIter, FromRepr)]
#[repr(u8)]
pub enum Type {
    Initial = 0,
    ZeroRtt = 1,
    Handshake = 2,
    Retry = 3,
    Short,
    OtherVersion,
    VersionNegotiation,
}

impl Type {
    #[must_use]
    fn from_byte(t: u8, v: Version) -> Self {
        // Version2 adds one to the type, modulo 4
        Self::from_repr(t.wrapping_sub(u8::from(v == Version::Version2)) & 3)
            .expect("packet type in range")
    }

    #[must_use]
    fn to_byte(self, v: Version) -> u8 {
        assert!(
            matches!(
                self,
                Self::Initial | Self::ZeroRtt | Self::Handshake | Self::Retry
            ),
            "is a long header packet type"
        );
        // Version2 adds one to the type, modulo 4
        (self as u8 + u8::from(v == Version::Version2)) & 3
    }
}

impl TryFrom<Type> for Epoch {
    type Error = Error;

    fn try_from(v: Type) -> Res<Self> {
        match v {
            Type::Initial => Ok(Self::Initial),
            Type::ZeroRtt => Ok(Self::ZeroRtt),
            Type::Handshake => Ok(Self::Handshake),
            Type::Short => Ok(Self::ApplicationData),
            _ => Err(Error::InvalidPacket),
        }
    }
}

impl From<Epoch> for Type {
    fn from(cs: Epoch) -> Self {
        match cs {
            Epoch::Initial => Self::Initial,
            Epoch::ZeroRtt => Self::ZeroRtt,
            Epoch::Handshake => Self::Handshake,
            Epoch::ApplicationData => Self::Short,
        }
    }
}

impl From<PacketNumberSpace> for Type {
    fn from(space: PacketNumberSpace) -> Self {
        match space {
            PacketNumberSpace::Initial => Self::Initial,
            PacketNumberSpace::Handshake => Self::Handshake,
            PacketNumberSpace::ApplicationData => Self::Short,
        }
    }
}

struct BuilderOffsets {
    /// The bits of the first octet that need masking.
    first_byte_mask: u8,
    /// The offset of the length field.
    len: usize,
    /// The location of the packet number field.
    pn: Range<usize>,
}

/// A packet builder that can be used to produce short packets and long packets.
/// This does not produce Retry or Version Negotiation.
<<<<<<< HEAD
pub struct PacketBuilder<B = Vec<u8>> {
    encoder: Encoder<B>,
    pn: PacketNumber,
=======
pub struct Builder {
    encoder: Encoder,
    pn: Number,
>>>>>>> 0f326212
    header: Range<usize>,
    offsets: BuilderOffsets,
    limit: usize,
    /// Whether to pad the packet before construction.
    padding: bool,
}

impl Builder {
    /// The minimum useful frame size.  If space is less than this, we will claim to be full.
    pub const MINIMUM_FRAME_SIZE: usize = 2;

    /// Make a retry packet.
    /// As this is a simple packet, this is just an associated function.
    /// As Retry is odd (it has to be constructed with leading bytes),
    /// this returns a [`Vec<u8>`] rather than building on an encoder.
    ///
    /// # Errors
    ///
    /// This will return an error if AEAD encrypt fails.
    pub fn retry(
        version: Version,
        dcid: &[u8],
        scid: &[u8],
        token: &[u8],
        odcid: &[u8],
    ) -> Res<Vec<u8>> {
        let mut encoder = Encoder::default();
        encoder.encode_vec(1, odcid);
        let start = encoder.len();
        encoder.encode_byte(
            PACKET_BIT_LONG
                | PACKET_BIT_FIXED_QUIC
                | (PacketType::Retry.to_byte(version) << 4)
                | (random::<1>()[0] & 0xf),
        );
        encoder.encode_uint(4, version.wire_version());
        encoder.encode_vec(1, dcid);
        encoder.encode_vec(1, scid);
        debug_assert_ne!(token.len(), 0);
        encoder.encode(token);
        let tag = retry::use_aead(version, |aead| {
            let mut buf = vec![0; Aead::expansion()];
            Ok(aead.encrypt(0, encoder.as_ref(), &[], &mut buf)?.to_vec())
        })?;
        encoder.encode(&tag);
        let mut complete: Vec<u8> = encoder.into();
        Ok(complete.split_off(start))
    }

    /// Make a Version Negotiation packet.
    #[must_use]
    pub fn version_negotiation(
        dcid: &[u8],
        scid: &[u8],
        client_version: u32,
        versions: &[Version],
    ) -> Vec<u8> {
        let mut encoder = Encoder::default();
        let mut grease = random::<4>();
        // This will not include the "QUIC bit" sometimes.  Intentionally.
        encoder.encode_byte(PACKET_BIT_LONG | (grease[3] & 0x7f));
        encoder.encode(&[0; 4]); // Zero version == VN.
        encoder.encode_vec(1, dcid);
        encoder.encode_vec(1, scid);

        for v in versions {
            encoder.encode_uint(4, v.wire_version());
        }
        // Add a greased version, using the randomness already generated.
        for g in &mut grease[..3] {
            *g = *g & 0xf0 | 0x0a;
        }

        // Ensure our greased version does not collide with the client version
        // by making the last byte differ from the client initial.
        grease[3] = (client_version.wrapping_add(0x10) & 0xf0) as u8 | 0x0a;
        encoder.encode(&grease[..4]);

        Vec::from(encoder)
    }
}

impl<B: Buffer> PacketBuilder<B> {
    /// Start building a short header packet.
    ///
    /// This doesn't fail if there isn't enough space; instead it returns a builder that
    /// has no available space left.  This allows the caller to extract the encoder
    /// and any packets that might have been added before as adding a packet header is
    /// only likely to fail if there are other packets already written.
    ///
    /// If, after calling this method, `remaining()` returns 0, then call `abort()` to get
    /// the encoder back.
    pub fn short<A: AsRef<[u8]>>(
        mut encoder: Encoder<B>,
        key_phase: bool,
        dcid: Option<A>,
        limit: usize,
    ) -> Self {
        let mut limit = limit;

        let header_start = encoder.len();
        // Check that there is enough space for the header.
        // 5 = 1 (first byte) + 4 (packet number)
        if limit > encoder.len()
            && 5 + dcid.as_ref().map_or(0, |d| d.as_ref().len()) < limit - encoder.len()
        {
            encoder
                .encode_byte(PACKET_BIT_SHORT | PACKET_BIT_FIXED_QUIC | (u8::from(key_phase) << 2));
            if let Some(dcid) = dcid {
                encoder.encode(dcid.as_ref());
            }
        } else {
            limit = 0;
        }
        Self {
            encoder,
            pn: u64::MAX,
            header: header_start..header_start,
            offsets: BuilderOffsets {
                first_byte_mask: PACKET_HP_MASK_SHORT,
                pn: 0..0,
                len: 0,
            },
            limit,
            padding: false,
        }
    }

    /// Start building a long header packet.
    /// For an Initial packet you will need to call `initial_token()`,
    /// even if the token is empty.
    ///
    /// See `short()` for more on how to handle this in cases where there is no space.
    pub fn long<A: AsRef<[u8]>, A1: AsRef<[u8]>>(
<<<<<<< HEAD
        mut encoder: Encoder<B>,
        pt: PacketType,
=======
        mut encoder: Encoder,
        pt: Type,
>>>>>>> 0f326212
        version: Version,
        mut dcid: Option<A>,
        mut scid: Option<A1>,
        limit: usize,
    ) -> Self {
        let mut limit = limit;

        let header_start = encoder.len();
        // Check that there is enough space for the header.
        // 11 = 1 (first byte) + 4 (version) + 2 (dcid+scid length) + 4 (packet number)
        if limit > encoder.len()
            && 11
                + dcid.as_ref().map_or(0, |d| d.as_ref().len())
                + scid.as_ref().map_or(0, |d| d.as_ref().len())
                < limit - encoder.len()
        {
            encoder
                .encode_byte(PACKET_BIT_LONG | PACKET_BIT_FIXED_QUIC | (pt.to_byte(version) << 4));
            encoder.encode_uint(4, version.wire_version());
            encoder.encode_vec(1, dcid.take().as_ref().map_or(&[], AsRef::as_ref));
            encoder.encode_vec(1, scid.take().as_ref().map_or(&[], AsRef::as_ref));
        } else {
            limit = 0;
        }

        Self {
            encoder,
            pn: u64::MAX,
            header: header_start..header_start,
            offsets: BuilderOffsets {
                first_byte_mask: PACKET_HP_MASK_LONG,
                pn: 0..0,
                len: 0,
            },
            limit,
            padding: false,
        }
    }

    fn is_long(&self) -> bool {
        self.as_ref()[self.header.start] & 0x80 == PACKET_BIT_LONG
    }

    /// This stores a value that can be used as a limit.  This does not cause
    /// this limit to be enforced until encryption occurs.  Prior to that, it
    /// is only used voluntarily by users of the builder, through `remaining()`.
    pub fn set_limit(&mut self, limit: usize) {
        self.limit = limit;
    }

    /// Get the current limit.
    #[must_use]
    pub const fn limit(&self) -> usize {
        self.limit
    }

    /// How many bytes remain against the size limit for the builder.
    #[must_use]
    pub fn remaining(&self) -> usize {
        self.limit.saturating_sub(self.len())
    }

    /// Returns true if the packet has no more space for frames.
    #[must_use]
    pub fn is_full(&self) -> bool {
        // No useful frame is smaller than 2 bytes long.
        self.limit < self.len() + PacketBuilder::MINIMUM_FRAME_SIZE
    }

    /// Adjust the limit to ensure that no more data is added.
    pub fn mark_full(&mut self) {
        self.limit = self.len();
    }

    /// Mark the packet as needing padding (or not).
    pub fn enable_padding(&mut self, needs_padding: bool) {
        self.padding = needs_padding;
    }

    /// Maybe pad with "PADDING" frames.
    /// Only does so if padding was needed and this is a short packet.
    /// Returns true if padding was added.
    ///
    /// # Panics
    ///
    /// Cannot happen.
    pub fn pad(&mut self) -> bool {
        if self.padding && !self.is_long() {
            self.encoder.pad_to(self.limit, FrameType::Padding.into());
            true
        } else {
            false
        }
    }

    /// Add unpredictable values for unprotected parts of the packet.
    pub fn scramble(&mut self, quic_bit: bool) {
        debug_assert!(self.len() > self.header.start);
        let mask = if quic_bit { PACKET_BIT_FIXED_QUIC } else { 0 }
            | if self.is_long() { 0 } else { PACKET_BIT_SPIN };
        let first = self.header.start;
        self.encoder.as_mut()[first] ^= random::<1>()[0] & mask;
    }

    /// For an Initial packet, encode the token.
    /// If you fail to do this, then you will not get a valid packet.
    pub fn initial_token(&mut self, token: &[u8]) {
        if Encoder::vvec_len(token.len()) < self.remaining() {
            self.encoder.encode_vvec(token);
        } else {
            self.limit = 0;
        }
    }

    /// Add a packet number of the given size.
    /// For a long header packet, this also inserts a dummy length.
    /// The length is filled in after calling `build`.
    /// Does nothing if there isn't 4 bytes available other than render this builder
    /// unusable; if `remaining()` returns 0 at any point, call `abort()`.
    ///
    /// # Panics
    ///
    /// This will panic if the packet number length is too large.
    pub fn pn(&mut self, pn: Number, pn_len: usize) {
        if self.remaining() < 4 {
            self.limit = 0;
            return;
        }

        // Reserve space for a length in long headers.
        if self.is_long() {
            self.offsets.len = self.encoder.len();
            self.encoder.encode(&[0; 2]);
        }

        // This allows the input to be >4, which is absurd, but we can eat that.
        let pn_len = min(MAX_PACKET_NUMBER_LEN, pn_len);
        debug_assert_ne!(pn_len, 0);
        // Encode the packet number and save its offset.
        let pn_offset = self.encoder.len();
        self.encoder.encode_uint(pn_len, pn);
        self.offsets.pn = pn_offset..self.encoder.len();

        // Now encode the packet number length and save the header length.
        self.encoder.as_mut()[self.header.start] |=
            u8::try_from(pn_len - 1).expect("packet number length fits in u8");
        self.header.end = self.encoder.len();
        self.pn = pn;
    }

    #[expect(clippy::cast_possible_truncation, reason = "AND'ing makes this safe.")]
    fn write_len(&mut self, expansion: usize) {
        let len = self.encoder.len() - (self.offsets.len + 2) + expansion;
        self.encoder.as_mut()[self.offsets.len] = 0x40 | ((len >> 8) & 0x3f) as u8;
        self.encoder.as_mut()[self.offsets.len + 1] = (len & 0xff) as u8;
    }

    fn pad_for_crypto(&mut self) {
        // Make sure that there is enough data in the packet.
        // The length of the packet number plus the payload length needs to
        // be at least 4 (MAX_PACKET_NUMBER_LEN) plus any amount by which
        // the header protection sample exceeds the AEAD expansion.
        let crypto_pad = CryptoDxState::extra_padding();
        self.encoder.pad_to(
            self.offsets.pn.start + MAX_PACKET_NUMBER_LEN + crypto_pad,
            0,
        );
    }

    /// A lot of frames here are just a collection of varints.
    /// This helper functions writes a frame like that safely, returning `true` if
    /// a frame was written.
    pub fn write_varint_frame(&mut self, values: &[u64]) -> bool {
        let write = self.remaining()
            >= values
                .iter()
                .map(|&v| Encoder::varint_len(v))
                .sum::<usize>();
        if write {
            for v in values {
                self.encode_varint(*v);
            }
            debug_assert!(self.len() <= self.limit());
        }
        write
    }

    /// Build the packet and return the encoder.
    ///
    /// # Errors
    ///
    /// This will return an error if the packet is too large.
    pub fn build(mut self, crypto: &mut CryptoDxState) -> Res<Encoder<B>> {
        if self.len() > self.limit {
            qwarn!("Packet contents are more than the limit");
            debug_assert!(false);
            return Err(Error::Internal);
        }

        self.pad_for_crypto();
        if self.offsets.len > 0 {
            self.write_len(CryptoDxState::expansion());
        }

        qtrace!(
            "Packet build pn={} hdr={} body={}",
            self.pn,
            hex(&self.encoder.as_ref()[self.header.clone()]),
            hex(&self.encoder.as_ref()[self.header.end..])
        );

        // Add space for crypto expansion.
        let data_end = self.encoder.len();
        self.pad_to(data_end + CryptoDxState::expansion(), 0);

        // Calculate the mask.
        let ciphertext = crypto.encrypt(self.pn, self.header.clone(), self.encoder.as_mut())?;
        let offset = SAMPLE_OFFSET - self.offsets.pn.len();
        if offset + SAMPLE_SIZE > ciphertext.len() {
            return Err(Error::Internal);
        }
        let sample = &ciphertext[offset..offset + SAMPLE_SIZE];
        let mask = crypto.compute_mask(sample)?;

        // Apply the mask.
        self.encoder.as_mut()[self.header.start] ^= mask[0] & self.offsets.first_byte_mask;
        for (i, j) in (1..=self.offsets.pn.len()).zip(self.offsets.pn) {
            self.encoder.as_mut()[j] ^= mask[i];
        }

        qtrace!("Packet built {}", hex(&self.encoder));
        Ok(self.encoder)
    }

    /// Abort writing of this packet and return the encoder.
    #[must_use]
    pub fn abort(mut self) -> Encoder<B> {
        self.encoder.truncate(self.header.start);
        self.encoder
    }

    /// Work out if nothing was added after the header.
    #[must_use]
    pub fn packet_empty(&self) -> bool {
        self.encoder.len() == self.header.end
    }

<<<<<<< HEAD
    pub fn len(&self) -> usize {
        self.encoder.len()
=======
    /// Make a retry packet.
    /// As this is a simple packet, this is just an associated function.
    /// As Retry is odd (it has to be constructed with leading bytes),
    /// this returns a [`Vec<u8>`] rather than building on an encoder.
    ///
    /// # Errors
    ///
    /// This will return an error if AEAD encrypt fails.
    pub fn retry(
        version: Version,
        dcid: &[u8],
        scid: &[u8],
        token: &[u8],
        odcid: &[u8],
    ) -> Res<Vec<u8>> {
        let mut encoder = Encoder::default();
        encoder.encode_vec(1, odcid);
        let start = encoder.len();
        encoder.encode_byte(
            PACKET_BIT_LONG
                | PACKET_BIT_FIXED_QUIC
                | (Type::Retry.to_byte(version) << 4)
                | (random::<1>()[0] & 0xf),
        );
        encoder.encode_uint(4, version.wire_version());
        encoder.encode_vec(1, dcid);
        encoder.encode_vec(1, scid);
        debug_assert_ne!(token.len(), 0);
        encoder.encode(token);
        let tag = retry::use_aead(version, |aead| {
            let mut buf = vec![0; Aead::expansion()];
            Ok(aead.encrypt(0, encoder.as_ref(), &[], &mut buf)?.to_vec())
        })?;
        encoder.encode(&tag);
        let mut complete: Vec<u8> = encoder.into();
        Ok(complete.split_off(start))
>>>>>>> 0f326212
    }

    pub fn is_empty(&self) -> bool {
        self.len() == 0
    }
}

<<<<<<< HEAD
impl<B> Deref for PacketBuilder<B> {
    type Target = Encoder<B>;
=======
impl Deref for Builder {
    type Target = Encoder;
>>>>>>> 0f326212

    fn deref(&self) -> &Self::Target {
        &self.encoder
    }
}

<<<<<<< HEAD
impl<B> DerefMut for PacketBuilder<B> {
=======
impl DerefMut for Builder {
>>>>>>> 0f326212
    fn deref_mut(&mut self) -> &mut Self::Target {
        &mut self.encoder
    }
}

<<<<<<< HEAD
impl<B> From<PacketBuilder<B>> for Encoder<B> {
    fn from(v: PacketBuilder<B>) -> Self {
=======
impl From<Builder> for Encoder {
    fn from(v: Builder) -> Self {
>>>>>>> 0f326212
        v.encoder
    }
}

/// `Public` holds information from packets that is public only.  This allows for
/// processing of packets prior to decryption.
pub struct Public<'a> {
    /// The packet type.
    packet_type: Type,
    /// The recovered destination connection ID.
    dcid: ConnectionId,
    /// The source connection ID, if this is a long header packet.
    scid: Option<ConnectionId>,
    /// Any token that is included in the packet (Retry always has a token; Initial sometimes
    /// does). This is empty when there is no token.
    token: Vec<u8>,
    /// The size of the header, not including the packet number.
    header_len: usize,
    /// Protocol version, if present in header.
    version: Option<version::Wire>,
    /// A reference to the entire packet, including the header.
    data: &'a mut [u8],
}

impl<'a> Public<'a> {
    fn opt<T>(v: Option<T>) -> Res<T> {
        v.map_or_else(|| Err(Error::NoMoreData), |v| Ok(v))
    }

    /// Decode the type-specific portions of a long header.
    /// This includes reading the length and the remainder of the packet.
    /// Returns a tuple of any token and the length of the header.
    fn decode_long(
        decoder: &mut Decoder<'a>,
        packet_type: Type,
        version: Version,
    ) -> Res<(&'a [u8], usize)> {
        if packet_type == Type::Retry {
            let header_len = decoder.offset();
            let expansion = retry::expansion(version);
            let token = decoder
                .remaining()
                .checked_sub(expansion)
                .map_or(Err(Error::InvalidPacket), |v| Self::opt(decoder.decode(v)))?;
            if token.is_empty() {
                return Err(Error::InvalidPacket);
            }
            Self::opt(decoder.decode(expansion))?;
            return Ok((token, header_len));
        }
        let token = if packet_type == Type::Initial {
            Self::opt(decoder.decode_vvec())?
        } else {
            &[]
        };
        let len = Self::opt(decoder.decode_varint())?;
        let header_len = decoder.offset();
        let _body = Self::opt(decoder.decode(usize::try_from(len)?))?;
        Ok((token, header_len))
    }

    /// Decode the common parts of a packet.  This provides minimal parsing and validation.
    /// Returns a tuple of a `Public` and a slice with any remainder from the datagram.
    ///
    /// # Errors
    ///
    /// This will return an error if the packet could not be decoded.
    pub fn decode(
        data: &'a mut [u8],
        dcid_decoder: &dyn ConnectionIdDecoder,
    ) -> Res<(Self, &'a mut [u8])> {
        let mut decoder = Decoder::new(data);
        let first = Self::opt(decoder.decode_uint::<u8>())?;

        if first & 0x80 == PACKET_BIT_SHORT {
            // Conveniently, this also guarantees that there is enough space
            // for a connection ID of any size.
            if decoder.remaining() < SAMPLE_OFFSET + SAMPLE_SIZE {
                return Err(Error::InvalidPacket);
            }
            let dcid = Self::opt(dcid_decoder.decode_cid(&mut decoder))?.into();
            if decoder.remaining() < SAMPLE_OFFSET + SAMPLE_SIZE {
                return Err(Error::InvalidPacket);
            }
            let header_len = decoder.offset();

            return Ok((
                Self {
                    packet_type: Type::Short,
                    dcid,
                    scid: None,
                    token: vec![],
                    header_len,
                    version: None,
                    data,
                },
                &mut [],
            ));
        }

        // Generic long header.
        let version = Self::opt(decoder.decode_uint())?;
        let dcid = ConnectionIdRef::from(Self::opt(decoder.decode_vec(1))?).into();
        let scid = ConnectionIdRef::from(Self::opt(decoder.decode_vec(1))?).into();

        // Version negotiation.
        if version == 0 {
            return Ok((
                Self {
                    packet_type: Type::VersionNegotiation,
                    dcid,
                    scid: Some(scid),
                    token: vec![],
                    header_len: decoder.offset(),
                    version: None,
                    data,
                },
                &mut [],
            ));
        }

        // Check that this is a long header from a supported version.
        let Ok(version) = Version::try_from(version) else {
            return Ok((
                Self {
                    packet_type: Type::OtherVersion,
                    dcid,
                    scid: Some(scid),
                    token: vec![],
                    header_len: decoder.offset(),
                    version: Some(version),
                    data,
                },
                &mut [],
            ));
        };

        if dcid.len() > MAX_CONNECTION_ID_LEN || scid.len() > MAX_CONNECTION_ID_LEN {
            return Err(Error::InvalidPacket);
        }
        let packet_type = Type::from_byte((first >> 4) & 3, version);

        // The type-specific code includes a token.  This consumes the remainder of the packet.
        let (token, header_len) = Public::decode_long(&mut decoder, packet_type, version)?;
        let token = token.to_vec();
        let end = data.len() - decoder.remaining();
        let (data, remainder) = data.split_at_mut(end);
        Ok((
            Self {
                packet_type,
                dcid,
                scid: Some(scid),
                token,
                header_len,
                version: Some(version.wire_version()),
                data,
            },
            remainder,
        ))
    }

    /// Validate the given packet as though it were a retry.
    #[must_use]
    pub fn is_valid_retry(&self, odcid: &ConnectionId) -> bool {
        if self.packet_type != Type::Retry {
            return false;
        }
        let Some(version) = self.version() else {
            return false;
        };
        let expansion = retry::expansion(version);
        if self.data.len() <= expansion {
            return false;
        }
        let (header, tag) = self.data.split_at(self.data.len() - expansion);
        let mut encoder = Encoder::with_capacity(self.data.len());
        encoder.encode_vec(1, odcid);
        encoder.encode(header);
        retry::use_aead(version, |aead| {
            let mut buf = vec![0; expansion];
            Ok(aead.decrypt(0, encoder.as_ref(), tag, &mut buf)?.is_empty())
        })
        .unwrap_or(false)
    }

    #[must_use]
    pub fn is_valid_initial(&self) -> bool {
        // Packet has to be an initial, with a DCID of 8 bytes, or a token.
        // Note: the Server class validates the token and checks the length.
        self.packet_type == Type::Initial && (self.dcid().len() >= 8 || !self.token.is_empty())
    }

    #[must_use]
    pub const fn packet_type(&self) -> Type {
        self.packet_type
    }

    #[must_use]
    pub fn dcid(&self) -> ConnectionIdRef<'_> {
        self.dcid.as_cid_ref()
    }

    /// # Panics
    ///
    /// This will panic if called for a short header packet.
    #[must_use]
    pub fn scid(&self) -> ConnectionIdRef<'_> {
        self.scid
            .as_ref()
            .expect("should only be called for long header packets")
            .as_cid_ref()
    }

    #[must_use]
    pub fn token(&self) -> &[u8] {
        &self.token
    }

    #[must_use]
    pub fn version(&self) -> Option<Version> {
        Version::try_from(self.version?).ok()
    }

    #[must_use]
    pub fn wire_version(&self) -> version::Wire {
        debug_assert!(self.version.is_some());
        self.version.unwrap_or(0)
    }

    #[allow(
        clippy::allow_attributes,
        clippy::len_without_is_empty,
        reason = "Is OK here."
    )]
    #[must_use]
    pub const fn len(&self) -> usize {
        self.data.len()
    }

    #[must_use]
    pub fn data(&self) -> &[u8] {
        self.data
    }

    const fn decode_pn(expected: Number, pn: u64, w: usize) -> Number {
        let window = 1_u64 << (w * 8);
        let candidate = (expected & !(window - 1)) | pn;
        if candidate + (window / 2) <= expected {
            candidate + window
        } else if candidate > expected + (window / 2) {
            match candidate.checked_sub(window) {
                Some(pn_sub) => pn_sub,
                None => candidate,
            }
        } else {
            candidate
        }
    }

    /// Decrypt the header of the packet.
    fn decrypt_header(&mut self, crypto: &CryptoDxState) -> Res<(bool, Number, Range<usize>)> {
        assert_ne!(self.packet_type, Type::Retry);
        assert_ne!(self.packet_type, Type::VersionNegotiation);

        let sample_offset = self.header_len + SAMPLE_OFFSET;
        let mask = self
            .data
            .get(sample_offset..(sample_offset + SAMPLE_SIZE))
            .map_or(Err(Error::NoMoreData), |sample| {
                qtrace!("unmask hdr={}", hex(&self.data[..sample_offset]));
                crypto.compute_mask(sample)
            })?;

        // Un-mask the leading byte.
        let bits = if self.packet_type == Type::Short {
            PACKET_HP_MASK_SHORT
        } else {
            PACKET_HP_MASK_LONG
        };
        let first_byte = self.data[0] ^ (mask[0] & bits);

        let mut hdrbytes = 0..self.header_len + 4;
        self.data[0] = first_byte;

        // Unmask the PN.
        let mut pn_encoded: u64 = 0;
        let mut pn_bytes =
            self.data[self.header_len..self.header_len + MAX_PACKET_NUMBER_LEN].to_vec();
        for i in 0..MAX_PACKET_NUMBER_LEN {
            pn_bytes[i] ^= mask[1 + i];
            pn_encoded <<= 8;
            pn_encoded += u64::from(pn_bytes[i]);
        }
        // Now decode the packet number length and apply it, hopefully in constant time.
        let pn_len = usize::from((first_byte & 0x3) + 1);
        self.data[self.header_len..self.header_len + pn_len].copy_from_slice(&pn_bytes[..pn_len]);
        hdrbytes.end = self.header_len + pn_len;
        pn_encoded >>= 8 * (MAX_PACKET_NUMBER_LEN - pn_len);

        qtrace!("unmasked hdr={}", hex(&self.data[hdrbytes.clone()]));

        let key_phase = self.packet_type == Type::Short
            && (first_byte & PACKET_BIT_KEY_PHASE) == PACKET_BIT_KEY_PHASE;
        let pn = Self::decode_pn(crypto.next_pn(), pn_encoded, pn_len);
        Ok((key_phase, pn, hdrbytes))
    }

    /// # Errors
    ///
    /// This will return an error if the packet cannot be decrypted.
    pub fn decrypt(
        &mut self,
        crypto: &mut CryptoStates,
        release_at: Instant,
    ) -> Res<Decrypted<'_>> {
        let epoch: Epoch = self.packet_type.try_into()?;
        // When we don't have a version, the crypto code doesn't need a version
        // for lookup, so use the default, but fix it up if decryption succeeds.
        let version = self.version().unwrap_or_default();
        // This has to work in two stages because we need to remove header protection
        // before picking the keys to use.
        if let Some(rx) = crypto.rx_hp(version, epoch) {
            // Note that this will dump early, which creates a side-channel.
            // This is OK in this case because we the only reason this can
            // fail is if the cryptographic module is bad or the packet is
            // too small (which is public information).
            let (key_phase, pn, header) = self.decrypt_header(rx)?;
            qtrace!("[{rx}] decoded header: {header:?}");
            let Some(rx) = crypto.rx(version, epoch, key_phase) else {
                return Err(Error::Decrypt);
            };
            let version = rx.version(); // Version fixup; see above.
            let d = rx.decrypt(pn, header, self.data)?;
            // If this is the first packet ever successfully decrypted
            // using `rx`, make sure to initiate a key update.
            if rx.needs_update() {
                crypto.key_update_received(release_at)?;
            }
            crypto.check_pn_overlap()?;
            Ok(Decrypted {
                version,
                pt: self.packet_type,
                pn,
                data: d,
            })
        } else if crypto.rx_pending(epoch) {
            Err(Error::KeysPending(epoch))
        } else {
            qtrace!("keys for {epoch:?} already discarded");
            Err(Error::KeysDiscarded(epoch))
        }
    }

    /// # Errors
    ///
    /// This will return an error if the packet is not a version negotiation packet
    /// or if the versions cannot be decoded.
    pub fn supported_versions(&self) -> Res<Vec<version::Wire>> {
        if self.packet_type != Type::VersionNegotiation {
            return Err(Error::InvalidPacket);
        }
        let mut decoder = Decoder::new(&self.data[self.header_len..]);
        let mut res = Vec::new();
        while decoder.remaining() > 0 {
            let version = Self::opt(decoder.decode_uint::<version::Wire>())?;
            res.push(version);
        }
        Ok(res)
    }
}

impl fmt::Debug for Public<'_> {
    fn fmt(&self, f: &mut fmt::Formatter) -> fmt::Result {
        write!(
            f,
            "{:?}: {} {}",
            self.packet_type(),
            hex_with_len(&self.data[..self.header_len]),
            hex_with_len(&self.data[self.header_len..])
        )
    }
}

pub struct Decrypted<'a> {
    version: Version,
    pt: Type,
    pn: Number,
    data: &'a [u8],
}

impl Decrypted<'_> {
    #[must_use]
    pub const fn version(&self) -> Version {
        self.version
    }

    #[must_use]
    pub const fn packet_type(&self) -> Type {
        self.pt
    }

    #[must_use]
    pub const fn pn(&self) -> Number {
        self.pn
    }
}

impl Deref for Decrypted<'_> {
    type Target = [u8];

    fn deref(&self) -> &Self::Target {
        self.data
    }
}

#[cfg(test)]
pub const PACKET_LIMIT: usize = 2048;

#[cfg(all(test, not(feature = "disable-encryption")))]
#[cfg(test)]
mod tests {
    use neqo_common::Encoder;
    use test_fixture::{fixture_init, now};

    use crate::{
        cid::MAX_CONNECTION_ID_LEN,
        crypto::{CryptoDxState, CryptoStates},
        packet::{
            Builder, Public, Type, PACKET_BIT_FIXED_QUIC, PACKET_BIT_LONG, PACKET_BIT_SPIN,
            PACKET_LIMIT,
        },
        ConnectionId, EmptyConnectionIdGenerator, RandomConnectionIdGenerator, Version,
    };

    const CLIENT_CID: &[u8] = &[0x83, 0x94, 0xc8, 0xf0, 0x3e, 0x51, 0x57, 0x08];
    const SERVER_CID: &[u8] = &[0xf0, 0x67, 0xa5, 0x50, 0x2a, 0x42, 0x62, 0xb5];

    /// This is a connection ID manager, which is only used for decoding short header packets.
    const fn cid_mgr() -> RandomConnectionIdGenerator {
        RandomConnectionIdGenerator::new(SERVER_CID.len())
    }

    const SAMPLE_INITIAL_PAYLOAD: &[u8] = &[
        0x02, 0x00, 0x00, 0x00, 0x00, 0x06, 0x00, 0x40, 0x5a, 0x02, 0x00, 0x00, 0x56, 0x03, 0x03,
        0xee, 0xfc, 0xe7, 0xf7, 0xb3, 0x7b, 0xa1, 0xd1, 0x63, 0x2e, 0x96, 0x67, 0x78, 0x25, 0xdd,
        0xf7, 0x39, 0x88, 0xcf, 0xc7, 0x98, 0x25, 0xdf, 0x56, 0x6d, 0xc5, 0x43, 0x0b, 0x9a, 0x04,
        0x5a, 0x12, 0x00, 0x13, 0x01, 0x00, 0x00, 0x2e, 0x00, 0x33, 0x00, 0x24, 0x00, 0x1d, 0x00,
        0x20, 0x9d, 0x3c, 0x94, 0x0d, 0x89, 0x69, 0x0b, 0x84, 0xd0, 0x8a, 0x60, 0x99, 0x3c, 0x14,
        0x4e, 0xca, 0x68, 0x4d, 0x10, 0x81, 0x28, 0x7c, 0x83, 0x4d, 0x53, 0x11, 0xbc, 0xf3, 0x2b,
        0xb9, 0xda, 0x1a, 0x00, 0x2b, 0x00, 0x02, 0x03, 0x04,
    ];
    const SAMPLE_INITIAL: &[u8] = &[
        0xcf, 0x00, 0x00, 0x00, 0x01, 0x00, 0x08, 0xf0, 0x67, 0xa5, 0x50, 0x2a, 0x42, 0x62, 0xb5,
        0x00, 0x40, 0x75, 0xc0, 0xd9, 0x5a, 0x48, 0x2c, 0xd0, 0x99, 0x1c, 0xd2, 0x5b, 0x0a, 0xac,
        0x40, 0x6a, 0x58, 0x16, 0xb6, 0x39, 0x41, 0x00, 0xf3, 0x7a, 0x1c, 0x69, 0x79, 0x75, 0x54,
        0x78, 0x0b, 0xb3, 0x8c, 0xc5, 0xa9, 0x9f, 0x5e, 0xde, 0x4c, 0xf7, 0x3c, 0x3e, 0xc2, 0x49,
        0x3a, 0x18, 0x39, 0xb3, 0xdb, 0xcb, 0xa3, 0xf6, 0xea, 0x46, 0xc5, 0xb7, 0x68, 0x4d, 0xf3,
        0x54, 0x8e, 0x7d, 0xde, 0xb9, 0xc3, 0xbf, 0x9c, 0x73, 0xcc, 0x3f, 0x3b, 0xde, 0xd7, 0x4b,
        0x56, 0x2b, 0xfb, 0x19, 0xfb, 0x84, 0x02, 0x2f, 0x8e, 0xf4, 0xcd, 0xd9, 0x37, 0x95, 0xd7,
        0x7d, 0x06, 0xed, 0xbb, 0x7a, 0xaf, 0x2f, 0x58, 0x89, 0x18, 0x50, 0xab, 0xbd, 0xca, 0x3d,
        0x20, 0x39, 0x8c, 0x27, 0x64, 0x56, 0xcb, 0xc4, 0x21, 0x58, 0x40, 0x7d, 0xd0, 0x74, 0xee,
    ];

    #[test]
    fn sample_server_initial() {
        fixture_init();
        let mut prot = CryptoDxState::test_default();

        // The spec uses PN=1, but our crypto refuses to skip packet numbers.
        // So burn an encryption:
        let mut burn = [0; 16];
        prot.encrypt(0, 0..0, &mut burn).expect("burn OK");
        assert_eq!(burn.len(), CryptoDxState::expansion());

        let mut builder = Builder::long(
            Encoder::new(),
            Type::Initial,
            Version::default(),
            None::<&[u8]>,
            Some(ConnectionId::from(SERVER_CID)),
            PACKET_LIMIT,
        );
        builder.initial_token(&[]);
        builder.pn(1, 2);
        builder.encode(SAMPLE_INITIAL_PAYLOAD);
        let packet = builder.build(&mut prot).expect("build");
        assert_eq!(packet.as_ref(), SAMPLE_INITIAL);
    }

    #[test]
    fn decrypt_initial() {
        const EXTRA: &[u8] = &[0xce; 33];

        fixture_init();
        let mut padded = SAMPLE_INITIAL.to_vec();
        padded.extend_from_slice(EXTRA);
        let (mut packet, remainder) = Public::decode(&mut padded, &cid_mgr()).unwrap();
        assert_eq!(packet.packet_type(), Type::Initial);
        assert_eq!(&packet.dcid()[..], &[] as &[u8]);
        assert_eq!(&packet.scid()[..], SERVER_CID);
        assert!(packet.token().is_empty());
        assert_eq!(remainder, EXTRA);

        let decrypted = packet
            .decrypt(&mut CryptoStates::test_default(), now())
            .unwrap();
        assert_eq!(decrypted.pn(), 1);
    }

    #[test]
    fn disallow_long_dcid() {
        let mut enc = Encoder::new();
        enc.encode_byte(PACKET_BIT_LONG | PACKET_BIT_FIXED_QUIC);
        enc.encode_uint(4, Version::default().wire_version());
        enc.encode_vec(1, &[0x00; MAX_CONNECTION_ID_LEN + 1]);
        enc.encode_vec(1, &[]);
        enc.encode(&[0xff; 40]); // junk

        assert!(Public::decode(enc.as_mut(), &cid_mgr()).is_err());
    }

    #[test]
    fn disallow_long_scid() {
        let mut enc = Encoder::new();
        enc.encode_byte(PACKET_BIT_LONG | PACKET_BIT_FIXED_QUIC);
        enc.encode_uint(4, Version::default().wire_version());
        enc.encode_vec(1, &[]);
        enc.encode_vec(1, &[0x00; MAX_CONNECTION_ID_LEN + 2]);
        enc.encode(&[0xff; 40]); // junk

        assert!(Public::decode(enc.as_mut(), &cid_mgr()).is_err());
    }

    const SAMPLE_SHORT: &[u8] = &[
        0x40, 0xf0, 0x67, 0xa5, 0x50, 0x2a, 0x42, 0x62, 0xb5, 0xf4, 0xa8, 0x30, 0x39, 0xc4, 0x7d,
        0x99, 0xe3, 0x94, 0x1c, 0x9b, 0xb9, 0x7a, 0x30, 0x1d, 0xd5, 0x8f, 0xf3, 0xdd, 0xa9,
    ];
    const SAMPLE_SHORT_PAYLOAD: &[u8] = &[0; 3];

    #[test]
    fn build_short() {
        fixture_init();
        let mut builder = Builder::short(
            Encoder::new(),
            true,
            Some(ConnectionId::from(SERVER_CID)),
            PACKET_LIMIT,
        );
        builder.pn(0, 1);
        builder.encode(SAMPLE_SHORT_PAYLOAD); // Enough payload for sampling.
        let packet = builder
            .build(&mut CryptoDxState::test_default())
            .expect("build");
        assert_eq!(packet.as_ref(), SAMPLE_SHORT);
    }

    #[test]
    fn scramble_short() {
        fixture_init();
        let mut firsts = Vec::new();
        for _ in 0..64 {
            let mut builder = Builder::short(
                Encoder::new(),
                true,
                Some(ConnectionId::from(SERVER_CID)),
                PACKET_LIMIT,
            );
            builder.scramble(true);
            builder.pn(0, 1);
            firsts.push(builder.as_ref()[0]);
        }
        let is_set = |bit| move |v| v & bit == bit;
        // There should be at least one value with the QUIC bit set:
        assert!(firsts.iter().any(is_set(PACKET_BIT_FIXED_QUIC)));
        // ... but not all:
        assert!(!firsts.iter().all(is_set(PACKET_BIT_FIXED_QUIC)));
        // There should be at least one value with the spin bit set:
        assert!(firsts.iter().any(is_set(PACKET_BIT_SPIN)));
        // ... but not all:
        assert!(!firsts.iter().all(is_set(PACKET_BIT_SPIN)));
    }

    #[test]
    fn decode_short() {
        fixture_init();
        let mut sample_short = SAMPLE_SHORT.to_vec();
        let (mut packet, remainder) = Public::decode(&mut sample_short, &cid_mgr()).unwrap();
        assert_eq!(packet.packet_type(), Type::Short);
        assert!(remainder.is_empty());
        let decrypted = packet
            .decrypt(&mut CryptoStates::test_default(), now())
            .unwrap();
        assert_eq!(&decrypted[..], SAMPLE_SHORT_PAYLOAD);
    }

    /// By telling the decoder that the connection ID is shorter than it really is, we get a
    /// decryption error.
    #[test]
    fn decode_short_bad_cid() {
        fixture_init();
        let mut sample_short = SAMPLE_SHORT.to_vec();
        let (mut packet, remainder) = Public::decode(
            &mut sample_short,
            &RandomConnectionIdGenerator::new(SERVER_CID.len() - 1),
        )
        .unwrap();
        assert_eq!(packet.packet_type(), Type::Short);
        assert!(remainder.is_empty());
        assert!(packet
            .decrypt(&mut CryptoStates::test_default(), now())
            .is_err());
    }

    /// Saying that the connection ID is longer causes the initial decode to fail.
    #[test]
    fn decode_short_long_cid() {
        let mut sample_short = SAMPLE_SHORT.to_vec();
        assert!(Public::decode(
            &mut sample_short,
            &RandomConnectionIdGenerator::new(SERVER_CID.len() + 1)
        )
        .is_err());
    }

    #[test]
    fn build_two() {
        fixture_init();
        let mut prot = CryptoDxState::test_default();
        let mut builder = Builder::long(
            Encoder::new(),
            Type::Handshake,
            Version::default(),
            Some(ConnectionId::from(SERVER_CID)),
            Some(ConnectionId::from(CLIENT_CID)),
            PACKET_LIMIT,
        );
        builder.pn(0, 1);
        builder.encode(&[0; 3]);
        let encoder = builder.build(&mut prot).expect("build");
        assert_eq!(encoder.len(), 45);
        let first = encoder.clone();

        let mut builder = Builder::short(
            encoder,
            false,
            Some(ConnectionId::from(SERVER_CID)),
            PACKET_LIMIT,
        );
        builder.pn(1, 3);
        builder.encode(&[0]); // Minimal size (packet number is big enough).
        let encoder = builder.build(&mut prot).expect("build");
        assert_eq!(
            first.as_ref(),
            &encoder.as_ref()[..first.len()],
            "the first packet should be a prefix"
        );
        assert_eq!(encoder.len(), 45 + 29);
    }

    #[test]
    fn build_long() {
        const EXPECTED: &[u8] = &[
            0xe4, 0x00, 0x00, 0x00, 0x01, 0x00, 0x00, 0x40, 0x14, 0xfb, 0xa9, 0x32, 0x3a, 0xf8,
            0xbb, 0x18, 0x63, 0xc6, 0xbd, 0x78, 0x0e, 0xba, 0x0c, 0x98, 0x65, 0x58, 0xc9, 0x62,
            0x31,
        ];

        fixture_init();
        let mut builder = Builder::long(
            Encoder::new(),
            Type::Handshake,
            Version::default(),
            None::<&[u8]>,
            None::<&[u8]>,
            PACKET_LIMIT,
        );
        builder.pn(0, 1);
        builder.encode(&[1, 2, 3]);
        let packet = builder.build(&mut CryptoDxState::test_default()).unwrap();
        assert_eq!(packet.as_ref(), EXPECTED);
    }

    #[test]
    fn scramble_long() {
        fixture_init();
        let mut found_unset = false;
        let mut found_set = false;
        for _ in 1..64 {
            let mut builder = Builder::long(
                Encoder::new(),
                Type::Handshake,
                Version::default(),
                None::<&[u8]>,
                None::<&[u8]>,
                PACKET_LIMIT,
            );
            builder.pn(0, 1);
            builder.scramble(true);
            if (builder.as_ref()[0] & PACKET_BIT_FIXED_QUIC) == 0 {
                found_unset = true;
            } else {
                found_set = true;
            }
        }
        assert!(found_unset);
        assert!(found_set);
    }

    #[test]
    fn build_abort() {
        let mut builder = Builder::long(
            Encoder::new(),
            Type::Initial,
            Version::default(),
            None::<&[u8]>,
            Some(ConnectionId::from(SERVER_CID)),
            PACKET_LIMIT,
        );
        assert_ne!(builder.remaining(), 0);
        builder.initial_token(&[]);
        assert_ne!(builder.remaining(), 0);
        builder.pn(1, 2);
        assert_ne!(builder.remaining(), 0);
        let encoder = builder.abort();
        assert!(encoder.is_empty());
    }

    #[test]
    fn build_insufficient_space() {
        const LIMIT: usize = 100;
        // Pad first short packet, but not up to the full limit. Leave enough
        // space for the AEAD expansion and some extra of the second long
        // packet, but not for an entire long header.
        const LIMIT_FIRST: usize = LIMIT - 25;
        fixture_init();

        let mut builder = Builder::short(
            Encoder::new(),
            true,
            Some(ConnectionId::from(SERVER_CID)),
            LIMIT_FIRST,
        );
        builder.pn(0, 1);
        builder.enable_padding(true);
        assert!(builder.pad());
        let encoder = builder.build(&mut CryptoDxState::test_default()).unwrap();
        let encoder_copy = encoder.clone();

        let limit_second = LIMIT - encoder.len();

        let builder = Builder::long(
            encoder,
            Type::Initial,
            Version::default(),
            Some(ConnectionId::from(SERVER_CID)),
            Some(ConnectionId::from(SERVER_CID)),
            limit_second,
        );
        assert_eq!(builder.remaining(), 0);
        assert_eq!(builder.abort(), encoder_copy);
    }

    const SAMPLE_RETRY_V2: &[u8] = &[
        0xcf, 0x6b, 0x33, 0x43, 0xcf, 0x00, 0x08, 0xf0, 0x67, 0xa5, 0x50, 0x2a, 0x42, 0x62, 0xb5,
        0x74, 0x6f, 0x6b, 0x65, 0x6e, 0xc8, 0x64, 0x6c, 0xe8, 0xbf, 0xe3, 0x39, 0x52, 0xd9, 0x55,
        0x54, 0x36, 0x65, 0xdc, 0xc7, 0xb6,
    ];

    const SAMPLE_RETRY_V1: &[u8] = &[
        0xff, 0x00, 0x00, 0x00, 0x01, 0x00, 0x08, 0xf0, 0x67, 0xa5, 0x50, 0x2a, 0x42, 0x62, 0xb5,
        0x74, 0x6f, 0x6b, 0x65, 0x6e, 0x04, 0xa2, 0x65, 0xba, 0x2e, 0xff, 0x4d, 0x82, 0x90, 0x58,
        0xfb, 0x3f, 0x0f, 0x24, 0x96, 0xba,
    ];

    const SAMPLE_RETRY_29: &[u8] = &[
        0xff, 0xff, 0x00, 0x00, 0x1d, 0x00, 0x08, 0xf0, 0x67, 0xa5, 0x50, 0x2a, 0x42, 0x62, 0xb5,
        0x74, 0x6f, 0x6b, 0x65, 0x6e, 0xd1, 0x69, 0x26, 0xd8, 0x1f, 0x6f, 0x9c, 0xa2, 0x95, 0x3a,
        0x8a, 0xa4, 0x57, 0x5e, 0x1e, 0x49,
    ];

    const RETRY_TOKEN: &[u8] = b"token";

    #[cfg(test)]
    fn build_retry_single(version: Version, sample_retry: &[u8]) {
        fixture_init();
        let mut retry = Builder::retry(version, &[], SERVER_CID, RETRY_TOKEN, CLIENT_CID).unwrap();

        let (packet, remainder) = Public::decode(&mut retry, &cid_mgr()).unwrap();
        assert!(packet.is_valid_retry(&ConnectionId::from(CLIENT_CID)));
        assert!(remainder.is_empty());

        // The builder adds randomness, which makes expectations hard.
        // So only do a full check when that randomness matches up.
        if retry[0] == sample_retry[0] {
            assert_eq!(&retry, &sample_retry);
        } else {
            // Otherwise, just check that the header is OK.
            assert_eq!(retry[0] & 0xf0, 0xc0 | (Type::Retry.to_byte(version) << 4));
            let header_range = 1..retry.len() - 16;
            assert_eq!(&retry[header_range.clone()], &sample_retry[header_range]);
        }
    }

    #[test]
    fn build_retry_v2() {
        build_retry_single(Version::Version2, SAMPLE_RETRY_V2);
    }

    #[test]
    fn build_retry_v1() {
        build_retry_single(Version::Version1, SAMPLE_RETRY_V1);
    }

    #[test]
    fn build_retry_29() {
        build_retry_single(Version::Draft29, SAMPLE_RETRY_29);
    }

    #[test]
    fn build_retry_multiple() {
        // Run the build_retry test a few times.
        // Odds are approximately 1 in 8 that the full comparison doesn't happen
        // for a given version.
        for _ in 0..32 {
            build_retry_v2();
            build_retry_v1();
            build_retry_29();
        }
    }

    fn decode_retry(version: Version, sample_retry: &mut [u8]) {
        fixture_init();
        let (packet, remainder) =
            Public::decode(sample_retry, &RandomConnectionIdGenerator::new(5)).unwrap();
        assert!(packet.is_valid_retry(&ConnectionId::from(CLIENT_CID)));
        assert_eq!(Some(version), packet.version());
        assert!(packet.dcid().is_empty());
        assert_eq!(&packet.scid()[..], SERVER_CID);
        assert_eq!(packet.token(), RETRY_TOKEN);
        assert!(remainder.is_empty());
    }

    #[test]
    fn decode_retry_v2() {
        let mut sample_retry_v2 = SAMPLE_RETRY_V2.to_vec();
        decode_retry(Version::Version2, &mut sample_retry_v2);
    }

    #[test]
    fn decode_retry_v1() {
        let mut sample_retry_v1 = SAMPLE_RETRY_V1.to_vec();
        decode_retry(Version::Version1, &mut sample_retry_v1);
    }

    #[test]
    fn decode_retry_29() {
        let mut sample_retry_29 = SAMPLE_RETRY_29.to_vec();
        decode_retry(Version::Draft29, &mut sample_retry_29);
    }

    /// Check some packets that are clearly not valid Retry packets.
    #[test]
    fn invalid_retry() {
        fixture_init();
        let cid_mgr = RandomConnectionIdGenerator::new(5);
        let odcid = ConnectionId::from(CLIENT_CID);

        assert!(Public::decode(&mut [], &cid_mgr).is_err());

        let mut sample_retry_v1 = SAMPLE_RETRY_V1.to_vec();
        let (packet, remainder) = Public::decode(&mut sample_retry_v1, &cid_mgr).unwrap();
        assert!(remainder.is_empty());
        assert!(packet.is_valid_retry(&odcid));

        let mut damaged_retry = SAMPLE_RETRY_V1.to_vec();
        let last = damaged_retry.len() - 1;
        damaged_retry[last] ^= 66;
        let (packet, remainder) = Public::decode(&mut damaged_retry, &cid_mgr).unwrap();
        assert!(remainder.is_empty());
        assert!(!packet.is_valid_retry(&odcid));

        damaged_retry.truncate(last);
        let (packet, remainder) = Public::decode(&mut damaged_retry, &cid_mgr).unwrap();
        assert!(remainder.is_empty());
        assert!(!packet.is_valid_retry(&odcid));

        // An invalid token should be rejected sooner.
        damaged_retry.truncate(last - 4);
        assert!(Public::decode(&mut damaged_retry, &cid_mgr).is_err());

        damaged_retry.truncate(last - 1);
        assert!(Public::decode(&mut damaged_retry, &cid_mgr).is_err());
    }

    const SAMPLE_VN: &[u8] = &[
        0x80, 0x00, 0x00, 0x00, 0x00, 0x08, 0xf0, 0x67, 0xa5, 0x50, 0x2a, 0x42, 0x62, 0xb5, 0x08,
        0x83, 0x94, 0xc8, 0xf0, 0x3e, 0x51, 0x57, 0x08, 0x6b, 0x33, 0x43, 0xcf, 0x00, 0x00, 0x00,
        0x01, 0xff, 0x00, 0x00, 0x1d, 0x0a, 0x0a, 0x0a, 0x0a,
    ];

    #[test]
    fn build_vn() {
        fixture_init();
        let mut vn =
            Builder::version_negotiation(SERVER_CID, CLIENT_CID, 0x0a0a_0a0a, &Version::all());
        // Erase randomness from greasing...
        assert_eq!(vn.len(), SAMPLE_VN.len());
        vn[0] &= 0x80;
        for v in vn.iter_mut().skip(SAMPLE_VN.len() - 4) {
            *v &= 0x0f;
        }
        assert_eq!(&vn, &SAMPLE_VN);
    }

    #[test]
    fn vn_do_not_repeat_client_grease() {
        fixture_init();
        let vn = Builder::version_negotiation(SERVER_CID, CLIENT_CID, 0x0a0a_0a0a, &Version::all());
        assert_ne!(&vn[SAMPLE_VN.len() - 4..], &[0x0a, 0x0a, 0x0a, 0x0a]);
    }

    #[test]
    fn parse_vn() {
        let mut sample_vn = SAMPLE_VN.to_vec();
        let (packet, remainder) =
            Public::decode(&mut sample_vn, &EmptyConnectionIdGenerator::default()).unwrap();
        assert!(remainder.is_empty());
        assert_eq!(&packet.dcid[..], SERVER_CID);
        assert!(packet.scid.is_some());
        assert_eq!(&packet.scid.unwrap()[..], CLIENT_CID);
    }

    /// A Version Negotiation packet can have a long connection ID.
    #[test]
    fn parse_vn_big_cid() {
        const BIG_DCID: &[u8] = &[0x44; MAX_CONNECTION_ID_LEN + 1];
        const BIG_SCID: &[u8] = &[0xee; 255];

        let mut enc = Encoder::from(&[0xff, 0x00, 0x00, 0x00, 0x00][..]);
        enc.encode_vec(1, BIG_DCID);
        enc.encode_vec(1, BIG_SCID);
        enc.encode_uint(4, 0x1a2a_3a4a_u64);
        enc.encode_uint(4, Version::default().wire_version());
        enc.encode_uint(4, 0x5a6a_7a8a_u64);

        let (packet, remainder) =
            Public::decode(enc.as_mut(), &EmptyConnectionIdGenerator::default()).unwrap();
        assert!(remainder.is_empty());
        assert_eq!(&packet.dcid[..], BIG_DCID);
        assert!(packet.scid.is_some());
        assert_eq!(&packet.scid.unwrap()[..], BIG_SCID);
    }

    #[test]
    fn decode_pn() {
        // When the expected value is low, the value doesn't go negative.
        assert_eq!(Public::decode_pn(0, 0, 1), 0);
        assert_eq!(Public::decode_pn(0, 0xff, 1), 0xff);
        assert_eq!(Public::decode_pn(10, 0, 1), 0);
        assert_eq!(Public::decode_pn(0x7f, 0, 1), 0);
        assert_eq!(Public::decode_pn(0x80, 0, 1), 0x100);
        assert_eq!(Public::decode_pn(0x80, 2, 1), 2);
        assert_eq!(Public::decode_pn(0x80, 0xff, 1), 0xff);
        assert_eq!(Public::decode_pn(0x7ff, 0xfe, 1), 0x7fe);

        // This is invalid by spec, as we are expected to check for overflow around 2^62-1,
        // but we don't need to worry about overflow
        // and hitting this is basically impossible in practice.
        assert_eq!(
            Public::decode_pn(0x3fff_ffff_ffff_ffff, 2, 4),
            0x4000_0000_0000_0002
        );
    }

    #[test]
    fn chacha20_sample() {
        const PACKET: &[u8] = &[
            0x4c, 0xfe, 0x41, 0x89, 0x65, 0x5e, 0x5c, 0xd5, 0x5c, 0x41, 0xf6, 0x90, 0x80, 0x57,
            0x5d, 0x79, 0x99, 0xc2, 0x5a, 0x5b, 0xfb,
        ];
        fixture_init();
        let mut packet = PACKET.to_vec();
        let (mut packet, slice) =
            Public::decode(&mut packet, &EmptyConnectionIdGenerator::default()).unwrap();
        assert!(slice.is_empty());
        let decrypted = packet
            .decrypt(&mut CryptoStates::test_chacha(), now())
            .unwrap();
        assert_eq!(decrypted.packet_type(), Type::Short);
        assert_eq!(decrypted.pn(), 654_360_564);
        assert_eq!(&decrypted[..], &[0x01]);
    }

    #[test]
    fn decode_empty() {
        neqo_crypto::init().unwrap();
        let res = Public::decode(&mut [], &EmptyConnectionIdGenerator::default());
        assert!(res.is_err());
    }

    #[test]
    fn decode_too_short() {
        neqo_crypto::init().unwrap();
        let mut data = [179, 255, 0, 0, 29, 0, 0];
        let res = Public::decode(&mut data, &EmptyConnectionIdGenerator::default());
        assert!(res.is_err());
    }
}<|MERGE_RESOLUTION|>--- conflicted
+++ resolved
@@ -131,15 +131,9 @@
 
 /// A packet builder that can be used to produce short packets and long packets.
 /// This does not produce Retry or Version Negotiation.
-<<<<<<< HEAD
-pub struct PacketBuilder<B = Vec<u8>> {
+pub struct Builder<B> {
     encoder: Encoder<B>,
-    pn: PacketNumber,
-=======
-pub struct Builder {
-    encoder: Encoder,
     pn: Number,
->>>>>>> 0f326212
     header: Range<usize>,
     offsets: BuilderOffsets,
     limit: usize,
@@ -147,391 +141,10 @@
     padding: bool,
 }
 
-impl Builder {
+impl Builder<Vec<u8>> {
     /// The minimum useful frame size.  If space is less than this, we will claim to be full.
     pub const MINIMUM_FRAME_SIZE: usize = 2;
 
-    /// Make a retry packet.
-    /// As this is a simple packet, this is just an associated function.
-    /// As Retry is odd (it has to be constructed with leading bytes),
-    /// this returns a [`Vec<u8>`] rather than building on an encoder.
-    ///
-    /// # Errors
-    ///
-    /// This will return an error if AEAD encrypt fails.
-    pub fn retry(
-        version: Version,
-        dcid: &[u8],
-        scid: &[u8],
-        token: &[u8],
-        odcid: &[u8],
-    ) -> Res<Vec<u8>> {
-        let mut encoder = Encoder::default();
-        encoder.encode_vec(1, odcid);
-        let start = encoder.len();
-        encoder.encode_byte(
-            PACKET_BIT_LONG
-                | PACKET_BIT_FIXED_QUIC
-                | (PacketType::Retry.to_byte(version) << 4)
-                | (random::<1>()[0] & 0xf),
-        );
-        encoder.encode_uint(4, version.wire_version());
-        encoder.encode_vec(1, dcid);
-        encoder.encode_vec(1, scid);
-        debug_assert_ne!(token.len(), 0);
-        encoder.encode(token);
-        let tag = retry::use_aead(version, |aead| {
-            let mut buf = vec![0; Aead::expansion()];
-            Ok(aead.encrypt(0, encoder.as_ref(), &[], &mut buf)?.to_vec())
-        })?;
-        encoder.encode(&tag);
-        let mut complete: Vec<u8> = encoder.into();
-        Ok(complete.split_off(start))
-    }
-
-    /// Make a Version Negotiation packet.
-    #[must_use]
-    pub fn version_negotiation(
-        dcid: &[u8],
-        scid: &[u8],
-        client_version: u32,
-        versions: &[Version],
-    ) -> Vec<u8> {
-        let mut encoder = Encoder::default();
-        let mut grease = random::<4>();
-        // This will not include the "QUIC bit" sometimes.  Intentionally.
-        encoder.encode_byte(PACKET_BIT_LONG | (grease[3] & 0x7f));
-        encoder.encode(&[0; 4]); // Zero version == VN.
-        encoder.encode_vec(1, dcid);
-        encoder.encode_vec(1, scid);
-
-        for v in versions {
-            encoder.encode_uint(4, v.wire_version());
-        }
-        // Add a greased version, using the randomness already generated.
-        for g in &mut grease[..3] {
-            *g = *g & 0xf0 | 0x0a;
-        }
-
-        // Ensure our greased version does not collide with the client version
-        // by making the last byte differ from the client initial.
-        grease[3] = (client_version.wrapping_add(0x10) & 0xf0) as u8 | 0x0a;
-        encoder.encode(&grease[..4]);
-
-        Vec::from(encoder)
-    }
-}
-
-impl<B: Buffer> PacketBuilder<B> {
-    /// Start building a short header packet.
-    ///
-    /// This doesn't fail if there isn't enough space; instead it returns a builder that
-    /// has no available space left.  This allows the caller to extract the encoder
-    /// and any packets that might have been added before as adding a packet header is
-    /// only likely to fail if there are other packets already written.
-    ///
-    /// If, after calling this method, `remaining()` returns 0, then call `abort()` to get
-    /// the encoder back.
-    pub fn short<A: AsRef<[u8]>>(
-        mut encoder: Encoder<B>,
-        key_phase: bool,
-        dcid: Option<A>,
-        limit: usize,
-    ) -> Self {
-        let mut limit = limit;
-
-        let header_start = encoder.len();
-        // Check that there is enough space for the header.
-        // 5 = 1 (first byte) + 4 (packet number)
-        if limit > encoder.len()
-            && 5 + dcid.as_ref().map_or(0, |d| d.as_ref().len()) < limit - encoder.len()
-        {
-            encoder
-                .encode_byte(PACKET_BIT_SHORT | PACKET_BIT_FIXED_QUIC | (u8::from(key_phase) << 2));
-            if let Some(dcid) = dcid {
-                encoder.encode(dcid.as_ref());
-            }
-        } else {
-            limit = 0;
-        }
-        Self {
-            encoder,
-            pn: u64::MAX,
-            header: header_start..header_start,
-            offsets: BuilderOffsets {
-                first_byte_mask: PACKET_HP_MASK_SHORT,
-                pn: 0..0,
-                len: 0,
-            },
-            limit,
-            padding: false,
-        }
-    }
-
-    /// Start building a long header packet.
-    /// For an Initial packet you will need to call `initial_token()`,
-    /// even if the token is empty.
-    ///
-    /// See `short()` for more on how to handle this in cases where there is no space.
-    pub fn long<A: AsRef<[u8]>, A1: AsRef<[u8]>>(
-<<<<<<< HEAD
-        mut encoder: Encoder<B>,
-        pt: PacketType,
-=======
-        mut encoder: Encoder,
-        pt: Type,
->>>>>>> 0f326212
-        version: Version,
-        mut dcid: Option<A>,
-        mut scid: Option<A1>,
-        limit: usize,
-    ) -> Self {
-        let mut limit = limit;
-
-        let header_start = encoder.len();
-        // Check that there is enough space for the header.
-        // 11 = 1 (first byte) + 4 (version) + 2 (dcid+scid length) + 4 (packet number)
-        if limit > encoder.len()
-            && 11
-                + dcid.as_ref().map_or(0, |d| d.as_ref().len())
-                + scid.as_ref().map_or(0, |d| d.as_ref().len())
-                < limit - encoder.len()
-        {
-            encoder
-                .encode_byte(PACKET_BIT_LONG | PACKET_BIT_FIXED_QUIC | (pt.to_byte(version) << 4));
-            encoder.encode_uint(4, version.wire_version());
-            encoder.encode_vec(1, dcid.take().as_ref().map_or(&[], AsRef::as_ref));
-            encoder.encode_vec(1, scid.take().as_ref().map_or(&[], AsRef::as_ref));
-        } else {
-            limit = 0;
-        }
-
-        Self {
-            encoder,
-            pn: u64::MAX,
-            header: header_start..header_start,
-            offsets: BuilderOffsets {
-                first_byte_mask: PACKET_HP_MASK_LONG,
-                pn: 0..0,
-                len: 0,
-            },
-            limit,
-            padding: false,
-        }
-    }
-
-    fn is_long(&self) -> bool {
-        self.as_ref()[self.header.start] & 0x80 == PACKET_BIT_LONG
-    }
-
-    /// This stores a value that can be used as a limit.  This does not cause
-    /// this limit to be enforced until encryption occurs.  Prior to that, it
-    /// is only used voluntarily by users of the builder, through `remaining()`.
-    pub fn set_limit(&mut self, limit: usize) {
-        self.limit = limit;
-    }
-
-    /// Get the current limit.
-    #[must_use]
-    pub const fn limit(&self) -> usize {
-        self.limit
-    }
-
-    /// How many bytes remain against the size limit for the builder.
-    #[must_use]
-    pub fn remaining(&self) -> usize {
-        self.limit.saturating_sub(self.len())
-    }
-
-    /// Returns true if the packet has no more space for frames.
-    #[must_use]
-    pub fn is_full(&self) -> bool {
-        // No useful frame is smaller than 2 bytes long.
-        self.limit < self.len() + PacketBuilder::MINIMUM_FRAME_SIZE
-    }
-
-    /// Adjust the limit to ensure that no more data is added.
-    pub fn mark_full(&mut self) {
-        self.limit = self.len();
-    }
-
-    /// Mark the packet as needing padding (or not).
-    pub fn enable_padding(&mut self, needs_padding: bool) {
-        self.padding = needs_padding;
-    }
-
-    /// Maybe pad with "PADDING" frames.
-    /// Only does so if padding was needed and this is a short packet.
-    /// Returns true if padding was added.
-    ///
-    /// # Panics
-    ///
-    /// Cannot happen.
-    pub fn pad(&mut self) -> bool {
-        if self.padding && !self.is_long() {
-            self.encoder.pad_to(self.limit, FrameType::Padding.into());
-            true
-        } else {
-            false
-        }
-    }
-
-    /// Add unpredictable values for unprotected parts of the packet.
-    pub fn scramble(&mut self, quic_bit: bool) {
-        debug_assert!(self.len() > self.header.start);
-        let mask = if quic_bit { PACKET_BIT_FIXED_QUIC } else { 0 }
-            | if self.is_long() { 0 } else { PACKET_BIT_SPIN };
-        let first = self.header.start;
-        self.encoder.as_mut()[first] ^= random::<1>()[0] & mask;
-    }
-
-    /// For an Initial packet, encode the token.
-    /// If you fail to do this, then you will not get a valid packet.
-    pub fn initial_token(&mut self, token: &[u8]) {
-        if Encoder::vvec_len(token.len()) < self.remaining() {
-            self.encoder.encode_vvec(token);
-        } else {
-            self.limit = 0;
-        }
-    }
-
-    /// Add a packet number of the given size.
-    /// For a long header packet, this also inserts a dummy length.
-    /// The length is filled in after calling `build`.
-    /// Does nothing if there isn't 4 bytes available other than render this builder
-    /// unusable; if `remaining()` returns 0 at any point, call `abort()`.
-    ///
-    /// # Panics
-    ///
-    /// This will panic if the packet number length is too large.
-    pub fn pn(&mut self, pn: Number, pn_len: usize) {
-        if self.remaining() < 4 {
-            self.limit = 0;
-            return;
-        }
-
-        // Reserve space for a length in long headers.
-        if self.is_long() {
-            self.offsets.len = self.encoder.len();
-            self.encoder.encode(&[0; 2]);
-        }
-
-        // This allows the input to be >4, which is absurd, but we can eat that.
-        let pn_len = min(MAX_PACKET_NUMBER_LEN, pn_len);
-        debug_assert_ne!(pn_len, 0);
-        // Encode the packet number and save its offset.
-        let pn_offset = self.encoder.len();
-        self.encoder.encode_uint(pn_len, pn);
-        self.offsets.pn = pn_offset..self.encoder.len();
-
-        // Now encode the packet number length and save the header length.
-        self.encoder.as_mut()[self.header.start] |=
-            u8::try_from(pn_len - 1).expect("packet number length fits in u8");
-        self.header.end = self.encoder.len();
-        self.pn = pn;
-    }
-
-    #[expect(clippy::cast_possible_truncation, reason = "AND'ing makes this safe.")]
-    fn write_len(&mut self, expansion: usize) {
-        let len = self.encoder.len() - (self.offsets.len + 2) + expansion;
-        self.encoder.as_mut()[self.offsets.len] = 0x40 | ((len >> 8) & 0x3f) as u8;
-        self.encoder.as_mut()[self.offsets.len + 1] = (len & 0xff) as u8;
-    }
-
-    fn pad_for_crypto(&mut self) {
-        // Make sure that there is enough data in the packet.
-        // The length of the packet number plus the payload length needs to
-        // be at least 4 (MAX_PACKET_NUMBER_LEN) plus any amount by which
-        // the header protection sample exceeds the AEAD expansion.
-        let crypto_pad = CryptoDxState::extra_padding();
-        self.encoder.pad_to(
-            self.offsets.pn.start + MAX_PACKET_NUMBER_LEN + crypto_pad,
-            0,
-        );
-    }
-
-    /// A lot of frames here are just a collection of varints.
-    /// This helper functions writes a frame like that safely, returning `true` if
-    /// a frame was written.
-    pub fn write_varint_frame(&mut self, values: &[u64]) -> bool {
-        let write = self.remaining()
-            >= values
-                .iter()
-                .map(|&v| Encoder::varint_len(v))
-                .sum::<usize>();
-        if write {
-            for v in values {
-                self.encode_varint(*v);
-            }
-            debug_assert!(self.len() <= self.limit());
-        }
-        write
-    }
-
-    /// Build the packet and return the encoder.
-    ///
-    /// # Errors
-    ///
-    /// This will return an error if the packet is too large.
-    pub fn build(mut self, crypto: &mut CryptoDxState) -> Res<Encoder<B>> {
-        if self.len() > self.limit {
-            qwarn!("Packet contents are more than the limit");
-            debug_assert!(false);
-            return Err(Error::Internal);
-        }
-
-        self.pad_for_crypto();
-        if self.offsets.len > 0 {
-            self.write_len(CryptoDxState::expansion());
-        }
-
-        qtrace!(
-            "Packet build pn={} hdr={} body={}",
-            self.pn,
-            hex(&self.encoder.as_ref()[self.header.clone()]),
-            hex(&self.encoder.as_ref()[self.header.end..])
-        );
-
-        // Add space for crypto expansion.
-        let data_end = self.encoder.len();
-        self.pad_to(data_end + CryptoDxState::expansion(), 0);
-
-        // Calculate the mask.
-        let ciphertext = crypto.encrypt(self.pn, self.header.clone(), self.encoder.as_mut())?;
-        let offset = SAMPLE_OFFSET - self.offsets.pn.len();
-        if offset + SAMPLE_SIZE > ciphertext.len() {
-            return Err(Error::Internal);
-        }
-        let sample = &ciphertext[offset..offset + SAMPLE_SIZE];
-        let mask = crypto.compute_mask(sample)?;
-
-        // Apply the mask.
-        self.encoder.as_mut()[self.header.start] ^= mask[0] & self.offsets.first_byte_mask;
-        for (i, j) in (1..=self.offsets.pn.len()).zip(self.offsets.pn) {
-            self.encoder.as_mut()[j] ^= mask[i];
-        }
-
-        qtrace!("Packet built {}", hex(&self.encoder));
-        Ok(self.encoder)
-    }
-
-    /// Abort writing of this packet and return the encoder.
-    #[must_use]
-    pub fn abort(mut self) -> Encoder<B> {
-        self.encoder.truncate(self.header.start);
-        self.encoder
-    }
-
-    /// Work out if nothing was added after the header.
-    #[must_use]
-    pub fn packet_empty(&self) -> bool {
-        self.encoder.len() == self.header.end
-    }
-
-<<<<<<< HEAD
-    pub fn len(&self) -> usize {
-        self.encoder.len()
-=======
     /// Make a retry packet.
     /// As this is a simple packet, this is just an associated function.
     /// As Retry is odd (it has to be constructed with leading bytes),
@@ -568,7 +181,344 @@
         encoder.encode(&tag);
         let mut complete: Vec<u8> = encoder.into();
         Ok(complete.split_off(start))
->>>>>>> 0f326212
+    }
+
+    /// Make a Version Negotiation packet.
+    #[must_use]
+    pub fn version_negotiation(
+        dcid: &[u8],
+        scid: &[u8],
+        client_version: u32,
+        versions: &[Version],
+    ) -> Vec<u8> {
+        let mut encoder = Encoder::default();
+        let mut grease = random::<4>();
+        // This will not include the "QUIC bit" sometimes.  Intentionally.
+        encoder.encode_byte(PACKET_BIT_LONG | (grease[3] & 0x7f));
+        encoder.encode(&[0; 4]); // Zero version == VN.
+        encoder.encode_vec(1, dcid);
+        encoder.encode_vec(1, scid);
+
+        for v in versions {
+            encoder.encode_uint(4, v.wire_version());
+        }
+        // Add a greased version, using the randomness already generated.
+        for g in &mut grease[..3] {
+            *g = *g & 0xf0 | 0x0a;
+        }
+
+        // Ensure our greased version does not collide with the client version
+        // by making the last byte differ from the client initial.
+        grease[3] = (client_version.wrapping_add(0x10) & 0xf0) as u8 | 0x0a;
+        encoder.encode(&grease[..4]);
+
+        Vec::from(encoder)
+    }
+}
+
+impl<B: Buffer> Builder<B> {
+    /// Start building a short header packet.
+    ///
+    /// This doesn't fail if there isn't enough space; instead it returns a builder that
+    /// has no available space left.  This allows the caller to extract the encoder
+    /// and any packets that might have been added before as adding a packet header is
+    /// only likely to fail if there are other packets already written.
+    ///
+    /// If, after calling this method, `remaining()` returns 0, then call `abort()` to get
+    /// the encoder back.
+    pub fn short<A: AsRef<[u8]>>(
+        mut encoder: Encoder<B>,
+        key_phase: bool,
+        dcid: Option<A>,
+        limit: usize,
+    ) -> Self {
+        let mut limit = limit;
+
+        let header_start = encoder.len();
+        // Check that there is enough space for the header.
+        // 5 = 1 (first byte) + 4 (packet number)
+        if limit > encoder.len()
+            && 5 + dcid.as_ref().map_or(0, |d| d.as_ref().len()) < limit - encoder.len()
+        {
+            encoder
+                .encode_byte(PACKET_BIT_SHORT | PACKET_BIT_FIXED_QUIC | (u8::from(key_phase) << 2));
+            if let Some(dcid) = dcid {
+                encoder.encode(dcid.as_ref());
+            }
+        } else {
+            limit = 0;
+        }
+        Self {
+            encoder,
+            pn: u64::MAX,
+            header: header_start..header_start,
+            offsets: BuilderOffsets {
+                first_byte_mask: PACKET_HP_MASK_SHORT,
+                pn: 0..0,
+                len: 0,
+            },
+            limit,
+            padding: false,
+        }
+    }
+
+    /// Start building a long header packet.
+    /// For an Initial packet you will need to call `initial_token()`,
+    /// even if the token is empty.
+    ///
+    /// See `short()` for more on how to handle this in cases where there is no space.
+    pub fn long<A: AsRef<[u8]>, A1: AsRef<[u8]>>(
+        mut encoder: Encoder<B>,
+        pt: Type,
+        version: Version,
+        mut dcid: Option<A>,
+        mut scid: Option<A1>,
+        limit: usize,
+    ) -> Self {
+        let mut limit = limit;
+
+        let header_start = encoder.len();
+        // Check that there is enough space for the header.
+        // 11 = 1 (first byte) + 4 (version) + 2 (dcid+scid length) + 4 (packet number)
+        if limit > encoder.len()
+            && 11
+                + dcid.as_ref().map_or(0, |d| d.as_ref().len())
+                + scid.as_ref().map_or(0, |d| d.as_ref().len())
+                < limit - encoder.len()
+        {
+            encoder
+                .encode_byte(PACKET_BIT_LONG | PACKET_BIT_FIXED_QUIC | (pt.to_byte(version) << 4));
+            encoder.encode_uint(4, version.wire_version());
+            encoder.encode_vec(1, dcid.take().as_ref().map_or(&[], AsRef::as_ref));
+            encoder.encode_vec(1, scid.take().as_ref().map_or(&[], AsRef::as_ref));
+        } else {
+            limit = 0;
+        }
+
+        Self {
+            encoder,
+            pn: u64::MAX,
+            header: header_start..header_start,
+            offsets: BuilderOffsets {
+                first_byte_mask: PACKET_HP_MASK_LONG,
+                pn: 0..0,
+                len: 0,
+            },
+            limit,
+            padding: false,
+        }
+    }
+
+    fn is_long(&self) -> bool {
+        self.as_ref()[self.header.start] & 0x80 == PACKET_BIT_LONG
+    }
+
+    /// This stores a value that can be used as a limit.  This does not cause
+    /// this limit to be enforced until encryption occurs.  Prior to that, it
+    /// is only used voluntarily by users of the builder, through `remaining()`.
+    pub fn set_limit(&mut self, limit: usize) {
+        self.limit = limit;
+    }
+
+    /// Get the current limit.
+    #[must_use]
+    pub const fn limit(&self) -> usize {
+        self.limit
+    }
+
+    /// How many bytes remain against the size limit for the builder.
+    #[must_use]
+    pub fn remaining(&self) -> usize {
+        self.limit.saturating_sub(self.len())
+    }
+
+    /// Returns true if the packet has no more space for frames.
+    #[must_use]
+    pub fn is_full(&self) -> bool {
+        // No useful frame is smaller than 2 bytes long.
+        self.limit < self.len() + Builder::MINIMUM_FRAME_SIZE
+    }
+
+    /// Adjust the limit to ensure that no more data is added.
+    pub fn mark_full(&mut self) {
+        self.limit = self.len();
+    }
+
+    /// Mark the packet as needing padding (or not).
+    pub fn enable_padding(&mut self, needs_padding: bool) {
+        self.padding = needs_padding;
+    }
+
+    /// Maybe pad with "PADDING" frames.
+    /// Only does so if padding was needed and this is a short packet.
+    /// Returns true if padding was added.
+    ///
+    /// # Panics
+    ///
+    /// Cannot happen.
+    pub fn pad(&mut self) -> bool {
+        if self.padding && !self.is_long() {
+            self.encoder.pad_to(self.limit, FrameType::Padding.into());
+            true
+        } else {
+            false
+        }
+    }
+
+    /// Add unpredictable values for unprotected parts of the packet.
+    pub fn scramble(&mut self, quic_bit: bool) {
+        debug_assert!(self.len() > self.header.start);
+        let mask = if quic_bit { PACKET_BIT_FIXED_QUIC } else { 0 }
+            | if self.is_long() { 0 } else { PACKET_BIT_SPIN };
+        let first = self.header.start;
+        self.encoder.as_mut()[first] ^= random::<1>()[0] & mask;
+    }
+
+    /// For an Initial packet, encode the token.
+    /// If you fail to do this, then you will not get a valid packet.
+    pub fn initial_token(&mut self, token: &[u8]) {
+        if Encoder::vvec_len(token.len()) < self.remaining() {
+            self.encoder.encode_vvec(token);
+        } else {
+            self.limit = 0;
+        }
+    }
+
+    /// Add a packet number of the given size.
+    /// For a long header packet, this also inserts a dummy length.
+    /// The length is filled in after calling `build`.
+    /// Does nothing if there isn't 4 bytes available other than render this builder
+    /// unusable; if `remaining()` returns 0 at any point, call `abort()`.
+    ///
+    /// # Panics
+    ///
+    /// This will panic if the packet number length is too large.
+    pub fn pn(&mut self, pn: Number, pn_len: usize) {
+        if self.remaining() < 4 {
+            self.limit = 0;
+            return;
+        }
+
+        // Reserve space for a length in long headers.
+        if self.is_long() {
+            self.offsets.len = self.encoder.len();
+            self.encoder.encode(&[0; 2]);
+        }
+
+        // This allows the input to be >4, which is absurd, but we can eat that.
+        let pn_len = min(MAX_PACKET_NUMBER_LEN, pn_len);
+        debug_assert_ne!(pn_len, 0);
+        // Encode the packet number and save its offset.
+        let pn_offset = self.encoder.len();
+        self.encoder.encode_uint(pn_len, pn);
+        self.offsets.pn = pn_offset..self.encoder.len();
+
+        // Now encode the packet number length and save the header length.
+        self.encoder.as_mut()[self.header.start] |=
+            u8::try_from(pn_len - 1).expect("packet number length fits in u8");
+        self.header.end = self.encoder.len();
+        self.pn = pn;
+    }
+
+    #[expect(clippy::cast_possible_truncation, reason = "AND'ing makes this safe.")]
+    fn write_len(&mut self, expansion: usize) {
+        let len = self.encoder.len() - (self.offsets.len + 2) + expansion;
+        self.encoder.as_mut()[self.offsets.len] = 0x40 | ((len >> 8) & 0x3f) as u8;
+        self.encoder.as_mut()[self.offsets.len + 1] = (len & 0xff) as u8;
+    }
+
+    fn pad_for_crypto(&mut self) {
+        // Make sure that there is enough data in the packet.
+        // The length of the packet number plus the payload length needs to
+        // be at least 4 (MAX_PACKET_NUMBER_LEN) plus any amount by which
+        // the header protection sample exceeds the AEAD expansion.
+        let crypto_pad = CryptoDxState::extra_padding();
+        self.encoder.pad_to(
+            self.offsets.pn.start + MAX_PACKET_NUMBER_LEN + crypto_pad,
+            0,
+        );
+    }
+
+    /// A lot of frames here are just a collection of varints.
+    /// This helper functions writes a frame like that safely, returning `true` if
+    /// a frame was written.
+    pub fn write_varint_frame(&mut self, values: &[u64]) -> bool {
+        let write = self.remaining()
+            >= values
+                .iter()
+                .map(|&v| Encoder::varint_len(v))
+                .sum::<usize>();
+        if write {
+            for v in values {
+                self.encode_varint(*v);
+            }
+            debug_assert!(self.len() <= self.limit());
+        }
+        write
+    }
+
+    /// Build the packet and return the encoder.
+    ///
+    /// # Errors
+    ///
+    /// This will return an error if the packet is too large.
+    pub fn build(mut self, crypto: &mut CryptoDxState) -> Res<Encoder<B>> {
+        if self.len() > self.limit {
+            qwarn!("Packet contents are more than the limit");
+            debug_assert!(false);
+            return Err(Error::Internal);
+        }
+
+        self.pad_for_crypto();
+        if self.offsets.len > 0 {
+            self.write_len(CryptoDxState::expansion());
+        }
+
+        qtrace!(
+            "Packet build pn={} hdr={} body={}",
+            self.pn,
+            hex(&self.encoder.as_ref()[self.header.clone()]),
+            hex(&self.encoder.as_ref()[self.header.end..])
+        );
+
+        // Add space for crypto expansion.
+        let data_end = self.encoder.len();
+        self.pad_to(data_end + CryptoDxState::expansion(), 0);
+
+        // Calculate the mask.
+        let ciphertext = crypto.encrypt(self.pn, self.header.clone(), self.encoder.as_mut())?;
+        let offset = SAMPLE_OFFSET - self.offsets.pn.len();
+        if offset + SAMPLE_SIZE > ciphertext.len() {
+            return Err(Error::Internal);
+        }
+        let sample = &ciphertext[offset..offset + SAMPLE_SIZE];
+        let mask = crypto.compute_mask(sample)?;
+
+        // Apply the mask.
+        self.encoder.as_mut()[self.header.start] ^= mask[0] & self.offsets.first_byte_mask;
+        for (i, j) in (1..=self.offsets.pn.len()).zip(self.offsets.pn) {
+            self.encoder.as_mut()[j] ^= mask[i];
+        }
+
+        qtrace!("Packet built {}", hex(&self.encoder));
+        Ok(self.encoder)
+    }
+
+    /// Abort writing of this packet and return the encoder.
+    #[must_use]
+    pub fn abort(mut self) -> Encoder<B> {
+        self.encoder.truncate(self.header.start);
+        self.encoder
+    }
+
+    /// Work out if nothing was added after the header.
+    #[must_use]
+    pub fn packet_empty(&self) -> bool {
+        self.encoder.len() == self.header.end
+    }
+
+    pub fn len(&self) -> usize {
+        self.encoder.len()
     }
 
     pub fn is_empty(&self) -> bool {
@@ -576,36 +526,22 @@
     }
 }
 
-<<<<<<< HEAD
-impl<B> Deref for PacketBuilder<B> {
+impl<B> Deref for Builder<B> {
     type Target = Encoder<B>;
-=======
-impl Deref for Builder {
-    type Target = Encoder;
->>>>>>> 0f326212
 
     fn deref(&self) -> &Self::Target {
         &self.encoder
     }
 }
 
-<<<<<<< HEAD
-impl<B> DerefMut for PacketBuilder<B> {
-=======
-impl DerefMut for Builder {
->>>>>>> 0f326212
+impl<B> DerefMut for Builder<B> {
     fn deref_mut(&mut self) -> &mut Self::Target {
         &mut self.encoder
     }
 }
 
-<<<<<<< HEAD
-impl<B> From<PacketBuilder<B>> for Encoder<B> {
-    fn from(v: PacketBuilder<B>) -> Self {
-=======
-impl From<Builder> for Encoder {
-    fn from(v: Builder) -> Self {
->>>>>>> 0f326212
+impl<B> From<Builder<B>> for Encoder<B> {
+    fn from(v: Builder<B>) -> Self {
         v.encoder
     }
 }
