// Licensed under the Apache License, Version 2.0 <LICENSE-APACHE or
// http://www.apache.org/licenses/LICENSE-2.0> or the MIT license
// <LICENSE-MIT or http://opensource.org/licenses/MIT>, at your
// option. This file may not be copied, modified, or distributed
// except according to those terms.

// Encoding and decoding packets off the wire.
use std::{
    cmp::min,
    fmt,
    ops::{Deref, DerefMut, Range},
    time::Instant,
};

use enum_map::Enum;
use neqo_common::{hex, hex_with_len, qtrace, qwarn, Decoder, Encoder};
use neqo_crypto::random;
<<<<<<< HEAD
use strum::FromRepr;
=======
use strum::EnumIter;
>>>>>>> 41036fc3

use crate::{
    cid::{ConnectionId, ConnectionIdDecoder, ConnectionIdRef, MAX_CONNECTION_ID_LEN},
    crypto::{CryptoDxState, CryptoStates, Epoch},
    frame::FrameType,
    recovery::SendProfile,
    tracking::PacketNumberSpace,
    version::{Version, WireVersion},
    Error, Pmtud, Res,
};

/// `MIN_INITIAL_PACKET_SIZE` is the smallest packet that can be used to establish
/// a new connection across all QUIC versions this server supports.
pub const MIN_INITIAL_PACKET_SIZE: usize = 1200;

pub const PACKET_BIT_LONG: u8 = 0x80;
const PACKET_BIT_SHORT: u8 = 0x00;
const PACKET_BIT_FIXED_QUIC: u8 = 0x40;
const PACKET_BIT_SPIN: u8 = 0x20;
const PACKET_BIT_KEY_PHASE: u8 = 0x04;

const PACKET_HP_MASK_LONG: u8 = 0x0f;
const PACKET_HP_MASK_SHORT: u8 = 0x1f;

const SAMPLE_SIZE: usize = 16;
const SAMPLE_OFFSET: usize = 4;
const MAX_PACKET_NUMBER_LEN: usize = 4;

pub mod metadata;
mod retry;

pub use metadata::MetaData;

pub type PacketNumber = u64;

<<<<<<< HEAD
#[derive(Debug, Clone, Copy, PartialEq, Eq, FromRepr)]
#[repr(u8)]
=======
#[derive(Debug, Clone, Copy, PartialEq, Eq, Enum, EnumIter)]
>>>>>>> 41036fc3
pub enum PacketType {
    Initial = 0,
    ZeroRtt = 1,
    Handshake = 2,
    Retry = 3,
    Short,
    OtherVersion,
    VersionNegotiation,
}

impl PacketType {
    #[must_use]
    fn from_byte(t: u8, v: Version) -> Self {
        // Version2 adds one to the type, modulo 4
        Self::from_repr(t.wrapping_sub(u8::from(v == Version::Version2)) & 3)
            .expect("packet type in range")
    }

    #[must_use]
    fn to_byte(self, v: Version) -> u8 {
        assert!(
            matches!(
                self,
                Self::Initial | Self::ZeroRtt | Self::Handshake | Self::Retry
            ),
            "is a long header packet type"
        );
        // Version2 adds one to the type, modulo 4
        (self as u8 + u8::from(v == Version::Version2)) & 3
    }
}

#[expect(clippy::fallible_impl_from, reason = "TODO: Use strum.")]
impl From<PacketType> for Epoch {
    fn from(v: PacketType) -> Self {
        match v {
            PacketType::Initial => Self::Initial,
            PacketType::ZeroRtt => Self::ZeroRtt,
            PacketType::Handshake => Self::Handshake,
            PacketType::Short => Self::ApplicationData,
            _ => panic!("shouldn't be here"),
        }
    }
}

impl From<Epoch> for PacketType {
    fn from(cs: Epoch) -> Self {
        match cs {
            Epoch::Initial => Self::Initial,
            Epoch::ZeroRtt => Self::ZeroRtt,
            Epoch::Handshake => Self::Handshake,
            Epoch::ApplicationData => Self::Short,
        }
    }
}

impl From<PacketNumberSpace> for PacketType {
    fn from(space: PacketNumberSpace) -> Self {
        match space {
            PacketNumberSpace::Initial => Self::Initial,
            PacketNumberSpace::Handshake => Self::Handshake,
            PacketNumberSpace::ApplicationData => Self::Short,
        }
    }
}

struct PacketBuilderOffsets {
    /// The bits of the first octet that need masking.
    first_byte_mask: u8,
    /// The offset of the length field.
    len: usize,
    /// The location of the packet number field.
    pn: Range<usize>,
}

/// A packet builder that can be used to produce short packets and long packets.
/// This does not produce Retry or Version Negotiation.
pub struct PacketBuilder {
    encoder: Encoder,
    pn: PacketNumber,
    header: Range<usize>,
    offsets: PacketBuilderOffsets,
    limit: usize,
    /// Whether to pad the packet before construction.
    padding: bool,
}

impl PacketBuilder {
    /// The minimum useful frame size.  If space is less than this, we will claim to be full.
    pub const MINIMUM_FRAME_SIZE: usize = 2;

    fn infer_limit(encoder: &Encoder) -> usize {
        if encoder.capacity() > 64 {
            encoder.capacity()
        } else {
            2048
        }
    }

    /// Start building a short header packet.
    ///
    /// This doesn't fail if there isn't enough space; instead it returns a builder that
    /// has no available space left.  This allows the caller to extract the encoder
    /// and any packets that might have been added before as adding a packet header is
    /// only likely to fail if there are other packets already written.
    ///
    /// If, after calling this method, `remaining()` returns 0, then call `abort()` to get
    /// the encoder back.
    pub fn short(mut encoder: Encoder, key_phase: bool, dcid: Option<impl AsRef<[u8]>>) -> Self {
        let mut limit = Self::infer_limit(&encoder);
        let header_start = encoder.len();
        // Check that there is enough space for the header.
        // 5 = 1 (first byte) + 4 (packet number)
        if limit > encoder.len()
            && 5 + dcid.as_ref().map_or(0, |d| d.as_ref().len()) < limit - encoder.len()
        {
            encoder
                .encode_byte(PACKET_BIT_SHORT | PACKET_BIT_FIXED_QUIC | (u8::from(key_phase) << 2));
            if let Some(dcid) = dcid {
                encoder.encode(dcid.as_ref());
            }
        } else {
            limit = 0;
        }
        Self {
            encoder,
            pn: u64::MAX,
            header: header_start..header_start,
            offsets: PacketBuilderOffsets {
                first_byte_mask: PACKET_HP_MASK_SHORT,
                pn: 0..0,
                len: 0,
            },
            limit,
            padding: false,
        }
    }

    /// Start building a long header packet.
    /// For an Initial packet you will need to call `initial_token()`,
    /// even if the token is empty.
    ///
    /// See `short()` for more on how to handle this in cases where there is no space.
    pub fn long(
        mut encoder: Encoder,
        pt: PacketType,
        version: Version,
        mut dcid: Option<impl AsRef<[u8]>>,
        mut scid: Option<impl AsRef<[u8]>>,
    ) -> Self {
        let mut limit = Self::infer_limit(&encoder);
        let header_start = encoder.len();
        // Check that there is enough space for the header.
        // 11 = 1 (first byte) + 4 (version) + 2 (dcid+scid length) + 4 (packet number)
        if limit > encoder.len()
            && 11
                + dcid.as_ref().map_or(0, |d| d.as_ref().len())
                + scid.as_ref().map_or(0, |d| d.as_ref().len())
                < limit - encoder.len()
        {
            encoder
                .encode_byte(PACKET_BIT_LONG | PACKET_BIT_FIXED_QUIC | (pt.to_byte(version) << 4));
            encoder.encode_uint(4, version.wire_version());
            encoder.encode_vec(1, dcid.take().as_ref().map_or(&[], AsRef::as_ref));
            encoder.encode_vec(1, scid.take().as_ref().map_or(&[], AsRef::as_ref));
        } else {
            limit = 0;
        }

        Self {
            encoder,
            pn: u64::MAX,
            header: header_start..header_start,
            offsets: PacketBuilderOffsets {
                first_byte_mask: PACKET_HP_MASK_LONG,
                pn: 0..0,
                len: 0,
            },
            limit,
            padding: false,
        }
    }

    fn is_long(&self) -> bool {
        self.as_ref()[self.header.start] & 0x80 == PACKET_BIT_LONG
    }

    /// This stores a value that can be used as a limit.  This does not cause
    /// this limit to be enforced until encryption occurs.  Prior to that, it
    /// is only used voluntarily by users of the builder, through `remaining()`.
    pub fn set_limit(&mut self, limit: usize) {
        self.limit = limit;
    }

    /// Set the initial limit for the packet, based on the profile and the PMTUD state.
    /// Returns true if the packet needs padding.
    pub fn set_initial_limit(
        &mut self,
        profile: &SendProfile,
        aead_expansion: usize,
        pmtud: &Pmtud,
    ) -> bool {
        if pmtud.needs_probe() {
            debug_assert!(pmtud.probe_size() >= profile.limit());
            self.limit = pmtud.probe_size() - aead_expansion;
            true
        } else {
            self.limit = profile.limit() - aead_expansion;
            false
        }
    }

    /// Get the current limit.
    #[must_use]
    pub const fn limit(&self) -> usize {
        self.limit
    }

    /// How many bytes remain against the size limit for the builder.
    #[must_use]
    pub fn remaining(&self) -> usize {
        self.limit.saturating_sub(self.encoder.len())
    }

    /// Returns true if the packet has no more space for frames.
    #[must_use]
    pub fn is_full(&self) -> bool {
        // No useful frame is smaller than 2 bytes long.
        self.limit < self.encoder.len() + Self::MINIMUM_FRAME_SIZE
    }

    /// Adjust the limit to ensure that no more data is added.
    pub fn mark_full(&mut self) {
        self.limit = self.encoder.len();
    }

    /// Mark the packet as needing padding (or not).
    pub fn enable_padding(&mut self, needs_padding: bool) {
        self.padding = needs_padding;
    }

    /// Maybe pad with "PADDING" frames.
    /// Only does so if padding was needed and this is a short packet.
    /// Returns true if padding was added.
    ///
    /// # Panics
    ///
    /// Cannot happen.
    pub fn pad(&mut self) -> bool {
        if self.padding && !self.is_long() {
            self.encoder.pad_to(self.limit, FrameType::Padding.into());
            true
        } else {
            false
        }
    }

    /// Add unpredictable values for unprotected parts of the packet.
    pub fn scramble(&mut self, quic_bit: bool) {
        debug_assert!(self.len() > self.header.start);
        let mask = if quic_bit { PACKET_BIT_FIXED_QUIC } else { 0 }
            | if self.is_long() { 0 } else { PACKET_BIT_SPIN };
        let first = self.header.start;
        self.encoder.as_mut()[first] ^= random::<1>()[0] & mask;
    }

    /// For an Initial packet, encode the token.
    /// If you fail to do this, then you will not get a valid packet.
    pub fn initial_token(&mut self, token: &[u8]) {
        if Encoder::vvec_len(token.len()) < self.remaining() {
            self.encoder.encode_vvec(token);
        } else {
            self.limit = 0;
        }
    }

    /// Add a packet number of the given size.
    /// For a long header packet, this also inserts a dummy length.
    /// The length is filled in after calling `build`.
    /// Does nothing if there isn't 4 bytes available other than render this builder
    /// unusable; if `remaining()` returns 0 at any point, call `abort()`.
    ///
    /// # Panics
    ///
    /// This will panic if the packet number length is too large.
    pub fn pn(&mut self, pn: PacketNumber, pn_len: usize) {
        if self.remaining() < 4 {
            self.limit = 0;
            return;
        }

        // Reserve space for a length in long headers.
        if self.is_long() {
            self.offsets.len = self.encoder.len();
            self.encoder.encode(&[0; 2]);
        }

        // This allows the input to be >4, which is absurd, but we can eat that.
        let pn_len = min(MAX_PACKET_NUMBER_LEN, pn_len);
        debug_assert_ne!(pn_len, 0);
        // Encode the packet number and save its offset.
        let pn_offset = self.encoder.len();
        self.encoder.encode_uint(pn_len, pn);
        self.offsets.pn = pn_offset..self.encoder.len();

        // Now encode the packet number length and save the header length.
        self.encoder.as_mut()[self.header.start] |=
            u8::try_from(pn_len - 1).expect("packet number length fits in u8");
        self.header.end = self.encoder.len();
        self.pn = pn;
    }

    #[expect(clippy::cast_possible_truncation, reason = "AND'ing makes this safe.")]
    fn write_len(&mut self, expansion: usize) {
        let len = self.encoder.len() - (self.offsets.len + 2) + expansion;
        self.encoder.as_mut()[self.offsets.len] = 0x40 | ((len >> 8) & 0x3f) as u8;
        self.encoder.as_mut()[self.offsets.len + 1] = (len & 0xff) as u8;
    }

    fn pad_for_crypto(&mut self, crypto: &CryptoDxState) {
        // Make sure that there is enough data in the packet.
        // The length of the packet number plus the payload length needs to
        // be at least 4 (MAX_PACKET_NUMBER_LEN) plus any amount by which
        // the header protection sample exceeds the AEAD expansion.
        let crypto_pad = crypto.extra_padding();
        self.encoder.pad_to(
            self.offsets.pn.start + MAX_PACKET_NUMBER_LEN + crypto_pad,
            0,
        );
    }

    /// A lot of frames here are just a collection of varints.
    /// This helper functions writes a frame like that safely, returning `true` if
    /// a frame was written.
    pub fn write_varint_frame(&mut self, values: &[u64]) -> bool {
        let write = self.remaining()
            >= values
                .iter()
                .map(|&v| Encoder::varint_len(v))
                .sum::<usize>();
        if write {
            for v in values {
                self.encode_varint(*v);
            }
            debug_assert!(self.len() <= self.limit());
        }
        write
    }

    /// Build the packet and return the encoder.
    ///
    /// # Errors
    ///
    /// This will return an error if the packet is too large.
    pub fn build(mut self, crypto: &mut CryptoDxState) -> Res<Encoder> {
        if self.len() > self.limit {
            qwarn!("Packet contents are more than the limit");
            debug_assert!(false);
            return Err(Error::InternalError);
        }

        self.pad_for_crypto(crypto);
        if self.offsets.len > 0 {
            self.write_len(crypto.expansion());
        }

        let hdr = &self.encoder.as_ref()[self.header.clone()];
        let body = &self.encoder.as_ref()[self.header.end..];
        qtrace!(
            "Packet build pn={} hdr={} body={}",
            self.pn,
            hex(hdr),
            hex(body)
        );

        // Add space for crypto expansion.
        let data_end = self.encoder.len();
        self.pad_to(data_end + crypto.expansion(), 0);

        // Calculate the mask.
        let ciphertext = crypto.encrypt(self.pn, self.header.clone(), self.encoder.as_mut())?;
        let offset = SAMPLE_OFFSET - self.offsets.pn.len();
        if offset + SAMPLE_SIZE > ciphertext.len() {
            return Err(Error::InternalError);
        }
        let sample = &ciphertext[offset..offset + SAMPLE_SIZE];
        let mask = crypto.compute_mask(sample)?;

        // Apply the mask.
        self.encoder.as_mut()[self.header.start] ^= mask[0] & self.offsets.first_byte_mask;
        for (i, j) in (1..=self.offsets.pn.len()).zip(self.offsets.pn) {
            self.encoder.as_mut()[j] ^= mask[i];
        }

        qtrace!("Packet built {}", hex(&self.encoder));
        Ok(self.encoder)
    }

    /// Abort writing of this packet and return the encoder.
    #[must_use]
    pub fn abort(mut self) -> Encoder {
        self.encoder.truncate(self.header.start);
        self.encoder
    }

    /// Work out if nothing was added after the header.
    #[must_use]
    pub fn packet_empty(&self) -> bool {
        self.encoder.len() == self.header.end
    }

    /// Make a retry packet.
    /// As this is a simple packet, this is just an associated function.
    /// As Retry is odd (it has to be constructed with leading bytes),
    /// this returns a [`Vec<u8>`] rather than building on an encoder.
    ///
    /// # Errors
    ///
    /// This will return an error if AEAD encrypt fails.
    pub fn retry(
        version: Version,
        dcid: &[u8],
        scid: &[u8],
        token: &[u8],
        odcid: &[u8],
    ) -> Res<Vec<u8>> {
        let mut encoder = Encoder::default();
        encoder.encode_vec(1, odcid);
        let start = encoder.len();
        encoder.encode_byte(
            PACKET_BIT_LONG
                | PACKET_BIT_FIXED_QUIC
                | (PacketType::Retry.to_byte(version) << 4)
                | (random::<1>()[0] & 0xf),
        );
        encoder.encode_uint(4, version.wire_version());
        encoder.encode_vec(1, dcid);
        encoder.encode_vec(1, scid);
        debug_assert_ne!(token.len(), 0);
        encoder.encode(token);
        let tag = retry::use_aead(version, |aead| {
            let mut buf = vec![0; aead.expansion()];
            Ok(aead.encrypt(0, encoder.as_ref(), &[], &mut buf)?.to_vec())
        })?;
        encoder.encode(&tag);
        let mut complete: Vec<u8> = encoder.into();
        Ok(complete.split_off(start))
    }

    /// Make a Version Negotiation packet.
    #[must_use]
    pub fn version_negotiation(
        dcid: &[u8],
        scid: &[u8],
        client_version: u32,
        versions: &[Version],
    ) -> Vec<u8> {
        let mut encoder = Encoder::default();
        let mut grease = random::<4>();
        // This will not include the "QUIC bit" sometimes.  Intentionally.
        encoder.encode_byte(PACKET_BIT_LONG | (grease[3] & 0x7f));
        encoder.encode(&[0; 4]); // Zero version == VN.
        encoder.encode_vec(1, dcid);
        encoder.encode_vec(1, scid);

        for v in versions {
            encoder.encode_uint(4, v.wire_version());
        }
        // Add a greased version, using the randomness already generated.
        for g in &mut grease[..3] {
            *g = *g & 0xf0 | 0x0a;
        }

        // Ensure our greased version does not collide with the client version
        // by making the last byte differ from the client initial.
        grease[3] = (client_version.wrapping_add(0x10) & 0xf0) as u8 | 0x0a;
        encoder.encode(&grease[..4]);

        Vec::from(encoder)
    }
}

impl Deref for PacketBuilder {
    type Target = Encoder;

    fn deref(&self) -> &Self::Target {
        &self.encoder
    }
}

impl DerefMut for PacketBuilder {
    fn deref_mut(&mut self) -> &mut Self::Target {
        &mut self.encoder
    }
}

impl From<PacketBuilder> for Encoder {
    fn from(v: PacketBuilder) -> Self {
        v.encoder
    }
}

/// `PublicPacket` holds information from packets that is public only.  This allows for
/// processing of packets prior to decryption.
pub struct PublicPacket<'a> {
    /// The packet type.
    packet_type: PacketType,
    /// The recovered destination connection ID.
    dcid: ConnectionId,
    /// The source connection ID, if this is a long header packet.
    scid: Option<ConnectionId>,
    /// Any token that is included in the packet (Retry always has a token; Initial sometimes
    /// does). This is empty when there is no token.
    token: Vec<u8>,
    /// The size of the header, not including the packet number.
    header_len: usize,
    /// Protocol version, if present in header.
    version: Option<WireVersion>,
    /// A reference to the entire packet, including the header.
    data: &'a mut [u8],
}

impl<'a> PublicPacket<'a> {
    fn opt<T>(v: Option<T>) -> Res<T> {
        v.map_or_else(|| Err(Error::NoMoreData), |v| Ok(v))
    }

    /// Decode the type-specific portions of a long header.
    /// This includes reading the length and the remainder of the packet.
    /// Returns a tuple of any token and the length of the header.
    fn decode_long(
        decoder: &mut Decoder<'a>,
        packet_type: PacketType,
        version: Version,
    ) -> Res<(&'a [u8], usize)> {
        if packet_type == PacketType::Retry {
            let header_len = decoder.offset();
            let expansion = retry::expansion(version);
            let token = decoder
                .remaining()
                .checked_sub(expansion)
                .map_or(Err(Error::InvalidPacket), |v| Self::opt(decoder.decode(v)))?;
            if token.is_empty() {
                return Err(Error::InvalidPacket);
            }
            Self::opt(decoder.decode(expansion))?;
            return Ok((token, header_len));
        }
        let token = if packet_type == PacketType::Initial {
            Self::opt(decoder.decode_vvec())?
        } else {
            &[]
        };
        let len = Self::opt(decoder.decode_varint())?;
        let header_len = decoder.offset();
        let _body = Self::opt(decoder.decode(usize::try_from(len)?))?;
        Ok((token, header_len))
    }

    /// Decode the common parts of a packet.  This provides minimal parsing and validation.
    /// Returns a tuple of a `PublicPacket` and a slice with any remainder from the datagram.
    ///
    /// # Errors
    ///
    /// This will return an error if the packet could not be decoded.
    pub fn decode(
        data: &'a mut [u8],
        dcid_decoder: &dyn ConnectionIdDecoder,
    ) -> Res<(Self, &'a mut [u8])> {
        let mut decoder = Decoder::new(data);
        let first = Self::opt(decoder.decode_uint::<u8>())?;

        if first & 0x80 == PACKET_BIT_SHORT {
            // Conveniently, this also guarantees that there is enough space
            // for a connection ID of any size.
            if decoder.remaining() < SAMPLE_OFFSET + SAMPLE_SIZE {
                return Err(Error::InvalidPacket);
            }
            let dcid = Self::opt(dcid_decoder.decode_cid(&mut decoder))?.into();
            if decoder.remaining() < SAMPLE_OFFSET + SAMPLE_SIZE {
                return Err(Error::InvalidPacket);
            }
            let header_len = decoder.offset();

            return Ok((
                Self {
                    packet_type: PacketType::Short,
                    dcid,
                    scid: None,
                    token: vec![],
                    header_len,
                    version: None,
                    data,
                },
                &mut [],
            ));
        }

        // Generic long header.
        let version = Self::opt(decoder.decode_uint())?;
        let dcid = ConnectionIdRef::from(Self::opt(decoder.decode_vec(1))?).into();
        let scid = ConnectionIdRef::from(Self::opt(decoder.decode_vec(1))?).into();

        // Version negotiation.
        if version == 0 {
            return Ok((
                Self {
                    packet_type: PacketType::VersionNegotiation,
                    dcid,
                    scid: Some(scid),
                    token: vec![],
                    header_len: decoder.offset(),
                    version: None,
                    data,
                },
                &mut [],
            ));
        }

        // Check that this is a long header from a supported version.
        let Ok(version) = Version::try_from(version) else {
            return Ok((
                Self {
                    packet_type: PacketType::OtherVersion,
                    dcid,
                    scid: Some(scid),
                    token: vec![],
                    header_len: decoder.offset(),
                    version: Some(version),
                    data,
                },
                &mut [],
            ));
        };

        if dcid.len() > MAX_CONNECTION_ID_LEN || scid.len() > MAX_CONNECTION_ID_LEN {
            return Err(Error::InvalidPacket);
        }
        let packet_type = PacketType::from_byte((first >> 4) & 3, version);

        // The type-specific code includes a token.  This consumes the remainder of the packet.
        let (token, header_len) = PublicPacket::decode_long(&mut decoder, packet_type, version)?;
        let token = token.to_vec();
        let end = data.len() - decoder.remaining();
        let (data, remainder) = data.split_at_mut(end);
        Ok((
            Self {
                packet_type,
                dcid,
                scid: Some(scid),
                token,
                header_len,
                version: Some(version.wire_version()),
                data,
            },
            remainder,
        ))
    }

    /// Validate the given packet as though it were a retry.
    #[must_use]
    pub fn is_valid_retry(&self, odcid: &ConnectionId) -> bool {
        if self.packet_type != PacketType::Retry {
            return false;
        }
        let Some(version) = self.version() else {
            return false;
        };
        let expansion = retry::expansion(version);
        if self.data.len() <= expansion {
            return false;
        }
        let (header, tag) = self.data.split_at(self.data.len() - expansion);
        let mut encoder = Encoder::with_capacity(self.data.len());
        encoder.encode_vec(1, odcid);
        encoder.encode(header);
        retry::use_aead(version, |aead| {
            let mut buf = vec![0; expansion];
            Ok(aead.decrypt(0, encoder.as_ref(), tag, &mut buf)?.is_empty())
        })
        .unwrap_or(false)
    }

    #[must_use]
    pub fn is_valid_initial(&self) -> bool {
        // Packet has to be an initial, with a DCID of 8 bytes, or a token.
        // Note: the Server class validates the token and checks the length.
        self.packet_type == PacketType::Initial
            && (self.dcid().len() >= 8 || !self.token.is_empty())
    }

    #[must_use]
    pub const fn packet_type(&self) -> PacketType {
        self.packet_type
    }

    #[must_use]
    pub fn dcid(&self) -> ConnectionIdRef {
        self.dcid.as_cid_ref()
    }

    /// # Panics
    ///
    /// This will panic if called for a short header packet.
    #[must_use]
    pub fn scid(&self) -> ConnectionIdRef {
        self.scid
            .as_ref()
            .expect("should only be called for long header packets")
            .as_cid_ref()
    }

    #[allow(
        clippy::allow_attributes,
        clippy::missing_const_for_fn,
        reason = "TODO: False positive on nightly."
    )]
    #[must_use]
    pub fn token(&self) -> &[u8] {
        &self.token
    }

    #[must_use]
    pub fn version(&self) -> Option<Version> {
        self.version.and_then(|v| Version::try_from(v).ok())
    }

    #[must_use]
    pub fn wire_version(&self) -> WireVersion {
        debug_assert!(self.version.is_some());
        self.version.unwrap_or(0)
    }

    #[allow(
        clippy::allow_attributes,
        clippy::len_without_is_empty,
        reason = "Is OK here."
    )]
    #[must_use]
    pub const fn len(&self) -> usize {
        self.data.len()
    }

    #[must_use]
    pub fn data(&self) -> &[u8] {
        self.data
    }

    const fn decode_pn(expected: PacketNumber, pn: u64, w: usize) -> PacketNumber {
        let window = 1_u64 << (w * 8);
        let candidate = (expected & !(window - 1)) | pn;
        if candidate + (window / 2) <= expected {
            candidate + window
        } else if candidate > expected + (window / 2) {
            match candidate.checked_sub(window) {
                Some(pn_sub) => pn_sub,
                None => candidate,
            }
        } else {
            candidate
        }
    }

    /// Decrypt the header of the packet.
    fn decrypt_header(
        &mut self,
        crypto: &CryptoDxState,
    ) -> Res<(bool, PacketNumber, Range<usize>)> {
        assert_ne!(self.packet_type, PacketType::Retry);
        assert_ne!(self.packet_type, PacketType::VersionNegotiation);

        let sample_offset = self.header_len + SAMPLE_OFFSET;
        let mask = self
            .data
            .get(sample_offset..(sample_offset + SAMPLE_SIZE))
            .map_or(Err(Error::NoMoreData), |sample| {
                qtrace!("unmask hdr={}", hex(&self.data[..sample_offset]));
                crypto.compute_mask(sample)
            })?;

        // Un-mask the leading byte.
        let bits = if self.packet_type == PacketType::Short {
            PACKET_HP_MASK_SHORT
        } else {
            PACKET_HP_MASK_LONG
        };
        let first_byte = self.data[0] ^ (mask[0] & bits);

        let mut hdrbytes = 0..self.header_len + 4;
        self.data[0] = first_byte;

        // Unmask the PN.
        let mut pn_encoded: u64 = 0;
        let mut pn_bytes =
            self.data[self.header_len..self.header_len + MAX_PACKET_NUMBER_LEN].to_vec();
        for i in 0..MAX_PACKET_NUMBER_LEN {
            pn_bytes[i] ^= mask[1 + i];
            pn_encoded <<= 8;
            pn_encoded += u64::from(pn_bytes[i]);
        }
        // Now decode the packet number length and apply it, hopefully in constant time.
        let pn_len = usize::from((first_byte & 0x3) + 1);
        self.data[self.header_len..self.header_len + pn_len].copy_from_slice(&pn_bytes[..pn_len]);
        hdrbytes.end = self.header_len + pn_len;
        pn_encoded >>= 8 * (MAX_PACKET_NUMBER_LEN - pn_len);

        qtrace!("unmasked hdr={}", hex(&self.data[hdrbytes.clone()]));

        let key_phase = self.packet_type == PacketType::Short
            && (first_byte & PACKET_BIT_KEY_PHASE) == PACKET_BIT_KEY_PHASE;
        let pn = Self::decode_pn(crypto.next_pn(), pn_encoded, pn_len);
        Ok((key_phase, pn, hdrbytes))
    }

    /// # Errors
    ///
    /// This will return an error if the packet cannot be decrypted.
    pub fn decrypt(
        &mut self,
        crypto: &mut CryptoStates,
        release_at: Instant,
    ) -> Res<DecryptedPacket> {
        let epoch: Epoch = self.packet_type.into();
        // When we don't have a version, the crypto code doesn't need a version
        // for lookup, so use the default, but fix it up if decryption succeeds.
        let version = self.version().unwrap_or_default();
        // This has to work in two stages because we need to remove header protection
        // before picking the keys to use.
        if let Some(rx) = crypto.rx_hp(version, epoch) {
            // Note that this will dump early, which creates a side-channel.
            // This is OK in this case because we the only reason this can
            // fail is if the cryptographic module is bad or the packet is
            // too small (which is public information).
            let (key_phase, pn, header) = self.decrypt_header(rx)?;
            qtrace!("[{rx}] decoded header: {header:?}");
            let Some(rx) = crypto.rx(version, epoch, key_phase) else {
                return Err(Error::DecryptError);
            };
            let version = rx.version(); // Version fixup; see above.
            let d = rx.decrypt(pn, header, self.data)?;
            // If this is the first packet ever successfully decrypted
            // using `rx`, make sure to initiate a key update.
            if rx.needs_update() {
                crypto.key_update_received(release_at)?;
            }
            crypto.check_pn_overlap()?;
            Ok(DecryptedPacket {
                version,
                pt: self.packet_type,
                pn,
                data: d,
            })
        } else if crypto.rx_pending(epoch) {
            Err(Error::KeysPending(epoch))
        } else {
            qtrace!("keys for {epoch:?} already discarded");
            Err(Error::KeysDiscarded(epoch))
        }
    }

    /// # Errors
    ///
    /// This will return an error if the packet is not a version negotiation packet
    /// or if the versions cannot be decoded.
    pub fn supported_versions(&self) -> Res<Vec<WireVersion>> {
        if self.packet_type != PacketType::VersionNegotiation {
            return Err(Error::InvalidPacket);
        }
        let mut decoder = Decoder::new(&self.data[self.header_len..]);
        let mut res = Vec::new();
        while decoder.remaining() > 0 {
            let version = Self::opt(decoder.decode_uint::<WireVersion>())?;
            res.push(version);
        }
        Ok(res)
    }
}

impl fmt::Debug for PublicPacket<'_> {
    fn fmt(&self, f: &mut fmt::Formatter) -> fmt::Result {
        write!(
            f,
            "{:?}: {} {}",
            self.packet_type(),
            hex_with_len(&self.data[..self.header_len]),
            hex_with_len(&self.data[self.header_len..])
        )
    }
}

pub struct DecryptedPacket<'a> {
    version: Version,
    pt: PacketType,
    pn: PacketNumber,
    data: &'a [u8],
}

impl DecryptedPacket<'_> {
    #[must_use]
    pub const fn version(&self) -> Version {
        self.version
    }

    #[must_use]
    pub const fn packet_type(&self) -> PacketType {
        self.pt
    }

    #[must_use]
    pub const fn pn(&self) -> PacketNumber {
        self.pn
    }
}

impl Deref for DecryptedPacket<'_> {
    type Target = [u8];

    fn deref(&self) -> &Self::Target {
        self.data
    }
}

#[cfg(all(test, not(feature = "disable-encryption")))]
#[cfg(test)]
mod tests {
    use neqo_common::Encoder;
    use test_fixture::{fixture_init, now};

    use crate::{
        cid::MAX_CONNECTION_ID_LEN,
        crypto::{CryptoDxState, CryptoStates},
        packet::{
            PacketBuilder, PacketType, PublicPacket, PACKET_BIT_FIXED_QUIC, PACKET_BIT_LONG,
            PACKET_BIT_SPIN,
        },
        ConnectionId, EmptyConnectionIdGenerator, RandomConnectionIdGenerator, Version,
    };

    const CLIENT_CID: &[u8] = &[0x83, 0x94, 0xc8, 0xf0, 0x3e, 0x51, 0x57, 0x08];
    const SERVER_CID: &[u8] = &[0xf0, 0x67, 0xa5, 0x50, 0x2a, 0x42, 0x62, 0xb5];

    /// This is a connection ID manager, which is only used for decoding short header packets.
    const fn cid_mgr() -> RandomConnectionIdGenerator {
        RandomConnectionIdGenerator::new(SERVER_CID.len())
    }

    const SAMPLE_INITIAL_PAYLOAD: &[u8] = &[
        0x02, 0x00, 0x00, 0x00, 0x00, 0x06, 0x00, 0x40, 0x5a, 0x02, 0x00, 0x00, 0x56, 0x03, 0x03,
        0xee, 0xfc, 0xe7, 0xf7, 0xb3, 0x7b, 0xa1, 0xd1, 0x63, 0x2e, 0x96, 0x67, 0x78, 0x25, 0xdd,
        0xf7, 0x39, 0x88, 0xcf, 0xc7, 0x98, 0x25, 0xdf, 0x56, 0x6d, 0xc5, 0x43, 0x0b, 0x9a, 0x04,
        0x5a, 0x12, 0x00, 0x13, 0x01, 0x00, 0x00, 0x2e, 0x00, 0x33, 0x00, 0x24, 0x00, 0x1d, 0x00,
        0x20, 0x9d, 0x3c, 0x94, 0x0d, 0x89, 0x69, 0x0b, 0x84, 0xd0, 0x8a, 0x60, 0x99, 0x3c, 0x14,
        0x4e, 0xca, 0x68, 0x4d, 0x10, 0x81, 0x28, 0x7c, 0x83, 0x4d, 0x53, 0x11, 0xbc, 0xf3, 0x2b,
        0xb9, 0xda, 0x1a, 0x00, 0x2b, 0x00, 0x02, 0x03, 0x04,
    ];
    const SAMPLE_INITIAL: &[u8] = &[
        0xcf, 0x00, 0x00, 0x00, 0x01, 0x00, 0x08, 0xf0, 0x67, 0xa5, 0x50, 0x2a, 0x42, 0x62, 0xb5,
        0x00, 0x40, 0x75, 0xc0, 0xd9, 0x5a, 0x48, 0x2c, 0xd0, 0x99, 0x1c, 0xd2, 0x5b, 0x0a, 0xac,
        0x40, 0x6a, 0x58, 0x16, 0xb6, 0x39, 0x41, 0x00, 0xf3, 0x7a, 0x1c, 0x69, 0x79, 0x75, 0x54,
        0x78, 0x0b, 0xb3, 0x8c, 0xc5, 0xa9, 0x9f, 0x5e, 0xde, 0x4c, 0xf7, 0x3c, 0x3e, 0xc2, 0x49,
        0x3a, 0x18, 0x39, 0xb3, 0xdb, 0xcb, 0xa3, 0xf6, 0xea, 0x46, 0xc5, 0xb7, 0x68, 0x4d, 0xf3,
        0x54, 0x8e, 0x7d, 0xde, 0xb9, 0xc3, 0xbf, 0x9c, 0x73, 0xcc, 0x3f, 0x3b, 0xde, 0xd7, 0x4b,
        0x56, 0x2b, 0xfb, 0x19, 0xfb, 0x84, 0x02, 0x2f, 0x8e, 0xf4, 0xcd, 0xd9, 0x37, 0x95, 0xd7,
        0x7d, 0x06, 0xed, 0xbb, 0x7a, 0xaf, 0x2f, 0x58, 0x89, 0x18, 0x50, 0xab, 0xbd, 0xca, 0x3d,
        0x20, 0x39, 0x8c, 0x27, 0x64, 0x56, 0xcb, 0xc4, 0x21, 0x58, 0x40, 0x7d, 0xd0, 0x74, 0xee,
    ];

    #[test]
    fn sample_server_initial() {
        fixture_init();
        let mut prot = CryptoDxState::test_default();

        // The spec uses PN=1, but our crypto refuses to skip packet numbers.
        // So burn an encryption:
        let mut burn = [0; 16];
        prot.encrypt(0, 0..0, &mut burn).expect("burn OK");
        assert_eq!(burn.len(), prot.expansion());

        let mut builder = PacketBuilder::long(
            Encoder::new(),
            PacketType::Initial,
            Version::default(),
            None::<&[u8]>,
            Some(ConnectionId::from(SERVER_CID)),
        );
        builder.initial_token(&[]);
        builder.pn(1, 2);
        builder.encode(SAMPLE_INITIAL_PAYLOAD);
        let packet = builder.build(&mut prot).expect("build");
        assert_eq!(packet.as_ref(), SAMPLE_INITIAL);
    }

    #[test]
    fn decrypt_initial() {
        const EXTRA: &[u8] = &[0xce; 33];

        fixture_init();
        let mut padded = SAMPLE_INITIAL.to_vec();
        padded.extend_from_slice(EXTRA);
        let (mut packet, remainder) = PublicPacket::decode(&mut padded, &cid_mgr()).unwrap();
        assert_eq!(packet.packet_type(), PacketType::Initial);
        assert_eq!(&packet.dcid()[..], &[] as &[u8]);
        assert_eq!(&packet.scid()[..], SERVER_CID);
        assert!(packet.token().is_empty());
        assert_eq!(remainder, EXTRA);

        let decrypted = packet
            .decrypt(&mut CryptoStates::test_default(), now())
            .unwrap();
        assert_eq!(decrypted.pn(), 1);
    }

    #[test]
    fn disallow_long_dcid() {
        let mut enc = Encoder::new();
        enc.encode_byte(PACKET_BIT_LONG | PACKET_BIT_FIXED_QUIC);
        enc.encode_uint(4, Version::default().wire_version());
        enc.encode_vec(1, &[0x00; MAX_CONNECTION_ID_LEN + 1]);
        enc.encode_vec(1, &[]);
        enc.encode(&[0xff; 40]); // junk

        assert!(PublicPacket::decode(enc.as_mut(), &cid_mgr()).is_err());
    }

    #[test]
    fn disallow_long_scid() {
        let mut enc = Encoder::new();
        enc.encode_byte(PACKET_BIT_LONG | PACKET_BIT_FIXED_QUIC);
        enc.encode_uint(4, Version::default().wire_version());
        enc.encode_vec(1, &[]);
        enc.encode_vec(1, &[0x00; MAX_CONNECTION_ID_LEN + 2]);
        enc.encode(&[0xff; 40]); // junk

        assert!(PublicPacket::decode(enc.as_mut(), &cid_mgr()).is_err());
    }

    const SAMPLE_SHORT: &[u8] = &[
        0x40, 0xf0, 0x67, 0xa5, 0x50, 0x2a, 0x42, 0x62, 0xb5, 0xf4, 0xa8, 0x30, 0x39, 0xc4, 0x7d,
        0x99, 0xe3, 0x94, 0x1c, 0x9b, 0xb9, 0x7a, 0x30, 0x1d, 0xd5, 0x8f, 0xf3, 0xdd, 0xa9,
    ];
    const SAMPLE_SHORT_PAYLOAD: &[u8] = &[0; 3];

    #[test]
    fn build_short() {
        fixture_init();
        let mut builder =
            PacketBuilder::short(Encoder::new(), true, Some(ConnectionId::from(SERVER_CID)));
        builder.pn(0, 1);
        builder.encode(SAMPLE_SHORT_PAYLOAD); // Enough payload for sampling.
        let packet = builder
            .build(&mut CryptoDxState::test_default())
            .expect("build");
        assert_eq!(packet.as_ref(), SAMPLE_SHORT);
    }

    #[test]
    fn scramble_short() {
        fixture_init();
        let mut firsts = Vec::new();
        for _ in 0..64 {
            let mut builder =
                PacketBuilder::short(Encoder::new(), true, Some(ConnectionId::from(SERVER_CID)));
            builder.scramble(true);
            builder.pn(0, 1);
            firsts.push(builder.as_ref()[0]);
        }
        let is_set = |bit| move |v| v & bit == bit;
        // There should be at least one value with the QUIC bit set:
        assert!(firsts.iter().any(is_set(PACKET_BIT_FIXED_QUIC)));
        // ... but not all:
        assert!(!firsts.iter().all(is_set(PACKET_BIT_FIXED_QUIC)));
        // There should be at least one value with the spin bit set:
        assert!(firsts.iter().any(is_set(PACKET_BIT_SPIN)));
        // ... but not all:
        assert!(!firsts.iter().all(is_set(PACKET_BIT_SPIN)));
    }

    #[test]
    fn decode_short() {
        fixture_init();
        let mut sample_short = SAMPLE_SHORT.to_vec();
        let (mut packet, remainder) = PublicPacket::decode(&mut sample_short, &cid_mgr()).unwrap();
        assert_eq!(packet.packet_type(), PacketType::Short);
        assert!(remainder.is_empty());
        let decrypted = packet
            .decrypt(&mut CryptoStates::test_default(), now())
            .unwrap();
        assert_eq!(&decrypted[..], SAMPLE_SHORT_PAYLOAD);
    }

    /// By telling the decoder that the connection ID is shorter than it really is, we get a
    /// decryption error.
    #[test]
    fn decode_short_bad_cid() {
        fixture_init();
        let mut sample_short = SAMPLE_SHORT.to_vec();
        let (mut packet, remainder) = PublicPacket::decode(
            &mut sample_short,
            &RandomConnectionIdGenerator::new(SERVER_CID.len() - 1),
        )
        .unwrap();
        assert_eq!(packet.packet_type(), PacketType::Short);
        assert!(remainder.is_empty());
        assert!(packet
            .decrypt(&mut CryptoStates::test_default(), now())
            .is_err());
    }

    /// Saying that the connection ID is longer causes the initial decode to fail.
    #[test]
    fn decode_short_long_cid() {
        let mut sample_short = SAMPLE_SHORT.to_vec();
        assert!(PublicPacket::decode(
            &mut sample_short,
            &RandomConnectionIdGenerator::new(SERVER_CID.len() + 1)
        )
        .is_err());
    }

    #[test]
    fn build_two() {
        fixture_init();
        let mut prot = CryptoDxState::test_default();
        let mut builder = PacketBuilder::long(
            Encoder::new(),
            PacketType::Handshake,
            Version::default(),
            Some(ConnectionId::from(SERVER_CID)),
            Some(ConnectionId::from(CLIENT_CID)),
        );
        builder.pn(0, 1);
        builder.encode(&[0; 3]);
        let encoder = builder.build(&mut prot).expect("build");
        assert_eq!(encoder.len(), 45);
        let first = encoder.clone();

        let mut builder =
            PacketBuilder::short(encoder, false, Some(ConnectionId::from(SERVER_CID)));
        builder.pn(1, 3);
        builder.encode(&[0]); // Minimal size (packet number is big enough).
        let encoder = builder.build(&mut prot).expect("build");
        assert_eq!(
            first.as_ref(),
            &encoder.as_ref()[..first.len()],
            "the first packet should be a prefix"
        );
        assert_eq!(encoder.len(), 45 + 29);
    }

    #[test]
    fn build_long() {
        const EXPECTED: &[u8] = &[
            0xe4, 0x00, 0x00, 0x00, 0x01, 0x00, 0x00, 0x40, 0x14, 0xfb, 0xa9, 0x32, 0x3a, 0xf8,
            0xbb, 0x18, 0x63, 0xc6, 0xbd, 0x78, 0x0e, 0xba, 0x0c, 0x98, 0x65, 0x58, 0xc9, 0x62,
            0x31,
        ];

        fixture_init();
        let mut builder = PacketBuilder::long(
            Encoder::new(),
            PacketType::Handshake,
            Version::default(),
            None::<&[u8]>,
            None::<&[u8]>,
        );
        builder.pn(0, 1);
        builder.encode(&[1, 2, 3]);
        let packet = builder.build(&mut CryptoDxState::test_default()).unwrap();
        assert_eq!(packet.as_ref(), EXPECTED);
    }

    #[test]
    fn scramble_long() {
        fixture_init();
        let mut found_unset = false;
        let mut found_set = false;
        for _ in 1..64 {
            let mut builder = PacketBuilder::long(
                Encoder::new(),
                PacketType::Handshake,
                Version::default(),
                None::<&[u8]>,
                None::<&[u8]>,
            );
            builder.pn(0, 1);
            builder.scramble(true);
            if (builder.as_ref()[0] & PACKET_BIT_FIXED_QUIC) == 0 {
                found_unset = true;
            } else {
                found_set = true;
            }
        }
        assert!(found_unset);
        assert!(found_set);
    }

    #[test]
    fn build_abort() {
        let mut builder = PacketBuilder::long(
            Encoder::new(),
            PacketType::Initial,
            Version::default(),
            None::<&[u8]>,
            Some(ConnectionId::from(SERVER_CID)),
        );
        assert_ne!(builder.remaining(), 0);
        builder.initial_token(&[]);
        assert_ne!(builder.remaining(), 0);
        builder.pn(1, 2);
        assert_ne!(builder.remaining(), 0);
        let encoder = builder.abort();
        assert!(encoder.is_empty());
    }

    #[test]
    fn build_insufficient_space() {
        fixture_init();

        let mut builder = PacketBuilder::short(
            Encoder::with_capacity(100),
            true,
            Some(ConnectionId::from(SERVER_CID)),
        );
        builder.pn(0, 1);
        // Pad, but not up to the full capacity. Leave enough space for the
        // AEAD expansion and some extra, but not for an entire long header.
        builder.set_limit(75);
        builder.enable_padding(true);
        assert!(builder.pad());
        let encoder = builder.build(&mut CryptoDxState::test_default()).unwrap();
        let encoder_copy = encoder.clone();

        let builder = PacketBuilder::long(
            encoder,
            PacketType::Initial,
            Version::default(),
            Some(ConnectionId::from(SERVER_CID)),
            Some(ConnectionId::from(SERVER_CID)),
        );
        assert_eq!(builder.remaining(), 0);
        assert_eq!(builder.abort(), encoder_copy);
    }

    const SAMPLE_RETRY_V2: &[u8] = &[
        0xcf, 0x6b, 0x33, 0x43, 0xcf, 0x00, 0x08, 0xf0, 0x67, 0xa5, 0x50, 0x2a, 0x42, 0x62, 0xb5,
        0x74, 0x6f, 0x6b, 0x65, 0x6e, 0xc8, 0x64, 0x6c, 0xe8, 0xbf, 0xe3, 0x39, 0x52, 0xd9, 0x55,
        0x54, 0x36, 0x65, 0xdc, 0xc7, 0xb6,
    ];

    const SAMPLE_RETRY_V1: &[u8] = &[
        0xff, 0x00, 0x00, 0x00, 0x01, 0x00, 0x08, 0xf0, 0x67, 0xa5, 0x50, 0x2a, 0x42, 0x62, 0xb5,
        0x74, 0x6f, 0x6b, 0x65, 0x6e, 0x04, 0xa2, 0x65, 0xba, 0x2e, 0xff, 0x4d, 0x82, 0x90, 0x58,
        0xfb, 0x3f, 0x0f, 0x24, 0x96, 0xba,
    ];

    const SAMPLE_RETRY_29: &[u8] = &[
        0xff, 0xff, 0x00, 0x00, 0x1d, 0x00, 0x08, 0xf0, 0x67, 0xa5, 0x50, 0x2a, 0x42, 0x62, 0xb5,
        0x74, 0x6f, 0x6b, 0x65, 0x6e, 0xd1, 0x69, 0x26, 0xd8, 0x1f, 0x6f, 0x9c, 0xa2, 0x95, 0x3a,
        0x8a, 0xa4, 0x57, 0x5e, 0x1e, 0x49,
    ];

    const RETRY_TOKEN: &[u8] = b"token";

    #[cfg(test)]
    fn build_retry_single(version: Version, sample_retry: &[u8]) {
        fixture_init();
        let mut retry =
            PacketBuilder::retry(version, &[], SERVER_CID, RETRY_TOKEN, CLIENT_CID).unwrap();

        let (packet, remainder) = PublicPacket::decode(&mut retry, &cid_mgr()).unwrap();
        assert!(packet.is_valid_retry(&ConnectionId::from(CLIENT_CID)));
        assert!(remainder.is_empty());

        // The builder adds randomness, which makes expectations hard.
        // So only do a full check when that randomness matches up.
        if retry[0] == sample_retry[0] {
            assert_eq!(&retry, &sample_retry);
        } else {
            // Otherwise, just check that the header is OK.
            assert_eq!(
                retry[0] & 0xf0,
                0xc0 | (PacketType::Retry.to_byte(version) << 4)
            );
            let header_range = 1..retry.len() - 16;
            assert_eq!(&retry[header_range.clone()], &sample_retry[header_range]);
        }
    }

    #[test]
    fn build_retry_v2() {
        build_retry_single(Version::Version2, SAMPLE_RETRY_V2);
    }

    #[test]
    fn build_retry_v1() {
        build_retry_single(Version::Version1, SAMPLE_RETRY_V1);
    }

    #[test]
    fn build_retry_29() {
        build_retry_single(Version::Draft29, SAMPLE_RETRY_29);
    }

    #[test]
    fn build_retry_multiple() {
        // Run the build_retry test a few times.
        // Odds are approximately 1 in 8 that the full comparison doesn't happen
        // for a given version.
        for _ in 0..32 {
            build_retry_v2();
            build_retry_v1();
            build_retry_29();
        }
    }

    fn decode_retry(version: Version, sample_retry: &mut [u8]) {
        fixture_init();
        let (packet, remainder) =
            PublicPacket::decode(sample_retry, &RandomConnectionIdGenerator::new(5)).unwrap();
        assert!(packet.is_valid_retry(&ConnectionId::from(CLIENT_CID)));
        assert_eq!(Some(version), packet.version());
        assert!(packet.dcid().is_empty());
        assert_eq!(&packet.scid()[..], SERVER_CID);
        assert_eq!(packet.token(), RETRY_TOKEN);
        assert!(remainder.is_empty());
    }

    #[test]
    fn decode_retry_v2() {
        let mut sample_retry_v2 = SAMPLE_RETRY_V2.to_vec();
        decode_retry(Version::Version2, &mut sample_retry_v2);
    }

    #[test]
    fn decode_retry_v1() {
        let mut sample_retry_v1 = SAMPLE_RETRY_V1.to_vec();
        decode_retry(Version::Version1, &mut sample_retry_v1);
    }

    #[test]
    fn decode_retry_29() {
        let mut sample_retry_29 = SAMPLE_RETRY_29.to_vec();
        decode_retry(Version::Draft29, &mut sample_retry_29);
    }

    /// Check some packets that are clearly not valid Retry packets.
    #[test]
    fn invalid_retry() {
        fixture_init();
        let cid_mgr = RandomConnectionIdGenerator::new(5);
        let odcid = ConnectionId::from(CLIENT_CID);

        assert!(PublicPacket::decode(&mut [], &cid_mgr).is_err());

        let mut sample_retry_v1 = SAMPLE_RETRY_V1.to_vec();
        let (packet, remainder) = PublicPacket::decode(&mut sample_retry_v1, &cid_mgr).unwrap();
        assert!(remainder.is_empty());
        assert!(packet.is_valid_retry(&odcid));

        let mut damaged_retry = SAMPLE_RETRY_V1.to_vec();
        let last = damaged_retry.len() - 1;
        damaged_retry[last] ^= 66;
        let (packet, remainder) = PublicPacket::decode(&mut damaged_retry, &cid_mgr).unwrap();
        assert!(remainder.is_empty());
        assert!(!packet.is_valid_retry(&odcid));

        damaged_retry.truncate(last);
        let (packet, remainder) = PublicPacket::decode(&mut damaged_retry, &cid_mgr).unwrap();
        assert!(remainder.is_empty());
        assert!(!packet.is_valid_retry(&odcid));

        // An invalid token should be rejected sooner.
        damaged_retry.truncate(last - 4);
        assert!(PublicPacket::decode(&mut damaged_retry, &cid_mgr).is_err());

        damaged_retry.truncate(last - 1);
        assert!(PublicPacket::decode(&mut damaged_retry, &cid_mgr).is_err());
    }

    const SAMPLE_VN: &[u8] = &[
        0x80, 0x00, 0x00, 0x00, 0x00, 0x08, 0xf0, 0x67, 0xa5, 0x50, 0x2a, 0x42, 0x62, 0xb5, 0x08,
        0x83, 0x94, 0xc8, 0xf0, 0x3e, 0x51, 0x57, 0x08, 0x6b, 0x33, 0x43, 0xcf, 0x00, 0x00, 0x00,
        0x01, 0xff, 0x00, 0x00, 0x1d, 0x0a, 0x0a, 0x0a, 0x0a,
    ];

    #[test]
    fn build_vn() {
        fixture_init();
        let mut vn = PacketBuilder::version_negotiation(
            SERVER_CID,
            CLIENT_CID,
            0x0a0a_0a0a,
            &Version::all(),
        );
        // Erase randomness from greasing...
        assert_eq!(vn.len(), SAMPLE_VN.len());
        vn[0] &= 0x80;
        for v in vn.iter_mut().skip(SAMPLE_VN.len() - 4) {
            *v &= 0x0f;
        }
        assert_eq!(&vn, &SAMPLE_VN);
    }

    #[test]
    fn vn_do_not_repeat_client_grease() {
        fixture_init();
        let vn = PacketBuilder::version_negotiation(
            SERVER_CID,
            CLIENT_CID,
            0x0a0a_0a0a,
            &Version::all(),
        );
        assert_ne!(&vn[SAMPLE_VN.len() - 4..], &[0x0a, 0x0a, 0x0a, 0x0a]);
    }

    #[test]
    fn parse_vn() {
        let mut sample_vn = SAMPLE_VN.to_vec();
        let (packet, remainder) =
            PublicPacket::decode(&mut sample_vn, &EmptyConnectionIdGenerator::default()).unwrap();
        assert!(remainder.is_empty());
        assert_eq!(&packet.dcid[..], SERVER_CID);
        assert!(packet.scid.is_some());
        assert_eq!(&packet.scid.unwrap()[..], CLIENT_CID);
    }

    /// A Version Negotiation packet can have a long connection ID.
    #[test]
    fn parse_vn_big_cid() {
        const BIG_DCID: &[u8] = &[0x44; MAX_CONNECTION_ID_LEN + 1];
        const BIG_SCID: &[u8] = &[0xee; 255];

        let mut enc = Encoder::from(&[0xff, 0x00, 0x00, 0x00, 0x00][..]);
        enc.encode_vec(1, BIG_DCID);
        enc.encode_vec(1, BIG_SCID);
        enc.encode_uint(4, 0x1a2a_3a4a_u64);
        enc.encode_uint(4, Version::default().wire_version());
        enc.encode_uint(4, 0x5a6a_7a8a_u64);

        let (packet, remainder) =
            PublicPacket::decode(enc.as_mut(), &EmptyConnectionIdGenerator::default()).unwrap();
        assert!(remainder.is_empty());
        assert_eq!(&packet.dcid[..], BIG_DCID);
        assert!(packet.scid.is_some());
        assert_eq!(&packet.scid.unwrap()[..], BIG_SCID);
    }

    #[test]
    fn decode_pn() {
        // When the expected value is low, the value doesn't go negative.
        assert_eq!(PublicPacket::decode_pn(0, 0, 1), 0);
        assert_eq!(PublicPacket::decode_pn(0, 0xff, 1), 0xff);
        assert_eq!(PublicPacket::decode_pn(10, 0, 1), 0);
        assert_eq!(PublicPacket::decode_pn(0x7f, 0, 1), 0);
        assert_eq!(PublicPacket::decode_pn(0x80, 0, 1), 0x100);
        assert_eq!(PublicPacket::decode_pn(0x80, 2, 1), 2);
        assert_eq!(PublicPacket::decode_pn(0x80, 0xff, 1), 0xff);
        assert_eq!(PublicPacket::decode_pn(0x7ff, 0xfe, 1), 0x7fe);

        // This is invalid by spec, as we are expected to check for overflow around 2^62-1,
        // but we don't need to worry about overflow
        // and hitting this is basically impossible in practice.
        assert_eq!(
            PublicPacket::decode_pn(0x3fff_ffff_ffff_ffff, 2, 4),
            0x4000_0000_0000_0002
        );
    }

    #[test]
    fn chacha20_sample() {
        const PACKET: &[u8] = &[
            0x4c, 0xfe, 0x41, 0x89, 0x65, 0x5e, 0x5c, 0xd5, 0x5c, 0x41, 0xf6, 0x90, 0x80, 0x57,
            0x5d, 0x79, 0x99, 0xc2, 0x5a, 0x5b, 0xfb,
        ];
        fixture_init();
        let mut packet = PACKET.to_vec();
        let (mut packet, slice) =
            PublicPacket::decode(&mut packet, &EmptyConnectionIdGenerator::default()).unwrap();
        assert!(slice.is_empty());
        let decrypted = packet
            .decrypt(&mut CryptoStates::test_chacha(), now())
            .unwrap();
        assert_eq!(decrypted.packet_type(), PacketType::Short);
        assert_eq!(decrypted.pn(), 654_360_564);
        assert_eq!(&decrypted[..], &[0x01]);
    }

    #[test]
    fn decode_empty() {
        neqo_crypto::init().unwrap();
        let res = PublicPacket::decode(&mut [], &EmptyConnectionIdGenerator::default());
        assert!(res.is_err());
    }

    #[test]
    fn decode_too_short() {
        neqo_crypto::init().unwrap();
        let mut data = [179, 255, 0, 0, 29, 0, 0];
        let res = PublicPacket::decode(&mut data, &EmptyConnectionIdGenerator::default());
        assert!(res.is_err());
    }
}<|MERGE_RESOLUTION|>--- conflicted
+++ resolved
@@ -15,11 +15,7 @@
 use enum_map::Enum;
 use neqo_common::{hex, hex_with_len, qtrace, qwarn, Decoder, Encoder};
 use neqo_crypto::random;
-<<<<<<< HEAD
-use strum::FromRepr;
-=======
-use strum::EnumIter;
->>>>>>> 41036fc3
+use strum::{EnumIter, FromRepr};
 
 use crate::{
     cid::{ConnectionId, ConnectionIdDecoder, ConnectionIdRef, MAX_CONNECTION_ID_LEN},
@@ -55,12 +51,8 @@
 
 pub type PacketNumber = u64;
 
-<<<<<<< HEAD
-#[derive(Debug, Clone, Copy, PartialEq, Eq, FromRepr)]
+#[derive(Debug, Clone, Copy, PartialEq, Eq, EnumIter, FromRepr)]
 #[repr(u8)]
-=======
-#[derive(Debug, Clone, Copy, PartialEq, Eq, Enum, EnumIter)]
->>>>>>> 41036fc3
 pub enum PacketType {
     Initial = 0,
     ZeroRtt = 1,
