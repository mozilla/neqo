// Licensed under the Apache License, Version 2.0 <LICENSE-APACHE or
// http://www.apache.org/licenses/LICENSE-2.0> or the MIT license
// <LICENSE-MIT or http://opensource.org/licenses/MIT>, at your
// option. This file may not be copied, modified, or distributed
// except according to those terms.

#![allow(clippy::module_name_repetitions)]

use std::{
    cell::RefCell,
    fmt::{self, Display},
    net::SocketAddr,
    rc::Rc,
    time::{Duration, Instant},
};

use neqo_common::{
    hex, qdebug, qinfo, qlog::NeqoQlog, qtrace, qwarn, Datagram, Encoder, IpTos, IpTosEcn,
};
use neqo_crypto::random;

use crate::{
    ackrate::{AckRate, PeerAckDelay},
    cc::CongestionControlAlgorithm,
    cid::{ConnectionId, ConnectionIdRef, ConnectionIdStore, RemoteConnectionIdEntry},
    ecn,
    frame::{FRAME_TYPE_PATH_CHALLENGE, FRAME_TYPE_PATH_RESPONSE, FRAME_TYPE_RETIRE_CONNECTION_ID},
    packet::PacketBuilder,
    pmtud::Pmtud,
    recovery::{RecoveryToken, SentPacket},
    rtt::{RttEstimate, RttSource},
    sender::PacketSender,
    stats::FrameStats,
    Stats,
};

/// The number of times that a path will be probed before it is considered failed.
///
/// Note that with [`crate::ecn`], a path is probed [`MAX_PATH_PROBES`] with ECN
/// marks and [`MAX_PATH_PROBES`] without.
pub const MAX_PATH_PROBES: usize = 3;
/// The maximum number of paths that `Paths` will track.
const MAX_PATHS: usize = 15;

pub type PathRef = Rc<RefCell<Path>>;

/// A collection for network paths.
/// This holds a collection of paths that have been used for sending or
/// receiving, plus an additional "temporary" path that is held only while
/// processing a packet.
/// This structure limits its storage and will forget about paths if it
/// is exposed to too many paths.
#[derive(Debug, Default)]
pub struct Paths {
    /// All of the paths.  All of these paths will be permanent.
    #[allow(clippy::struct_field_names)]
    paths: Vec<PathRef>,
    /// This is the primary path.  This will only be `None` initially, so
    /// care needs to be taken regarding that only during the handshake.
    /// This path will also be in `paths`.
    primary: Option<PathRef>,

    /// The path that we would prefer to migrate to.
    migration_target: Option<PathRef>,

    /// Connection IDs that need to be retired.
    to_retire: Vec<u64>,

    /// `QLog` handler.
    qlog: NeqoQlog,
}

impl Paths {
    /// Find the path for the given addresses.
    /// This might be a temporary path.
    pub fn find_path(
        &self,
        local: SocketAddr,
        remote: SocketAddr,
        cc: CongestionControlAlgorithm,
        pacing: bool,
        now: Instant,
        stats: &mut Stats,
    ) -> PathRef {
        self.paths
            .iter()
            .find_map(|p| p.borrow().received_on(local, remote).then(|| Rc::clone(p)))
            .unwrap_or_else(|| {
                let mut p =
                    Path::temporary(local, remote, cc, pacing, self.qlog.clone(), now, stats);
                if let Some(primary) = self.primary.as_ref() {
                    p.prime_rtt(primary.borrow().rtt());
                }
                Rc::new(RefCell::new(p))
            })
    }

    /// Get a reference to the primary path, if one exists.
    pub fn primary(&self) -> Option<PathRef> {
        self.primary.clone()
    }

    /// Returns true if the path is not permanent.
    pub fn is_temporary(&self, path: &PathRef) -> bool {
        // Ask the path first, which is simpler.
        path.borrow().is_temporary() || !self.paths.iter().any(|p| Rc::ptr_eq(p, path))
    }

    fn retire(to_retire: &mut Vec<u64>, retired: &PathRef) {
        if let Some(cid) = &retired.borrow().remote_cid {
            let seqno = cid.sequence_number();
            if cid.connection_id().is_empty() {
                qdebug!("Connection ID {seqno} is zero-length, not retiring");
            } else {
                to_retire.push(seqno);
            }
        }
    }

    /// Adopt a temporary path as permanent.
    /// The first path that is made permanent is made primary.
    pub fn make_permanent(
        &mut self,
        path: &PathRef,
        local_cid: Option<ConnectionId>,
        remote_cid: RemoteConnectionIdEntry,
        now: Instant,
    ) {
        debug_assert!(self.is_temporary(path));

        // Make sure not to track too many paths.
        // This protects index 0, which contains the primary path.
        if self.paths.len() >= MAX_PATHS {
            debug_assert_eq!(self.paths.len(), MAX_PATHS);
            let removed = self.paths.remove(1);
            Self::retire(&mut self.to_retire, &removed);
            if self
                .migration_target
                .as_ref()
                .is_some_and(|target| Rc::ptr_eq(target, &removed))
            {
                qinfo!(
                    "[{}] The migration target path had to be removed",
                    path.borrow()
                );
                self.migration_target = None;
            }
            debug_assert_eq!(Rc::strong_count(&removed), 1);
        }

        qdebug!("[{}] Make permanent", path.borrow());
        path.borrow_mut().make_permanent(local_cid, remote_cid);
        self.paths.push(Rc::clone(path));
        if self.primary.is_none() {
            assert!(self.select_primary(path, now).is_none());
        }
    }

    /// Select a path as the primary.  Returns the old primary path.
    /// Using the old path is only necessary if this change in path is a reaction
    /// to a migration from a peer, in which case the old path needs to be probed.
    #[must_use]
    fn select_primary(&mut self, path: &PathRef, now: Instant) -> Option<PathRef> {
        qdebug!("[{}] set as primary path", path.borrow());
        let old_path = self.primary.replace(Rc::clone(path)).inspect(|old| {
            old.borrow_mut().set_primary(false, now);
        });

        // Swap the primary path into slot 0, so that it is protected from eviction.
        let idx = self
            .paths
            .iter()
            .enumerate()
            .find_map(|(i, p)| Rc::ptr_eq(p, path).then_some(i))
            .expect("migration target should be permanent");
        self.paths.swap(0, idx);

        path.borrow_mut().set_primary(true, now);
        old_path
    }

    /// Migrate to the identified path.  If `force` is true, the path
    /// is forcibly marked as valid and the path is used immediately.
    /// Otherwise, migration will occur after probing succeeds.
    /// The path is always probed and will be abandoned if probing fails.
    /// Returns `true` if the path was migrated.
    pub fn migrate(
        &mut self,
        path: &PathRef,
        force: bool,
        now: Instant,
        stats: &mut Stats,
    ) -> bool {
        debug_assert!(!self.is_temporary(path));
        let baseline = self.primary().map_or_else(
            || ecn::Info::default().baseline(),
            |p| p.borrow().ecn_info.baseline(),
        );
        path.borrow_mut().set_ecn_baseline(baseline);
        if force || path.borrow().is_valid() {
            path.borrow_mut().set_valid(now);
            drop(self.select_primary(path, now));
            self.migration_target = None;
        } else {
            self.migration_target = Some(Rc::clone(path));
        }
        path.borrow_mut().probe(stats);
        self.migration_target.is_none()
    }

    /// Process elapsed time for active paths.
    /// Returns an true if there are viable paths remaining after tidying up.
    ///
    /// TODO(mt) - the paths should own the RTT estimator, so they can find the PTO
    /// for themselves.
    pub fn process_timeout(&mut self, now: Instant, pto: Duration, stats: &mut Stats) -> bool {
        let to_retire = &mut self.to_retire;
        let mut primary_failed = false;
        self.paths.retain(|p| {
            if p.borrow_mut().process_timeout(now, pto, stats) {
                true
            } else {
                qdebug!("[{}] Retiring path", p.borrow());
                if p.borrow().is_primary() {
                    primary_failed = true;
                }
                Self::retire(to_retire, p);
                false
            }
        });

        if primary_failed {
            self.primary = None;
            // Find a valid path to fall back to.
            #[allow(clippy::option_if_let_else)]
            if let Some(fallback) = self
                .paths
                .iter()
                .rev() // More recent paths are toward the end.
                .find(|p| p.borrow().is_valid())
            {
                // Need a clone as `fallback` is borrowed from `self`.
                let path = Rc::clone(fallback);
<<<<<<< HEAD
                qinfo!("[{}] Failing over after primary path failed", path.borrow());
                mem::drop(self.select_primary(&path, now));
=======
                qinfo!([path.borrow()], "Failing over after primary path failed");
                drop(self.select_primary(&path, now));
>>>>>>> e5770cec
                true
            } else {
                false
            }
        } else {
            // See if the PMTUD raise timer wants to fire.
            if let Some(path) = self.primary() {
                path.borrow_mut()
                    .pmtud_mut()
                    .maybe_fire_raise_timer(now, stats);
            }
            true
        }
    }

    /// Get when the next call to `process_timeout()` should be scheduled.
    pub fn next_timeout(&self, pto: Duration) -> Option<Instant> {
        self.paths
            .iter()
            .filter_map(|p| p.borrow().next_timeout(pto))
            .min()
    }

    /// Set the identified path to be primary.
    /// This panics if `make_permanent` hasn't been called.
    pub fn handle_migration(
        &mut self,
        path: &PathRef,
        remote: SocketAddr,
        now: Instant,
        stats: &mut Stats,
    ) {
        // The update here needs to match the checks in `Path::received_on`.
        // Here, we update the remote port number to match the source port on the
        // datagram that was received.  This ensures that we send subsequent
        // packets back to the right place.
        path.borrow_mut().update_port(remote.port());

        if path.borrow().is_primary() {
            // Update when the path was last regarded as valid.
            path.borrow_mut().update(now);
            return;
        }

        if let Some(old_path) = self.select_primary(path, now) {
            // Need to probe the old path if the peer migrates.
            old_path.borrow_mut().probe(stats);
            // TODO(mt) - suppress probing if the path was valid within 3PTO.
        }
    }

    /// Select a path to send on.  This will select the first path that has
    /// probes to send, then fall back to the primary path.
    pub fn select_path(&self) -> Option<PathRef> {
        self.paths
            .iter()
            .find_map(|p| p.borrow().has_probe().then(|| Rc::clone(p)))
            .or_else(|| self.primary.clone())
    }

    /// A `PATH_RESPONSE` was received.
    /// Returns `true` if migration occurred.
    #[must_use]
    pub fn path_response(&mut self, response: [u8; 8], now: Instant, stats: &mut Stats) -> bool {
        // TODO(mt) consider recording an RTT measurement here as we don't train
        // RTT for non-primary paths.
        for p in &self.paths {
            if p.borrow_mut().path_response(response, now, stats) {
                // The response was accepted.  If this path is one we intend
                // to migrate to, then migrate.
                if self
                    .migration_target
                    .as_ref()
                    .is_some_and(|target| Rc::ptr_eq(target, p))
                {
                    let primary = self.migration_target.take();
                    drop(self.select_primary(&primary.unwrap(), now));
                    return true;
                }
                break;
            }
        }
        false
    }

    /// Retire all of the connection IDs prior to the indicated sequence number.
    /// Keep active paths if possible by pulling new connection IDs from the provided store.
    /// One slightly non-obvious consequence of this is that if migration is being attempted
    /// and the new path cannot obtain a new connection ID, the migration attempt will fail.
    pub fn retire_cids(&mut self, retire_prior: u64, store: &mut ConnectionIdStore<[u8; 16]>) {
        let to_retire = &mut self.to_retire;
        let migration_target = &mut self.migration_target;

        // First, tell the store to release any connection IDs that are too old.
        let mut retired = store.retire_prior_to(retire_prior);
        to_retire.append(&mut retired);

        self.paths.retain(|p| {
            let mut path = p.borrow_mut();
            let current = path.remote_cid.as_ref().unwrap();
            if current.sequence_number() < retire_prior && !current.connection_id().is_empty() {
                to_retire.push(current.sequence_number());
                let new_cid = store.next();
                let has_replacement = new_cid.is_some();
                // There must be a connection ID available for the primary path as we
                // keep that path at the first index.
                debug_assert!(!path.is_primary() || has_replacement);
                path.remote_cid = new_cid;
                if !has_replacement
                    && migration_target
                        .as_ref()
                        .is_some_and(|target| Rc::ptr_eq(target, p))
                {
                    qinfo!(
                        "[{path}] NEW_CONNECTION_ID with Retire Prior To forced migration to fail"
                    );
                    *migration_target = None;
                }
                has_replacement
            } else {
                true
            }
        });
    }

    /// Write out any `RETIRE_CONNECTION_ID` frames that are outstanding.
    pub fn write_frames(
        &mut self,
        builder: &mut PacketBuilder,
        tokens: &mut Vec<RecoveryToken>,
        stats: &mut FrameStats,
    ) {
        while let Some(seqno) = self.to_retire.pop() {
            if builder.remaining() < 1 + Encoder::varint_len(seqno) {
                self.to_retire.push(seqno);
                break;
            }
            builder.encode_varint(FRAME_TYPE_RETIRE_CONNECTION_ID);
            builder.encode_varint(seqno);
            tokens.push(RecoveryToken::RetireConnectionId(seqno));
            stats.retire_connection_id += 1;
        }

        if let Some(path) = self.primary() {
            // Write out any ACK_FREQUENCY frames.
            path.borrow_mut().write_cc_frames(builder, tokens, stats);
        }
    }

    pub fn lost_retire_cid(&mut self, lost: u64) {
        self.to_retire.push(lost);
    }

    pub fn acked_retire_cid(&mut self, acked: u64) {
        self.to_retire.retain(|&seqno| seqno != acked);
    }

    pub fn lost_ack_frequency(&self, lost: &AckRate) {
        if let Some(path) = self.primary() {
            path.borrow_mut().lost_ack_frequency(lost);
        }
    }

    pub fn acked_ack_frequency(&self, acked: &AckRate) {
        if let Some(path) = self.primary() {
            path.borrow_mut().acked_ack_frequency(acked);
        }
    }

    /// Get an estimate of the RTT on the primary path.
    #[cfg(test)]
    pub fn rtt(&self) -> Duration {
        // Rather than have this fail when there is no active path,
        // make a new RTT estimate and interrogate that.
        // That is more expensive, but it should be rare and breaking encapsulation
        // is worse, especially as this is only used in tests.
        self.primary().map_or_else(
            || RttEstimate::default().estimate(),
            |p| p.borrow().rtt().estimate(),
        )
    }

    pub fn set_qlog(&mut self, qlog: NeqoQlog) {
        for p in &mut self.paths {
            p.borrow_mut().set_qlog(qlog.clone());
        }
        self.qlog = qlog;
    }
}

/// The state of a path with respect to address validation.
#[derive(Debug)]
enum ProbeState {
    /// The path was last valid at the indicated time.
    Valid,
    /// The path was previously valid, but a new probe is needed.
    ProbeNeeded { probe_count: usize },
    /// The path hasn't been validated, but a probe has been sent.
    Probing {
        /// The number of probes that have been sent.
        probe_count: usize,
        /// The probe that was last sent.
        data: [u8; 8],
        /// Whether the probe was sent in a datagram padded to the path MTU.
        mtu: bool,
        /// When the probe was sent.
        sent: Instant,
    },
    /// Validation failed the last time it was attempted.
    Failed,
}

impl ProbeState {
    /// Determine whether the current state requires probing.
    const fn probe_needed(&self) -> bool {
        matches!(self, Self::ProbeNeeded { .. })
    }
}

/// A network path.
///
/// Paths are used a little bit strangely by connections:
/// they need to encapsulate all the state for a path (which
/// is normal), but that information is not propagated to the
/// `Paths` instance that holds them.  This is because the packet
/// processing where changes occur can't hold a reference to the
/// `Paths` instance that owns the `Path`.  Any changes to the
/// path are communicated to `Paths` afterwards.
#[derive(Debug)]
pub struct Path {
    /// A local socket address.
    local: SocketAddr,
    /// A remote socket address.
    remote: SocketAddr,
    /// The connection IDs that we use when sending on this path.
    /// This is only needed during the handshake.
    local_cid: Option<ConnectionId>,
    /// The current connection ID that we are using and its details.
    remote_cid: Option<RemoteConnectionIdEntry>,

    /// Whether this is the primary path.
    primary: bool,
    /// Whether the current path is considered valid.
    state: ProbeState,
    /// For a path that is not validated, this is `None`.  For a validated
    /// path, the time that the path was last valid.
    validated: Option<Instant>,
    /// A path challenge was received and `PATH_RESPONSE` has not been sent.
    challenge: Option<[u8; 8]>,

    /// The round trip time estimate for this path.
    rtt: RttEstimate,
    /// A packet sender for the path, which includes congestion control and a pacer.
    sender: PacketSender,

    /// The number of bytes received on this path.
    /// Note that this value might saturate on a long-lived connection,
    /// but we only use it before the path is validated.
    received_bytes: usize,
    /// The number of bytes sent on this path.
    sent_bytes: usize,
    /// The ECN-related state for this path (see RFC9000, Section 13.4 and Appendix A.4)
    ecn_info: ecn::Info,
    /// For logging of events.
    qlog: NeqoQlog,
}

impl Path {
    /// Create a path from addresses and a remote connection ID.
    /// This is used for migration and for new datagrams.
    pub fn temporary(
        local: SocketAddr,
        remote: SocketAddr,
        cc: CongestionControlAlgorithm,
        pacing: bool,
        qlog: NeqoQlog,
        now: Instant,
        stats: &mut Stats,
    ) -> Self {
        let iface_mtu = match mtu::interface_and_mtu(remote.ip()) {
            Ok((name, mtu)) => {
                qdebug!("Outbound interface {name} has MTU {mtu}");
                stats.pmtud_iface_mtu = mtu;
                Some(mtu)
            }
            Err(e) => {
                qwarn!("Failed to determine outbound interface: {e}");
                None
            }
        };
        let mut sender = PacketSender::new(cc, pacing, Pmtud::new(remote.ip(), iface_mtu), now);
        sender.set_qlog(qlog.clone());
        Self {
            local,
            remote,
            local_cid: None,
            remote_cid: None,
            primary: false,
            state: ProbeState::ProbeNeeded { probe_count: 0 },
            validated: None,
            challenge: None,
            rtt: RttEstimate::default(),
            sender,
            received_bytes: 0,
            sent_bytes: 0,
            ecn_info: ecn::Info::default(),
            qlog,
        }
    }

    pub fn set_ecn_baseline(&mut self, baseline: ecn::Count) {
        self.ecn_info.set_baseline(baseline);
    }

    /// Return the DSCP/ECN marking to use for outgoing packets on this path.
    pub fn tos(&self) -> IpTos {
        self.ecn_info.ecn_mark().into()
    }

    /// Whether this path is the primary or current path for the connection.
    pub const fn is_primary(&self) -> bool {
        self.primary
    }

    /// Whether this path is a temporary one.
    pub const fn is_temporary(&self) -> bool {
        self.remote_cid.is_none()
    }

    /// By adding a remote connection ID, we make the path permanent
    /// and one that we will later send packets on.
    /// If `local_cid` is `None`, the existing value will be kept.
    pub(crate) fn make_permanent(
        &mut self,
        local_cid: Option<ConnectionId>,
        remote_cid: RemoteConnectionIdEntry,
    ) {
        if self.local_cid.is_none() {
            self.local_cid = local_cid;
        }
        self.remote_cid.replace(remote_cid);
    }

    /// Determine if this path was the one that the provided datagram was received on.
    fn received_on(&self, local: SocketAddr, remote: SocketAddr) -> bool {
        self.local == local && self.remote == remote
    }

    /// Update the remote port number.  Any flexibility we allow in `received_on`
    /// need to be adjusted at this point.
    fn update_port(&mut self, port: u16) {
        self.remote.set_port(port);
    }

    /// Set whether this path is primary.
    pub(crate) fn set_primary(&mut self, primary: bool, now: Instant) {
        qtrace!("[{self}] Make primary {primary}");
        debug_assert!(self.remote_cid.is_some());
        self.primary = primary;
        if !primary {
            self.sender.discard_in_flight(now);
        }
    }

    /// Set the current path as valid.  This updates the time that the path was
    /// last validated and cancels any path validation.
    pub fn set_valid(&mut self, now: Instant) {
        qdebug!("[{self}] Path validated {now:?}");
        self.state = ProbeState::Valid;
        self.validated = Some(now);
    }

    /// Update the last use of this path, if it is valid.
    /// This will keep the path active slightly longer.
    pub fn update(&mut self, now: Instant) {
        if self.validated.is_some() {
            self.validated = Some(now);
        }
    }

    /// Get the PL MTU.
    pub fn plpmtu(&self) -> usize {
        self.pmtud().plpmtu()
    }

    /// Get a reference to the PMTUD state.
    pub fn pmtud(&self) -> &Pmtud {
        self.sender.pmtud()
    }

    /// Get the first local connection ID.
    /// Only do this for the primary path during the handshake.
    pub const fn local_cid(&self) -> Option<&ConnectionId> {
        self.local_cid.as_ref()
    }

    /// Set the remote connection ID based on the peer's choice.
    /// This is only valid during the handshake.
    pub fn set_remote_cid(&mut self, cid: ConnectionIdRef) {
        self.remote_cid
            .as_mut()
            .unwrap()
            .update_cid(ConnectionId::from(cid));
    }

    /// Access the remote connection ID.
    pub fn remote_cid(&self) -> Option<&ConnectionId> {
        self.remote_cid
            .as_ref()
            .map(super::cid::ConnectionIdEntry::connection_id)
    }

    /// Set the stateless reset token for the connection ID that is currently in use.
    /// Panics if the sequence number is non-zero as this is only necessary during
    /// the handshake; all other connection IDs are initialized with a token.
    pub fn set_reset_token(&mut self, token: [u8; 16]) {
        self.remote_cid
            .as_mut()
            .unwrap()
            .set_stateless_reset_token(token);
    }

    /// Determine if the provided token is a stateless reset token.
    pub fn is_stateless_reset(&self, token: &[u8; 16]) -> bool {
        self.remote_cid
            .as_ref()
            .is_some_and(|rcid| rcid.is_stateless_reset(token))
    }

    /// Make a datagram.
    pub fn datagram<V: Into<Vec<u8>>>(&mut self, payload: V, stats: &mut Stats) -> Datagram {
        // Make sure to use the TOS value from before calling ecn::Info::on_packet_sent, which may
        // update the ECN state and can hence change it - this packet should still be sent
        // with the current value.
        let tos = self.tos();
        self.ecn_info.on_packet_sent(stats);
        Datagram::new(self.local, self.remote, tos, payload.into())
    }

    /// Get local address as `SocketAddr`
    pub const fn local_address(&self) -> SocketAddr {
        self.local
    }

    /// Get remote address as `SocketAddr`
    pub const fn remote_address(&self) -> SocketAddr {
        self.remote
    }

    /// Whether the path has been validated.
    pub const fn is_valid(&self) -> bool {
        self.validated.is_some()
    }

    /// Handle a `PATH_RESPONSE` frame. Returns true if the response was accepted.
    pub fn path_response(&mut self, response: [u8; 8], now: Instant, stats: &mut Stats) -> bool {
        if let ProbeState::Probing { data, mtu, .. } = &mut self.state {
            if response == *data {
                let need_full_probe = !*mtu;
                self.set_valid(now);
                if need_full_probe {
                    qdebug!("[{self}] Sub-MTU probe successful, reset probe count");
                    self.probe(stats);
                }
                true
            } else {
                false
            }
        } else {
            false
        }
    }

    /// The path has been challenged.  This generates a response.
    /// This only generates a single response at a time.
    pub fn challenged(&mut self, challenge: [u8; 8]) {
        self.challenge = Some(challenge.to_owned());
    }

    /// At the next opportunity, send a probe.
    /// If the probe count has been exhausted already, marks the path as failed.
    fn probe(&mut self, stats: &mut Stats) {
        let probe_count = match &self.state {
            ProbeState::Probing { probe_count, .. } => *probe_count + 1,
            ProbeState::ProbeNeeded { probe_count, .. } => *probe_count,
            _ => 0,
        };
        self.state = if probe_count >= MAX_PATH_PROBES {
            if self.ecn_info.ecn_mark() == IpTosEcn::Ect0 {
                // The path validation failure may be due to ECN blackholing, try again without ECN.
                qinfo!("[{self}] Possible ECN blackhole, disabling ECN and re-probing path");
                self.ecn_info
                    .disable_ecn(stats, crate::ecn::ValidationError::BlackHole);
                ProbeState::ProbeNeeded { probe_count: 0 }
            } else {
                qinfo!("[{self}] Probing failed");
                ProbeState::Failed
            }
        } else {
            qdebug!("[{self}] Initiating probe");
            ProbeState::ProbeNeeded { probe_count }
        };
    }

    /// Returns true if this path have any probing frames to send.
    pub const fn has_probe(&self) -> bool {
        self.challenge.is_some() || self.state.probe_needed()
    }

    pub fn write_frames(
        &mut self,
        builder: &mut PacketBuilder,
        stats: &mut FrameStats,
        mtu: bool, // Whether the packet we're writing into will be a full MTU.
        now: Instant,
    ) -> bool {
        if builder.remaining() < 9 {
            return false;
        }
        // Send PATH_RESPONSE.
        let resp_sent = if let Some(challenge) = self.challenge.take() {
            qtrace!("[{self}] Responding to path challenge {}", hex(challenge));
            builder.encode_varint(FRAME_TYPE_PATH_RESPONSE);
            builder.encode(&challenge[..]);

            // These frames are not retransmitted in the usual fashion.
            stats.path_response += 1;

            if builder.remaining() < 9 {
                return true;
            }
            true
        } else {
            false
        };

        // Send PATH_CHALLENGE.
        if let ProbeState::ProbeNeeded { probe_count } = self.state {
            qtrace!("[{self}] Initiating path challenge {probe_count}");
            let data = random::<8>();
            builder.encode_varint(FRAME_TYPE_PATH_CHALLENGE);
            builder.encode(&data);

            // As above, no recovery token.
            stats.path_challenge += 1;

            self.state = ProbeState::Probing {
                probe_count,
                data,
                mtu,
                sent: now,
            };
            true
        } else {
            resp_sent
        }
    }

    /// Write `ACK_FREQUENCY` frames.
    pub fn write_cc_frames(
        &mut self,
        builder: &mut PacketBuilder,
        tokens: &mut Vec<RecoveryToken>,
        stats: &mut FrameStats,
    ) {
        self.rtt.write_frames(builder, tokens, stats);
    }

    pub fn lost_ack_frequency(&mut self, lost: &AckRate) {
        self.rtt.frame_lost(lost);
    }

    pub fn acked_ack_frequency(&mut self, acked: &AckRate) {
        self.rtt.frame_acked(acked);
    }

    /// Process a timer for this path.
    /// This returns true if the path is viable and can be kept alive.
    pub fn process_timeout(&mut self, now: Instant, pto: Duration, stats: &mut Stats) -> bool {
        if let ProbeState::Probing { sent, .. } = &self.state {
            if now >= *sent + pto {
                self.probe(stats);
            }
        }
        if matches!(self.state, ProbeState::Failed) {
            // Retire failed paths immediately.
            false
        } else if self.primary {
            // Keep valid primary paths otherwise.
            true
        } else if matches!(self.state, ProbeState::Valid) {
            // Retire validated, non-primary paths.
            // Allow more than 2* `MAX_PATH_PROBES` times the PTO so that an old
            // path remains around until after a previous path fails.
            let count = u32::try_from(2 * MAX_PATH_PROBES + 1).unwrap();
            self.validated.unwrap() + (pto * count) > now
        } else {
            // Keep paths that are being actively probed.
            true
        }
    }

    /// Return the next time that this path needs servicing.
    /// This only considers retransmissions of probes, not cleanup of the path.
    /// If there is no other activity, then there is no real need to schedule a
    /// timer to cleanup old paths.
    pub fn next_timeout(&self, pto: Duration) -> Option<Instant> {
        if let ProbeState::Probing { sent, .. } = &self.state {
            Some(*sent + pto)
        } else {
            None
        }
    }

    /// Get the RTT estimator for this path.
    pub const fn rtt(&self) -> &RttEstimate {
        &self.rtt
    }

    /// Mutably borrow the RTT estimator for this path.
    pub fn rtt_mut(&mut self) -> &mut RttEstimate {
        &mut self.rtt
    }

    /// Mutably borrow the PMTUD discoverer for this path.
    pub fn pmtud_mut(&mut self) -> &mut Pmtud {
        self.sender.pmtud_mut()
    }

    /// Read-only access to the owned sender.
    pub const fn sender(&self) -> &PacketSender {
        &self.sender
    }

    /// Pass on RTT configuration: the maximum acknowledgment delay of the peer,
    /// and maybe the minimum delay.
    pub fn set_ack_delay(
        &mut self,
        max_ack_delay: Duration,
        min_ack_delay: Option<Duration>,
        ack_ratio: u8,
    ) {
        let ack_delay = min_ack_delay.map_or_else(
            || PeerAckDelay::fixed(max_ack_delay),
            |m| {
                PeerAckDelay::flexible(
                    max_ack_delay,
                    m,
                    ack_ratio,
                    self.sender.cwnd(),
                    self.plpmtu(),
                    self.rtt.estimate(),
                )
            },
        );
        self.rtt.set_ack_delay(ack_delay);
    }

    /// Initialize the RTT for the path based on an existing estimate.
    pub fn prime_rtt(&mut self, rtt: &RttEstimate) {
        self.rtt.prime_rtt(rtt);
    }

    /// Record received bytes for the path.
    pub fn add_received(&mut self, count: usize) {
        self.received_bytes = self.received_bytes.saturating_add(count);
    }

    /// Record sent bytes for the path.
    pub fn add_sent(&mut self, count: usize) {
        self.sent_bytes = self.sent_bytes.saturating_add(count);
    }

    /// Record a packet as having been sent on this path.
    pub fn packet_sent(&mut self, sent: &mut SentPacket, now: Instant) {
        if !self.is_primary() {
            sent.clear_primary_path();
        }
        self.sender.on_packet_sent(sent, self.rtt.estimate(), now);
    }

    /// Discard a packet that previously might have been in-flight.
    pub fn discard_packet(&mut self, sent: &SentPacket, now: Instant, stats: &mut Stats) {
        if self.rtt.first_sample_time().is_none() {
            // When discarding a packet there might not be a good RTT estimate.
            // But discards only occur after receiving something, so that means
            // that there is some RTT information, which is better than nothing.
            // Two cases: 1. at the client when handling a Retry and
            // 2. at the server when disposing the Initial packet number space.
            qinfo!(
                "[{self}] discarding a packet without an RTT estimate; guessing RTT={:?}",
                now - sent.time_sent()
            );
            stats.rtt_init_guess = true;
            self.rtt.update(
                &self.qlog,
                now - sent.time_sent(),
                Duration::new(0, 0),
                RttSource::Guesstimate,
                now,
            );
        }

        self.sender.discard(sent, now);
    }

    /// Record packets as acknowledged with the sender.
    pub fn on_packets_acked(
        &mut self,
        acked_pkts: &[SentPacket],
        ack_ecn: Option<ecn::Count>,
        now: Instant,
        stats: &mut Stats,
    ) {
        debug_assert!(self.is_primary());

        let ecn_ce_received = self.ecn_info.on_packets_acked(acked_pkts, ack_ecn, stats);
        if ecn_ce_received {
            let cwnd_reduced = self
                .sender
                .on_ecn_ce_received(acked_pkts.first().expect("must be there"), now);
            if cwnd_reduced {
                self.rtt.update_ack_delay(self.sender.cwnd(), self.plpmtu());
            }
        }

        self.sender
            .on_packets_acked(acked_pkts, &self.rtt, now, stats);
    }

    /// Record packets as lost with the sender.
    pub fn on_packets_lost(
        &mut self,
        prev_largest_acked_sent: Option<Instant>,
        confirmed: bool,
        lost_packets: &[SentPacket],
        stats: &mut Stats,
        now: Instant,
    ) {
        debug_assert!(self.is_primary());
        self.ecn_info.on_packets_lost(lost_packets, stats);
        let cwnd_reduced = self.sender.on_packets_lost(
            self.rtt.first_sample_time(),
            prev_largest_acked_sent,
            self.rtt.pto(confirmed), // Important: the base PTO, not adjusted.
            lost_packets,
            stats,
            now,
        );
        if cwnd_reduced {
            self.rtt.update_ack_delay(self.sender.cwnd(), self.plpmtu());
        }
    }

    /// Determine whether we should be setting a PTO for this path. This is true when either the
    /// path is valid or when there is enough remaining in the amplification limit to fit a
    /// full-sized path (i.e., the path MTU).
    pub fn pto_possible(&self) -> bool {
        // See the implementation of `amplification_limit` for details.
        self.amplification_limit() >= self.plpmtu()
    }

    /// Get the number of bytes that can be written to this path.
    pub fn amplification_limit(&self) -> usize {
        if matches!(self.state, ProbeState::Failed) {
            0
        } else if self.is_valid() {
            usize::MAX
        } else {
            self.received_bytes
                .checked_mul(3)
                .map_or(usize::MAX, |limit| {
                    let budget = if limit == 0 {
                        // If we have received absolutely nothing thus far, then this endpoint
                        // is the one initiating communication on this path.  Allow enough space for
                        // probing.
                        self.plpmtu() * 5
                    } else {
                        limit
                    };
                    budget.saturating_sub(self.sent_bytes)
                })
        }
    }

    /// Update the `NeqoQLog` instance.
    pub fn set_qlog(&mut self, qlog: NeqoQlog) {
        self.sender.set_qlog(qlog);
    }
}

impl Display for Path {
    fn fmt(&self, f: &mut fmt::Formatter) -> fmt::Result {
        if self.is_primary() {
            write!(f, "pri-")?; // primary
        }
        if !self.is_valid() {
            write!(f, "unv-")?; // unvalidated
        }
        write!(f, "path")?;
        if let Some(entry) = self.remote_cid.as_ref() {
            write!(f, ":{}", entry.connection_id())?;
        }
        write!(f, " {}->{}", self.local, self.remote)?;
        Ok(())
    }
}<|MERGE_RESOLUTION|>--- conflicted
+++ resolved
@@ -241,13 +241,8 @@
             {
                 // Need a clone as `fallback` is borrowed from `self`.
                 let path = Rc::clone(fallback);
-<<<<<<< HEAD
                 qinfo!("[{}] Failing over after primary path failed", path.borrow());
-                mem::drop(self.select_primary(&path, now));
-=======
-                qinfo!([path.borrow()], "Failing over after primary path failed");
                 drop(self.select_primary(&path, now));
->>>>>>> e5770cec
                 true
             } else {
                 false
