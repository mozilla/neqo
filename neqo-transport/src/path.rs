--- conflicted
+++ resolved
@@ -31,10 +31,7 @@
     sender::PacketSender,
     stats::FrameStats,
     tracking::{PacketNumberSpace, SentPacket},
-<<<<<<< HEAD
-=======
     Error, Res, Stats,
->>>>>>> 20c8e8c7
 };
 
 /// This is the MTU that we assume when using IPv6.
