// Licensed under the Apache License, Version 2.0 <LICENSE-APACHE or
// http://www.apache.org/licenses/LICENSE-2.0> or the MIT license
// <LICENSE-MIT or http://opensource.org/licenses/MIT>, at your
// option. This file may not be copied, modified, or distributed
// except according to those terms.

use std::{
    cell::RefCell,
    fmt::{self, Display},
    mem,
    net::SocketAddr,
    rc::Rc,
    time::{Duration, Instant},
};

use neqo_common::{
    hex, qdebug, qinfo, qlog::NeqoQlog, qtrace, qwarn, Datagram, Encoder, IpTos, IpTosEcn,
};
use neqo_crypto::random;

use crate::{
    ackrate::{AckRate, PeerAckDelay},
    cc::CongestionControlAlgorithm,
    cid::{ConnectionId, ConnectionIdRef, ConnectionIdStore, RemoteConnectionIdEntry},
    ecn,
    frame::{FRAME_TYPE_PATH_CHALLENGE, FRAME_TYPE_PATH_RESPONSE, FRAME_TYPE_RETIRE_CONNECTION_ID},
    packet::PacketBuilder,
    pmtud::Pmtud,
    recovery::{RecoveryToken, SentPacket},
    rtt::{RttEstimate, RttSource},
    sender::PacketSender,
    stats::FrameStats,
    Stats,
};

/// The number of times that a path will be probed before it is considered failed.
///
/// Note that with [`crate::ecn`], a path is probed [`MAX_PATH_PROBES`] with ECN
/// marks and [`MAX_PATH_PROBES`] without.
pub const MAX_PATH_PROBES: usize = 3;
/// The maximum number of paths that `Paths` will track.
const MAX_PATHS: usize = 15;

pub type PathRef = Rc<RefCell<Path>>;

/// A collection for network paths.
/// This holds a collection of paths that have been used for sending or
/// receiving, plus an additional "temporary" path that is held only while
/// processing a packet.
/// This structure limits its storage and will forget about paths if it
/// is exposed to too many paths.
#[derive(Debug, Default)]
pub struct Paths {
    /// All of the paths.  All of these paths will be permanent.
    #[allow(clippy::struct_field_names)]
    paths: Vec<PathRef>,
    /// This is the primary path.  This will only be `None` initially, so
    /// care needs to be taken regarding that only during the handshake.
    /// This path will also be in `paths`.
    primary: Option<PathRef>,

    /// The path that we would prefer to migrate to.
    migration_target: Option<PathRef>,

    /// Connection IDs that need to be retired.
    to_retire: Vec<u64>,

    /// `QLog` handler.
    qlog: NeqoQlog,
}

impl Paths {
    /// Find the path for the given addresses.
    /// This might be a temporary path.
    pub fn find_path(
        &self,
        local: SocketAddr,
        remote: SocketAddr,
        cc: CongestionControlAlgorithm,
        pacing: bool,
        now: Instant,
        stats: &mut Stats,
    ) -> PathRef {
        self.paths
            .iter()
            .find_map(|p| p.borrow().received_on(local, remote).then(|| Rc::clone(p)))
            .unwrap_or_else(|| {
                let mut p =
                    Path::temporary(local, remote, cc, pacing, self.qlog.clone(), now, stats);
                if let Some(primary) = self.primary.as_ref() {
                    p.prime_rtt(primary.borrow().rtt());
                }
                Rc::new(RefCell::new(p))
            })
    }

    /// Get a reference to the primary path, if one exists.
    pub fn primary(&self) -> Option<PathRef> {
        self.primary.clone()
    }

    /// Returns true if the path is not permanent.
    pub fn is_temporary(&self, path: &PathRef) -> bool {
        // Ask the path first, which is simpler.
        path.borrow().is_temporary() || !self.paths.iter().any(|p| Rc::ptr_eq(p, path))
    }

    fn retire(to_retire: &mut Vec<u64>, retired: &PathRef) {
        if let Some(cid) = &retired.borrow().remote_cid {
            let seqno = cid.sequence_number();
            if cid.connection_id().is_empty() {
                qdebug!("Connection ID {seqno} is zero-length, not retiring");
            } else {
                to_retire.push(seqno);
            }
        }
    }

    /// Adopt a temporary path as permanent.
    /// The first path that is made permanent is made primary.
    pub fn make_permanent(
        &mut self,
        path: &PathRef,
        local_cid: Option<ConnectionId>,
        remote_cid: RemoteConnectionIdEntry,
        now: Instant,
    ) {
        debug_assert!(self.is_temporary(path));

        // Make sure not to track too many paths.
        // This protects index 0, which contains the primary path.
        if self.paths.len() >= MAX_PATHS {
            debug_assert_eq!(self.paths.len(), MAX_PATHS);
            let removed = self.paths.remove(1);
            Self::retire(&mut self.to_retire, &removed);
            if self
                .migration_target
                .as_ref()
                .is_some_and(|target| Rc::ptr_eq(target, &removed))
            {
                qinfo!(
                    [path.borrow()],
                    "The migration target path had to be removed"
                );
                self.migration_target = None;
            }
            debug_assert_eq!(Rc::strong_count(&removed), 1);
        }

        qdebug!([path.borrow()], "Make permanent");
        path.borrow_mut().make_permanent(local_cid, remote_cid);
        self.paths.push(Rc::clone(path));
        if self.primary.is_none() {
            assert!(self.select_primary(path, now).is_none());
        }
    }

    /// Select a path as the primary.  Returns the old primary path.
    /// Using the old path is only necessary if this change in path is a reaction
    /// to a migration from a peer, in which case the old path needs to be probed.
    #[must_use]
    fn select_primary(&mut self, path: &PathRef, now: Instant) -> Option<PathRef> {
        qdebug!([path.borrow()], "set as primary path");
        let old_path = self.primary.replace(Rc::clone(path)).inspect(|old| {
            old.borrow_mut().set_primary(false, now);
        });

        // Swap the primary path into slot 0, so that it is protected from eviction.
<<<<<<< HEAD
        let idx = self.paths.iter().enumerate().find_map(|(i, p)| {
            if Rc::ptr_eq(p, path) {
                Some(i)
            } else {
                None
            }
        })?;
=======
        let idx = self
            .paths
            .iter()
            .enumerate()
            .find_map(|(i, p)| Rc::ptr_eq(p, path).then_some(i))
            .expect("migration target should be permanent");
>>>>>>> ef9e4dc9
        self.paths.swap(0, idx);

        path.borrow_mut().set_primary(true, now);
        old_path
    }

    /// Migrate to the identified path.  If `force` is true, the path
    /// is forcibly marked as valid and the path is used immediately.
    /// Otherwise, migration will occur after probing succeeds.
    /// The path is always probed and will be abandoned if probing fails.
    /// Returns `true` if the path was migrated.
    pub fn migrate(
        &mut self,
        path: &PathRef,
        force: bool,
        now: Instant,
        stats: &mut Stats,
    ) -> bool {
        debug_assert!(!self.is_temporary(path));
        let baseline = self.primary().map_or_else(
            || ecn::Info::default().baseline(),
            |p| p.borrow().ecn_info.baseline(),
        );
        path.borrow_mut().set_ecn_baseline(baseline);
        if force || path.borrow().is_valid() {
            path.borrow_mut().set_valid(now);
            mem::drop(self.select_primary(path, now));
            self.migration_target = None;
        } else {
            self.migration_target = Some(Rc::clone(path));
        }
        path.borrow_mut().probe(stats);
        self.migration_target.is_none()
    }

    /// Process elapsed time for active paths.
    /// Returns an true if there are viable paths remaining after tidying up.
    ///
    /// TODO(mt) - the paths should own the RTT estimator, so they can find the PTO
    /// for themselves.
    pub fn process_timeout(&mut self, now: Instant, pto: Duration, stats: &mut Stats) -> bool {
        let to_retire = &mut self.to_retire;
        let mut primary_failed = false;
        self.paths.retain(|p| {
            if p.borrow_mut().process_timeout(now, pto, stats) {
                true
            } else {
                qdebug!([p.borrow()], "Retiring path");
                if p.borrow().is_primary() {
                    primary_failed = true;
                }
                Self::retire(to_retire, p);
                false
            }
        });

        if primary_failed {
            self.primary = None;
            // Find a valid path to fall back to.
            #[allow(clippy::option_if_let_else)]
            if let Some(fallback) = self
                .paths
                .iter()
                .rev() // More recent paths are toward the end.
                .find(|p| p.borrow().is_valid())
            {
                // Need a clone as `fallback` is borrowed from `self`.
                let path = Rc::clone(fallback);
                qinfo!([path.borrow()], "Failing over after primary path failed");
                mem::drop(self.select_primary(&path, now));
                true
            } else {
                false
            }
        } else {
            // See if the PMTUD raise timer wants to fire.
            if let Some(path) = self.primary() {
                path.borrow_mut()
                    .pmtud_mut()
                    .maybe_fire_raise_timer(now, stats);
            }
            true
        }
    }

    /// Get when the next call to `process_timeout()` should be scheduled.
    pub fn next_timeout(&self, pto: Duration) -> Option<Instant> {
        self.paths
            .iter()
            .filter_map(|p| p.borrow().next_timeout(pto))
            .min()
    }

    /// Set the identified path to be primary.
    /// This panics if `make_permanent` hasn't been called.
    pub fn handle_migration(
        &mut self,
        path: &PathRef,
        remote: SocketAddr,
        now: Instant,
        stats: &mut Stats,
    ) {
        // The update here needs to match the checks in `Path::received_on`.
        // Here, we update the remote port number to match the source port on the
        // datagram that was received.  This ensures that we send subsequent
        // packets back to the right place.
        path.borrow_mut().update_port(remote.port());

        if path.borrow().is_primary() {
            // Update when the path was last regarded as valid.
            path.borrow_mut().update(now);
            return;
        }

        if let Some(old_path) = self.select_primary(path, now) {
            // Need to probe the old path if the peer migrates.
            old_path.borrow_mut().probe(stats);
            // TODO(mt) - suppress probing if the path was valid within 3PTO.
        }
    }

    /// Select a path to send on.  This will select the first path that has
    /// probes to send, then fall back to the primary path.
    pub fn select_path(&self) -> Option<PathRef> {
        self.paths
            .iter()
            .find_map(|p| p.borrow().has_probe().then(|| Rc::clone(p)))
            .or_else(|| self.primary.clone())
    }

    /// A `PATH_RESPONSE` was received.
    /// Returns `true` if migration occurred.
    #[must_use]
    pub fn path_response(&mut self, response: [u8; 8], now: Instant, stats: &mut Stats) -> bool {
        // TODO(mt) consider recording an RTT measurement here as we don't train
        // RTT for non-primary paths.
        for p in &self.paths {
            if p.borrow_mut().path_response(response, now, stats) {
                // The response was accepted.  If this path is one we intend
                // to migrate to, then migrate.
                if self
                    .migration_target
                    .as_ref()
                    .is_some_and(|target| Rc::ptr_eq(target, p))
                {
                    let Some(primary) = self.migration_target.take() else {
                        break;
                    };
                    mem::drop(self.select_primary(&primary, now));
                    return true;
                }
                break;
            }
        }
        false
    }

    /// Retire all of the connection IDs prior to the indicated sequence number.
    /// Keep active paths if possible by pulling new connection IDs from the provided store.
    /// One slightly non-obvious consequence of this is that if migration is being attempted
    /// and the new path cannot obtain a new connection ID, the migration attempt will fail.
    pub fn retire_cids(&mut self, retire_prior: u64, store: &mut ConnectionIdStore<[u8; 16]>) {
        let to_retire = &mut self.to_retire;
        let migration_target = &mut self.migration_target;

        // First, tell the store to release any connection IDs that are too old.
        let mut retired = store.retire_prior_to(retire_prior);
        to_retire.append(&mut retired);

        self.paths.retain(|p| {
            let mut path = p.borrow_mut();
            let Some(current) = path.remote_cid.as_ref() else {
                return true;
            };
            if current.sequence_number() < retire_prior && !current.connection_id().is_empty() {
                to_retire.push(current.sequence_number());
                let new_cid = store.next();
                let has_replacement = new_cid.is_some();
                // There must be a connection ID available for the primary path as we
                // keep that path at the first index.
                debug_assert!(!path.is_primary() || has_replacement);
                path.remote_cid = new_cid;
                if !has_replacement
                    && migration_target
                        .as_ref()
                        .is_some_and(|target| Rc::ptr_eq(target, p))
                {
                    qinfo!(
                        [path],
                        "NEW_CONNECTION_ID with Retire Prior To forced migration to fail"
                    );
                    *migration_target = None;
                }
                has_replacement
            } else {
                true
            }
        });
    }

    /// Write out any `RETIRE_CONNECTION_ID` frames that are outstanding.
    pub fn write_frames(
        &mut self,
        builder: &mut PacketBuilder,
        tokens: &mut Vec<RecoveryToken>,
        stats: &mut FrameStats,
    ) {
        while let Some(seqno) = self.to_retire.pop() {
            if builder.remaining() < 1 + Encoder::varint_len(seqno) {
                self.to_retire.push(seqno);
                break;
            }
            builder.encode_varint(FRAME_TYPE_RETIRE_CONNECTION_ID);
            builder.encode_varint(seqno);
            tokens.push(RecoveryToken::RetireConnectionId(seqno));
            stats.retire_connection_id += 1;
        }

        if let Some(path) = self.primary() {
            // Write out any ACK_FREQUENCY frames.
            path.borrow_mut().write_cc_frames(builder, tokens, stats);
        }
    }

    pub fn lost_retire_cid(&mut self, lost: u64) {
        self.to_retire.push(lost);
    }

    pub fn acked_retire_cid(&mut self, acked: u64) {
        self.to_retire.retain(|&seqno| seqno != acked);
    }

    pub fn lost_ack_frequency(&self, lost: &AckRate) {
        if let Some(path) = self.primary() {
            path.borrow_mut().lost_ack_frequency(lost);
        }
    }

    pub fn acked_ack_frequency(&self, acked: &AckRate) {
        if let Some(path) = self.primary() {
            path.borrow_mut().acked_ack_frequency(acked);
        }
    }

    /// Get an estimate of the RTT on the primary path.
    #[cfg(test)]
    pub fn rtt(&self) -> Duration {
        // Rather than have this fail when there is no active path,
        // make a new RTT estimate and interrogate that.
        // That is more expensive, but it should be rare and breaking encapsulation
        // is worse, especially as this is only used in tests.
        self.primary().map_or_else(
            || RttEstimate::default().estimate(),
            |p| p.borrow().rtt().estimate(),
        )
    }

    pub fn set_qlog(&mut self, qlog: NeqoQlog) {
        for p in &mut self.paths {
            p.borrow_mut().set_qlog(qlog.clone());
        }
        self.qlog = qlog;
    }
}

/// The state of a path with respect to address validation.
#[derive(Debug)]
enum ProbeState {
    /// The path was last valid at the indicated time.
    Valid,
    /// The path was previously valid, but a new probe is needed.
    ProbeNeeded { probe_count: usize },
    /// The path hasn't been validated, but a probe has been sent.
    Probing {
        /// The number of probes that have been sent.
        probe_count: usize,
        /// The probe that was last sent.
        data: [u8; 8],
        /// Whether the probe was sent in a datagram padded to the path MTU.
        mtu: bool,
        /// When the probe was sent.
        sent: Instant,
    },
    /// Validation failed the last time it was attempted.
    Failed,
}

impl ProbeState {
    /// Determine whether the current state requires probing.
    const fn probe_needed(&self) -> bool {
        matches!(self, Self::ProbeNeeded { .. })
    }
}

/// A network path.
///
/// Paths are used a little bit strangely by connections:
/// they need to encapsulate all the state for a path (which
/// is normal), but that information is not propagated to the
/// `Paths` instance that holds them.  This is because the packet
/// processing where changes occur can't hold a reference to the
/// `Paths` instance that owns the `Path`.  Any changes to the
/// path are communicated to `Paths` afterwards.
#[derive(Debug)]
pub struct Path {
    /// A local socket address.
    local: SocketAddr,
    /// A remote socket address.
    remote: SocketAddr,
    /// The connection IDs that we use when sending on this path.
    /// This is only needed during the handshake.
    local_cid: Option<ConnectionId>,
    /// The current connection ID that we are using and its details.
    remote_cid: Option<RemoteConnectionIdEntry>,

    /// Whether this is the primary path.
    primary: bool,
    /// Whether the current path is considered valid.
    state: ProbeState,
    /// For a path that is not validated, this is `None`.  For a validated
    /// path, the time that the path was last valid.
    validated: Option<Instant>,
    /// A path challenge was received and `PATH_RESPONSE` has not been sent.
    challenge: Option<[u8; 8]>,

    /// The round trip time estimate for this path.
    rtt: RttEstimate,
    /// A packet sender for the path, which includes congestion control and a pacer.
    sender: PacketSender,

    /// The number of bytes received on this path.
    /// Note that this value might saturate on a long-lived connection,
    /// but we only use it before the path is validated.
    received_bytes: usize,
    /// The number of bytes sent on this path.
    sent_bytes: usize,
    /// The ECN-related state for this path (see RFC9000, Section 13.4 and Appendix A.4)
    ecn_info: ecn::Info,
    /// For logging of events.
    qlog: NeqoQlog,
}

impl Path {
    /// Create a path from addresses and a remote connection ID.
    /// This is used for migration and for new datagrams.
    pub fn temporary(
        local: SocketAddr,
        remote: SocketAddr,
        cc: CongestionControlAlgorithm,
        pacing: bool,
        qlog: NeqoQlog,
        now: Instant,
        stats: &mut Stats,
    ) -> Self {
        let iface_mtu = match mtu::interface_and_mtu(remote.ip()) {
            Ok((name, mtu)) => {
                qdebug!("Outbound interface {name} has MTU {mtu}");
                stats.pmtud_iface_mtu = mtu;
                Some(mtu)
            }
            Err(e) => {
                qwarn!("Failed to determine outbound interface: {e}");
                None
            }
        };
        let mut sender = PacketSender::new(cc, pacing, Pmtud::new(remote.ip(), iface_mtu), now);
        sender.set_qlog(qlog.clone());
        Self {
            local,
            remote,
            local_cid: None,
            remote_cid: None,
            primary: false,
            state: ProbeState::ProbeNeeded { probe_count: 0 },
            validated: None,
            challenge: None,
            rtt: RttEstimate::default(),
            sender,
            received_bytes: 0,
            sent_bytes: 0,
            ecn_info: ecn::Info::default(),
            qlog,
        }
    }

    pub fn set_ecn_baseline(&mut self, baseline: ecn::Count) {
        self.ecn_info.set_baseline(baseline);
    }

    /// Return the DSCP/ECN marking to use for outgoing packets on this path.
    pub fn tos(&self) -> IpTos {
        self.ecn_info.ecn_mark().into()
    }

    /// Whether this path is the primary or current path for the connection.
    pub const fn is_primary(&self) -> bool {
        self.primary
    }

    /// Whether this path is a temporary one.
    pub const fn is_temporary(&self) -> bool {
        self.remote_cid.is_none()
    }

    /// By adding a remote connection ID, we make the path permanent
    /// and one that we will later send packets on.
    /// If `local_cid` is `None`, the existing value will be kept.
    pub(crate) fn make_permanent(
        &mut self,
        local_cid: Option<ConnectionId>,
        remote_cid: RemoteConnectionIdEntry,
    ) {
        if self.local_cid.is_none() {
            self.local_cid = local_cid;
        }
        self.remote_cid.replace(remote_cid);
    }

    /// Determine if this path was the one that the provided datagram was received on.
    fn received_on(&self, local: SocketAddr, remote: SocketAddr) -> bool {
        self.local == local && self.remote == remote
    }

    /// Update the remote port number.  Any flexibility we allow in `received_on`
    /// need to be adjusted at this point.
    fn update_port(&mut self, port: u16) {
        self.remote.set_port(port);
    }

    /// Set whether this path is primary.
    pub(crate) fn set_primary(&mut self, primary: bool, now: Instant) {
        qtrace!([self], "Make primary {}", primary);
        debug_assert!(self.remote_cid.is_some());
        self.primary = primary;
        if !primary {
            self.sender.discard_in_flight(now);
        }
    }

    /// Set the current path as valid.  This updates the time that the path was
    /// last validated and cancels any path validation.
    pub fn set_valid(&mut self, now: Instant) {
        qdebug!([self], "Path validated {:?}", now);
        self.state = ProbeState::Valid;
        self.validated = Some(now);
    }

    /// Update the last use of this path, if it is valid.
    /// This will keep the path active slightly longer.
    pub fn update(&mut self, now: Instant) {
        if self.validated.is_some() {
            self.validated = Some(now);
        }
    }

    /// Get the PL MTU.
    pub fn plpmtu(&self) -> usize {
        self.pmtud().plpmtu()
    }

    /// Get a reference to the PMTUD state.
    pub fn pmtud(&self) -> &Pmtud {
        self.sender.pmtud()
    }

    /// Get the first local connection ID.
    /// Only do this for the primary path during the handshake.
    pub const fn local_cid(&self) -> Option<&ConnectionId> {
        self.local_cid.as_ref()
    }

    /// Set the remote connection ID based on the peer's choice.
    /// This is only valid during the handshake.
    pub fn set_remote_cid(&mut self, cid: ConnectionIdRef) {
        if let Some(remote_cid) = self.remote_cid.as_mut() {
            remote_cid.update_cid(ConnectionId::from(cid));
        }
    }

    /// Access the remote connection ID.
    pub fn remote_cid(&self) -> Option<&ConnectionId> {
        self.remote_cid
            .as_ref()
            .map(super::cid::ConnectionIdEntry::connection_id)
    }

    /// Set the stateless reset token for the connection ID that is currently in use.
    pub fn set_reset_token(&mut self, token: [u8; 16]) {
        if let Some(remote_cid) = self.remote_cid.as_mut() {
            remote_cid.set_stateless_reset_token(token);
        }
    }

    /// Determine if the provided token is a stateless reset token.
    pub fn is_stateless_reset(&self, token: &[u8; 16]) -> bool {
        self.remote_cid
            .as_ref()
            .is_some_and(|rcid| rcid.is_stateless_reset(token))
    }

    /// Make a datagram.
    pub fn datagram<V: Into<Vec<u8>>>(&mut self, payload: V, stats: &mut Stats) -> Datagram {
        // Make sure to use the TOS value from before calling ecn::Info::on_packet_sent, which may
        // update the ECN state and can hence change it - this packet should still be sent
        // with the current value.
        let tos = self.tos();
        self.ecn_info.on_packet_sent(stats);
        Datagram::new(self.local, self.remote, tos, payload.into())
    }

    /// Get local address as `SocketAddr`
    pub const fn local_address(&self) -> SocketAddr {
        self.local
    }

    /// Get remote address as `SocketAddr`
    pub const fn remote_address(&self) -> SocketAddr {
        self.remote
    }

    /// Whether the path has been validated.
    pub const fn is_valid(&self) -> bool {
        self.validated.is_some()
    }

    /// Handle a `PATH_RESPONSE` frame. Returns true if the response was accepted.
    pub fn path_response(&mut self, response: [u8; 8], now: Instant, stats: &mut Stats) -> bool {
        if let ProbeState::Probing { data, mtu, .. } = &mut self.state {
            if response == *data {
                let need_full_probe = !*mtu;
                self.set_valid(now);
                if need_full_probe {
                    qdebug!([self], "Sub-MTU probe successful, reset probe count");
                    self.probe(stats);
                }
                true
            } else {
                false
            }
        } else {
            false
        }
    }

    /// The path has been challenged.  This generates a response.
    /// This only generates a single response at a time.
    pub fn challenged(&mut self, challenge: [u8; 8]) {
        self.challenge = Some(challenge.to_owned());
    }

    /// At the next opportunity, send a probe.
    /// If the probe count has been exhausted already, marks the path as failed.
    fn probe(&mut self, stats: &mut Stats) {
        let probe_count = match &self.state {
            ProbeState::Probing { probe_count, .. } => *probe_count + 1,
            ProbeState::ProbeNeeded { probe_count, .. } => *probe_count,
            _ => 0,
        };
        self.state = if probe_count >= MAX_PATH_PROBES {
            if self.ecn_info.ecn_mark() == IpTosEcn::Ect0 {
                // The path validation failure may be due to ECN blackholing, try again without ECN.
                qinfo!(
                    [self],
                    "Possible ECN blackhole, disabling ECN and re-probing path"
                );
                self.ecn_info
                    .disable_ecn(stats, crate::ecn::ValidationError::BlackHole);
                ProbeState::ProbeNeeded { probe_count: 0 }
            } else {
                qinfo!([self], "Probing failed");
                ProbeState::Failed
            }
        } else {
            qdebug!([self], "Initiating probe");
            ProbeState::ProbeNeeded { probe_count }
        };
    }

    /// Returns true if this path have any probing frames to send.
    pub const fn has_probe(&self) -> bool {
        self.challenge.is_some() || self.state.probe_needed()
    }

    pub fn write_frames(
        &mut self,
        builder: &mut PacketBuilder,
        stats: &mut FrameStats,
        mtu: bool, // Whether the packet we're writing into will be a full MTU.
        now: Instant,
    ) -> bool {
        if builder.remaining() < 9 {
            return false;
        }
        // Send PATH_RESPONSE.
        let resp_sent = if let Some(challenge) = self.challenge.take() {
            qtrace!([self], "Responding to path challenge {}", hex(challenge));
            builder.encode_varint(FRAME_TYPE_PATH_RESPONSE);
            builder.encode(&challenge[..]);

            // These frames are not retransmitted in the usual fashion.
            stats.path_response += 1;

            if builder.remaining() < 9 {
                return true;
            }
            true
        } else {
            false
        };

        // Send PATH_CHALLENGE.
        if let ProbeState::ProbeNeeded { probe_count } = self.state {
            qtrace!([self], "Initiating path challenge {}", probe_count);
            let data = random::<8>();
            builder.encode_varint(FRAME_TYPE_PATH_CHALLENGE);
            builder.encode(&data);

            // As above, no recovery token.
            stats.path_challenge += 1;

            self.state = ProbeState::Probing {
                probe_count,
                data,
                mtu,
                sent: now,
            };
            true
        } else {
            resp_sent
        }
    }

    /// Write `ACK_FREQUENCY` frames.
    pub fn write_cc_frames(
        &mut self,
        builder: &mut PacketBuilder,
        tokens: &mut Vec<RecoveryToken>,
        stats: &mut FrameStats,
    ) {
        self.rtt.write_frames(builder, tokens, stats);
    }

    pub fn lost_ack_frequency(&mut self, lost: &AckRate) {
        self.rtt.frame_lost(lost);
    }

    pub fn acked_ack_frequency(&mut self, acked: &AckRate) {
        self.rtt.frame_acked(acked);
    }

    /// Process a timer for this path.
    /// This returns true if the path is viable and can be kept alive.
    pub fn process_timeout(&mut self, now: Instant, pto: Duration, stats: &mut Stats) -> bool {
        if let ProbeState::Probing { sent, .. } = &self.state {
            if now >= *sent + pto {
                self.probe(stats);
            }
        }
        if matches!(self.state, ProbeState::Failed) {
            // Retire failed paths immediately.
            false
        } else if self.primary {
            // Keep valid primary paths otherwise.
            true
        } else if matches!(self.state, ProbeState::Valid) {
            // Retire validated, non-primary paths.
            // Allow more than `2 * MAX_PATH_PROBES` times the PTO so that an old
            // path remains around until after a previous path fails.
            let count = u32::try_from(2 * MAX_PATH_PROBES + 1).expect("result fits in u32");
            self.validated
                .is_some_and(|validated| validated + (pto * count) > now)
        } else {
            // Keep paths that are being actively probed.
            true
        }
    }

    /// Return the next time that this path needs servicing.
    /// This only considers retransmissions of probes, not cleanup of the path.
    /// If there is no other activity, then there is no real need to schedule a
    /// timer to cleanup old paths.
    pub fn next_timeout(&self, pto: Duration) -> Option<Instant> {
        if let ProbeState::Probing { sent, .. } = &self.state {
            Some(*sent + pto)
        } else {
            None
        }
    }

    /// Get the RTT estimator for this path.
    pub const fn rtt(&self) -> &RttEstimate {
        &self.rtt
    }

    /// Mutably borrow the RTT estimator for this path.
    pub fn rtt_mut(&mut self) -> &mut RttEstimate {
        &mut self.rtt
    }

    /// Mutably borrow the PMTUD discoverer for this path.
    pub fn pmtud_mut(&mut self) -> &mut Pmtud {
        self.sender.pmtud_mut()
    }

    /// Read-only access to the owned sender.
    pub const fn sender(&self) -> &PacketSender {
        &self.sender
    }

    /// Pass on RTT configuration: the maximum acknowledgment delay of the peer,
    /// and maybe the minimum delay.
    pub fn set_ack_delay(
        &mut self,
        max_ack_delay: Duration,
        min_ack_delay: Option<Duration>,
        ack_ratio: u8,
    ) {
        let ack_delay = min_ack_delay.map_or_else(
            || PeerAckDelay::fixed(max_ack_delay),
            |m| {
                PeerAckDelay::flexible(
                    max_ack_delay,
                    m,
                    ack_ratio,
                    self.sender.cwnd(),
                    self.plpmtu(),
                    self.rtt.estimate(),
                )
            },
        );
        self.rtt.set_ack_delay(ack_delay);
    }

    /// Initialize the RTT for the path based on an existing estimate.
    pub fn prime_rtt(&mut self, rtt: &RttEstimate) {
        self.rtt.prime_rtt(rtt);
    }

    /// Record received bytes for the path.
    pub fn add_received(&mut self, count: usize) {
        self.received_bytes = self.received_bytes.saturating_add(count);
    }

    /// Record sent bytes for the path.
    pub fn add_sent(&mut self, count: usize) {
        self.sent_bytes = self.sent_bytes.saturating_add(count);
    }

    /// Record a packet as having been sent on this path.
    pub fn packet_sent(&mut self, sent: &mut SentPacket, now: Instant) {
        if !self.is_primary() {
            sent.clear_primary_path();
        }
        self.sender.on_packet_sent(sent, self.rtt.estimate(), now);
    }

    /// Discard a packet that previously might have been in-flight.
    pub fn discard_packet(&mut self, sent: &SentPacket, now: Instant, stats: &mut Stats) {
        if self.rtt.first_sample_time().is_none() {
            // When discarding a packet there might not be a good RTT estimate.
            // But discards only occur after receiving something, so that means
            // that there is some RTT information, which is better than nothing.
            // Two cases: 1. at the client when handling a Retry and
            // 2. at the server when disposing the Initial packet number space.
            qinfo!(
                [self],
                "discarding a packet without an RTT estimate; guessing RTT={:?}",
                now - sent.time_sent()
            );
            stats.rtt_init_guess = true;
            self.rtt.update(
                &self.qlog,
                now - sent.time_sent(),
                Duration::new(0, 0),
                RttSource::Guesstimate,
                now,
            );
        }

        self.sender.discard(sent, now);
    }

    /// Record packets as acknowledged with the sender.
    pub fn on_packets_acked(
        &mut self,
        acked_pkts: &[SentPacket],
        ack_ecn: Option<ecn::Count>,
        now: Instant,
        stats: &mut Stats,
    ) {
        debug_assert!(self.is_primary());

        let ecn_ce_received = self.ecn_info.on_packets_acked(acked_pkts, ack_ecn, stats);
        if ecn_ce_received {
            let cwnd_reduced = self
                .sender
                .on_ecn_ce_received(acked_pkts.first().expect("must be there"), now);
            if cwnd_reduced {
                self.rtt.update_ack_delay(self.sender.cwnd(), self.plpmtu());
            }
        }

        self.sender
            .on_packets_acked(acked_pkts, &self.rtt, now, stats);
    }

    /// Record packets as lost with the sender.
    pub fn on_packets_lost(
        &mut self,
        prev_largest_acked_sent: Option<Instant>,
        confirmed: bool,
        lost_packets: &[SentPacket],
        stats: &mut Stats,
        now: Instant,
    ) {
        debug_assert!(self.is_primary());
        self.ecn_info.on_packets_lost(lost_packets, stats);
        let cwnd_reduced = self.sender.on_packets_lost(
            self.rtt.first_sample_time(),
            prev_largest_acked_sent,
            self.rtt.pto(confirmed), // Important: the base PTO, not adjusted.
            lost_packets,
            stats,
            now,
        );
        if cwnd_reduced {
            self.rtt.update_ack_delay(self.sender.cwnd(), self.plpmtu());
        }
    }

    /// Determine whether we should be setting a PTO for this path. This is true when either the
    /// path is valid or when there is enough remaining in the amplification limit to fit a
    /// full-sized path (i.e., the path MTU).
    pub fn pto_possible(&self) -> bool {
        // See the implementation of `amplification_limit` for details.
        self.amplification_limit() >= self.plpmtu()
    }

    /// Get the number of bytes that can be written to this path.
    pub fn amplification_limit(&self) -> usize {
        if matches!(self.state, ProbeState::Failed) {
            0
        } else if self.is_valid() {
            usize::MAX
        } else {
            self.received_bytes
                .checked_mul(3)
                .map_or(usize::MAX, |limit| {
                    let budget = if limit == 0 {
                        // If we have received absolutely nothing thus far, then this endpoint
                        // is the one initiating communication on this path.  Allow enough space for
                        // probing.
                        self.plpmtu() * 5
                    } else {
                        limit
                    };
                    budget.saturating_sub(self.sent_bytes)
                })
        }
    }

    /// Update the `NeqoQLog` instance.
    pub fn set_qlog(&mut self, qlog: NeqoQlog) {
        self.sender.set_qlog(qlog);
    }
}

impl Display for Path {
    fn fmt(&self, f: &mut fmt::Formatter) -> fmt::Result {
        if self.is_primary() {
            write!(f, "pri-")?; // primary
        }
        if !self.is_valid() {
            write!(f, "unv-")?; // unvalidated
        }
        write!(f, "path")?;
        if let Some(entry) = self.remote_cid.as_ref() {
            write!(f, ":{}", entry.connection_id())?;
        }
        write!(f, " {}->{}", self.local, self.remote)?;
        Ok(())
    }
}<|MERGE_RESOLUTION|>--- conflicted
+++ resolved
@@ -166,22 +166,11 @@
         });
 
         // Swap the primary path into slot 0, so that it is protected from eviction.
-<<<<<<< HEAD
-        let idx = self.paths.iter().enumerate().find_map(|(i, p)| {
-            if Rc::ptr_eq(p, path) {
-                Some(i)
-            } else {
-                None
-            }
-        })?;
-=======
         let idx = self
             .paths
             .iter()
             .enumerate()
-            .find_map(|(i, p)| Rc::ptr_eq(p, path).then_some(i))
-            .expect("migration target should be permanent");
->>>>>>> ef9e4dc9
+            .find_map(|(i, p)| Rc::ptr_eq(p, path).then_some(i))?;
         self.paths.swap(0, idx);
 
         path.borrow_mut().set_primary(true, now);
