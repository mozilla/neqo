--- conflicted
+++ resolved
@@ -1016,20 +1016,19 @@
         }
     }
 
-<<<<<<< HEAD
     /// Initiate a congestion response.
     ///
     /// Returns true if the congestion window was reduced.
     pub fn on_congestion_event(&mut self, last_packet: &SentPacket) -> bool {
         self.sender.on_congestion_event(last_packet)
-=======
+    }
+      
     /// Determine whether we should be setting a PTO for this path. This is true when either the
     /// path is valid or when there is enough remaining in the amplification limit to fit a
     /// full-sized path (i.e., the path MTU).
     pub fn pto_possible(&self) -> bool {
         // See the implementation of `amplification_limit` for details.
         self.amplification_limit() >= self.plpmtu()
->>>>>>> c80630ba
     }
 
     /// Get the number of bytes that can be written to this path.
