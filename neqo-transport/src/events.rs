// Licensed under the Apache License, Version 2.0 <LICENSE-APACHE or
// http://www.apache.org/licenses/LICENSE-2.0> or the MIT license
// <LICENSE-MIT or http://opensource.org/licenses/MIT>, at your
// option. This file may not be copied, modified, or distributed
// except according to those terms.

// Collecting a list of events relevant to whoever is using the Connection.

use std::cell::RefCell;
use std::collections::BTreeSet;
use std::rc::Rc;

use crate::frame::{CloseError, StreamType};
use crate::stream_id::StreamId;
use crate::AppError;

#[derive(Debug, PartialOrd, Ord, PartialEq, Eq)]
pub enum ConnectionEvent {
    Connected,
    /// A new uni (read) or bidi stream has been opened by the peer.
    NewStream {
        stream_id: u64,
        stream_type: StreamType,
    },
    /// Space available in the buffer for an application write to succeed.
    SendStreamWritable {
        stream_id: u64,
    },
    /// New bytes available for reading.
    RecvStreamReadable {
        stream_id: u64,
    },
    /// Peer reset the stream.
    RecvStreamReset {
        stream_id: u64,
        app_error: AppError,
    },
    /// Peer has sent STOP_SENDIconnectioNG
    SendStreamStopSending {
        stream_id: u64,
        app_error: AppError,
    },
    /// Peer has acked everything sent on the stream.
    SendStreamComplete {
        stream_id: u64,
    },
    /// Peer increased MAX_STREAMS
    SendStreamCreatable {
        stream_type: StreamType,
    },
    /// Connection closed
    ConnectionClosed {
        error_code: CloseError,
        frame_type: u64,
        reason_phrase: String,
    },
    /// The server rejected 0-RTT.
    /// This event invalidates all state in streams that has been created.
    /// Any data written to streams needs to be written again.
    ZeroRttRejected,
}

#[derive(Debug, Default, Clone)]
pub struct ConnectionEvents {
    events: Rc<RefCell<BTreeSet<ConnectionEvent>>>,
}

impl ConnectionEvents {
<<<<<<< HEAD
    pub fn connected(&mut self) {
        self.events.insert(ConnectionEvent::Connected);
    }

    pub fn new_stream(&mut self, stream_id: StreamId, stream_type: StreamType) {
        self.events.insert(ConnectionEvent::NewStream {
=======
    pub fn new_stream(&self, stream_id: StreamId, stream_type: StreamType) {
        self.insert(ConnectionEvent::NewStream {
>>>>>>> f36f0447
            stream_id: stream_id.as_u64(),
            stream_type,
        });
    }

    pub fn send_stream_writable(&self, stream_id: StreamId) {
        self.insert(ConnectionEvent::SendStreamWritable {
            stream_id: stream_id.as_u64(),
        });
    }

    pub fn recv_stream_readable(&self, stream_id: StreamId) {
        self.insert(ConnectionEvent::RecvStreamReadable {
            stream_id: stream_id.as_u64(),
        });
    }

    pub fn recv_stream_reset(&self, stream_id: StreamId, app_error: AppError) {
        self.insert(ConnectionEvent::RecvStreamReset {
            stream_id: stream_id.as_u64(),
            app_error,
        });
    }

    pub fn send_stream_stop_sending(&self, stream_id: StreamId, app_error: AppError) {
        self.insert(ConnectionEvent::SendStreamStopSending {
            stream_id: stream_id.as_u64(),
            app_error,
        });
    }

    pub fn send_stream_complete(&self, stream_id: StreamId) {
        self.insert(ConnectionEvent::SendStreamComplete {
            stream_id: stream_id.as_u64(),
        });
    }

    pub fn send_stream_creatable(&self, stream_type: StreamType) {
        self.insert(ConnectionEvent::SendStreamCreatable { stream_type });
    }

    pub fn connection_closed(&self, error_code: CloseError, frame_type: u64, reason_phrase: &str) {
        self.insert(ConnectionEvent::ConnectionClosed {
            error_code,
            frame_type,
            reason_phrase: reason_phrase.to_owned(),
        });
    }

    pub fn client_0rtt_rejected(&self) {
        self.events.borrow_mut().clear();
        self.insert(ConnectionEvent::ZeroRttRejected);
    }

    pub fn events(&self) -> BTreeSet<ConnectionEvent> {
        self.events.replace(BTreeSet::new())
    }

    fn insert(&self, event: ConnectionEvent) {
        self.events.borrow_mut().insert(event);
    }

    pub fn has_events(&self) -> bool {
        !self.events.is_empty()
    }
}<|MERGE_RESOLUTION|>--- conflicted
+++ resolved
@@ -66,17 +66,12 @@
 }
 
 impl ConnectionEvents {
-<<<<<<< HEAD
     pub fn connected(&mut self) {
-        self.events.insert(ConnectionEvent::Connected);
+        self.insert(ConnectionEvent::Connected);
     }
 
     pub fn new_stream(&mut self, stream_id: StreamId, stream_type: StreamType) {
-        self.events.insert(ConnectionEvent::NewStream {
-=======
-    pub fn new_stream(&self, stream_id: StreamId, stream_type: StreamType) {
         self.insert(ConnectionEvent::NewStream {
->>>>>>> f36f0447
             stream_id: stream_id.as_u64(),
             stream_type,
         });
