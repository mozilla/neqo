// Licensed under the Apache License, Version 2.0 <LICENSE-APACHE or
// http://www.apache.org/licenses/LICENSE-2.0> or the MIT license
// <LICENSE-MIT or http://opensource.org/licenses/MIT>, at your
// option. This file may not be copied, modified, or distributed
// except according to those terms.

// Collecting a list of events relevant to whoever is using the Connection.

use std::cell::RefCell;
use std::collections::BTreeSet;
use std::rc::Rc;

use crate::connection::State;
use crate::frame::StreamType;
use crate::stream_id::StreamId;
use crate::AppError;

#[derive(Debug, PartialOrd, Ord, PartialEq, Eq)]
pub enum ConnectionEvent {
<<<<<<< HEAD
    Connected,
=======
    /// Cert authentication needed
    AuthenticationNeeded,
>>>>>>> 5e5249a0
    /// A new uni (read) or bidi stream has been opened by the peer.
    NewStream {
        stream_id: u64,
        stream_type: StreamType,
    },
    /// Space available in the buffer for an application write to succeed.
    SendStreamWritable {
        stream_id: u64,
    },
    /// New bytes available for reading.
    RecvStreamReadable {
        stream_id: u64,
    },
    /// Peer reset the stream.
    RecvStreamReset {
        stream_id: u64,
        app_error: AppError,
    },
    /// Peer has sent STOP_SENDIconnectioNG
    SendStreamStopSending {
        stream_id: u64,
        app_error: AppError,
    },
    /// Peer has acked everything sent on the stream.
    SendStreamComplete {
        stream_id: u64,
    },
    /// Peer increased MAX_STREAMS
<<<<<<< HEAD
    SendStreamCreatable {
        stream_type: StreamType,
    },
    /// Connection closed
    ConnectionClosed {
        error_code: CloseError,
        frame_type: u64,
        reason_phrase: String,
    },
=======
    SendStreamCreatable { stream_type: StreamType },
    /// Connection state change.
    StateChange(State),
>>>>>>> 5e5249a0
    /// The server rejected 0-RTT.
    /// This event invalidates all state in streams that has been created.
    /// Any data written to streams needs to be written again.
    ZeroRttRejected,
}

#[derive(Debug, Default, Clone)]
pub struct ConnectionEvents {
    events: Rc<RefCell<BTreeSet<ConnectionEvent>>>,
}

impl ConnectionEvents {
<<<<<<< HEAD
    pub fn connected(&mut self) {
        self.insert(ConnectionEvent::Connected);
    }

    pub fn new_stream(&mut self, stream_id: StreamId, stream_type: StreamType) {
=======
    pub fn authentication_needed(&self) {
        self.insert(ConnectionEvent::AuthenticationNeeded);
    }

    pub fn new_stream(&self, stream_id: StreamId, stream_type: StreamType) {
>>>>>>> 5e5249a0
        self.insert(ConnectionEvent::NewStream {
            stream_id: stream_id.as_u64(),
            stream_type,
        });
    }

    pub fn send_stream_writable(&self, stream_id: StreamId) {
        self.insert(ConnectionEvent::SendStreamWritable {
            stream_id: stream_id.as_u64(),
        });
    }

    pub fn recv_stream_readable(&self, stream_id: StreamId) {
        self.insert(ConnectionEvent::RecvStreamReadable {
            stream_id: stream_id.as_u64(),
        });
    }

    pub fn recv_stream_reset(&self, stream_id: StreamId, app_error: AppError) {
        self.insert(ConnectionEvent::RecvStreamReset {
            stream_id: stream_id.as_u64(),
            app_error,
        });
    }

    pub fn send_stream_stop_sending(&self, stream_id: StreamId, app_error: AppError) {
        self.insert(ConnectionEvent::SendStreamStopSending {
            stream_id: stream_id.as_u64(),
            app_error,
        });
    }

    pub fn send_stream_complete(&self, stream_id: StreamId) {
        self.insert(ConnectionEvent::SendStreamComplete {
            stream_id: stream_id.as_u64(),
        });
    }

    pub fn send_stream_creatable(&self, stream_type: StreamType) {
        self.insert(ConnectionEvent::SendStreamCreatable { stream_type });
    }

    pub fn connection_state_change(&self, state: State) {
        self.insert(ConnectionEvent::StateChange(state));
    }

    pub fn client_0rtt_rejected(&self) {
        self.events.borrow_mut().clear();
        self.insert(ConnectionEvent::ZeroRttRejected);
    }

    pub fn events(&self) -> BTreeSet<ConnectionEvent> {
        self.events.replace(BTreeSet::new())
    }

    fn insert(&self, event: ConnectionEvent) {
        self.events.borrow_mut().insert(event);
    }

    pub fn has_events(&self) -> bool {
        !self.events.borrow().is_empty()
    }
}<|MERGE_RESOLUTION|>--- conflicted
+++ resolved
@@ -17,55 +17,27 @@
 
 #[derive(Debug, PartialOrd, Ord, PartialEq, Eq)]
 pub enum ConnectionEvent {
-<<<<<<< HEAD
-    Connected,
-=======
     /// Cert authentication needed
     AuthenticationNeeded,
->>>>>>> 5e5249a0
     /// A new uni (read) or bidi stream has been opened by the peer.
     NewStream {
         stream_id: u64,
         stream_type: StreamType,
     },
     /// Space available in the buffer for an application write to succeed.
-    SendStreamWritable {
-        stream_id: u64,
-    },
+    SendStreamWritable { stream_id: u64 },
     /// New bytes available for reading.
-    RecvStreamReadable {
-        stream_id: u64,
-    },
+    RecvStreamReadable { stream_id: u64 },
     /// Peer reset the stream.
-    RecvStreamReset {
-        stream_id: u64,
-        app_error: AppError,
-    },
+    RecvStreamReset { stream_id: u64, app_error: AppError },
     /// Peer has sent STOP_SENDIconnectioNG
-    SendStreamStopSending {
-        stream_id: u64,
-        app_error: AppError,
-    },
+    SendStreamStopSending { stream_id: u64, app_error: AppError },
     /// Peer has acked everything sent on the stream.
-    SendStreamComplete {
-        stream_id: u64,
-    },
+    SendStreamComplete { stream_id: u64 },
     /// Peer increased MAX_STREAMS
-<<<<<<< HEAD
-    SendStreamCreatable {
-        stream_type: StreamType,
-    },
-    /// Connection closed
-    ConnectionClosed {
-        error_code: CloseError,
-        frame_type: u64,
-        reason_phrase: String,
-    },
-=======
     SendStreamCreatable { stream_type: StreamType },
     /// Connection state change.
     StateChange(State),
->>>>>>> 5e5249a0
     /// The server rejected 0-RTT.
     /// This event invalidates all state in streams that has been created.
     /// Any data written to streams needs to be written again.
@@ -78,19 +50,11 @@
 }
 
 impl ConnectionEvents {
-<<<<<<< HEAD
-    pub fn connected(&mut self) {
-        self.insert(ConnectionEvent::Connected);
-    }
-
-    pub fn new_stream(&mut self, stream_id: StreamId, stream_type: StreamType) {
-=======
     pub fn authentication_needed(&self) {
         self.insert(ConnectionEvent::AuthenticationNeeded);
     }
 
     pub fn new_stream(&self, stream_id: StreamId, stream_type: StreamType) {
->>>>>>> 5e5249a0
         self.insert(ConnectionEvent::NewStream {
             stream_id: stream_id.as_u64(),
             stream_type,
