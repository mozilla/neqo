--- conflicted
+++ resolved
@@ -14,11 +14,7 @@
 
 use std::time::Duration;
 
-<<<<<<< HEAD
-use neqo_common::qinfo;
-=======
 use neqo_common::{log::init as init_log, qinfo};
->>>>>>> 317fa109
 use neqo_transport::{ConnectionParameters, State};
 use test_fixture::{
     boxed,
