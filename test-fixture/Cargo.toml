[package]
name = "test-fixture"
authors.workspace = true
homepage.workspace = true
repository.workspace = true
version.workspace = true
edition.workspace = true
rust-version.workspace = true
license.workspace = true
description.workspace = true
keywords.workspace = true
categories.workspace = true
readme.workspace = true

[lints]
workspace = true

[dependencies]
log = { workspace = true }
neqo-common = { path = "../neqo-common", features = ["test-fixture"] }
neqo-crypto = { path = "../neqo-crypto" }
neqo-http3 = { path = "../neqo-http3", features = ["draft-29"] }
neqo-transport = { path = "../neqo-transport", features = ["draft-29"] }
qlog = { workspace = true, optional = true }

[features]
<<<<<<< HEAD
default = ["qlog"]
qlog = ["dep:qlog", "neqo-common/qlog", "neqo-transport/qlog", "neqo-http3/qlog"]
bench = ["neqo-common/bench", "neqo-crypto/bench", "neqo-http3/bench", "neqo-transport/bench"]
=======
bench = [
        "neqo-common/bench",
        "neqo-crypto/bench",
        "neqo-http3/bench",
        "neqo-transport/bench",
        "log/release_max_level_info",
]
>>>>>>> 58b6e72b
disable-random = []

[package.metadata.cargo-machete]
ignored = ["log"]

[lib]
# See https://github.com/bheisler/criterion.rs/blob/master/book/src/faq.md#cargo-bench-gives-unrecognized-option-errors-for-valid-command-line-options
bench = false<|MERGE_RESOLUTION|>--- conflicted
+++ resolved
@@ -24,11 +24,8 @@
 qlog = { workspace = true, optional = true }
 
 [features]
-<<<<<<< HEAD
 default = ["qlog"]
 qlog = ["dep:qlog", "neqo-common/qlog", "neqo-transport/qlog", "neqo-http3/qlog"]
-bench = ["neqo-common/bench", "neqo-crypto/bench", "neqo-http3/bench", "neqo-transport/bench"]
-=======
 bench = [
         "neqo-common/bench",
         "neqo-crypto/bench",
@@ -36,7 +33,6 @@
         "neqo-transport/bench",
         "log/release_max_level_info",
 ]
->>>>>>> 58b6e72b
 disable-random = []
 
 [package.metadata.cargo-machete]
