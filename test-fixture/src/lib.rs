// Licensed under the Apache License, Version 2.0 <LICENSE-APACHE or
// http://www.apache.org/licenses/LICENSE-2.0> or the MIT license
// <LICENSE-MIT or http://opensource.org/licenses/MIT>, at your
// option. This file may not be copied, modified, or distributed
// except according to those terms.

#![cfg_attr(feature = "deny-warnings", deny(warnings))]
#![warn(clippy::pedantic)]

use neqo_common::matches;
use neqo_crypto::{init_db, AllowZeroRtt, AntiReplay, AuthenticationStatus};
use neqo_http3::{Http3Client, Http3Server};
use neqo_qpack::QpackSettings;
use neqo_transport::{
    Connection, ConnectionEvent, ConnectionIdManager, FixedConnectionIdManager, QuicVersion, State,
};

use std::cell::RefCell;
use std::mem;
use std::net::{IpAddr, Ipv6Addr, SocketAddr};
use std::rc::Rc;
use std::time::{Duration, Instant};

use lazy_static::lazy_static;

pub mod assertions;

/// The path for the database used in tests.
pub const NSS_DB_PATH: &str = concat!(env!("CARGO_MANIFEST_DIR"), "/db");

/// Initialize the test fixture.  Only call this if you aren't also calling a
/// fixture function that depends on setup.  Other functions in the fixture
/// that depend on this setup call the function for you.
pub fn fixture_init() {
    init_db(NSS_DB_PATH);
}

// This needs to be > 2ms to avoid it being rounded to zero.
// NSS operates in milliseconds and halves any value it is provided.
pub const ANTI_REPLAY_WINDOW: Duration = Duration::from_millis(10);

lazy_static! {
    static ref BASE_TIME: Instant = Instant::now();
}

fn earlier() -> Instant {
    fixture_init();
    *BASE_TIME
}

/// The current time for the test.  Which is in the future,
/// because 0-RTT tests need to run at least `ANTI_REPLAY_WINDOW` in the past.
#[must_use]
pub fn now() -> Instant {
    earlier().checked_add(ANTI_REPLAY_WINDOW).unwrap()
}

// Create a default anti-replay context.
#[must_use]
pub fn anti_replay() -> AntiReplay {
    AntiReplay::new(earlier(), ANTI_REPLAY_WINDOW, 1, 3).expect("setup anti-replay")
}

pub const DEFAULT_SERVER_NAME: &str = "example.com";
pub const DEFAULT_KEYS: &[&str] = &["key"];
pub const LONG_CERT_KEYS: &[&str] = &["A long cert"];
pub const DEFAULT_ALPN: &[&str] = &["alpn"];

/// Create a default socket address.
#[must_use]
pub fn loopback() -> SocketAddr {
    // These could be const functions, but they aren't...
    let localhost_v6 = IpAddr::V6(Ipv6Addr::new(0, 0, 0, 0, 0, 0, 0, 1));
    SocketAddr::new(localhost_v6, 443)
}

/// Create a transport client with default configuration.
#[must_use]
pub fn default_client() -> Connection {
    fixture_init();
    Connection::new_client(
        DEFAULT_SERVER_NAME,
        DEFAULT_ALPN,
        Rc::new(RefCell::new(FixedConnectionIdManager::new(3))),
        loopback(),
        loopback(),
        QuicVersion::default(),
    )
    .expect("create a default client")
}

/// Create a transport server with default configuration.
#[must_use]
pub fn default_server() -> Connection {
    fixture_init();
<<<<<<< HEAD
    let mut c = Connection::new_server(
        DEFAULT_KEYS,
        DEFAULT_ALPN,
        Rc::new(RefCell::new(FixedConnectionIdManager::new(5))),
=======

    let mut cid_mgr = FixedConnectionIdManager::new(5);
    let local_initial_source_cid = cid_mgr.generate_cid();

    Connection::new_server(
        DEFAULT_KEYS,
        DEFAULT_ALPN,
        &anti_replay(),
        Rc::new(RefCell::new(cid_mgr)),
        QuicVersion::default(),
        local_initial_source_cid,
>>>>>>> 0aeafc8c
    )
    .expect("create a default server");
    c.server_enable_0rtt(&anti_replay(), AllowZeroRtt {})
        .expect("enable 0-RTT");
    c
}

/// If state is `AuthenticationNeeded` call `authenticated()`.
/// This funstion will consume all outstanding events on the connection.
#[must_use]
pub fn maybe_authenticate(conn: &mut Connection) -> bool {
    let authentication_needed = |e| matches!(e, ConnectionEvent::AuthenticationNeeded);
    if conn.events().any(authentication_needed) {
        conn.authenticated(AuthenticationStatus::Ok, now());
        return true;
    }
    false
}

pub fn handshake(client: &mut Connection, server: &mut Connection) {
    let mut a = client;
    let mut b = server;
    let mut datagram = None;
    let is_done = |c: &Connection| matches!(c.state(), State::Confirmed | State::Closing { .. } | State::Closed(..));
    while !is_done(a) {
        let _ = maybe_authenticate(a);
        let d = a.process(datagram, now());
        datagram = d.dgram();
        mem::swap(&mut a, &mut b);
    }
}

#[must_use]
pub fn connect() -> (Connection, Connection) {
    let mut client = default_client();
    let mut server = default_server();
    handshake(&mut client, &mut server);
    assert_eq!(*client.state(), State::Confirmed);
    assert_eq!(*server.state(), State::Confirmed);
    (client, server)
}

/// Create a http3 client with default configuration.
#[must_use]
pub fn default_http3_client() -> Http3Client {
    fixture_init();
    Http3Client::new(
        DEFAULT_SERVER_NAME,
        DEFAULT_ALPN,
        Rc::new(RefCell::new(FixedConnectionIdManager::new(3))),
        loopback(),
        loopback(),
        QpackSettings {
            max_table_size_encoder: 100,
            max_table_size_decoder: 100,
            max_blocked_streams: 100,
        },
        QuicVersion::default(),
    )
    .expect("create a default client")
}

/// Create a http3 server with default configuration.
#[must_use]
pub fn default_http3_server() -> Http3Server {
    fixture_init();
    Http3Server::new(
        now(),
        DEFAULT_KEYS,
        DEFAULT_ALPN,
        anti_replay(),
        Rc::new(RefCell::new(FixedConnectionIdManager::new(5))),
        QpackSettings {
            max_table_size_encoder: 100,
            max_table_size_decoder: 100,
            max_blocked_streams: 100,
        },
    )
    .expect("create a default server")
}<|MERGE_RESOLUTION|>--- conflicted
+++ resolved
@@ -93,24 +93,16 @@
 #[must_use]
 pub fn default_server() -> Connection {
     fixture_init();
-<<<<<<< HEAD
-    let mut c = Connection::new_server(
-        DEFAULT_KEYS,
-        DEFAULT_ALPN,
-        Rc::new(RefCell::new(FixedConnectionIdManager::new(5))),
-=======
 
     let mut cid_mgr = FixedConnectionIdManager::new(5);
     let local_initial_source_cid = cid_mgr.generate_cid();
 
-    Connection::new_server(
+    let mut c = Connection::new_server(
         DEFAULT_KEYS,
         DEFAULT_ALPN,
-        &anti_replay(),
         Rc::new(RefCell::new(cid_mgr)),
         QuicVersion::default(),
         local_initial_source_cid,
->>>>>>> 0aeafc8c
     )
     .expect("create a default server");
     c.server_enable_0rtt(&anti_replay(), AllowZeroRtt {})
