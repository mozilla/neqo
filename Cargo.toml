[workspace]
members = [
  "fuzz",
  "neqo-bin",
  "neqo-common",
  "neqo-crypto",
  "neqo-http3",
  "neqo-qpack",
  "neqo-transport",
  "neqo-udp",
  "test-fixture",
]
resolver = "2"

[workspace.package]
homepage = "https://github.com/mozilla/neqo/"
repository = "https://github.com/mozilla/neqo/"
authors = ["The Neqo Authors <necko@mozilla.com>"]
description = "Neqo, the Mozilla implementation of QUIC in Rust."
keywords = ["quic", "http3", "neqo", "mozilla", "ietf", "firefox"]
categories = ["network-programming", "web-programming"]
readme = "README.md"
version = "0.10.0"
# Keep in sync with `.rustfmt.toml` `edition`.
edition = "2021"
license = "MIT OR Apache-2.0"
# Don't increase beyond what Firefox is currently using:
# https://searchfox.org/mozilla-central/search?q=MINIMUM_RUST_VERSION&path=python/mozboot/mozboot/util.py
rust-version = "1.76.0"

[workspace.dependencies]
# Checked against https://searchfox.org/mozilla-central/source/Cargo.lock 2024-11-11
enum-map = { version = "2.7", default-features = false }
log = { version = "0.4", default-features = false }
qlog = { version = "0.13", default-features = false }
quinn-udp = { version = "0.5.6", default-features = false, features = ["direct-log"] }
<<<<<<< HEAD
regex = { version = "1.9", default-features = false, features = ["unicode-perl"] }
=======
static_assertions = { version = "1.1", default-features = false }
>>>>>>> 84bf552a
url = { version = "2.5", default-features = false, features = ["std"] }

[workspace.lints.clippy]
cargo = { level = "warn", priority = -1 }
nursery = { level = "warn", priority = -1 }
pedantic = { level = "warn", priority = -1 }
multiple_crate_versions = "allow"

# Optimize build dependencies, because bindgen and proc macros / style
# compilation take more to run than to build otherwise.
[profile.dev.build-override]
opt-level = 1

[profile.release]
lto = "fat"

[profile.bench]
# Inherits from the "release" profile, so just provide overrides here:
# https://doc.rust-lang.org/cargo/reference/profiles.html#release
debug = true<|MERGE_RESOLUTION|>--- conflicted
+++ resolved
@@ -34,11 +34,8 @@
 log = { version = "0.4", default-features = false }
 qlog = { version = "0.13", default-features = false }
 quinn-udp = { version = "0.5.6", default-features = false, features = ["direct-log"] }
-<<<<<<< HEAD
 regex = { version = "1.9", default-features = false, features = ["unicode-perl"] }
-=======
 static_assertions = { version = "1.1", default-features = false }
->>>>>>> 84bf552a
 url = { version = "2.5", default-features = false, features = ["std"] }
 
 [workspace.lints.clippy]
