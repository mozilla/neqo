--- conflicted
+++ resolved
@@ -45,11 +45,8 @@
 if_then_some_else_none = "warn"
 get_unwrap = "warn"
 pathbuf_init_then_push = "warn"
-<<<<<<< HEAD
+renamed_function_params = "warn"
 try_err = "warn"
-=======
-renamed_function_params = "warn"
->>>>>>> 17c41033
 
 # Optimize build dependencies, because bindgen and proc macros / style
 # compilation take more to run than to build otherwise.
