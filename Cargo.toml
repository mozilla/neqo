[workspace]
members = [
  "fuzz",
  "neqo-bin",
  "neqo-common",
  "neqo-crypto",
  "neqo-http3",
  "neqo-qpack",
  "neqo-transport",
  "neqo-udp",
  "test-fixture",
]
resolver = "2"

[workspace.package]
homepage = "https://github.com/mozilla/neqo/"
repository = "https://github.com/mozilla/neqo/"
authors = ["The Neqo Authors <necko@mozilla.com>"]
description = "Neqo, the Mozilla implementation of QUIC in Rust."
keywords = ["quic", "http3", "neqo", "mozilla", "ietf", "firefox"]
categories = ["network-programming", "web-programming"]
readme = "README.md"
version = "0.11.0"
# Keep in sync with `.rustfmt.toml` `edition`.
edition = "2021"
license = "MIT OR Apache-2.0"
# Don't increase beyond what Firefox is currently using:
# https://searchfox.org/mozilla-central/search?q=MINIMUM_RUST_VERSION&path=python/mozboot/mozboot/util.py
rust-version = "1.76.0"

[workspace.dependencies]
# Checked against https://searchfox.org/mozilla-central/source/Cargo.lock 2024-11-11
enum-map = { version = "2.7", default-features = false }
log = { version = "0.4", default-features = false }
qlog = { version = "0.13", default-features = false }
quinn-udp = { version = "0.5.6", default-features = false, features = ["direct-log", "fast-apple-datapath"] }
regex = { version = "1.9", default-features = false, features = ["unicode-perl"] }
static_assertions = { version = "1.1", default-features = false }
url = { version = "2.5.3", default-features = false, features = ["std"] }

[workspace.lints.clippy]
cargo = { level = "warn", priority = -1 }
nursery = { level = "warn", priority = -1 }
pedantic = { level = "warn", priority = -1 }
if_then_some_else_none = "warn"
get_unwrap = "warn"
pathbuf_init_then_push = "warn"
ref_patterns = "warn"
renamed_function_params = "warn"
<<<<<<< HEAD
try_err = "warn"
=======
unused_trait_names = "warn"
>>>>>>> 6013bde7

# Optimize build dependencies, because bindgen and proc macros / style
# compilation take more to run than to build otherwise.
[profile.dev.build-override]
opt-level = 1

[profile.release]
lto = "fat"

[profile.bench]
# Inherits from the "release" profile, so just provide overrides here:
# https://doc.rust-lang.org/cargo/reference/profiles.html#release
debug = true<|MERGE_RESOLUTION|>--- conflicted
+++ resolved
@@ -47,11 +47,8 @@
 pathbuf_init_then_push = "warn"
 ref_patterns = "warn"
 renamed_function_params = "warn"
-<<<<<<< HEAD
 try_err = "warn"
-=======
 unused_trait_names = "warn"
->>>>>>> 6013bde7
 
 # Optimize build dependencies, because bindgen and proc macros / style
 # compilation take more to run than to build otherwise.
