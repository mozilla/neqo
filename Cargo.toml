[workspace]
members = [
  "fuzz",
  "neqo-bin",
  "neqo-common",
  "neqo-crypto",
  "neqo-http3",
  "neqo-qpack",
  "neqo-transport",
  "neqo-udp",
  "test-fixture",
]
resolver = "2"

[workspace.package]
homepage = "https://github.com/mozilla/neqo/"
repository = "https://github.com/mozilla/neqo/"
authors = ["The Neqo Authors <necko@mozilla.com>"]
description = "Neqo, the Mozilla implementation of QUIC in Rust."
keywords = ["quic", "http3", "neqo", "mozilla", "ietf", "firefox"]
categories = ["network-programming", "web-programming"]
readme = "README.md"
version = "0.11.0"
# Keep in sync with `.rustfmt.toml` `edition`.
edition = "2021"
license = "MIT OR Apache-2.0"
# Don't increase beyond what Firefox is currently using:
# https://searchfox.org/mozilla-central/search?q=MINIMUM_RUST_VERSION&path=python/mozboot/mozboot/util.py
rust-version = "1.76.0"

[workspace.dependencies]
# Checked against https://searchfox.org/mozilla-central/source/Cargo.lock 2024-11-11
enum-map = { version = "2.7", default-features = false }
log = { version = "0.4", default-features = false }
qlog = { version = "0.13", default-features = false }
quinn-udp = { version = "0.5.6", default-features = false, features = ["direct-log"] }
regex = { version = "1.9", default-features = false, features = ["unicode-perl"] }
static_assertions = { version = "1.1", default-features = false }
url = { version = "2.5.3", default-features = false, features = ["std"] }

[workspace.lints.clippy]
cargo = { level = "warn", priority = -1 }
nursery = { level = "warn", priority = -1 }
pedantic = { level = "warn", priority = -1 }
<<<<<<< HEAD
unwrap_used = "warn"
unwrap_in_result = "warn"
=======
if_then_some_else_none = "warn"
get_unwrap = "warn"
pathbuf_init_then_push = "warn"
>>>>>>> ef9e4dc9

# Optimize build dependencies, because bindgen and proc macros / style
# compilation take more to run than to build otherwise.
[profile.dev.build-override]
opt-level = 1

[profile.release]
lto = "fat"

[profile.bench]
# Inherits from the "release" profile, so just provide overrides here:
# https://doc.rust-lang.org/cargo/reference/profiles.html#release
debug = true<|MERGE_RESOLUTION|>--- conflicted
+++ resolved
@@ -42,14 +42,11 @@
 cargo = { level = "warn", priority = -1 }
 nursery = { level = "warn", priority = -1 }
 pedantic = { level = "warn", priority = -1 }
-<<<<<<< HEAD
-unwrap_used = "warn"
-unwrap_in_result = "warn"
-=======
 if_then_some_else_none = "warn"
 get_unwrap = "warn"
 pathbuf_init_then_push = "warn"
->>>>>>> ef9e4dc9
+unwrap_used = "warn"
+unwrap_in_result = "warn"
 
 # Optimize build dependencies, because bindgen and proc macros / style
 # compilation take more to run than to build otherwise.
