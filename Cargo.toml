[workspace]
members = [
  "fuzz",
  "neqo-bin",
  "neqo-common",
  "neqo-crypto",
  "neqo-http3",
  "neqo-qpack",
  "neqo-transport",
  "neqo-udp",
  "test-fixture",
]
resolver = "2"

[workspace.package]
homepage = "https://github.com/mozilla/neqo/"
repository = "https://github.com/mozilla/neqo/"
authors = ["The Neqo Authors <necko@mozilla.com>"]
description = "Neqo, the Mozilla implementation of QUIC in Rust."
keywords = ["quic", "http3", "neqo", "mozilla", "ietf", "firefox"]
categories = ["network-programming", "web-programming"]
readme = "README.md"
version = "0.12.2"
# Keep in sync with `.rustfmt.toml` `edition`.
edition = "2021"
license = "MIT OR Apache-2.0"
# Don't increase beyond what Firefox is currently using:
# https://searchfox.org/mozilla-central/search?q=MINIMUM_RUST_VERSION&path=python/mozboot/mozboot/util.py
rust-version = "1.82.0"

[workspace.dependencies]
enum-map = { version = "2.7", default-features = false }
enumset = { version = "1.1", default-features = false }
hex = { version = "0.4", default-features = false }
log = { version = "0.4", default-features = false }
qlog = { version = "0.13", default-features = false }
<<<<<<< HEAD
quinn-udp = { version = "0.5.6", default-features = false, features = ["direct-log", "fast-apple-datapath"] }
regex = { version = "1.9", default-features = false, features = ["unicode-perl"] }
rustc-hash = { version = "1.1", default-features = false, features = [ "std" ]}
=======
quinn-udp = { version = "0.5.10", default-features = false, features = ["direct-log", "fast-apple-datapath"] }
regex = { version = "1.9", default-features = false }
>>>>>>> e660b0b8
static_assertions = { version = "1.1", default-features = false }
strum = { version = "0.26", default-features = false, features = ["derive"] }
url = { version = "2.5", default-features = false, features = ["std"] }

[workspace.lints.rust]
absolute_paths_not_starting_with_crate = "warn"
ambiguous_negative_literals = "warn"
explicit_outlives_requirements = "warn"
macro_use_extern_crate = "warn"
missing_abi = "warn"
non_ascii_idents = "warn"
redundant_imports = "warn"
redundant_lifetimes = "warn"
trivial_numeric_casts = "warn"
unit_bindings = "warn"
unused_import_braces = "warn"
unused_lifetimes = "warn"
unused_macro_rules = "warn"
unused_qualifications = "warn"

[workspace.lints.clippy]
cargo = { level = "warn", priority = -1 }
nursery = { level = "warn", priority = -1 }
pedantic = { level = "warn", priority = -1 }
allow_attributes = "warn"
allow_attributes_without_reason = "warn"
cfg_not_test = "warn"
clone_on_ref_ptr = "warn"
create_dir = "warn"
dbg_macro = "warn"
empty_drop = "warn"
empty_enum_variants_with_brackets = "warn"
filetype_is_file = "warn"
float_cmp_const = "warn"
fn_to_numeric_cast_any = "warn"
get_unwrap = "warn"
if_then_some_else_none = "warn"
infinite_loop = "warn"
large_include_file = "warn"
let_underscore_must_use = "warn"
let_underscore_untyped = "warn"
literal_string_with_formatting_args = "allow" # FIXME: Re-enable "warn" when MSRV is > 1.87. See https://github.com/rust-lang/rust-clippy/pull/13953#issuecomment-2676336899
lossy_float_literal = "warn"
mem_forget = "warn"
mixed_read_write_in_expression = "warn"
multiple_crate_versions = "allow"
multiple_inherent_impl = "warn"
mutex_atomic = "warn"
mutex_integer = "warn"
needless_raw_strings = "warn"
pathbuf_init_then_push = "warn"
pub_without_shorthand = "warn"
rc_buffer = "warn"
rc_mutex = "warn"
redundant_type_annotations = "warn"
ref_patterns = "warn"
renamed_function_params = "warn"
rest_pat_in_fully_bound_structs = "warn"
self_named_module_files = "warn"
semicolon_inside_block = "warn"
string_lit_chars_any = "warn"
string_to_string = "warn"
suspicious_xor_used_as_pow = "warn"
try_err = "warn"
unnecessary_safety_comment = "warn"
unnecessary_safety_doc = "warn"
unnecessary_self_imports = "warn"
unneeded_field_pattern = "warn"
unused_result_ok = "warn"
unused_trait_names = "warn"
unwrap_in_result = "warn"
unwrap_used = "warn"
verbose_file_reads = "warn"

# Optimize build dependencies, because bindgen and proc macros / style
# compilation take more to run than to build otherwise.
[profile.dev.build-override]
opt-level = 1

[profile.release]
lto = "fat"

[profile.bench]
# Inherits from the "release" profile, so just provide overrides here:
# https://doc.rust-lang.org/cargo/reference/profiles.html#release
debug = true

[profile.profiling]
inherits = "release"
debug = true<|MERGE_RESOLUTION|>--- conflicted
+++ resolved
@@ -34,14 +34,9 @@
 hex = { version = "0.4", default-features = false }
 log = { version = "0.4", default-features = false }
 qlog = { version = "0.13", default-features = false }
-<<<<<<< HEAD
-quinn-udp = { version = "0.5.6", default-features = false, features = ["direct-log", "fast-apple-datapath"] }
-regex = { version = "1.9", default-features = false, features = ["unicode-perl"] }
-rustc-hash = { version = "1.1", default-features = false, features = [ "std" ]}
-=======
 quinn-udp = { version = "0.5.10", default-features = false, features = ["direct-log", "fast-apple-datapath"] }
 regex = { version = "1.9", default-features = false }
->>>>>>> e660b0b8
+rustc-hash = { version = "1.1", default-features = false, features = [ "std" ]}
 static_assertions = { version = "1.1", default-features = false }
 strum = { version = "0.26", default-features = false, features = ["derive"] }
 url = { version = "2.5", default-features = false, features = ["std"] }
