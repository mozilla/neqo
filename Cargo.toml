--- conflicted
+++ resolved
@@ -59,11 +59,8 @@
 cargo = { level = "warn", priority = -1 }
 nursery = { level = "warn", priority = -1 }
 pedantic = { level = "warn", priority = -1 }
-<<<<<<< HEAD
+clone_on_ref_ptr = "warn"
 create_dir = "warn"
-=======
-clone_on_ref_ptr = "warn"
->>>>>>> 80b4c3f2
 if_then_some_else_none = "warn"
 get_unwrap = "warn"
 multiple_inherent_impl = "warn"
