--- conflicted
+++ resolved
@@ -45,11 +45,8 @@
 if_then_some_else_none = "warn"
 get_unwrap = "warn"
 pathbuf_init_then_push = "warn"
-<<<<<<< HEAD
 redundant_type_annotations = "warn"
-=======
 ref_patterns = "warn"
->>>>>>> 6013bde7
 renamed_function_params = "warn"
 unused_trait_names = "warn"
 
