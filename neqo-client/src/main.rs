// Licensed under the Apache License, Version 2.0 <LICENSE-APACHE or
// http://www.apache.org/licenses/LICENSE-2.0> or the MIT license
// <LICENSE-MIT or http://opensource.org/licenses/MIT>, at your
// option. This file may not be copied, modified, or distributed
// except according to those terms.

#![deny(warnings)]
use neqo_common::Datagram;
use neqo_crypto::init_db;
use neqo_http3::{Http3Connection, Http3Event, Http3State};
use neqo_transport::{Connection, FixedConnectionIdManager};
use std::collections::HashSet;
use std::io::{self, ErrorKind};
use std::net::{IpAddr, Ipv4Addr, Ipv6Addr, SocketAddr, ToSocketAddrs, UdpSocket};
use std::path::PathBuf;
use std::process::exit;
use std::str::FromStr;
use std::string::ParseError;
use std::time::Instant;
use structopt::StructOpt;
use url::Url;

#[derive(Debug)]
struct Headers {
    pub h: Vec<(String, String)>,
}

// dragana: this is a very stupid parser.
// headers should be in form "[(something1, something2), (something3, something4)]"
impl FromStr for Headers {
    type Err = ParseError;

    fn from_str(s: &str) -> Result<Self, Self::Err> {
        let mut res = Headers { h: Vec::new() };
        let h1: Vec<&str> = s
            .trim_matches(|p| p == '[' || p == ']')
            .split(')')
            .collect();

        for h in h1 {
            let h2: Vec<&str> = h
                .trim_matches(|p| p == ',')
                .trim()
                .trim_matches(|p| p == '(' || p == ')')
                .split(',')
                .collect();

            if h2.len() == 2 {
                res.h
                    .push((h2[0].trim().to_string(), h2[1].trim().to_string()));
            }
        }

        Ok(res)
    }
}

#[derive(Debug, StructOpt)]
#[structopt(
    name = "neqo-client",
    about = "A basic QUIC HTTP/0.9 and HTTP3 client."
)]
pub struct Args {
    #[structopt(short = "d", long, default_value = "./db", parse(from_os_str))]
    db: PathBuf,

    #[structopt(short = "a", long, default_value = "h3-22")]
    /// ALPN labels to negotiate.
    ///
    /// This client still only does HTTP3 no matter what the ALPN says.
    alpn: Vec<String>,

    url: Url,

    #[structopt(short = "m", default_value = "GET")]
    method: String,

    #[structopt(short = "h", long, default_value = "[]")]
    headers: Headers,

    #[structopt(name = "max-table-size", short = "t", long, default_value = "128")]
    max_table_size: u32,

    #[structopt(name = "max-blocked-streams", short = "b", long, default_value = "128")]
    max_blocked_streams: u16,

    #[structopt(name = "use-old-http", short = "o", long)]
    /// Use http 0.9 instead of HTTP/3
    use_old_http: bool,

    #[structopt(name = "omit-read-data", long)]
    /// Do not print received data
    omit_read_data: bool,
}

impl Args {
    fn remote_addr(&self) -> Result<SocketAddr, io::Error> {
        Ok(self.to_socket_addrs()?.next().expect("No remote addresses"))
    }

    fn local_addr(&self) -> Result<SocketAddr, io::Error> {
        match self.remote_addr()? {
            SocketAddr::V4(..) => Ok(SocketAddr::new(IpAddr::V4(Ipv4Addr::from([0; 4])), 0)),
            SocketAddr::V6(..) => Ok(SocketAddr::new(IpAddr::V6(Ipv6Addr::from([0; 16])), 0)),
        }
    }
}

impl ToSocketAddrs for Args {
    type Iter = ::std::vec::IntoIter<SocketAddr>;
    fn to_socket_addrs(&self) -> ::std::io::Result<Self::Iter> {
        // This is idiotic.  There is no path from hostname: String to IpAddr.
        // And no means of controlling name resolution either.
        if self.url.port_or_known_default().is_none() {
            return Err(io::Error::new(ErrorKind::InvalidInput, "invalid port"));
        }
        std::fmt::format(format_args!(
            "{}:{}",
            self.url.host_str().unwrap_or("localhost"),
            self.url.port_or_known_default().unwrap()
        ))
        .to_socket_addrs()
    }
}

trait Handler {
    fn handle(&mut self, args: &Args, client: &mut Http3Connection) -> bool;
}

fn emit_datagram(socket: &UdpSocket, d: Option<Datagram>) {
    if let Some(d) = d {
        let sent = socket.send(&d[..]).expect("Error sending datagram");
        if sent != d.len() {
            eprintln!("Unable to send all {} bytes of datagram", d.len());
        }
    }
}

fn process_loop(
    local_addr: &SocketAddr,
    remote_addr: &SocketAddr,
    socket: &UdpSocket,
    client: &mut Http3Connection,
    handler: &mut Handler,
    args: &Args,
) -> neqo_http3::connection::Http3State {
    let buf = &mut [0u8; 2048];
    loop {
        if let Http3State::Closed(..) = client.state() {
            return client.state();
        }

        let exiting = !handler.handle(args, client);

        let out_dgram = client.process_output(Instant::now());
        emit_datagram(&socket, out_dgram.dgram());

        if exiting {
            return client.state();
        }

        let sz = match socket.recv(&mut buf[..]) {
            Err(err) => {
                eprintln!("UDP error: {}", err);
                exit(1)
            }
            Ok(sz) => sz,
        };
        if sz == buf.len() {
            eprintln!("Received more than {} bytes", buf.len());
            continue;
        }
        if sz > 0 {
            let d = Datagram::new(*remote_addr, *local_addr, &buf[..sz]);
            client.process_input(d, Instant::now());
        }
    }
}

struct PreConnectHandler {}
impl Handler for PreConnectHandler {
    fn handle(&mut self, _args: &Args, client: &mut Http3Connection) -> bool {
        Http3State::Connected != client.state()
    }
}

#[derive(Default)]
struct PostConnectHandler {
    streams: HashSet<u64>,
}

// This is a bit fancier than actually needed.
impl Handler for PostConnectHandler {
    fn handle(&mut self, args: &Args, client: &mut Http3Connection) -> bool {
        let mut data = vec![0; 4000];
        client.process_http3(Instant::now());
        for event in client.events() {
            match event {
                Http3Event::HeaderReady { stream_id } => {
                    if !self.streams.contains(&stream_id) {
                        println!("Data on unexpected stream: {}", stream_id);
                        return false;
                    }

                    let headers = client.get_headers(stream_id);
                    println!("READ HEADERS[{}]: {:?}", stream_id, headers);
                }
                Http3Event::DataReadable { stream_id } => {
                    if !self.streams.contains(&stream_id) {
                        println!("Data on unexpected stream: {}", stream_id);
                        return false;
                    }

                    let (sz, fin) = client
                        .read_data(Instant::now(), stream_id, &mut data)
                        .expect("Read should succeed");
                    if args.omit_read_data {
                        println!("READ[{}]: {} bytes", stream_id, sz);
                    } else {
                        println!(
                            "READ[{}]: {}",
                            stream_id,
                            String::from_utf8(data.clone()).unwrap()
                        )
                    }
                    if fin {
                        println!("<FIN[{}]>", stream_id);
                        client.close(Instant::now(), 0, "kthxbye!");
                        return false;
                    }
                }
                _ => {}
            }
        }

        true
    }
}

fn client(args: Args, socket: UdpSocket, local_addr: SocketAddr, remote_addr: SocketAddr) {
    let mut client = Http3Connection::new(
        Connection::new_client(
<<<<<<< HEAD
            args.url.host_str().as_ref().unwrap(),
            &args.alpn,
            FixedConnectionIdManager::make(0),
=======
            args.url.host_str().unwrap(),
            &args.alpn,
>>>>>>> 9996b735
            local_addr,
            remote_addr,
        )
        .expect("must succeed"),
        args.max_table_size,
        args.max_blocked_streams,
        None,
    );
    // Temporary here to help out the type inference engine
    let mut h = PreConnectHandler {};
    process_loop(
        &local_addr,
        &remote_addr,
        &socket,
        &mut client,
        &mut h,
        &args,
    );

    let client_stream_id = client
        .fetch(
            &args.method,
            &args.url.scheme(),
            &args.url.host_str().unwrap(),
            &args.url.path(),
            &args.headers.h,
        )
        .unwrap();

    let mut h2 = PostConnectHandler::default();
    h2.streams.insert(client_stream_id);
    process_loop(
        &local_addr,
        &remote_addr,
        &socket,
        &mut client,
        &mut h2,
        &args,
    );
}

fn main() {
    let args = Args::from_args();
    init_db(args.db.clone());

    let remote_addr = match args.remote_addr() {
        Err(e) => {
            eprintln!("Unable to resolve remote addr: {}", e);
            exit(1)
        }
        Ok(addr) => addr,
    };
    let socket = match args.local_addr().and_then(UdpSocket::bind) {
        Err(e) => {
            eprintln!("Unable to bind UDP socket: {}", e);
            exit(1)
        }
        Ok(s) => s,
    };
    socket.connect(&args).expect("Unable to connect UDP socket");

    let local_addr = socket.local_addr().expect("Socket local address not bound");

    println!("Client connecting: {:?} -> {:?}", local_addr, remote_addr);

    if args.use_old_http {
        old::old_client(args, socket, local_addr, remote_addr)
    } else {
        client(args, socket, local_addr, remote_addr)
    }
}

mod old {
    use std::collections::HashSet;
    use std::net::{SocketAddr, UdpSocket};
    use std::process::exit;
    use std::time::Instant;

    use neqo_common::Datagram;
    use neqo_transport::{
        Connection, ConnectionEvent, FixedConnectionIdManager, State, StreamType,
    };

    use super::{emit_datagram, Args};

    trait HandlerOld {
        fn handle(&mut self, args: &Args, client: &mut Connection) -> bool;
    }

    struct PreConnectHandlerOld {}
    impl HandlerOld for PreConnectHandlerOld {
        fn handle(&mut self, _args: &Args, client: &mut Connection) -> bool {
            State::Connected != *dbg!(client.state())
        }
    }

    #[derive(Default)]
    struct PostConnectHandlerOld {
        streams: HashSet<u64>,
    }

    // This is a bit fancier than actually needed.
    impl HandlerOld for PostConnectHandlerOld {
        fn handle(&mut self, args: &Args, client: &mut Connection) -> bool {
            let mut data = vec![0; 4000];
            for event in client.events() {
                match event {
                    ConnectionEvent::RecvStreamReadable { stream_id } => {
                        if !self.streams.contains(&stream_id) {
                            println!("Data on unexpected stream: {}", stream_id);
                            return false;
                        }

                        let (sz, fin) = client
                            .stream_recv(stream_id, &mut data)
                            .expect("Read should succeed");
                        if args.omit_read_data {
                            println!("READ[{}]: {} bytes", stream_id, sz);
                        } else {
                            println!(
                                "READ[{}]: {}",
                                stream_id,
                                String::from_utf8(data.clone()).unwrap()
                            )
                        }
                        if fin {
                            println!("<FIN[{}]>", stream_id);
                            client.close(Instant::now(), 0, "kthxbye!");
                            return false;
                        }
                    }
                    ConnectionEvent::SendStreamWritable { stream_id } => {
                        println!("stream {} writable", stream_id)
                    }
                    _ => {
                        println!("Unexpected event {:?}", event);
                    }
                }
            }

            true
        }
    }

    fn process_loop_old(
        local_addr: &SocketAddr,
        remote_addr: &SocketAddr,
        socket: &UdpSocket,
        client: &mut Connection,
        handler: &mut HandlerOld,
        args: &Args,
    ) -> State {
        let buf = &mut [0u8; 2048];
        loop {
            if let State::Closed(..) = client.state() {
                return client.state().clone();
            }

            let exiting = !handler.handle(args, client);

            let out_dgram = client.process_output(Instant::now());
            emit_datagram(&socket, out_dgram.dgram());

            if exiting {
                return client.state().clone();
            }

            let sz = match socket.recv(&mut buf[..]) {
                Err(err) => {
                    eprintln!("UDP error: {}", err);
                    exit(1)
                }
                Ok(sz) => sz,
            };
            if sz == buf.len() {
                eprintln!("Received more than {} bytes", buf.len());
                continue;
            }
            if sz > 0 {
                let d = Datagram::new(*remote_addr, *local_addr, &buf[..sz]);
                client.process_input(d, Instant::now());
            }
        }
    }

    pub fn old_client(
        args: Args,
        socket: UdpSocket,
        local_addr: SocketAddr,
        remote_addr: SocketAddr,
    ) {
        dbg!(args.url.host_str().unwrap());
        dbg!(&args.alpn);
        dbg!(local_addr);
        dbg!(remote_addr);

        let mut client = Connection::new_client(
            args.url.host_str().unwrap(),
            &["http/0.9"],
<<<<<<< HEAD
            FixedConnectionIdManager::make(0),
=======
>>>>>>> 9996b735
            local_addr,
            remote_addr,
        )
        .expect("must succeed");
        // Temporary here to help out the type inference engine
        let mut h = PreConnectHandlerOld {};
        process_loop_old(
            &local_addr,
            &remote_addr,
            &socket,
            &mut client,
            &mut h,
            &args,
        );

        let client_stream_id = client.stream_create(StreamType::BiDi).unwrap();
        let req: String = "GET /10\r\n".to_string();
        client
            .stream_send(client_stream_id, req.as_bytes())
            .unwrap();
        let mut h2 = PostConnectHandlerOld::default();
        h2.streams.insert(client_stream_id);
        process_loop_old(
            &local_addr,
            &remote_addr,
            &socket,
            &mut client,
            &mut h2,
            &args,
        );
    }
}<|MERGE_RESOLUTION|>--- conflicted
+++ resolved
@@ -240,14 +240,9 @@
 fn client(args: Args, socket: UdpSocket, local_addr: SocketAddr, remote_addr: SocketAddr) {
     let mut client = Http3Connection::new(
         Connection::new_client(
-<<<<<<< HEAD
-            args.url.host_str().as_ref().unwrap(),
+            args.url.host_str().unwrap(),
             &args.alpn,
             FixedConnectionIdManager::make(0),
-=======
-            args.url.host_str().unwrap(),
-            &args.alpn,
->>>>>>> 9996b735
             local_addr,
             remote_addr,
         )
@@ -447,10 +442,7 @@
         let mut client = Connection::new_client(
             args.url.host_str().unwrap(),
             &["http/0.9"],
-<<<<<<< HEAD
             FixedConnectionIdManager::make(0),
-=======
->>>>>>> 9996b735
             local_addr,
             remote_addr,
         )
