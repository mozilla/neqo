// Licensed under the Apache License, Version 2.0 <LICENSE-APACHE or
// http://www.apache.org/licenses/LICENSE-2.0> or the MIT license
// <LICENSE-MIT or http://opensource.org/licenses/MIT>, at your
// option. This file may not be copied, modified, or distributed
// except according to those terms.

#![cfg_attr(feature = "deny-warnings", deny(warnings))]
#![warn(clippy::use_self)]

use qlog::{events::EventImportance, streamer::QlogStreamer};

use mio::{net::UdpSocket, Events, Poll, PollOpt, Ready, Token};

use neqo_common::{self as common, event::Provider, hex, qlog::NeqoQlog, Datagram, Role};
use neqo_crypto::{
    constants::{TLS_AES_128_GCM_SHA256, TLS_AES_256_GCM_SHA384, TLS_CHACHA20_POLY1305_SHA256},
    init, AuthenticationStatus, Cipher, ResumptionToken,
};
use neqo_http3::{
    self, Error, Header, Http3Client, Http3ClientEvent, Http3Parameters, Http3State, Output,
    Priority,
};
use neqo_transport::{
    CongestionControlAlgorithm, Connection, ConnectionId, ConnectionParameters,
    EmptyConnectionIdGenerator, Error as TransportError, StreamId, StreamType, Version,
};

use std::{
    cell::RefCell,
    collections::{HashMap, VecDeque},
    convert::TryFrom,
    fmt::{self, Display},
    fs::{create_dir_all, File, OpenOptions},
    io::{self, ErrorKind, Write},
    net::{IpAddr, Ipv4Addr, Ipv6Addr, SocketAddr, ToSocketAddrs},
    path::PathBuf,
    process::exit,
    rc::Rc,
    str::FromStr,
    time::{Duration, Instant},
};

use structopt::StructOpt;
use url::{Origin, Url};

#[derive(Debug)]
pub enum ClientError {
    ArgumentError(&'static str),
    Http3Error(neqo_http3::Error),
    IoError(io::Error),
    QlogError,
    TransportError(neqo_transport::Error),
}

impl From<io::Error> for ClientError {
    fn from(err: io::Error) -> Self {
        Self::IoError(err)
    }
}

impl From<neqo_http3::Error> for ClientError {
    fn from(err: neqo_http3::Error) -> Self {
        Self::Http3Error(err)
    }
}

impl From<qlog::Error> for ClientError {
    fn from(_err: qlog::Error) -> Self {
        Self::QlogError
    }
}

impl From<neqo_transport::Error> for ClientError {
    fn from(err: neqo_transport::Error) -> Self {
        Self::TransportError(err)
    }
}

impl Display for ClientError {
    fn fmt(&self, f: &mut fmt::Formatter) -> fmt::Result {
        write!(f, "Error: {self:?}")?;
        Ok(())
    }
}

type Res<T> = Result<T, ClientError>;

/// Track whether a key update is needed.
#[derive(Debug, PartialEq, Eq)]
struct KeyUpdateState(bool);

impl KeyUpdateState {
    pub fn maybe_update<F, E>(&mut self, update_fn: F) -> Res<()>
    where
        F: FnOnce() -> Result<(), E>,
        E: Into<ClientError>,
    {
        if self.0 {
            if let Err(e) = update_fn() {
                let e = e.into();
                match e {
                    ClientError::TransportError(TransportError::KeyUpdateBlocked)
                    | ClientError::Http3Error(Error::TransportError(
                        TransportError::KeyUpdateBlocked,
                    )) => (),
                    _ => return Err(e),
                }
            } else {
                println!("Keys updated");
                self.0 = false;
            }
        }
        Ok(())
    }

    fn needed(&self) -> bool {
        self.0
    }
}

#[derive(Debug)]
struct HexArg(Vec<u8>);
impl FromStr for HexArg {
    type Err = ClientError;

    fn from_str(s: &str) -> Res<Self> {
        fn v(c: u8) -> Res<u8> {
            match c {
                b'A'..=b'F' => Ok(c - b'A' + 10),
                b'a'..=b'f' => Ok(c - b'a' + 10),
                b'0'..=b'9' => Ok(c - b'0'),
                _ => Err(ClientError::ArgumentError("non-hex character")),
            }
        }
        let s: &[u8] = s.as_ref();
        if s.len() % 2 != 0 {
            return Err(ClientError::ArgumentError("invalid length"));
        }
        let mut buf = vec![0; s.len() / 2];
        for i in 0..buf.len() {
            buf[i] = (v(s[i * 2])? << 4) | v(s[i * 2 + 1])?;
        }
        Ok(Self(buf))
    }
}

impl AsRef<[u8]> for HexArg {
    fn as_ref(&self) -> &[u8] {
        &self.0
    }
}

#[derive(Debug, StructOpt)]
#[structopt(
    name = "neqo-client",
    about = "A basic QUIC HTTP/0.9 and HTTP/3 client."
)]
pub struct Args {
    #[structopt(short = "a", long, default_value = "h3")]
    /// ALPN labels to negotiate.
    ///
    /// This client still only does HTTP/3 no matter what the ALPN says.
    alpn: String,

    urls: Vec<Url>,

    #[structopt(short = "m", default_value = "GET")]
    method: String,

    #[structopt(short = "h", long, number_of_values = 2)]
    header: Vec<String>,

    #[structopt(name = "encoder-table-size", long, default_value = "16384")]
    max_table_size_encoder: u64,

    #[structopt(name = "decoder-table-size", long, default_value = "16384")]
    max_table_size_decoder: u64,

    #[structopt(name = "max-blocked-streams", short = "b", long, default_value = "10")]
    max_blocked_streams: u16,

    #[structopt(name = "max-push", short = "p", long, default_value = "10")]
    max_concurrent_push_streams: u64,

    #[structopt(name = "use-old-http", short = "o", long)]
    /// Use http 0.9 instead of HTTP/3
    use_old_http: bool,

    #[structopt(name = "download-in-series", long)]
    /// Download resources in series using separate connections.
    download_in_series: bool,

    #[structopt(name = "concurrency", long, default_value = "100")]
    /// The maximum number of requests to have outstanding at one time.
    concurrency: usize,

    #[structopt(name = "output-read-data", long)]
    /// Output received data to stdout
    output_read_data: bool,

    #[structopt(name = "qlog-dir", long)]
    /// Enable QLOG logging and QLOG traces to this directory
    qlog_dir: Option<PathBuf>,

    #[structopt(name = "output-dir", long)]
    /// Save contents of fetched URLs to a directory
    output_dir: Option<PathBuf>,

    #[structopt(name = "qns-test", long)]
    /// Enable special behavior for use with QUIC Network Simulator
    qns_test: Option<String>,

    #[structopt(short = "r", long)]
    /// Client attempts to resume by making multiple connections to servers.
    /// Requires that 2 or more URLs are listed for each server.
    /// Use this for 0-RTT: the stack always attempts 0-RTT on resumption.
    resume: bool,

    #[structopt(name = "key-update", long)]
    /// Attempt to initiate a key update immediately after confirming the connection.
    key_update: bool,

    #[structopt(short = "c", long, number_of_values = 1)]
    /// The set of TLS cipher suites to enable.
    /// From: TLS_AES_128_GCM_SHA256, TLS_AES_256_GCM_SHA384, TLS_CHACHA20_POLY1305_SHA256.
    ciphers: Vec<String>,

    #[structopt(name = "ech", long)]
    /// Enable encrypted client hello (ECH).
    /// This takes an encoded ECH configuration in hexadecimal format.
    ech: Option<HexArg>,

    #[structopt(flatten)]
    quic_parameters: QuicParameters,

    #[structopt(name = "ipv4-only", short = "4", long)]
    /// Connect only over IPv4
    ipv4_only: bool,

    #[structopt(name = "ipv6-only", short = "6", long)]
    /// Connect only over IPv6
    ipv6_only: bool,

    /// The test that this client will run. Currently, we only support "upload".
    #[structopt(name = "test", long)]
    test: Option<String>,

    /// The request size that will be used for upload test.
    #[structopt(name = "upload-size", long, default_value = "100")]
    upload_size: usize,
}

impl Args {
    fn get_ciphers(&self) -> Vec<Cipher> {
        self.ciphers
            .iter()
            .filter_map(|c| match c.as_str() {
                "TLS_AES_128_GCM_SHA256" => Some(TLS_AES_128_GCM_SHA256),
                "TLS_AES_256_GCM_SHA384" => Some(TLS_AES_256_GCM_SHA384),
                "TLS_CHACHA20_POLY1305_SHA256" => Some(TLS_CHACHA20_POLY1305_SHA256),
                _ => None,
            })
            .collect::<Vec<_>>()
    }
}

#[derive(Debug, Clone, Copy, PartialEq, Eq)]
struct VersionArg(Version);
impl FromStr for VersionArg {
    type Err = ClientError;

    fn from_str(s: &str) -> Res<Self> {
        let v = u32::from_str_radix(s, 16)
            .map_err(|_| ClientError::ArgumentError("versions need to be specified in hex"))?;
        Ok(Self(Version::try_from(v).map_err(|_| {
            ClientError::ArgumentError("unknown version")
        })?))
    }
}

#[derive(Debug, StructOpt)]
struct QuicParameters {
    #[structopt(
        short = "V",
        long,
        multiple = true,
        use_delimiter = true,
        number_of_values = 1
    )]
    /// A list of versions to support, in hex.
    /// The first is the version to attempt.
    /// Adding multiple values adds versions in order of preference.
    /// If the first listed version appears in the list twice, the position
    /// of the second entry determines the preference order of that version.
    quic_version: Vec<VersionArg>,

    #[structopt(long, default_value = "16")]
    /// Set the MAX_STREAMS_BIDI limit.
    max_streams_bidi: u64,

    #[structopt(long, default_value = "16")]
    /// Set the MAX_STREAMS_UNI limit.
    max_streams_uni: u64,

    #[structopt(long = "idle", default_value = "30")]
    /// The idle timeout for connections, in seconds.
    idle_timeout: u64,

    #[structopt(long = "cc", default_value = "newreno")]
    /// The congestion controller to use.
    congestion_control: CongestionControlAlgorithm,

    #[structopt(long = "pacing")]
    /// Whether pacing is enabled.
    pacing: bool,
}

impl QuicParameters {
    fn get(&self, alpn: &str) -> ConnectionParameters {
        let params = ConnectionParameters::default()
            .max_streams(StreamType::BiDi, self.max_streams_bidi)
            .max_streams(StreamType::UniDi, self.max_streams_uni)
            .idle_timeout(Duration::from_secs(self.idle_timeout))
            .cc_algorithm(self.congestion_control)
            .pacing(self.pacing);

        if let Some(&first) = self.quic_version.first() {
            let all = if self.quic_version[1..].contains(&first) {
                &self.quic_version[1..]
            } else {
                &self.quic_version
            };
            params.versions(first.0, all.iter().map(|&x| x.0).collect())
        } else {
            let version = match alpn {
                "h3" | "hq-interop" => Version::Version1,
                "h3-29" | "hq-29" => Version::Draft29,
                "h3-30" | "hq-30" => Version::Draft30,
                "h3-31" | "hq-31" => Version::Draft31,
                "h3-32" | "hq-32" => Version::Draft32,
                _ => Version::default(),
            };
            params.versions(version, Version::all())
        }
    }
}

fn emit_datagram(socket: &mio::net::UdpSocket, d: Datagram) -> io::Result<()> {
    let sent = socket.send_to(&d[..], &d.destination())?;
    if sent != d.len() {
        eprintln!("Unable to send all {} bytes of datagram", d.len());
    }
    Ok(())
}

fn get_output_file(
    url: &Url,
    output_dir: &Option<PathBuf>,
    all_paths: &mut Vec<PathBuf>,
) -> Option<File> {
    if let Some(ref dir) = output_dir {
        let mut out_path = dir.clone();

        let url_path = if url.path() == "/" {
            // If no path is given... call it "root"?
            "root"
        } else {
            // Omit leading slash
            &url.path()[1..]
        };
        out_path.push(url_path);

        if all_paths.contains(&out_path) {
            eprintln!("duplicate path {}", out_path.display());
            return None;
        }

        eprintln!("Saving {url} to {out_path:?}");

        if let Some(parent) = out_path.parent() {
            create_dir_all(parent).ok()?;
        }

        let f = OpenOptions::new()
            .write(true)
            .create(true)
            .truncate(true)
            .open(&out_path)
            .ok()?;

        all_paths.push(out_path);
        Some(f)
    } else {
        None
    }
}

fn process_loop(
    local_addr: &SocketAddr,
    socket: &UdpSocket,
    poll: &Poll,
    client: &mut Http3Client,
    handler: &mut Handler,
) -> Res<neqo_http3::Http3State> {
    let buf = &mut [0u8; 2048];
    let mut events = Events::with_capacity(1024);
    let mut timeout: Option<Duration> = None;
    loop {
        poll.poll(
            &mut events,
            timeout.or_else(|| Some(Duration::from_millis(0))),
        )?;

        let mut datagrams: Vec<Datagram> = Vec::new();
        'read: loop {
            match socket.recv_from(&mut buf[..]) {
                Err(ref err)
                    if err.kind() == ErrorKind::WouldBlock
                        || err.kind() == ErrorKind::Interrupted =>
                {
                    break 'read
                }
                Err(ref err) => {
                    eprintln!("UDP error: {err}");
                    exit(1);
                }
                Ok((sz, remote)) => {
                    if sz == buf.len() {
                        eprintln!("Received more than {} bytes", buf.len());
                        break 'read;
                    }
                    if sz > 0 {
                        let d = Datagram::new(remote, *local_addr, &buf[..sz]);
                        datagrams.push(d);
                    }
                }
            };
        }
        if !datagrams.is_empty() {
            client.process_multiple_input(&datagrams, Instant::now());
            handler.maybe_key_update(client)?;
        }

        if let Http3State::Closed(..) = client.state() {
            return Ok(client.state());
        }

        let mut exiting = !handler.handle(client)?;

        'write: loop {
            match client.process_output(Instant::now()) {
                Output::Datagram(dgram) => {
                    if let Err(e) = emit_datagram(socket, dgram) {
                        eprintln!("UDP write error: {e}");
                        client.close(Instant::now(), 0, e.to_string());
                        exiting = true;
                        break 'write;
                    }
                }
                Output::Callback(new_timeout) => {
                    timeout = Some(new_timeout);
                    break 'write;
                }
                Output::None => {
                    // Not strictly necessary, since we're about to exit
                    exiting = true;
                    break 'write;
                }
            }
        }

        if exiting {
            return Ok(client.state());
        }
    }
}

trait StreamHandler {
    fn process_header_ready(&mut self, stream_id: StreamId, fin: bool, headers: Vec<Header>);
    fn process_data_readable(
        &mut self,
        stream_id: StreamId,
        fin: bool,
        data: Vec<u8>,
        sz: usize,
        output_read_data: bool,
    ) -> Res<bool>;
    fn process_data_writable(&mut self, client: &mut Http3Client, stream_id: StreamId);
}

enum StreamHandlerType {
    Download,
    Upload,
}

impl StreamHandlerType {
    fn make_handler(
        handler_type: &Self,
        url: &Url,
        args: &Args,
        all_paths: &mut Vec<PathBuf>,
        client: &mut Http3Client,
        client_stream_id: StreamId,
    ) -> Box<dyn StreamHandler> {
        match handler_type {
            Self::Download => {
                let out_file = get_output_file(url, &args.output_dir, all_paths);
                client.stream_close_send(client_stream_id).unwrap();
                Box::new(DownloadStreamHandler { out_file })
            }
            Self::Upload => Box::new(UploadStreamHandler {
                data: vec![42; args.upload_size],
                offset: 0,
                chunk_size: 32768,
                start: Instant::now(),
            }),
        }
    }
}

struct DownloadStreamHandler {
    out_file: Option<File>,
}

impl StreamHandler for DownloadStreamHandler {
    fn process_header_ready(&mut self, stream_id: StreamId, fin: bool, headers: Vec<Header>) {
        if self.out_file.is_none() {
            println!("READ HEADERS[{stream_id}]: fin={fin} {headers:?}");
        }
    }

    fn process_data_readable(
        &mut self,
        stream_id: StreamId,
        fin: bool,
        data: Vec<u8>,
        sz: usize,
        output_read_data: bool,
    ) -> Res<bool> {
        if let Some(out_file) = &mut self.out_file {
            if sz > 0 {
                out_file.write_all(&data[..sz])?;
            }
            return Ok(true);
        } else if !output_read_data {
            println!("READ[{stream_id}]: {sz} bytes");
        } else if let Ok(txt) = String::from_utf8(data.clone()) {
            println!("READ[{stream_id}]: {txt}");
        } else {
            println!("READ[{}]: 0x{}", stream_id, hex(&data));
        }

        if fin && self.out_file.is_none() {
            println!("<FIN[{stream_id}]>");
        }

        Ok(true)
    }

    fn process_data_writable(&mut self, _client: &mut Http3Client, _stream_id: StreamId) {}
}

struct UploadStreamHandler {
    data: Vec<u8>,
    offset: usize,
    chunk_size: usize,
    start: Instant,
}

impl StreamHandler for UploadStreamHandler {
    fn process_header_ready(&mut self, stream_id: StreamId, fin: bool, headers: Vec<Header>) {
        println!("READ HEADERS[{stream_id}]: fin={fin} {headers:?}");
    }

    fn process_data_readable(
        &mut self,
        stream_id: StreamId,
        _fin: bool,
        data: Vec<u8>,
        _sz: usize,
        _output_read_data: bool,
    ) -> Res<bool> {
        if let Ok(txt) = String::from_utf8(data.clone()) {
            let trimmed_txt = txt.trim_end_matches(char::from(0));
            let parsed: usize = trimmed_txt.parse().unwrap();
            if parsed == self.data.len() {
                let upload_time = Instant::now().duration_since(self.start);
                println!("Stream ID: {stream_id:?}, Upload time: {upload_time:?}");
            }
        } else {
            panic!("Unexpected data [{}]: 0x{}", stream_id, hex(&data));
        }
        Ok(true)
    }

    fn process_data_writable(&mut self, client: &mut Http3Client, stream_id: StreamId) {
        while self.offset < self.data.len() {
            let end = self.offset + self.chunk_size.min(self.data.len() - self.offset);
            let chunk = &self.data[self.offset..end];
            match client.send_data(stream_id, chunk) {
                Ok(amount) => {
                    if amount == 0 {
                        break;
                    }
                    self.offset += amount;
                    if self.offset == self.data.len() {
                        client.stream_close_send(stream_id).unwrap();
                    }
                }
                Err(_) => break,
            };
        }
    }
}

struct URLHandler<'a> {
    url_queue: VecDeque<Url>,
    stream_handlers: HashMap<StreamId, Box<dyn StreamHandler>>,
    all_paths: Vec<PathBuf>,
    handler_type: StreamHandlerType,
    args: &'a Args,
}

impl<'a> URLHandler<'a> {
    fn stream_handler(&mut self, stream_id: &StreamId) -> Option<&mut Box<dyn StreamHandler>> {
        self.stream_handlers.get_mut(stream_id)
    }

    fn process_urls(&mut self, client: &mut Http3Client) {
        loop {
            if self.url_queue.is_empty() {
                break;
            }
            if self.stream_handlers.len() >= self.args.concurrency {
                break;
            }
            if !self.next_url(client) {
                break;
            }
        }
    }

    fn next_url(&mut self, client: &mut Http3Client) -> bool {
        let url = self
            .url_queue
            .pop_front()
            .expect("download_next called with empty queue");
        match client.fetch(
            Instant::now(),
            &self.args.method,
            &url,
            &to_headers(&self.args.header),
            Priority::default(),
        ) {
            Ok(client_stream_id) => {
                println!("Successfully created stream id {client_stream_id} for {url}");

                let handler: Box<dyn StreamHandler> = StreamHandlerType::make_handler(
                    &self.handler_type,
                    &url,
                    self.args,
                    &mut self.all_paths,
                    client,
                    client_stream_id,
                );
                self.stream_handlers.insert(client_stream_id, handler);
                true
            }
            Err(Error::TransportError(TransportError::StreamLimitError))
            | Err(Error::StreamLimitError)
            | Err(Error::Unavailable) => {
                self.url_queue.push_front(url);
                false
            }
            Err(e) => {
                panic!("Can't create stream {}", e);
            }
        }
    }

    fn done(&mut self) -> bool {
        self.stream_handlers.is_empty() && self.url_queue.is_empty()
    }

    fn on_stream_fin(&mut self, client: &mut Http3Client, stream_id: StreamId) -> bool {
        self.stream_handlers.remove(&stream_id);
        self.process_urls(client);
        if self.done() {
            client.close(Instant::now(), 0, "kthxbye!");
            return false;
        }
        true
    }
}

struct Handler<'a> {
    url_handler: URLHandler<'a>,
    key_update: KeyUpdateState,
    token: Option<ResumptionToken>,
    output_read_data: bool,
}

impl<'a> Handler<'a> {
    pub fn new(
        url_handler: URLHandler<'a>,
        key_update: KeyUpdateState,
        output_read_data: bool,
    ) -> Self {
        Self {
            url_handler,
            key_update,
            token: None,
            output_read_data,
        }
    }

    fn maybe_key_update(&mut self, c: &mut Http3Client) -> Res<()> {
        self.key_update.maybe_update(|| c.initiate_key_update())?;
        self.url_handler.process_urls(c);
        Ok(())
    }

    fn handle(&mut self, client: &mut Http3Client) -> Res<bool> {
        while let Some(event) = client.next_event() {
            match event {
                Http3ClientEvent::AuthenticationNeeded => {
                    client.authenticated(AuthenticationStatus::Ok, Instant::now());
                }
                Http3ClientEvent::HeaderReady {
                    stream_id,
                    headers,
                    fin,
                    ..
                } => {
                    if let Some(handler) = self.url_handler.stream_handler(&stream_id) {
                        handler.process_header_ready(stream_id, fin, headers);
                    } else {
                        println!("Data on unexpected stream: {stream_id}");
                        return Ok(false);
                    }
                    if fin {
                        return Ok(self.url_handler.on_stream_fin(client, stream_id));
                    }
                }
                Http3ClientEvent::DataReadable { stream_id } => {
                    let mut stream_done = false;
                    match self.url_handler.stream_handler(&stream_id) {
                        None => {
                            println!("Data on unexpected stream: {stream_id}");
                            return Ok(false);
                        }
                        Some(handler) => loop {
                            let mut data = vec![0; 4096];
                            let (sz, fin) = client
                                .read_data(Instant::now(), stream_id, &mut data)
                                .expect("Read should succeed");

                            handler.process_data_readable(
                                stream_id,
                                fin,
                                data,
                                sz,
                                self.output_read_data,
                            )?;

                            if fin {
                                stream_done = true;
                                break;
                            }

                            if sz == 0 {
                                break;
                            }
                        },
                    }

                    if stream_done {
                        return Ok(self.url_handler.on_stream_fin(client, stream_id));
                    }
                }
                Http3ClientEvent::DataWritable { stream_id } => {
                    match self.url_handler.stream_handler(&stream_id) {
                        None => {
                            println!("Data on unexpected stream: {stream_id}");
                            return Ok(false);
                        }
                        Some(handler) => {
                            handler.process_data_writable(client, stream_id);
                            return Ok(true);
                        }
                    }
                }
                Http3ClientEvent::StateChange(Http3State::Connected)
                | Http3ClientEvent::RequestsCreatable => {
                    self.url_handler.process_urls(client);
                }
                Http3ClientEvent::ResumptionToken(t) => self.token = Some(t),
                _ => {
                    println!("Unhandled event {event:?}");
                }
            }
        }

        Ok(true)
    }
}

fn to_headers(values: &[impl AsRef<str>]) -> Vec<Header> {
    values
        .iter()
        .scan(None, |state, value| {
            if let Some(name) = state.take() {
                *state = None;
                Some(Header::new(name, value.as_ref()))
            } else {
                *state = Some(value.as_ref().to_string());
                None
            }
        })
        .collect()
}

#[allow(clippy::too_many_arguments)]
fn handle_test(
    testcase: &String,
    args: &mut Args,
    socket: &UdpSocket,
    poll: &Poll,
    local_addr: SocketAddr,
    remote_addr: SocketAddr,
    hostname: &str,
    url_queue: VecDeque<Url>,
    resumption_token: Option<ResumptionToken>,
) -> Res<Option<ResumptionToken>> {
    let key_update = KeyUpdateState(args.key_update);
<<<<<<< HEAD
    match testcase.as_str() {
        "upload" => {
            let mut client =
                create_http3_client(args, local_addr, remote_addr, hostname, resumption_token)
                    .expect("failed to create client");
            args.method = String::from("POST");
            let url_handler = URLHandler {
                url_queue,
                stream_handlers: HashMap::new(),
                all_paths: Vec::new(),
                handler_type: StreamHandlerType::Upload,
                args,
            };
            let mut h = Handler::new(url_handler, key_update, args.output_read_data);
            process_loop(&local_addr, socket, poll, &mut client, &mut h)?;
        }
        _ => {
            eprintln!("Unsupported test case: {testcase}");
            exit(127)
        }
=======
    if testcase.as_str() == "upload" {
        let mut client =
            create_http3_client(args, local_addr, remote_addr, hostname, resumption_token)
                .expect("failed to create client");
        args.method = String::from("POST");
        let url_handler = URLHandler {
            url_queue: VecDeque::from(urls.to_vec()),
            stream_handlers: HashMap::new(),
            all_paths: Vec::new(),
            handler_type: StreamHandlerType::Upload,
            args,
        };
        let mut h = Handler::new(url_handler, key_update, args.output_read_data);
        process_loop(&local_addr, socket, poll, &mut client, &mut h)?;
    } else {
        eprintln!("Unsupported test case: {testcase}");
        exit(127)
>>>>>>> a334be29
    }

    Ok(None)
}

fn create_http3_client(
    args: &mut Args,
    local_addr: SocketAddr,
    remote_addr: SocketAddr,
    hostname: &str,
    resumption_token: Option<ResumptionToken>,
) -> Res<Http3Client> {
    let mut transport = Connection::new_client(
        hostname,
        &[&args.alpn],
        Rc::new(RefCell::new(EmptyConnectionIdGenerator::default())),
        local_addr,
        remote_addr,
        args.quic_parameters.get(args.alpn.as_str()),
        Instant::now(),
    )?;
    let ciphers = args.get_ciphers();
    if !ciphers.is_empty() {
        transport.set_ciphers(&ciphers)?;
    }
    let mut client = Http3Client::new_with_conn(
        transport,
        Http3Parameters::default()
            .max_table_size_encoder(args.max_table_size_encoder)
            .max_table_size_decoder(args.max_table_size_decoder)
            .max_blocked_streams(args.max_blocked_streams)
            .max_concurrent_push_streams(args.max_concurrent_push_streams),
    );

    let qlog = qlog_new(args, hostname, client.connection_id())?;
    client.set_qlog(qlog);
    if let Some(ech) = &args.ech {
        client.enable_ech(ech).expect("enable ECH");
    }
    if let Some(token) = resumption_token {
        client
            .enable_resumption(Instant::now(), token)
            .expect("enable resumption");
    }

    Ok(client)
}

#[allow(clippy::too_many_arguments)]
fn client(
    args: &mut Args,
    socket: &UdpSocket,
    poll: &Poll,
    local_addr: SocketAddr,
    remote_addr: SocketAddr,
    hostname: &str,
    url_queue: VecDeque<Url>,
    resumption_token: Option<ResumptionToken>,
) -> Res<Option<ResumptionToken>> {
    let testcase = args.test.clone();
    if let Some(testcase) = testcase {
        return handle_test(
            &testcase,
            args,
            socket,
            poll,
            local_addr,
            remote_addr,
            hostname,
            url_queue,
            resumption_token,
        );
    }

    let mut client = create_http3_client(args, local_addr, remote_addr, hostname, resumption_token)
        .expect("failed to create client");
    let key_update = KeyUpdateState(args.key_update);
    let url_handler = URLHandler {
        url_queue,
        stream_handlers: HashMap::new(),
        all_paths: Vec::new(),
        handler_type: StreamHandlerType::Download,
        args,
    };
    let mut h = Handler::new(url_handler, key_update, args.output_read_data);

    process_loop(&local_addr, socket, poll, &mut client, &mut h)?;

    let token = if args.resume {
        // If we haven't received an event, take a token if there is one.
        // Lots of servers don't provide NEW_TOKEN, but a session ticket
        // without NEW_TOKEN is better than nothing.
        h.token
            .or_else(|| client.take_resumption_token(Instant::now()))
    } else {
        None
    };
    Ok(token)
}

fn qlog_new(args: &Args, hostname: &str, cid: &ConnectionId) -> Res<NeqoQlog> {
    if let Some(qlog_dir) = &args.qlog_dir {
        let mut qlog_path = qlog_dir.to_path_buf();
        let filename = format!("{hostname}-{cid}.sqlog");
        qlog_path.push(filename);

        let f = OpenOptions::new()
            .write(true)
            .create(true)
            .truncate(true)
            .open(&qlog_path)?;

        let streamer = QlogStreamer::new(
            qlog::QLOG_VERSION.to_string(),
            Some("Example qlog".to_string()),
            Some("Example qlog description".to_string()),
            None,
            std::time::Instant::now(),
            common::qlog::new_trace(Role::Client),
            EventImportance::Base,
            Box::new(f),
        );

        Ok(NeqoQlog::enabled(streamer, qlog_path)?)
    } else {
        Ok(NeqoQlog::disabled())
    }
}

fn main() -> Res<()> {
    init();

    let mut args = Args::from_args();

    if let Some(testcase) = args.qns_test.as_ref() {
        match testcase.as_str() {
            "http3" => {}
            "handshake" | "transfer" | "retry" => {
                args.use_old_http = true;
            }
            "zerortt" | "resumption" => {
                if args.urls.len() < 2 {
                    eprintln!("Warning: resumption tests won't work without >1 URL");
                    exit(127);
                }
                args.use_old_http = true;
                args.resume = true;
            }
            "multiconnect" => {
                args.use_old_http = true;
                args.download_in_series = true;
            }
            "chacha20" => {
                args.use_old_http = true;
                args.ciphers.clear();
                args.ciphers
                    .extend_from_slice(&[String::from("TLS_CHACHA20_POLY1305_SHA256")]);
            }
            "keyupdate" => {
                args.use_old_http = true;
                args.key_update = true;
            }
            "v2" => {
                args.use_old_http = true;
            }
            _ => exit(127),
        }
    }

    let urls_by_origin = args
        .urls
        .clone()
        .into_iter()
        .fold(HashMap::<Origin, VecDeque<Url>>::new(), |mut urls, url| {
            urls.entry(url.origin()).or_default().push_back(url);
            urls
        })
        .into_iter()
        .filter_map(|(origin, urls)| match origin {
            Origin::Tuple(_scheme, h, p) => Some(((h, p), urls)),
            Origin::Opaque(x) => {
                eprintln!("Opaque origin {x:?}");
                None
            }
        });

    for ((host, port), mut urls) in urls_by_origin {
        if args.resume && urls.len() < 2 {
            eprintln!("Resumption to {host} cannot work without at least 2 URLs.");
            exit(127);
        }

        let remote_addr = format!("{host}:{port}").to_socket_addrs()?.find(|addr| {
            !matches!(
                (addr, args.ipv4_only, args.ipv6_only),
                (SocketAddr::V4(..), false, true) | (SocketAddr::V6(..), true, false)
            )
        });
        let Some(remote_addr) = remote_addr else {
            eprintln!("No compatible address found for: {host}");
            exit(1);
        };

        let local_addr = match remote_addr {
            SocketAddr::V4(..) => SocketAddr::new(IpAddr::V4(Ipv4Addr::from([0; 4])), 0),
            SocketAddr::V6(..) => SocketAddr::new(IpAddr::V6(Ipv6Addr::from([0; 16])), 0),
        };

        let socket = match UdpSocket::bind(&local_addr) {
            Err(e) => {
                eprintln!("Unable to bind UDP socket: {e}");
                exit(1)
            }
            Ok(s) => s,
        };

        let poll = Poll::new()?;
        poll.register(
            &socket,
            Token(0),
            Ready::readable() | Ready::writable(),
            PollOpt::edge(),
        )?;

        let real_local = socket.local_addr().unwrap();
        println!(
            "{} Client connecting: {:?} -> {:?}",
            if args.use_old_http { "H9" } else { "H3" },
            real_local,
            remote_addr,
        );

        let hostname = format!("{host}");
        let mut token: Option<ResumptionToken> = None;
        while !urls.is_empty() {
            let to_request = if args.resume || args.download_in_series {
                urls.pop_front().into_iter().collect()
            } else {
                std::mem::take(&mut urls)
            };

            token = if args.use_old_http {
                old::old_client(
                    &args,
                    &socket,
                    &poll,
                    real_local,
                    remote_addr,
                    &hostname,
                    to_request,
                    token,
                )?
            } else {
                client(
                    &mut args,
                    &socket,
                    &poll,
                    real_local,
                    remote_addr,
                    &hostname,
                    to_request,
                    token,
                )?
            };
        }
    }

    Ok(())
}

mod old {
    use std::{
        cell::RefCell,
        collections::{HashMap, VecDeque},
        fs::File,
        io::{ErrorKind, Write},
        net::SocketAddr,
        path::PathBuf,
        process::exit,
        rc::Rc,
        time::{Duration, Instant},
    };

    use url::Url;

    use super::{qlog_new, KeyUpdateState, Res};
    use mio::{Events, Poll};
    use neqo_common::{event::Provider, Datagram};
    use neqo_crypto::{AuthenticationStatus, ResumptionToken};
    use neqo_transport::{
        Connection, ConnectionEvent, EmptyConnectionIdGenerator, Error, Output, State, StreamId,
        StreamType,
    };

    use super::{emit_datagram, get_output_file, Args};

    struct HandlerOld<'b> {
        streams: HashMap<StreamId, Option<File>>,
        url_queue: VecDeque<Url>,
        all_paths: Vec<PathBuf>,
        args: &'b Args,
        token: Option<ResumptionToken>,
        key_update: KeyUpdateState,
    }

    impl<'b> HandlerOld<'b> {
        fn download_urls(&mut self, client: &mut Connection) {
            loop {
                if self.url_queue.is_empty() {
                    break;
                }
                if self.streams.len() >= self.args.concurrency {
                    break;
                }
                if !self.download_next(client) {
                    break;
                }
            }
        }

        fn download_next(&mut self, client: &mut Connection) -> bool {
            if self.key_update.needed() {
                println!("Deferring requests until after first key update");
                return false;
            }
            let url = self
                .url_queue
                .pop_front()
                .expect("download_next called with empty queue");
            match client.stream_create(StreamType::BiDi) {
                Ok(client_stream_id) => {
                    println!("Created stream {client_stream_id} for {url}");
                    let req = format!("GET {}\r\n", url.path());
                    _ = client
                        .stream_send(client_stream_id, req.as_bytes())
                        .unwrap();
                    client.stream_close_send(client_stream_id).unwrap();
                    let out_file =
                        get_output_file(&url, &self.args.output_dir, &mut self.all_paths);
                    self.streams.insert(client_stream_id, out_file);
                    true
                }
                Err(e @ Error::StreamLimitError) | Err(e @ Error::ConnectionState) => {
                    println!("Cannot create stream {e:?}");
                    self.url_queue.push_front(url);
                    false
                }
                Err(e) => {
                    panic!("Error creating stream {:?}", e);
                }
            }
        }

        /// Read and maybe print received data from a stream.
        // Returns bool: was fin received?
        fn read_from_stream(
            client: &mut Connection,
            stream_id: StreamId,
            output_read_data: bool,
            maybe_out_file: &mut Option<File>,
        ) -> Res<bool> {
            let mut data = vec![0; 4096];
            loop {
                let (sz, fin) = client.stream_recv(stream_id, &mut data)?;
                if sz == 0 {
                    return Ok(fin);
                }

                if let Some(out_file) = maybe_out_file {
                    out_file.write_all(&data[..sz])?;
                } else if !output_read_data {
                    println!("READ[{stream_id}]: {sz} bytes");
                } else {
                    println!(
                        "READ[{}]: {}",
                        stream_id,
                        String::from_utf8(data.clone()).unwrap()
                    );
                }
                if fin {
                    return Ok(true);
                }
            }
        }

        fn maybe_key_update(&mut self, c: &mut Connection) -> Res<()> {
            self.key_update.maybe_update(|| c.initiate_key_update())?;
            self.download_urls(c);
            Ok(())
        }

        fn read(&mut self, client: &mut Connection, stream_id: StreamId) -> Res<bool> {
            let mut maybe_maybe_out_file = self.streams.get_mut(&stream_id);
            match &mut maybe_maybe_out_file {
                None => {
                    println!("Data on unexpected stream: {stream_id}");
                    return Ok(false);
                }
                Some(maybe_out_file) => {
                    let fin_recvd = Self::read_from_stream(
                        client,
                        stream_id,
                        self.args.output_read_data,
                        maybe_out_file,
                    )?;

                    if fin_recvd {
                        if maybe_out_file.is_none() {
                            println!("<FIN[{stream_id}]>");
                        }
                        self.streams.remove(&stream_id);
                        self.download_urls(client);
                        if self.streams.is_empty() && self.url_queue.is_empty() {
                            return Ok(false);
                        }
                    }
                }
            }
            Ok(true)
        }

        /// Just in case we didn't get a resumption token event, this
        /// iterates through events until one is found.
        fn get_token(&mut self, client: &mut Connection) {
            for event in client.events() {
                if let ConnectionEvent::ResumptionToken(token) = event {
                    self.token = Some(token);
                }
            }
        }

        fn handle(&mut self, client: &mut Connection) -> Res<bool> {
            while let Some(event) = client.next_event() {
                match event {
                    ConnectionEvent::AuthenticationNeeded => {
                        client.authenticated(AuthenticationStatus::Ok, Instant::now());
                    }
                    ConnectionEvent::RecvStreamReadable { stream_id } => {
                        if !self.read(client, stream_id)? {
                            self.get_token(client);
                            client.close(Instant::now(), 0, "kthxbye!");
                            return Ok(false);
                        };
                    }
                    ConnectionEvent::SendStreamWritable { stream_id } => {
                        println!("stream {stream_id} writable");
                    }
                    ConnectionEvent::SendStreamComplete { stream_id } => {
                        println!("stream {stream_id} complete");
                    }
                    ConnectionEvent::SendStreamCreatable { stream_type } => {
                        println!("stream {stream_type:?} creatable");
                        if stream_type == StreamType::BiDi {
                            self.download_urls(client);
                        }
                    }
                    ConnectionEvent::StateChange(State::WaitInitial)
                    | ConnectionEvent::StateChange(State::Handshaking)
                    | ConnectionEvent::StateChange(State::Connected) => {
                        println!("{event:?}");
                        self.download_urls(client);
                    }
                    ConnectionEvent::StateChange(State::Confirmed) => {
                        self.maybe_key_update(client)?;
                    }
                    ConnectionEvent::ResumptionToken(token) => {
                        self.token = Some(token);
                    }
                    _ => {
                        println!("Unhandled event {event:?}");
                    }
                }
            }

            Ok(true)
        }
    }

    fn process_loop_old(
        local_addr: &SocketAddr,
        socket: &mio::net::UdpSocket,
        poll: &Poll,
        client: &mut Connection,
        handler: &mut HandlerOld,
    ) -> Res<State> {
        let buf = &mut [0u8; 2048];
        let mut events = Events::with_capacity(1024);
        let mut timeout: Option<Duration> = None;
        loop {
            poll.poll(
                &mut events,
                timeout.or_else(|| Some(Duration::from_millis(0))),
            )?;

            'read: loop {
                match socket.recv_from(&mut buf[..]) {
                    Err(ref err)
                        if err.kind() == ErrorKind::WouldBlock
                            || err.kind() == ErrorKind::Interrupted =>
                    {
                        break 'read
                    }
                    Err(ref err) => {
                        eprintln!("UDP error: {err}");
                        exit(1);
                    }
                    Ok((sz, remote)) => {
                        if sz == buf.len() {
                            eprintln!("Received more than {} bytes", buf.len());
                            break 'read;
                        }
                        if sz > 0 {
                            let d = Datagram::new(remote, *local_addr, &buf[..sz]);
                            client.process_input(&d, Instant::now());
                            handler.maybe_key_update(client)?;
                        }
                    }
                };
            }

            if let State::Closed(..) = client.state() {
                return Ok(client.state().clone());
            }

            let mut exiting = !handler.handle(client)?;

            'write: loop {
                match client.process_output(Instant::now()) {
                    Output::Datagram(dgram) => {
                        if let Err(e) = emit_datagram(socket, dgram) {
                            eprintln!("UDP write error: {e}");
                            client.close(Instant::now(), 0, e.to_string());
                            exiting = true;
                            break 'write;
                        }
                    }
                    Output::Callback(new_timeout) => {
                        timeout = Some(new_timeout);
                        break 'write;
                    }
                    Output::None => {
                        // Not strictly necessary, since we're about to exit
                        exiting = true;
                        break 'write;
                    }
                }
            }

            if exiting {
                return Ok(client.state().clone());
            }
        }
    }

    #[allow(clippy::too_many_arguments)]
    pub fn old_client(
        args: &Args,
        socket: &mio::net::UdpSocket,
        poll: &Poll,
        local_addr: SocketAddr,
        remote_addr: SocketAddr,
        origin: &str,
        url_queue: VecDeque<Url>,
        token: Option<ResumptionToken>,
    ) -> Res<Option<ResumptionToken>> {
        let alpn = match args.alpn.as_str() {
            "hq-29" | "hq-30" | "hq-31" | "hq-32" => args.alpn.as_str(),
            _ => "hq-interop",
        };

        let mut client = Connection::new_client(
            origin,
            &[alpn],
            Rc::new(RefCell::new(EmptyConnectionIdGenerator::default())),
            local_addr,
            remote_addr,
            args.quic_parameters.get(alpn),
            Instant::now(),
        )?;

        if let Some(tok) = token {
            client.enable_resumption(Instant::now(), tok)?;
        }

        let ciphers = args.get_ciphers();
        if !ciphers.is_empty() {
            client.set_ciphers(&ciphers)?;
        }

        client.set_qlog(qlog_new(args, origin, client.odcid().unwrap())?);

        let key_update = KeyUpdateState(args.key_update);
        let mut h = HandlerOld {
            streams: HashMap::new(),
            url_queue,
            all_paths: Vec::new(),
            args,
            token: None,
            key_update,
        };

        process_loop_old(&local_addr, socket, poll, &mut client, &mut h)?;

        let token = if args.resume {
            // If we haven't received an event, take a token if there is one.
            // Lots of servers don't provide NEW_TOKEN, but a session ticket
            // without NEW_TOKEN is better than nothing.
            h.token
                .or_else(|| client.take_resumption_token(Instant::now()))
        } else {
            None
        };
        Ok(token)
    }
}<|MERGE_RESOLUTION|>--- conflicted
+++ resolved
@@ -833,35 +833,13 @@
     resumption_token: Option<ResumptionToken>,
 ) -> Res<Option<ResumptionToken>> {
     let key_update = KeyUpdateState(args.key_update);
-<<<<<<< HEAD
-    match testcase.as_str() {
-        "upload" => {
-            let mut client =
-                create_http3_client(args, local_addr, remote_addr, hostname, resumption_token)
-                    .expect("failed to create client");
-            args.method = String::from("POST");
-            let url_handler = URLHandler {
-                url_queue,
-                stream_handlers: HashMap::new(),
-                all_paths: Vec::new(),
-                handler_type: StreamHandlerType::Upload,
-                args,
-            };
-            let mut h = Handler::new(url_handler, key_update, args.output_read_data);
-            process_loop(&local_addr, socket, poll, &mut client, &mut h)?;
-        }
-        _ => {
-            eprintln!("Unsupported test case: {testcase}");
-            exit(127)
-        }
-=======
     if testcase.as_str() == "upload" {
         let mut client =
             create_http3_client(args, local_addr, remote_addr, hostname, resumption_token)
                 .expect("failed to create client");
         args.method = String::from("POST");
         let url_handler = URLHandler {
-            url_queue: VecDeque::from(urls.to_vec()),
+            url_queue,
             stream_handlers: HashMap::new(),
             all_paths: Vec::new(),
             handler_type: StreamHandlerType::Upload,
@@ -872,7 +850,6 @@
     } else {
         eprintln!("Unsupported test case: {testcase}");
         exit(127)
->>>>>>> a334be29
     }
 
     Ok(None)
