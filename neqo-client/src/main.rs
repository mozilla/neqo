--- conflicted
+++ resolved
@@ -623,21 +623,8 @@
     remote_addr: SocketAddr,
     hostname: &str,
     urls: &[Url],
-<<<<<<< HEAD
     resumption_token: Option<ResumptionToken>,
 ) -> Res<Option<ResumptionToken>> {
-    let quic_protocol = match args.alpn.as_str() {
-        "h3" => Version::Version1,
-        "h3-29" => Version::Draft29,
-        "h3-30" => Version::Draft30,
-        "h3-31" => Version::Draft31,
-        "h3-32" => Version::Draft32,
-        _ => Version::default(),
-    };
-
-=======
-) -> Res<()> {
->>>>>>> 4c1733fb
     let mut transport = Connection::new_client(
         hostname,
         &[&args.alpn],
