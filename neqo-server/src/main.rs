// Licensed under the Apache License, Version 2.0 <LICENSE-APACHE or
// http://www.apache.org/licenses/LICENSE-2.0> or the MIT license
// <LICENSE-MIT or http://opensource.org/licenses/MIT>, at your
// option. This file may not be copied, modified, or distributed
// except according to those terms.

#![cfg_attr(feature = "deny-warnings", deny(warnings))]
#![warn(clippy::use_self)]

use std::{
    cell::RefCell,
    cmp::min,
    collections::HashMap,
    convert::TryFrom,
    fmt::{self, Display},
    fs::OpenOptions,
    io,
    io::Read,
    net::{SocketAddr, ToSocketAddrs},
    path::PathBuf,
    pin::Pin,
    process::exit,
    rc::Rc,
    str::FromStr,
    time::{Duration, Instant},
};

<<<<<<< HEAD
use futures::{
    future::{select, select_all, Either},
    FutureExt,
};
use tokio::{net::UdpSocket, time::Sleep};

use neqo_transport::ConnectionIdGenerator;
use structopt::StructOpt;

=======
use mio::{net::UdpSocket, Events, Poll, PollOpt, Ready, Token};
use mio_extras::timer::{Builder, Timeout, Timer};
>>>>>>> 5e326967
use neqo_common::{hex, qdebug, qinfo, qwarn, Datagram, Header, IpTos};
use neqo_crypto::{
    constants::{TLS_AES_128_GCM_SHA256, TLS_AES_256_GCM_SHA384, TLS_CHACHA20_POLY1305_SHA256},
    generate_ech_keys, init_db, random, AntiReplay, Cipher,
};
use neqo_http3::{
    Error, Http3OrWebTransportStream, Http3Parameters, Http3Server, Http3ServerEvent, StreamId,
};
use neqo_transport::{
    server::ValidateAddress, tparams::PreferredAddress, CongestionControlAlgorithm,
    ConnectionIdGenerator, ConnectionParameters, Output, RandomConnectionIdGenerator, StreamType,
    Version,
};
use structopt::StructOpt;

use crate::old_https::Http09Server;

const ANTI_REPLAY_WINDOW: Duration = Duration::from_secs(10);

mod old_https;

#[derive(Debug)]
pub enum ServerError {
    ArgumentError(&'static str),
    Http3Error(neqo_http3::Error),
    IoError(io::Error),
    QlogError,
    TransportError(neqo_transport::Error),
}

impl From<io::Error> for ServerError {
    fn from(err: io::Error) -> Self {
        Self::IoError(err)
    }
}

impl From<neqo_http3::Error> for ServerError {
    fn from(err: neqo_http3::Error) -> Self {
        Self::Http3Error(err)
    }
}

impl From<qlog::Error> for ServerError {
    fn from(_err: qlog::Error) -> Self {
        Self::QlogError
    }
}

impl From<neqo_transport::Error> for ServerError {
    fn from(err: neqo_transport::Error) -> Self {
        Self::TransportError(err)
    }
}

impl Display for ServerError {
    fn fmt(&self, f: &mut fmt::Formatter) -> fmt::Result {
        write!(f, "Error: {self:?}")?;
        Ok(())
    }
}

#[derive(Debug, StructOpt)]
#[structopt(name = "neqo-server", about = "A basic HTTP3 server.")]
struct Args {
    /// List of IP:port to listen on
    #[structopt(default_value = "[::]:4433")]
    hosts: Vec<String>,

    #[structopt(name = "encoder-table-size", long, default_value = "16384")]
    max_table_size_encoder: u64,

    #[structopt(name = "decoder-table-size", long, default_value = "16384")]
    max_table_size_decoder: u64,

    #[structopt(short = "b", long, default_value = "10")]
    max_blocked_streams: u16,

    #[structopt(
        short = "d",
        long,
        default_value = "./test-fixture/db",
        parse(from_os_str)
    )]
    /// NSS database directory.
    db: PathBuf,

    #[structopt(short = "k", long, default_value = "key")]
    /// Name of key from NSS database.
    key: String,

    #[structopt(short = "a", long, default_value = "h3")]
    /// ALPN labels to negotiate.
    ///
    /// This server still only does HTTP3 no matter what the ALPN says.
    alpn: String,

    #[structopt(name = "qlog-dir", long)]
    /// Enable QLOG logging and QLOG traces to this directory
    qlog_dir: Option<PathBuf>,

    #[structopt(name = "qns-test", long)]
    /// Enable special behavior for use with QUIC Network Simulator
    qns_test: Option<String>,

    #[structopt(name = "use-old-http", short = "o", long)]
    /// Use http 0.9 instead of HTTP/3
    use_old_http: bool,

    #[structopt(flatten)]
    quic_parameters: QuicParameters,

    #[structopt(name = "retry", long)]
    /// Force a retry
    retry: bool,

    #[structopt(short = "c", long, number_of_values = 1)]
    /// The set of TLS cipher suites to enable.
    /// From: TLS_AES_128_GCM_SHA256, TLS_AES_256_GCM_SHA384, TLS_CHACHA20_POLY1305_SHA256.
    ciphers: Vec<String>,

    #[structopt(name = "ech", long)]
    /// Enable encrypted client hello (ECH).
    /// This generates a new set of ECH keys when it is invoked.
    /// The resulting configuration is printed to stdout in hexadecimal format.
    ech: bool,
}

impl Args {
    fn get_ciphers(&self) -> Vec<Cipher> {
        self.ciphers
            .iter()
            .filter_map(|c| match c.as_str() {
                "TLS_AES_128_GCM_SHA256" => Some(TLS_AES_128_GCM_SHA256),
                "TLS_AES_256_GCM_SHA384" => Some(TLS_AES_256_GCM_SHA384),
                "TLS_CHACHA20_POLY1305_SHA256" => Some(TLS_CHACHA20_POLY1305_SHA256),
                _ => None,
            })
            .collect::<Vec<_>>()
    }

    fn listen_addresses(&self) -> Vec<SocketAddr> {
        self.hosts
            .iter()
            .filter_map(|host| host.to_socket_addrs().ok())
            .flatten()
            .chain(self.quic_parameters.preferred_address_v4())
            .chain(self.quic_parameters.preferred_address_v6())
            .collect()
    }

    fn now(&self) -> Instant {
        if self.qns_test.is_some() {
            // When NSS starts its anti-replay it blocks any acceptance of 0-RTT for a
            // single period.  This ensures that an attacker that is able to force a
            // server to reboot is unable to use that to flush the anti-replay buffers
            // and have something replayed.
            //
            // However, this is a massive inconvenience for us when we are testing.
            // As we can't initialize `AntiReplay` in the past (see `neqo_common::time`
            // for why), fast forward time here so that the connections get times from
            // in the future.
            //
            // This is NOT SAFE.  Don't do this.
            Instant::now() + ANTI_REPLAY_WINDOW
        } else {
            Instant::now()
        }
    }
}

#[derive(Debug, Clone, Copy, PartialEq, Eq)]
struct VersionArg(Version);
impl FromStr for VersionArg {
    type Err = ServerError;

    fn from_str(s: &str) -> Result<Self, Self::Err> {
        let v = u32::from_str_radix(s, 16)
            .map_err(|_| ServerError::ArgumentError("versions need to be specified in hex"))?;
        Ok(Self(Version::try_from(v).map_err(|_| {
            ServerError::ArgumentError("unknown version")
        })?))
    }
}

#[derive(Debug, StructOpt)]
struct QuicParameters {
    #[structopt(
        short = "V",
        long,
        multiple = true,
        use_delimiter = true,
        number_of_values = 1
    )]
    /// A list of versions to support in order of preference, in hex.
    quic_version: Vec<VersionArg>,

    #[structopt(long, default_value = "16")]
    /// Set the MAX_STREAMS_BIDI limit.
    max_streams_bidi: u64,

    #[structopt(long, default_value = "16")]
    /// Set the MAX_STREAMS_UNI limit.
    max_streams_uni: u64,

    #[structopt(long = "idle", default_value = "30")]
    /// The idle timeout for connections, in seconds.
    idle_timeout: u64,

    #[structopt(long = "cc", default_value = "newreno")]
    /// The congestion controller to use.
    congestion_control: CongestionControlAlgorithm,

    #[structopt(name = "preferred-address-v4", long)]
    /// An IPv4 address for the server preferred address.
    preferred_address_v4: Option<String>,

    #[structopt(name = "preferred-address-v6", long)]
    /// An IPv6 address for the server preferred address.
    preferred_address_v6: Option<String>,
}

impl QuicParameters {
    fn get_sock_addr<F>(opt: &Option<String>, v: &str, f: F) -> Option<SocketAddr>
    where
        F: FnMut(&SocketAddr) -> bool,
    {
        let addr = opt
            .iter()
            .flat_map(|spa| spa.to_socket_addrs().ok())
            .flatten()
            .find(f);
        if opt.is_some() != addr.is_some() {
            panic!(
                "unable to resolve '{}' to an {} address",
                opt.as_ref().unwrap(),
                v
            );
        }
        addr
    }

    fn preferred_address_v4(&self) -> Option<SocketAddr> {
        Self::get_sock_addr(&self.preferred_address_v4, "IPv4", |addr| addr.is_ipv4())
    }

    fn preferred_address_v6(&self) -> Option<SocketAddr> {
        Self::get_sock_addr(&self.preferred_address_v6, "IPv6", |addr| addr.is_ipv6())
    }

    fn preferred_address(&self) -> Option<PreferredAddress> {
        let v4 = self.preferred_address_v4();
        let v6 = self.preferred_address_v6();
        if v4.is_none() && v6.is_none() {
            None
        } else {
            let v4 = v4.map(|v4| {
                let SocketAddr::V4(v4) = v4 else {
                    unreachable!();
                };
                v4
            });
            let v6 = v6.map(|v6| {
                let SocketAddr::V6(v6) = v6 else {
                    unreachable!();
                };
                v6
            });
            Some(PreferredAddress::new(v4, v6))
        }
    }

    fn get(&self) -> ConnectionParameters {
        let mut params = ConnectionParameters::default()
            .max_streams(StreamType::BiDi, self.max_streams_bidi)
            .max_streams(StreamType::UniDi, self.max_streams_uni)
            .idle_timeout(Duration::from_secs(self.idle_timeout))
            .cc_algorithm(self.congestion_control);
        if let Some(pa) = self.preferred_address() {
            params = params.preferred_address(pa);
        }

        if let Some(first) = self.quic_version.first() {
            params = params.versions(first.0, self.quic_version.iter().map(|&v| v.0).collect());
        }
        params
    }
}

async fn emit_packet(socket: &mut UdpSocket, out_dgram: Datagram) {
    let sent = match socket.send_to(&out_dgram, &out_dgram.destination()).await {
        Err(ref err) => {
            if err.kind() != io::ErrorKind::WouldBlock || err.kind() == io::ErrorKind::Interrupted {
                eprintln!("UDP send error: {err:?}");
            }
            0
        }
        Ok(res) => res,
    };
    if sent != out_dgram.len() {
        eprintln!("Unable to send all {} bytes of datagram", out_dgram.len());
    }
}

fn qns_read_response(filename: &str) -> Option<Vec<u8>> {
    let mut file_path = PathBuf::from("/www");
    file_path.push(filename.trim_matches(|p| p == '/'));

    OpenOptions::new()
        .read(true)
        .open(&file_path)
        .map_err(|_e| eprintln!("Could not open {}", file_path.display()))
        .ok()
        .and_then(|mut f| {
            let mut data = Vec::new();
            match f.read_to_end(&mut data) {
                Ok(sz) => {
                    println!("{} bytes read from {}", sz, file_path.display());
                    Some(data)
                }
                Err(e) => {
                    eprintln!("Error reading data: {e:?}");
                    None
                }
            }
        })
}

trait HttpServer: Display {
    fn process(&mut self, dgram: Option<&Datagram>, now: Instant) -> Output;
    fn process_events(&mut self, args: &Args, now: Instant);
    fn set_qlog_dir(&mut self, dir: Option<PathBuf>);
    fn set_ciphers(&mut self, ciphers: &[Cipher]);
    fn validate_address(&mut self, when: ValidateAddress);
    fn enable_ech(&mut self) -> &[u8];
}

struct ResponseData {
    data: Vec<u8>,
    offset: usize,
    remaining: usize,
}

impl From<&[u8]> for ResponseData {
    fn from(data: &[u8]) -> Self {
        Self::from(data.to_vec())
    }
}

impl From<Vec<u8>> for ResponseData {
    fn from(data: Vec<u8>) -> Self {
        let remaining = data.len();
        Self {
            data,
            offset: 0,
            remaining,
        }
    }
}

impl ResponseData {
    fn repeat(buf: &[u8], total: usize) -> Self {
        Self {
            data: buf.to_owned(),
            offset: 0,
            remaining: total,
        }
    }

    fn send(&mut self, stream: &mut Http3OrWebTransportStream) {
        while self.remaining > 0 {
            let end = min(self.data.len(), self.offset + self.remaining);
            let slice = &self.data[self.offset..end];
            match stream.send_data(slice) {
                Ok(0) => {
                    return;
                }
                Ok(sent) => {
                    self.remaining -= sent;
                    self.offset = (self.offset + sent) % self.data.len();
                }
                Err(e) => {
                    qwarn!("Error writing to stream {}: {:?}", stream, e);
                    return;
                }
            }
        }
    }

    fn done(&self) -> bool {
        self.remaining == 0
    }
}

struct SimpleServer {
    server: Http3Server,
    /// Progress writing to each stream.
    remaining_data: HashMap<StreamId, ResponseData>,
    posts: HashMap<Http3OrWebTransportStream, usize>,
}

impl SimpleServer {
    const MESSAGE: &'static [u8] = b"I am the very model of a modern Major-General,\n\
        I've information vegetable, animal, and mineral,\n\
        I know the kings of England, and I quote the fights historical\n\
        From Marathon to Waterloo, in order categorical;\n\
        I'm very well acquainted, too, with matters mathematical,\n\
        I understand equations, both the simple and quadratical,\n\
        About binomial theorem, I'm teeming with a lot o' news,\n\
        With many cheerful facts about the square of the hypotenuse.\n";

    pub fn new(
        args: &Args,
        anti_replay: AntiReplay,
        cid_mgr: Rc<RefCell<dyn ConnectionIdGenerator>>,
    ) -> Self {
        let server = Http3Server::new(
            args.now(),
            &[args.key.clone()],
            &[args.alpn.clone()],
            anti_replay,
            cid_mgr,
            Http3Parameters::default()
                .connection_parameters(args.quic_parameters.get())
                .max_table_size_encoder(args.max_table_size_encoder)
                .max_table_size_decoder(args.max_table_size_decoder)
                .max_blocked_streams(args.max_blocked_streams),
            None,
        )
        .expect("We cannot make a server!");
        Self {
            server,
            remaining_data: HashMap::new(),
            posts: HashMap::new(),
        }
    }
}

impl Display for SimpleServer {
    fn fmt(&self, f: &mut fmt::Formatter<'_>) -> fmt::Result {
        self.server.fmt(f)
    }
}

impl HttpServer for SimpleServer {
    fn process(&mut self, dgram: Option<&Datagram>, now: Instant) -> Output {
        self.server.process(dgram, now)
    }

    fn process_events(&mut self, args: &Args, _now: Instant) {
        while let Some(event) = self.server.next_event() {
            match event {
                Http3ServerEvent::Headers {
                    mut stream,
                    headers,
                    fin,
                } => {
                    println!("Headers (request={stream} fin={fin}): {headers:?}");

                    let post = if let Some(method) = headers.iter().find(|&h| h.name() == ":method")
                    {
                        method.value() == "POST"
                    } else {
                        false
                    };
                    if post {
                        self.posts.insert(stream, 0);
                        continue;
                    }

                    let mut response =
                        if let Some(path) = headers.iter().find(|&h| h.name() == ":path") {
                            if args.qns_test.is_some() {
                                if let Some(data) = qns_read_response(path.value()) {
                                    ResponseData::from(data)
                                } else {
                                    ResponseData::from(Self::MESSAGE)
                                }
                            } else if let Ok(count) =
                                path.value().trim_matches(|p| p == '/').parse::<usize>()
                            {
                                ResponseData::repeat(Self::MESSAGE, count)
                            } else {
                                ResponseData::from(Self::MESSAGE)
                            }
                        } else {
                            stream
                                .cancel_fetch(Error::HttpRequestIncomplete.code())
                                .unwrap();
                            continue;
                        };

                    stream
                        .send_headers(&[
                            Header::new(":status", "200"),
                            Header::new("content-length", response.remaining.to_string()),
                        ])
                        .unwrap();
                    response.send(&mut stream);
                    if response.done() {
                        stream.stream_close_send().unwrap();
                    } else {
                        self.remaining_data.insert(stream.stream_id(), response);
                    }
                }
                Http3ServerEvent::DataWritable { mut stream } => {
                    if self.posts.get_mut(&stream).is_none() {
                        if let Some(remaining) = self.remaining_data.get_mut(&stream.stream_id()) {
                            remaining.send(&mut stream);
                            if remaining.done() {
                                self.remaining_data.remove(&stream.stream_id());
                                stream.stream_close_send().unwrap();
                            }
                        }
                    }
                }

                Http3ServerEvent::Data {
                    mut stream,
                    data,
                    fin,
                } => {
                    if let Some(received) = self.posts.get_mut(&stream) {
                        *received += data.len();
                    }
                    if fin {
                        if let Some(received) = self.posts.remove(&stream) {
                            let msg = received.to_string().as_bytes().to_vec();
                            stream
                                .send_headers(&[Header::new(":status", "200")])
                                .unwrap();
                            stream.send_data(&msg).unwrap();
                            stream.stream_close_send().unwrap();
                        }
                    }
                }
                _ => {}
            }
        }
    }

    fn set_qlog_dir(&mut self, dir: Option<PathBuf>) {
        self.server.set_qlog_dir(dir);
    }

    fn validate_address(&mut self, v: ValidateAddress) {
        self.server.set_validation(v);
    }

    fn set_ciphers(&mut self, ciphers: &[Cipher]) {
        self.server.set_ciphers(ciphers);
    }

    fn enable_ech(&mut self) -> &[u8] {
        let (sk, pk) = generate_ech_keys().expect("should create ECH keys");
        self.server
            .enable_ech(random(1)[0], "public.example", &sk, &pk)
            .unwrap();
        self.server.ech_config()
    }
}

fn read_dgram(
    socket: &mut UdpSocket,
    local_address: &SocketAddr,
) -> Result<Option<Datagram>, io::Error> {
    let buf = &mut [0u8; 2048];
    let (sz, remote_addr) = match socket.try_recv_from(&mut buf[..]) {
        Err(ref err)
            if err.kind() == io::ErrorKind::WouldBlock
                || err.kind() == io::ErrorKind::Interrupted =>
        {
            return Ok(None)
        }
        Err(err) => {
            eprintln!("UDP recv error: {err:?}");
            return Err(err);
        }
        Ok(res) => res,
    };

    if sz == buf.len() {
        eprintln!("Might have received more than {} bytes", buf.len());
    }

    if sz == 0 {
        eprintln!("zero length datagram received?");
        Ok(None)
    } else {
        Ok(Some(Datagram::new(
            remote_addr,
            *local_address,
            IpTos::default(),
            None,
            &buf[..sz],
        )))
    }
}

struct ServersRunner {
    args: Args,
    server: Box<dyn HttpServer>,
    timeout: Option<Pin<Box<Sleep>>>,
    sockets: Vec<(SocketAddr, UdpSocket)>,
}

impl ServersRunner {
    pub fn new(args: Args) -> Result<Self, io::Error> {
        let hosts = args.listen_addresses();
        if hosts.is_empty() {
            eprintln!("No valid hosts defined");
            return Err(io::Error::new(io::ErrorKind::InvalidInput, "No hosts"));
        }
        let sockets = hosts
            .into_iter()
            .map(|host| {
                let socket = std::net::UdpSocket::bind(host)?;
                let local_addr = socket.local_addr()?;
                println!("Server waiting for connection on: {local_addr:?}");
                socket.set_nonblocking(true)?;
                Ok((host, UdpSocket::from_std(socket)?))
            })
            .collect::<Result<_, io::Error>>()?;
        let server = Self::create_server(&args);

        Ok(Self {
            args,
            server,
            timeout: None,
            sockets,
        })
    }

    fn create_server(args: &Args) -> Box<dyn HttpServer> {
        // Note: this is the exception to the case where we use `Args::now`.
        let anti_replay = AntiReplay::new(Instant::now(), ANTI_REPLAY_WINDOW, 7, 14)
            .expect("unable to setup anti-replay");
        let cid_mgr = Rc::new(RefCell::new(RandomConnectionIdGenerator::new(10)));

        let mut svr: Box<dyn HttpServer> = if args.use_old_http {
            Box::new(
                Http09Server::new(
                    args.now(),
                    &[args.key.clone()],
                    &[args.alpn.clone()],
                    anti_replay,
                    cid_mgr,
                    args.quic_parameters.get(),
                )
                .expect("We cannot make a server!"),
            )
        } else {
            Box::new(SimpleServer::new(args, anti_replay, cid_mgr))
        };
        svr.set_ciphers(&args.get_ciphers());
        svr.set_qlog_dir(args.qlog_dir.clone());
        if args.retry {
            svr.validate_address(ValidateAddress::Always);
        }
        if args.ech {
            let cfg = svr.enable_ech();
            println!("ECHConfigList: {}", hex(cfg));
        }
        svr
    }

    /// Tries to find a socket, but then just falls back to sending from the first.
    fn find_socket(&mut self, addr: SocketAddr) -> &mut UdpSocket {
        let ((_host, first_socket), rest) = self.sockets.split_first_mut().unwrap();
        rest.iter_mut()
            .map(|(_host, socket)| socket)
            .find(|socket| {
                socket
                    .local_addr()
                    .ok()
                    .map_or(false, |socket_addr| socket_addr == addr)
            })
            .unwrap_or(first_socket)
    }

    async fn process(&mut self, mut dgram: Option<&Datagram>) {
        loop {
            match self.server.process(dgram.take(), self.args.now()) {
                Output::Datagram(dgram) => {
                    let socket = self.find_socket(dgram.source());
                    emit_packet(socket, dgram).await;
                }
                Output::Callback(new_timeout) => {
                    qinfo!("Setting timeout of {:?}", new_timeout);
                    self.timeout = Some(Box::pin(tokio::time::sleep(new_timeout)));
                    break;
                }
                Output::None => {
                    qdebug!("Output::None");
                    break;
                }
            }
        }
    }

    // Wait for any of the sockets to be readable or the timeout to fire.
    async fn ready(&mut self) -> Result<Ready, io::Error> {
        let sockets_ready = select_all(
            self.sockets
                .iter()
                .map(|(_host, socket)| Box::pin(socket.readable())),
        )
        .map(|(res, inx, _)| match res {
            Ok(()) => Ok(Ready::Socket(inx)),
            Err(e) => Err(e),
        });
        let timeout_ready = self
            .timeout
            .as_mut()
            .map(Either::Left)
            .unwrap_or(Either::Right(futures::future::pending()))
            .map(|()| Ok(Ready::Timeout));
        select(sockets_ready, timeout_ready).await.factor_first().0
    }

    async fn run(&mut self) -> Result<(), io::Error> {
        loop {
            match self.ready().await? {
                Ready::Socket(inx) => loop {
                    let (host, socket) = self.sockets.get_mut(inx).unwrap();
                    let dgram = read_dgram(socket, host)?;
                    if dgram.is_none() {
                        break;
                    }
                    self.process(dgram.as_ref()).await;
                },
                Ready::Timeout => {
                    self.timeout = None;
                    self.process(None).await;
                }
            }

            self.server.process_events(&self.args, self.args.now());
            self.process(None).await;
        }
    }
}

enum Ready {
    Socket(usize),
    Timeout,
}

#[tokio::main]
async fn main() -> Result<(), io::Error> {
    const HQ_INTEROP: &str = "hq-interop";

    let mut args = Args::from_args();
    assert!(!args.key.is_empty(), "Need at least one key");

    init_db(args.db.clone());

    if let Some(testcase) = args.qns_test.as_ref() {
        if args.quic_parameters.quic_version.is_empty() {
            // Quic Interop Runner expects the server to support `Version1`
            // only. Exceptions are testcases `versionnegotiation` (not yet
            // implemented) and `v2`.
            if testcase != "v2" {
                args.quic_parameters.quic_version = vec![VersionArg(Version::Version1)];
            }
        } else {
            qwarn!("Both -V and --qns-test were set. Ignoring testcase specific versions.");
        }

        match testcase.as_str() {
            "http3" => (),
            "zerortt" => {
                args.use_old_http = true;
                args.alpn = String::from(HQ_INTEROP);
                args.quic_parameters.max_streams_bidi = 100;
            }
            "handshake" | "transfer" | "resumption" | "multiconnect" => {
                args.use_old_http = true;
                args.alpn = String::from(HQ_INTEROP);
            }
            "chacha20" => {
                args.use_old_http = true;
                args.alpn = String::from(HQ_INTEROP);
                args.ciphers.clear();
                args.ciphers
                    .extend_from_slice(&[String::from("TLS_CHACHA20_POLY1305_SHA256")]);
            }
            "retry" => {
                args.use_old_http = true;
                args.alpn = String::from(HQ_INTEROP);
                args.retry = true;
            }
            "v2" => {
                args.use_old_http = true;
                args.alpn = String::from(HQ_INTEROP);
            }
            _ => exit(127),
        }
    }

    let mut servers_runner = ServersRunner::new(args)?;
    servers_runner.run().await
}<|MERGE_RESOLUTION|>--- conflicted
+++ resolved
@@ -25,7 +25,6 @@
     time::{Duration, Instant},
 };
 
-<<<<<<< HEAD
 use futures::{
     future::{select, select_all, Either},
     FutureExt,
@@ -35,10 +34,6 @@
 use neqo_transport::ConnectionIdGenerator;
 use structopt::StructOpt;
 
-=======
-use mio::{net::UdpSocket, Events, Poll, PollOpt, Ready, Token};
-use mio_extras::timer::{Builder, Timeout, Timer};
->>>>>>> 5e326967
 use neqo_common::{hex, qdebug, qinfo, qwarn, Datagram, Header, IpTos};
 use neqo_crypto::{
     constants::{TLS_AES_128_GCM_SHA256, TLS_AES_256_GCM_SHA384, TLS_CHACHA20_POLY1305_SHA256},
