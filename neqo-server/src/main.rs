--- conflicted
+++ resolved
@@ -41,12 +41,7 @@
     ConnectionIdGenerator, ConnectionParameters, Output, RandomConnectionIdGenerator, StreamType,
     Version,
 };
-<<<<<<< HEAD
-use structopt::StructOpt;
 use tokio::time::Sleep;
-=======
-use tokio::{net::UdpSocket, time::Sleep};
->>>>>>> 85948cfa
 
 use crate::old_https::Http09Server;
 
