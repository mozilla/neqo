// Licensed under the Apache License, Version 2.0 <LICENSE-APACHE or
// http://www.apache.org/licenses/LICENSE-2.0> or the MIT license
// <LICENSE-MIT or http://opensource.org/licenses/MIT>, at your
// option. This file may not be copied, modified, or distributed
// except according to those terms.

#![deny(warnings)]

use neqo_common::Datagram;
use neqo_crypto::init;
use neqo_http3::{Http3Connection, Http3Event};
use neqo_transport::{
    Connection, ConnectionError, ConnectionEvent, Error, FixedConnectionIdManager, State,
    StreamType,
};
use std::collections::HashSet;
use std::net::{IpAddr, Ipv4Addr, Ipv6Addr, SocketAddr, ToSocketAddrs, UdpSocket};
// use std::path::PathBuf;
use std::str::FromStr;
use std::string::ParseError;
use std::thread;
use std::time::{Duration, Instant};
use structopt::StructOpt;

#[derive(Debug, StructOpt, Clone)]
#[structopt(name = "neqo-interop", about = "A QUIC interop client.")]
struct Args {
    #[structopt(short = "p", long)]
    // Peers to include
    include: Vec<String>,

    #[structopt(short = "P", long)]
    exclude: Vec<String>,

    #[structopt(short = "t", long)]
    include_tests: Vec<String>,

    #[structopt(short = "T", long)]
    exclude_tests: Vec<String>,
}

trait Handler {
    fn handle(&mut self, client: &mut Connection) -> bool;
    fn rewrite_out(&mut self, _dgram: &Datagram) -> Option<Datagram> {
        None
    }
}

fn emit_datagram(socket: &UdpSocket, d: Datagram) {
    let sent = socket.send(&d[..]).expect("Error sending datagram");
    if sent != d.len() {
        eprintln!("Unable to send all {} bytes of datagram", d.len());
    }
}

struct Timer {
    end: Instant,
}
impl Timer {
    pub fn new(timeout: Duration) -> Timer {
        Timer {
            end: Instant::now() + timeout,
        }
    }

    pub fn check(&self) -> Result<Duration, String> {
        let now = Instant::now();
        if now > self.end {
            Err(String::from("Timed out"))
        } else {
            Ok(self.end - now)
        }
    }
}

fn process_loop(
    nctx: &NetworkCtx,
    client: &mut Connection,
    handler: &mut Handler,
    timeout: Duration,
) -> Result<State, String> {
    let buf = &mut [0u8; 2048];
    let timer = Timer::new(timeout);

    loop {
        if let State::Closed(..) = client.state() {
            return Ok(client.state().clone());
        }

        let exiting = !handler.handle(client);
        let out_dgram = client.process_output(Instant::now());
        if let Some(dgram) = out_dgram.dgram() {
            let dgram = handler.rewrite_out(&dgram).unwrap_or(dgram);
            emit_datagram(&nctx.socket, dgram);
        }

        if exiting {
            return Ok(client.state().clone());
        }

        let time_remaining = timer.check()?;

        nctx.socket
            .set_read_timeout(Some(time_remaining))
            .expect("Read timeout");
        let sz = match nctx.socket.recv(&mut buf[..]) {
            Ok(sz) => sz,
            Err(e) => {
                return Err(String::from(match e.kind() {
                    std::io::ErrorKind::WouldBlock => "Timed out",
                    _ => "Read error",
                }));
            }
        };

        if sz == buf.len() {
            eprintln!("Received more than {} bytes", buf.len());
            continue;
        }
        if sz > 0 {
            let received = Datagram::new(nctx.remote_addr, nctx.local_addr, &buf[..sz]);
            client.process_input(received, Instant::now());
        }
    }
}

struct PreConnectHandler {}
impl Handler for PreConnectHandler {
    fn handle(&mut self, client: &mut Connection) -> bool {
        match client.state() {
            State::Connected => false,
            State::Closing { .. } => false,
            _ => true,
        }
    }
}

// HTTP/0.9 IMPLEMENTATION
#[derive(Default)]
struct H9Handler {
    rbytes: usize,
    rsfin: bool,
    streams: HashSet<u64>,
}

// This is a bit fancier than actually needed.
impl Handler for H9Handler {
    fn handle(&mut self, client: &mut Connection) -> bool {
        let mut data = vec![0; 4000];
        for event in client.events() {
            eprintln!("Event: {:?}", event);
            match event {
                ConnectionEvent::RecvStreamReadable { stream_id } => {
                    if !self.streams.contains(&stream_id) {
                        eprintln!("Data on unexpected stream: {}", stream_id);
                        return false;
                    }

                    let (sz, fin) = client
                        .stream_recv(stream_id, &mut data)
                        .expect("Read should succeed");
                    data.truncate(sz);
                    eprintln!("Length={}", sz);
                    self.rbytes += sz;
                    if fin {
                        eprintln!("<FIN[{}]>", stream_id);
                        client.close(Instant::now(), 0, "kthxbye!");
                        self.rsfin = true;
                        return false;
                    }
                }
                ConnectionEvent::SendStreamWritable { stream_id } => {
                    eprintln!("stream {} writable", stream_id)
                }
                _ => {
                    eprintln!("Unexpected event {:?}", event);
                }
            }
        }

        true
    }
}

// HTTP/3 IMPLEMENTATION
#[derive(Debug)]
struct Headers {
    pub h: Vec<(String, String)>,
}

// dragana: this is a very stupid parser.
// headers should be in form "[(something1, something2), (something3, something4)]"
impl FromStr for Headers {
    type Err = ParseError;

    fn from_str(s: &str) -> Result<Self, Self::Err> {
        let mut res = Headers { h: Vec::new() };
        let h1: Vec<&str> = s
            .trim_matches(|p| p == '[' || p == ']')
            .split(')')
            .collect();

        for h in h1 {
            let h2: Vec<&str> = h
                .trim_matches(|p| p == ',')
                .trim()
                .trim_matches(|p| p == '(' || p == ')')
                .split(',')
                .collect();

            if h2.len() == 2 {
                res.h
                    .push((h2[0].trim().to_string(), h2[1].trim().to_string()));
            }
        }

        Ok(res)
    }
}

struct H3Handler {
    streams: HashSet<u64>,
    h3: Http3Connection,
    host: String,
    path: String,
}

// TODO(ekr@rtfm.com): Figure out how to merge this.
fn process_loop_h3(
    nctx: &NetworkCtx,
    handler: &mut H3Handler,
    timeout: Duration,
) -> Result<State, String> {
    let buf = &mut [0u8; 2048];
    let timer = Timer::new(timeout);

    loop {
        if let State::Closed(..) = handler.h3.conn().state() {
            return Ok(handler.h3.conn().state().clone());
        }

        let exiting = !handler.handle();
        let out_dgram = handler.h3.conn().process_output(Instant::now());
        if let Some(dgram) = out_dgram.dgram() {
            emit_datagram(&nctx.socket, dgram);
        }

        if exiting {
            return Ok(handler.h3.conn().state().clone());
        }

        let remaining_time = timer.check()?;
        nctx.socket
            .set_read_timeout(Some(remaining_time))
            .expect("Read timeout");
        let sz = match nctx.socket.recv(&mut buf[..]) {
            Ok(sz) => sz,
            Err(e) => {
                return Err(String::from(match e.kind() {
                    std::io::ErrorKind::WouldBlock => "Timed out",
                    _ => "Read error",
                }));
            }
        };

        if sz == buf.len() {
            eprintln!("Received more than {} bytes", buf.len());
            continue;
        }
        if sz > 0 {
            let received = Datagram::new(nctx.remote_addr, nctx.local_addr, &buf[..sz]);
            handler.h3.process_input(received, Instant::now());
        }
    }
}

// This is a bit fancier than actually needed.
impl H3Handler {
    fn handle(&mut self) -> bool {
        let mut data = vec![0; 4000];
        self.h3.process_http3(Instant::now());
        for event in self.h3.events() {
            match event {
                Http3Event::HeaderReady { stream_id } => {
                    if !self.streams.contains(&stream_id) {
                        eprintln!("Data on unexpected stream: {}", stream_id);
                        return false;
                    }

                    let headers = self.h3.get_headers(stream_id);
                    eprintln!("READ HEADERS[{}]: {:?}", stream_id, headers);
                }
                Http3Event::DataReadable { stream_id } => {
                    if !self.streams.contains(&stream_id) {
                        eprintln!("Data on unexpected stream: {}", stream_id);
                        return false;
                    }

                    let (_sz, fin) = self
                        .h3
                        .read_data(Instant::now(), stream_id, &mut data)
                        .expect("Read should succeed");
                    eprintln!(
                        "READ[{}]: {}",
                        stream_id,
                        String::from_utf8(data.clone()).unwrap()
                    );
                    if fin {
                        eprintln!("<FIN[{}]>", stream_id);
                        self.h3.close(Instant::now(), 0, "kthxbye!");
                        return false;
                    }
                }
                _ => {}
            }
        }

        true
    }
}

struct Peer {
    label: &'static str,
    host: &'static str,
    port: u16,
}

impl Peer {
    fn addr(&self) -> SocketAddr {
        self.to_socket_addrs()
            .expect("Remote address error")
            .next()
            .expect("No remote addresses")
    }

    fn bind(&self) -> SocketAddr {
        match self.addr() {
            SocketAddr::V4(..) => SocketAddr::new(IpAddr::V4(Ipv4Addr::from([0; 4])), 0),
            SocketAddr::V6(..) => SocketAddr::new(IpAddr::V6(Ipv6Addr::from([0; 16])), 0),
        }
    }

    fn test_enabled(&self, _test: &Test) -> bool {
        true
    }
}

impl ToSocketAddrs for Peer {
    type Iter = ::std::vec::IntoIter<SocketAddr>;
    fn to_socket_addrs(&self) -> ::std::io::Result<Self::Iter> {
        // This is idiotic.  There is no path from hostname: String to IpAddr.
        // And no means of controlling name resolution either.
        std::fmt::format(format_args!("{}:{}", self.host, self.port)).to_socket_addrs()
    }
}

#[derive(Debug)]
enum Test {
    Connect,
    H9,
    H3,
    VN,
}

impl Test {
    fn alpn(&self) -> Vec<String> {
        match self {
            Test::H3 => vec![String::from("h3-22")],
            _ => vec![String::from("hq-22")],
        }
    }

    fn label(&self) -> String {
        String::from(match self {
            Test::Connect => "connect",
            Test::H9 => "h9",
            Test::H3 => "h3",
            Test::VN => "vn",
        })
    }

    fn letters(&self) -> Vec<char> {
        match self {
            Test::Connect => vec!['H'],
            Test::H9 => vec!['D', 'C'],
            Test::H3 => vec!['3', 'C', 'D'],
            Test::VN => vec!['V'],
        }
    }
}

struct NetworkCtx {
    local_addr: SocketAddr,
    remote_addr: SocketAddr,
    socket: UdpSocket,
}

fn test_connect(nctx: &NetworkCtx, test: &Test, peer: &Peer) -> Result<(Connection), String> {
<<<<<<< HEAD
    let mut client = Connection::new_client(
        peer.host,
        &test.alpn(),
        FixedConnectionIdManager::make(0),
        nctx.local_addr,
        nctx.remote_addr,
    )
    .expect("must succeed");
=======
    let mut client =
        Connection::new_client(peer.host, &test.alpn(), nctx.local_addr, nctx.remote_addr)
            .expect("must succeed");
>>>>>>> 9996b735
    // Temporary here to help out the type inference engine
    let mut h = PreConnectHandler {};
    let res = process_loop(nctx, &mut client, &mut h, Duration::new(5, 0));

    let st = match res {
        Ok(st) => st,
        Err(e) => {
            return Err(format!("ERROR: {}", e));
        }
    };

    match st {
        State::Connected => Ok(client),
        _ => Err(format!("{:?}", st)),
    }
}

fn test_h9(nctx: &NetworkCtx, client: &mut Connection) -> Result<(), String> {
    let client_stream_id = client.stream_create(StreamType::BiDi).unwrap();
    let req: String = "GET /10\r\n".to_string();
    client
        .stream_send(client_stream_id, req.as_bytes())
        .unwrap();
    let mut hc = H9Handler::default();
    hc.streams.insert(client_stream_id);
    let res = process_loop(nctx, client, &mut hc, Duration::new(5, 0));

    if let Err(e) = res {
        return Err(format!("ERROR: {}", e));
    }
    if hc.rbytes == 0 {
        return Err(String::from("Empty response"));
    }
    if !hc.rsfin {
        return Err(String::from("No FIN"));
    }
    Ok(())
}

fn test_h3(nctx: &NetworkCtx, peer: &Peer, client: Connection) -> Result<(), String> {
    let mut hc = H3Handler {
        streams: HashSet::new(),
        h3: Http3Connection::new(client, 128, 128, None),
        host: String::from(peer.host),
        path: String::from("/"),
    };

    let client_stream_id = hc
        .h3
        .fetch("GET", "https", &hc.host, &hc.path, &[])
        .unwrap();

    hc.streams.insert(client_stream_id);
    if let Err(e) = process_loop_h3(nctx, &mut hc, Duration::new(5, 0)) {
        return Err(format!("ERROR: {}", e));
    }

    Ok(())
}

struct VnHandler {}

impl Handler for VnHandler {
    fn handle(&mut self, client: &mut Connection) -> bool {
        match client.state() {
            State::Connected => false,
            State::Closing { .. } => false,
            _ => true,
        }
    }

    fn rewrite_out(&mut self, d: &Datagram) -> Option<Datagram> {
        let mut payload = d[..].to_vec();
        payload[1] = 0x1a;
        Some(Datagram::new(d.source(), d.destination(), payload))
    }
}
fn test_vn(nctx: &NetworkCtx, peer: &Peer) -> Result<(Connection), String> {
<<<<<<< HEAD
    let mut client = Connection::new_client(
        peer.host,
        &["hq-20"],
        FixedConnectionIdManager::make(0),
        nctx.local_addr,
        nctx.remote_addr,
    )
    .expect("must succeed");
=======
    let mut client =
        Connection::new_client(peer.host, &["hq-20"], nctx.local_addr, nctx.remote_addr)
            .expect("must succeed");
>>>>>>> 9996b735
    // Temporary here to help out the type inference engine
    let mut h = VnHandler {};
    let _res = process_loop(nctx, &mut client, &mut h, Duration::new(5, 0));

    Ok(client)
}

fn run_test<'t>(peer: &Peer, test: &'t Test) -> (&'t Test, String) {
    let socket = UdpSocket::bind(peer.bind()).expect("Unable to bind UDP socket");
    socket.connect(&peer).expect("Unable to connect UDP socket");

    let local_addr = socket.local_addr().expect("Socket local address not bound");
    let remote_addr = peer.addr();

    let nctx = NetworkCtx {
        socket,
        local_addr,
        remote_addr,
    };

    if let Test::VN = test {
        let res = test_vn(&nctx, peer);
        return match res {
            Err(e) => (test, format!("ERROR: {}", e)),
            Ok(client) => match client.state() {
                State::Closing {
                    error: ConnectionError::Transport(Error::VersionNegotiation),
                    ..
                } => (test, String::from("OK")),
                _ => (test, format!("ERROR: Wrong state {:?}", client.state())),
            },
        };
    }

    let mut client = match test_connect(&nctx, test, peer) {
        Ok(client) => client,
        Err(e) => return (test, e),
    };

    let res = match test {
        Test::Connect => {
            return (test, String::from("OK"));
        }
        Test::H9 => test_h9(&nctx, &mut client),
        Test::H3 => test_h3(&nctx, peer, client),
        Test::VN => unimplemented!(),
    };

    if let Err(e) = res {
        return (test, e);
    }

    (test, String::from("OK"))
}

fn run_peer(args: &Args, peer: &'static Peer) -> Vec<(&'static Test, String)> {
    let mut results: Vec<(&'static Test, String)> = Vec::new();

    eprintln!("Running tests for {}", peer.label);

    let mut children = Vec::new();

    for test in &TESTS {
        if !peer.test_enabled(&test) {
            continue;
        }

        if !args.include_tests.is_empty() && !args.include_tests.contains(&test.label()) {
            continue;
        }
        if args.exclude_tests.contains(&test.label()) {
            continue;
        }

        let child = thread::spawn(move || run_test(peer, test));
        children.push((test, child));
    }

    for child in children {
        match child.1.join() {
            Ok(e) => {
                eprintln!("Test complete {:?}, {:?}", child.0, e);
                results.push(e)
            }
            Err(_) => {
                eprintln!("Thread crashed {:?}", child.0);
                results.push((child.0, String::from("CRASHED")));
            }
        }
    }

    eprintln!("Tests for {} complete {:?}", peer.label, results);
    results
}

const PEERS: &[Peer] = &[
    Peer {
        label: "quant",
        host: "quant.eggert.org",
        port: 4433,
    },
    Peer {
        label: "quicly",
        host: "kazuhooku.com",
        port: 8443,
    },
    Peer {
        label: "local",
        host: "127.0.0.1",
        port: 4433,
    },
    Peer {
        label: "applequic",
        host: "31.133.129.48",
        port: 8443,
    },
    Peer {
        label: "f5",
        host: "204.134.187.194",
        port: 4433,
    },
    Peer {
        label: "msft",
        host: "quic.westus.cloudapp.azure.com",
        port: 4433,
    },
    Peer {
        label: "mvfst",
        host: "fb.mvfst.net",
        port: 4433,
    },
    Peer {
        label: "google",
        host: "quic.rocks",
        port: 4433,
    },
    Peer {
        label: "ngtcp2",
        host: "nghttp2.org",
        port: 4433,
    },
    Peer {
        label: "picoquic",
        host: "test.privateoctopus.com",
        port: 4433,
    },
    Peer {
        label: "ats",
        host: "quic.ogre.com",
        port: 4433,
    },
];

const TESTS: [Test; 4] = [Test::Connect, Test::H9, Test::H3, Test::VN];

fn main() {
    let _tests = vec![Test::Connect];

    let args = Args::from_args();
    init();

    let mut children = Vec::new();

    // Start all the children.
    for peer in PEERS {
        if !args.include.is_empty() && !args.include.contains(&String::from(peer.label)) {
            continue;
        }
        if args.exclude.contains(&String::from(peer.label)) {
            continue;
        }

        let at = args.clone();
        let child = thread::spawn(move || run_peer(&at, &peer));
        children.push((peer, child));
    }

    // Now wait for them.
    for child in children {
        let res = child.1.join().unwrap();
        let mut all_letters = HashSet::new();
        for r in &res {
            for l in r.0.letters() {
                if r.1 == "OK" {
                    all_letters.insert(l);
                }
            }
        }
        let mut letter_str = String::from("");
        for l in &['V', 'H', 'D', 'C', 'R', 'Z', 'S', '3'] {
            if all_letters.contains(l) {
                letter_str.push(*l);
            }
        }
        println!("{}: {} -> {:?}", child.0.label, letter_str, res);
    }
}<|MERGE_RESOLUTION|>--- conflicted
+++ resolved
@@ -396,7 +396,6 @@
 }
 
 fn test_connect(nctx: &NetworkCtx, test: &Test, peer: &Peer) -> Result<(Connection), String> {
-<<<<<<< HEAD
     let mut client = Connection::new_client(
         peer.host,
         &test.alpn(),
@@ -405,11 +404,6 @@
         nctx.remote_addr,
     )
     .expect("must succeed");
-=======
-    let mut client =
-        Connection::new_client(peer.host, &test.alpn(), nctx.local_addr, nctx.remote_addr)
-            .expect("must succeed");
->>>>>>> 9996b735
     // Temporary here to help out the type inference engine
     let mut h = PreConnectHandler {};
     let res = process_loop(nctx, &mut client, &mut h, Duration::new(5, 0));
@@ -488,20 +482,14 @@
     }
 }
 fn test_vn(nctx: &NetworkCtx, peer: &Peer) -> Result<(Connection), String> {
-<<<<<<< HEAD
     let mut client = Connection::new_client(
         peer.host,
-        &["hq-20"],
+        &["hq-22"],
         FixedConnectionIdManager::make(0),
         nctx.local_addr,
         nctx.remote_addr,
     )
     .expect("must succeed");
-=======
-    let mut client =
-        Connection::new_client(peer.host, &["hq-20"], nctx.local_addr, nctx.remote_addr)
-            .expect("must succeed");
->>>>>>> 9996b735
     // Temporary here to help out the type inference engine
     let mut h = VnHandler {};
     let _res = process_loop(nctx, &mut client, &mut h, Duration::new(5, 0));
