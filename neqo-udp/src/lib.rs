--- conflicted
+++ resolved
@@ -18,11 +18,7 @@
 };
 
 use log::{log_enabled, Level};
-<<<<<<< HEAD
-use neqo_common::{qdebug, qtrace, Datagram, DatagramBatch, IpTos};
-=======
-use neqo_common::{qdebug, qtrace, Datagram, Tos};
->>>>>>> 0f326212
+use neqo_common::{qdebug, qtrace, Datagram, DatagramBatch, Tos};
 use quinn_udp::{EcnCodepoint, RecvMeta, Transmit, UdpSocketState};
 
 /// Receive buffer size
@@ -82,8 +78,10 @@
         Ok(()) => {}
         Err(e) if is_emsgsize(&e) => {
             qdebug!(
-                "Failed to send datagram of size {} from {} to {}. PMTUD probe? Ignoring error: {}",
-                d.len(),
+                "Failed to send datagram of size {} bytes, in {} segments, each {} bytes, from {} to {}. PMTUD probe? Ignoring error: {}",
+                d.data().len(),
+                d.num_datagrams(),
+                d.datagram_size(),
                 d.source(),
                 d.destination(),
                 e
@@ -397,7 +395,8 @@
             receiver.inner.local_addr()?,
             Tos::from((Dscp::Le, Ecn::Ect1)),
             vec![0; u16::MAX as usize + 1],
-        );
+        )
+        .into();
         sender.send(&oversized_datagram)?;
 
         let mut recv_buf = RecvBuf::new();
@@ -413,14 +412,15 @@
             receiver.inner.local_addr()?,
             Tos::from((Dscp::Le, Ecn::Ect1)),
             b"Hello World!".to_vec(),
-        );
+        )
+        .into();
         sender.send(&normal_datagram)?;
 
         let mut recv_buf = RecvBuf::new();
         let mut received_datagram = receiver.recv(receiver_addr, &mut recv_buf)?;
         assert_eq!(
             received_datagram.next().unwrap().as_ref(),
-            normal_datagram.as_ref()
+            normal_datagram.data()
         );
 
         Ok(())
