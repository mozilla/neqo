// Licensed under the Apache License, Version 2.0 <LICENSE-APACHE or
// http://www.apache.org/licenses/LICENSE-2.0> or the MIT license
// <LICENSE-MIT or http://opensource.org/licenses/MIT>, at your
// option. This file may not be copied, modified, or distributed
// except according to those terms.

#![allow(clippy::missing_errors_doc)] // Functions simply delegate to tokio and quinn-udp.

use std::{
    array,
    io::{self, IoSliceMut},
    iter,
    net::SocketAddr,
    slice::{self, Chunks},
};

use log::{log_enabled, Level};
use neqo_common::{qdebug, qtrace, Datagram, IpTos};
use quinn_udp::{EcnCodepoint, RecvMeta, Transmit, UdpSocketState};

/// Receive buffer size
///
/// Fits a maximum size UDP datagram, or, on platforms with segmentation
/// offloading, multiple smaller datagrams.
const RECV_BUF_SIZE: usize = u16::MAX as usize;

/// The number of buffers to pass to the OS on [`Socket::recv`].
///
/// Platforms without segmentation offloading, i.e. platforms not able to read
/// multiple datagrams into a single buffer, can benefit from using multiple
/// buffers instead.
///
/// Platforms with segmentation offloading have not shown performance
/// improvements when additionally using multiple buffers.
///
/// - Linux/Android: use segmentation offloading via GRO
/// - Windows: use segmentation offloading via URO (caveat see <https://github.com/quinn-rs/quinn/issues/2041>)
/// - Apple: no segmentation offloading available, use multiple buffers
#[cfg(not(apple))]
const NUM_BUFS: usize = 1;
#[cfg(apple)]
// Value approximated based on neqo-bin "Download" benchmark only.
const NUM_BUFS: usize = 16;

/// A UDP receive buffer.
pub struct RecvBuf(Vec<Vec<u8>>);

impl RecvBuf {
    #[must_use]
    pub fn new() -> Self {
        Self(vec![vec![0; RECV_BUF_SIZE]; NUM_BUFS])
    }
}

impl Default for RecvBuf {
    fn default() -> Self {
        Self::new()
    }
}

pub fn send_inner(
    state: &UdpSocketState,
    socket: quinn_udp::UdpSockRef<'_>,
    d: &Datagram,
) -> io::Result<()> {
    let transmit = Transmit {
        destination: d.destination(),
        ecn: EcnCodepoint::from_bits(Into::<u8>::into(d.tos())),
        contents: d,
        segment_size: None,
        src_ip: None,
    };

    state.try_send(socket, &transmit)?;

    qtrace!(
        "sent {} bytes from {} to {}",
        d.len(),
        d.source(),
        d.destination()
    );

    Ok(())
}

#[cfg(unix)]
use std::os::fd::AsFd as SocketRef;
#[cfg(windows)]
use std::os::windows::io::AsSocket as SocketRef;

#[allow(clippy::missing_panics_doc)]
pub fn recv_inner<'a>(
    local_address: SocketAddr,
    state: &UdpSocketState,
    socket: impl SocketRef,
    recv_buf: &'a mut RecvBuf,
) -> Result<DatagramIter<'a>, io::Error> {
    let mut metas = [RecvMeta::default(); NUM_BUFS];
    let mut iovs: [IoSliceMut; NUM_BUFS] = {
        let mut bufs = recv_buf.0.iter_mut().map(|b| IoSliceMut::new(b));
        array::from_fn(|_| bufs.next().expect("NUM_BUFS elements"))
    };

    let n = state.recv((&socket).into(), &mut iovs, &mut metas)?;

    if log_enabled!(Level::Trace) {
        for meta in metas.iter().take(n) {
            qtrace!(
                "received {} bytes from {} to {} in {} segments",
                meta.len,
                meta.addr,
                local_address,
                if meta.stride == 0 {
                    0
                } else {
                    meta.len.div_ceil(meta.stride)
                }
            );
        }
    }

    Ok(DatagramIter {
        current_buffer: None,
        remaining_buffers: metas.into_iter().zip(recv_buf.0.iter()).take(n),
        local_address,
    })
}

pub struct DatagramIter<'a> {
    /// The current buffer, containing zero or more datagrams, each sharing the
    /// same [`RecvMeta`].
    current_buffer: Option<(RecvMeta, Chunks<'a, u8>)>,
    /// Remaining buffers, each containing zero or more datagrams, one
    /// [`RecvMeta`] per buffer.
    remaining_buffers:
        iter::Take<iter::Zip<array::IntoIter<RecvMeta, NUM_BUFS>, slice::Iter<'a, Vec<u8>>>>,
    /// The local address of the UDP socket used to receive the datagrams.
    local_address: SocketAddr,
}

impl<'a> Iterator for DatagramIter<'a> {
    type Item = Datagram<&'a [u8]>;

    fn next(&mut self) -> Option<Self::Item> {
        loop {
            // Return the next datagram in the current buffer, if any.
            if let Some((meta, d)) = self
                .current_buffer
                .as_mut()
                .and_then(|(meta, ds)| ds.next().map(|d| (meta, d)))
            {
                return Some(Datagram::from_slice(
                    meta.addr,
                    self.local_address,
                    meta.ecn.map(|n| IpTos::from(n as u8)).unwrap_or_default(),
                    d,
                ));
            }

            // There are no more datagrams in the current buffer. Try promoting
            // one of the remaining buffers, if any, to be the current buffer.
            let Some((meta, buf)) = self.remaining_buffers.next() else {
                // Handled all buffers. No more datagrams. Iterator is empty.
                return None;
            };

            // Ignore empty datagrams.
            if meta.len == 0 || meta.stride == 0 {
                qdebug!(
                    "ignoring empty datagram from {} to {} len {} stride {}",
                    meta.addr,
                    self.local_address,
                    meta.len,
                    meta.stride
                );
                continue;
            }

            // Got another buffer. Let's chunk it into datagrams and return the
            // first datagram in the next loop iteration.
            self.current_buffer = Some((meta, buf[0..meta.len].chunks(meta.stride)));
        }
    }
}

/// A wrapper around a UDP socket, sending and receiving [`Datagram`]s.
pub struct Socket<S> {
    state: UdpSocketState,
    inner: S,
}

impl<S: SocketRef> Socket<S> {
    /// Create a new [`Socket`] given a raw file descriptor managed externally.
    pub fn new(socket: S) -> Result<Self, io::Error> {
        Ok(Self {
            state: UdpSocketState::new((&socket).into())?,
            inner: socket,
        })
    }

    /// Send a [`Datagram`] on the given [`Socket`].
    pub fn send(&self, d: &Datagram) -> io::Result<()> {
        send_inner(&self.state, (&self.inner).into(), d)
    }

    /// Receive a batch of [`Datagram`]s on the given [`Socket`], each
    /// set with the provided local address.
    pub fn recv<'a>(
        &self,
        local_address: SocketAddr,
        recv_buf: &'a mut RecvBuf,
    ) -> Result<DatagramIter<'a>, io::Error> {
        recv_inner(local_address, &self.state, &self.inner, recv_buf)
    }
}

#[cfg(test)]
mod tests {
    use neqo_common::{IpTosDscp, IpTosEcn};

    use super::*;

    fn socket() -> Result<Socket<std::net::UdpSocket>, io::Error> {
        let socket = Socket::new(std::net::UdpSocket::bind("127.0.0.1:0")?)?;
        // Reverse non-blocking flag set by `UdpSocketState` to make the test non-racy.
        socket.inner.set_nonblocking(false)?;
        Ok(socket)
    }

    #[test]
    fn handle_empty_datagram() -> Result<(), io::Error> {
        // quinn-udp doesn't support sending emtpy datagrams across all
        // platforms. Use `std` socket instead.  See also
        // <https://github.com/quinn-rs/quinn/pull/2123>.
        let sender = std::net::UdpSocket::bind("127.0.0.1:0")?;
        let receiver = Socket::new(std::net::UdpSocket::bind("127.0.0.1:0")?)?;
        let receiver_addr: SocketAddr = "127.0.0.1:0".parse().unwrap();

        sender.send_to(&[], receiver.inner.local_addr()?)?;
        let mut recv_buf = RecvBuf::new();
        let mut datagrams = receiver.recv(receiver_addr, &mut recv_buf)?;

<<<<<<< HEAD
        sender.send(&datagram)?;
        let mut recv_buf = vec![0; RECV_BUF_SIZE];
        let res = receiver.recv(receiver_addr, &mut recv_buf);
        assert_eq!(res.unwrap_err().kind(), io::ErrorKind::WouldBlock);
=======
        assert_eq!(datagrams.next(), None);
>>>>>>> 763ac2cc

        Ok(())
    }

    #[test]
    fn datagram_tos() -> Result<(), io::Error> {
        let sender = socket()?;
        let receiver = socket()?;
        let receiver_addr: SocketAddr = "127.0.0.1:0".parse().unwrap();

        let datagram = Datagram::new(
            sender.inner.local_addr()?,
            receiver.inner.local_addr()?,
            IpTos::from((IpTosDscp::Le, IpTosEcn::Ect1)),
            b"Hello, world!".to_vec(),
        );

        sender.send(&datagram)?;

        let mut recv_buf = RecvBuf::new();
        let mut received_datagrams = receiver
            .recv(receiver_addr, &mut recv_buf)
            .expect("receive to succeed");

        // Assert that the ECN is correct.
        assert_eq!(
            IpTosEcn::from(datagram.tos()),
            IpTosEcn::from(received_datagrams.next().unwrap().tos())
        );

        Ok(())
    }

    /// Expect [`Socket::recv`] to handle multiple [`Datagram`]s on GRO read.
    #[test]
    #[cfg_attr(not(any(target_os = "linux", target_os = "windows")), ignore)]
    fn many_datagrams_through_gro() -> Result<(), io::Error> {
        const SEGMENT_SIZE: usize = 128;

        let sender = socket()?;
        let receiver = socket()?;
        let receiver_addr: SocketAddr = "127.0.0.1:0".parse().unwrap();

        // `neqo_udp::Socket::send` does not yet
        // (https://github.com/mozilla/neqo/issues/1693) support GSO. Use
        // `quinn_udp` directly.
        let max_gso_segments = sender.state.max_gso_segments();
        let msg = vec![0xAB; SEGMENT_SIZE * max_gso_segments];
        let transmit = Transmit {
            destination: receiver.inner.local_addr()?,
            ecn: EcnCodepoint::from_bits(Into::<u8>::into(IpTos::from((
                IpTosDscp::Le,
                IpTosEcn::Ect1,
            )))),
            contents: &msg,
            segment_size: Some(SEGMENT_SIZE),
            src_ip: None,
        };
        sender.state.try_send((&sender.inner).into(), &transmit)?;

        // Allow for one GSO sendmmsg to result in multiple GRO recvmmsg.
        let mut num_received = 0;
        let mut recv_buf = RecvBuf::new();
        while num_received < max_gso_segments {
            receiver
                .recv(receiver_addr, &mut recv_buf)
                .expect("receive to succeed")
                .for_each(|d| {
                    assert_eq!(
                        SEGMENT_SIZE,
                        d.len(),
                        "Expect received datagrams to have same length as sent datagrams."
                    );
                    num_received += 1;
                });
        }

        Ok(())
    }
}<|MERGE_RESOLUTION|>--- conflicted
+++ resolved
@@ -240,14 +240,7 @@
         let mut recv_buf = RecvBuf::new();
         let mut datagrams = receiver.recv(receiver_addr, &mut recv_buf)?;
 
-<<<<<<< HEAD
-        sender.send(&datagram)?;
-        let mut recv_buf = vec![0; RECV_BUF_SIZE];
-        let res = receiver.recv(receiver_addr, &mut recv_buf);
-        assert_eq!(res.unwrap_err().kind(), io::ErrorKind::WouldBlock);
-=======
         assert_eq!(datagrams.next(), None);
->>>>>>> 763ac2cc
 
         Ok(())
     }
