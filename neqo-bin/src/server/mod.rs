// Licensed under the Apache License, Version 2.0 <LICENSE-APACHE or
// http://www.apache.org/licenses/LICENSE-2.0> or the MIT license
// <LICENSE-MIT or http://opensource.org/licenses/MIT>, at your
// option. This file may not be copied, modified, or distributed
// except according to those terms.

#![allow(clippy::future_not_send)]
#![allow(clippy::unwrap_used)] // This is example code.

use std::{
    cell::RefCell,
    fmt::{self, Display},
    fs, io,
    net::{SocketAddr, ToSocketAddrs},
    path::PathBuf,
    pin::Pin,
    process::exit,
    rc::Rc,
    time::{Duration, Instant},
};

use clap::Parser;
use futures::{
    future::{select, select_all, Either},
    FutureExt,
};
use neqo_common::{qdebug, qerror, qinfo, qwarn, Datagram};
use neqo_crypto::{
    constants::{TLS_AES_128_GCM_SHA256, TLS_AES_256_GCM_SHA384, TLS_CHACHA20_POLY1305_SHA256},
    init_db, AntiReplay, Cipher,
};
use neqo_transport::{Output, RandomConnectionIdGenerator, Version};
use tokio::time::Sleep;

use crate::SharedArgs;

const ANTI_REPLAY_WINDOW: Duration = Duration::from_secs(10);

mod http09;
mod http3;

#[derive(Debug)]
pub enum Error {
    ArgumentError(&'static str),
    Http3Error(neqo_http3::Error),
    IoError(io::Error),
    QlogError,
    TransportError(neqo_transport::Error),
    CryptoError(neqo_crypto::Error),
}

impl From<neqo_crypto::Error> for Error {
    fn from(err: neqo_crypto::Error) -> Self {
        Self::CryptoError(err)
    }
}

impl From<io::Error> for Error {
    fn from(err: io::Error) -> Self {
        Self::IoError(err)
    }
}

impl From<neqo_http3::Error> for Error {
    fn from(err: neqo_http3::Error) -> Self {
        Self::Http3Error(err)
    }
}

impl From<qlog::Error> for Error {
    fn from(_err: qlog::Error) -> Self {
        Self::QlogError
    }
}

impl From<neqo_transport::Error> for Error {
    fn from(err: neqo_transport::Error) -> Self {
        Self::TransportError(err)
    }
}

impl Display for Error {
    fn fmt(&self, f: &mut fmt::Formatter) -> fmt::Result {
        write!(f, "Error: {self:?}")?;
        Ok(())
    }
}

impl std::error::Error for Error {}

type Res<T> = Result<T, Error>;

#[derive(Debug, Parser)]
#[command(author, version, about, long_about = None)]
pub struct Args {
    #[command(flatten)]
    shared: SharedArgs,

    /// List of IP:port to listen on
    #[arg(default_value = "[::]:4433")]
    hosts: Vec<String>,

    #[arg(short = 'd', long, default_value = "./test-fixture/db")]
    /// NSS database directory.
    db: PathBuf,

    #[arg(short = 'k', long, default_value = "key")]
    /// Name of key from NSS database.
    key: String,

    #[arg(name = "retry", long)]
    /// Force a retry
    retry: bool,

    #[arg(name = "ech", long)]
    /// Enable encrypted client hello (ECH).
    /// This generates a new set of ECH keys when it is invoked.
    /// The resulting configuration is printed to stdout in hexadecimal format.
    ech: bool,
}

#[cfg(any(test, feature = "bench"))]
impl Default for Args {
    fn default() -> Self {
        use std::str::FromStr;
        Self {
            shared: crate::SharedArgs::default(),
            hosts: vec!["[::]:12345".to_string()],
            db: PathBuf::from_str("../test-fixture/db").unwrap(),
            key: "key".to_string(),
            retry: false,
            ech: false,
        }
    }
}

impl Args {
    fn get_ciphers(&self) -> Vec<Cipher> {
        self.shared
            .ciphers
            .iter()
            .filter_map(|c| match c.as_str() {
                "TLS_AES_128_GCM_SHA256" => Some(TLS_AES_128_GCM_SHA256),
                "TLS_AES_256_GCM_SHA384" => Some(TLS_AES_256_GCM_SHA384),
                "TLS_CHACHA20_POLY1305_SHA256" => Some(TLS_CHACHA20_POLY1305_SHA256),
                _ => None,
            })
            .collect::<Vec<_>>()
    }

    fn listen_addresses(&self) -> Vec<SocketAddr> {
        self.hosts
            .iter()
            .filter_map(|host| host.to_socket_addrs().ok())
            .flatten()
            .chain(self.shared.quic_parameters.preferred_address_v4())
            .chain(self.shared.quic_parameters.preferred_address_v6())
            .collect()
    }

    fn now(&self) -> Instant {
        if self.shared.qns_test.is_some() {
            // When NSS starts its anti-replay it blocks any acceptance of 0-RTT for a
            // single period.  This ensures that an attacker that is able to force a
            // server to reboot is unable to use that to flush the anti-replay buffers
            // and have something replayed.
            //
            // However, this is a massive inconvenience for us when we are testing.
            // As we can't initialize `AntiReplay` in the past (see `neqo_common::time`
            // for why), fast forward time here so that the connections get times from
            // in the future.
            //
            // This is NOT SAFE.  Don't do this.
            Instant::now() + ANTI_REPLAY_WINDOW
        } else {
            Instant::now()
        }
    }

    #[cfg(any(test, feature = "bench"))]
    pub fn set_qlog_dir(&mut self, dir: PathBuf) {
        self.shared.qlog_dir = Some(dir);
    }
}

fn qns_read_response(filename: &str) -> Result<Vec<u8>, io::Error> {
    let path: PathBuf = ["/www", filename.trim_matches(|p| p == '/')]
        .iter()
        .collect();
    fs::read(path)
}

#[allow(clippy::module_name_repetitions)]
pub trait HttpServer: Display {
    fn process(&mut self, dgram: Option<Datagram<&[u8]>>, now: Instant) -> Output;
    fn process_events(&mut self, now: Instant);
    fn has_events(&self) -> bool;
}

#[allow(clippy::module_name_repetitions)]
pub struct ServerRunner {
    now: Box<dyn Fn() -> Instant>,
    server: Box<dyn HttpServer>,
    timeout: Option<Pin<Box<Sleep>>>,
    sockets: Vec<(SocketAddr, crate::udp::Socket)>,
    recv_buf: Vec<u8>,
}

impl ServerRunner {
    #[must_use]
    pub fn new(
        now: Box<dyn Fn() -> Instant>,
        server: Box<dyn HttpServer>,
        sockets: Vec<(SocketAddr, crate::udp::Socket)>,
    ) -> Self {
        Self {
            now,
            server,
            timeout: None,
            sockets,
            recv_buf: vec![0; neqo_udp::RECV_BUF_SIZE],
        }
    }

    /// Tries to find a socket, but then just falls back to sending from the first.
    fn find_socket(
        sockets: &mut [(SocketAddr, crate::udp::Socket)],
        addr: SocketAddr,
    ) -> &mut crate::udp::Socket {
        let ((_host, first_socket), rest) = sockets.split_first_mut().unwrap();
        rest.iter_mut()
            .map(|(_host, socket)| socket)
            .find(|socket| socket.local_addr().is_ok_and(|a| a == addr))
            .unwrap_or(first_socket)
    }

    // Free function (i.e. not taking `&mut self: ServerRunner`) to be callable by
    // `ServerRunner::read_and_process` while holding a reference to
    // `ServerRunner::recv_buf`.
    async fn process_inner(
        server: &mut Box<dyn HttpServer>,
        timeout: &mut Option<Pin<Box<Sleep>>>,
        sockets: &mut [(SocketAddr, crate::udp::Socket)],
        now: &dyn Fn() -> Instant,
        mut input_dgram: Option<Datagram<&[u8]>>,
    ) -> Result<(), io::Error> {
        loop {
            match server.process(input_dgram.take(), now()) {
                Output::Datagram(dgram) => {
                    let socket = Self::find_socket(sockets, dgram.source());
                    socket.writable().await?;
                    socket.send(&dgram)?;
                }
                Output::Callback(new_timeout) => {
                    qdebug!("Setting timeout of {:?}", new_timeout);
                    *timeout = Some(Box::pin(tokio::time::sleep(new_timeout)));
                    break;
                }
                Output::None => break,
            }
        }
        Ok(())
    }

    async fn read_and_process(&mut self, sockets_index: usize) -> Result<(), io::Error> {
        loop {
<<<<<<< HEAD
            let (host, socket) = self
                .sockets
                .get_mut(sockets_index)
                .ok_or_else(|| io::Error::new(io::ErrorKind::NotFound, "No socket"))?;
=======
            let (host, socket) = &mut self.sockets[sockets_index];
>>>>>>> ef9e4dc9
            let Some(input_dgrams) = socket.recv(*host, &mut self.recv_buf)? else {
                break;
            };

            for input_dgram in input_dgrams {
                Self::process_inner(
                    &mut self.server,
                    &mut self.timeout,
                    &mut self.sockets,
                    &self.now,
                    Some(input_dgram),
                )
                .await?;
            }
        }

        Ok(())
    }

    async fn process(&mut self) -> Result<(), io::Error> {
        Self::process_inner(
            &mut self.server,
            &mut self.timeout,
            &mut self.sockets,
            &self.now,
            None,
        )
        .await
    }

    // Wait for any of the sockets to be readable or the timeout to fire.
    async fn ready(&mut self) -> Result<Ready, io::Error> {
        let sockets_ready = select_all(
            self.sockets
                .iter()
                .map(|(_host, socket)| Box::pin(socket.readable())),
        )
        .map(|(res, inx, _)| match res {
            Ok(()) => Ok(Ready::Socket(inx)),
            Err(e) => Err(e),
        });
        let timeout_ready = self
            .timeout
            .as_mut()
            .map_or_else(|| Either::Right(futures::future::pending()), Either::Left)
            .map(|()| Ok(Ready::Timeout));
        select(sockets_ready, timeout_ready).await.factor_first().0
    }

    pub async fn run(mut self) -> Res<()> {
        loop {
            self.server.process_events((self.now)());
            self.process().await?;

            if self.server.has_events() {
                continue;
            }

            match self.ready().await? {
                Ready::Socket(sockets_index) => {
                    self.read_and_process(sockets_index).await?;
                }
                Ready::Timeout => {
                    self.timeout = None;
                    self.process().await?;
                }
            }
        }
    }
}

enum Ready {
    Socket(usize),
    Timeout,
}

pub async fn server(mut args: Args) -> Res<()> {
    neqo_common::log::init(
        args.shared
            .verbose
            .as_ref()
            .map(clap_verbosity_flag::Verbosity::log_level_filter),
    );
    assert!(!args.key.is_empty(), "Need at least one key");

    init_db(args.db.clone())?;

    if let Some(testcase) = args.shared.qns_test.as_ref() {
        if args.shared.quic_parameters.quic_version.is_empty() {
            // Quic Interop Runner expects the server to support `Version1`
            // only. Exceptions are testcases `versionnegotiation` (not yet
            // implemented) and `v2`.
            if testcase != "v2" {
                args.shared.quic_parameters.quic_version = vec![Version::Version1];
            }
        } else {
            qwarn!("Both -V and --qns-test were set. Ignoring testcase specific versions.");
        }

        // These are the default for all tests except http3.
        args.shared.alpn = String::from("hq-interop");
        // TODO: More options to deduplicate with client?
        match testcase.as_str() {
            "http3" => {
                args.shared.alpn = String::from("h3");
            }
            "zerortt" => args.shared.quic_parameters.max_streams_bidi = 100,
            "handshake" | "transfer" | "resumption" | "multiconnect" | "v2" | "ecn" => {}
            "connectionmigration" => {
                if args.shared.quic_parameters.preferred_address().is_none() {
                    qerror!("No preferred addresses set for connectionmigration test");
                    exit(127);
                }
            }
            "chacha20" => {
                args.shared.ciphers.clear();
                args.shared
                    .ciphers
                    .extend_from_slice(&[String::from("TLS_CHACHA20_POLY1305_SHA256")]);
            }
            "retry" => args.retry = true,
            _ => exit(127),
        }
    }

    let hosts = args.listen_addresses();
    if hosts.is_empty() {
        qerror!("No valid hosts defined");
        Err(io::Error::new(io::ErrorKind::InvalidInput, "No hosts"))?;
    }
    let sockets = hosts
        .into_iter()
        .map(|host| {
            let socket = crate::udp::Socket::bind(host)?;
            let local_addr = socket.local_addr()?;
            qinfo!("Server waiting for connection on: {local_addr:?}");

            Ok((host, socket))
        })
        .collect::<Result<_, io::Error>>()?;

    // Note: this is the exception to the case where we use `Args::now`.
    let anti_replay = AntiReplay::new(Instant::now(), ANTI_REPLAY_WINDOW, 7, 14)
        .expect("unable to setup anti-replay");
    let cid_mgr = Rc::new(RefCell::new(RandomConnectionIdGenerator::new(10)));

    let server: Box<dyn HttpServer> = if args.shared.alpn == "h3" {
        Box::new(http3::HttpServer::new(&args, anti_replay, cid_mgr))
    } else {
        Box::new(
            http09::HttpServer::new(&args, anti_replay, cid_mgr).expect("We cannot make a server!"),
        )
    };

    ServerRunner::new(Box::new(move || args.now()), server, sockets)
        .run()
        .await
}<|MERGE_RESOLUTION|>--- conflicted
+++ resolved
@@ -264,14 +264,11 @@
 
     async fn read_and_process(&mut self, sockets_index: usize) -> Result<(), io::Error> {
         loop {
-<<<<<<< HEAD
             let (host, socket) = self
                 .sockets
                 .get_mut(sockets_index)
                 .ok_or_else(|| io::Error::new(io::ErrorKind::NotFound, "No socket"))?;
-=======
             let (host, socket) = &mut self.sockets[sockets_index];
->>>>>>> ef9e4dc9
             let Some(input_dgrams) = socket.recv(*host, &mut self.recv_buf)? else {
                 break;
             };
