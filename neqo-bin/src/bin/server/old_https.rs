--- conflicted
+++ resolved
@@ -202,10 +202,6 @@
                     None => break,
                     Some(e) => e,
                 };
-<<<<<<< HEAD
-=======
-                qdebug!("Event {event:?}");
->>>>>>> 50876af9
                 match event {
                     ConnectionEvent::NewStream { stream_id } => {
                         self.write_state
