// Licensed under the Apache License, Version 2.0 <LICENSE-APACHE or
// http://www.apache.org/licenses/LICENSE-2.0> or the MIT license
// <LICENSE-MIT or http://opensource.org/licenses/MIT>, at your
// option. This file may not be copied, modified, or distributed
// except according to those terms.

#![allow(clippy::unwrap_used)] // This is example code.

//! An HTTP 3 client implementation.

use std::{
    cell::RefCell,
    collections::{HashMap, VecDeque},
    fmt::Display,
    fs::File,
    io::{BufWriter, Write as _},
    net::SocketAddr,
    path::PathBuf,
    rc::Rc,
    time::Instant,
};

<<<<<<< HEAD
use neqo_common::{event::Provider, hex, qdebug, qerror, qinfo, qwarn, Datagram, Header};
=======
use neqo_common::{event::Provider as _, hex, qdebug, qinfo, qwarn, Datagram, Header};
>>>>>>> 82683d41
use neqo_crypto::{AuthenticationStatus, ResumptionToken};
use neqo_http3::{Error, Http3Client, Http3ClientEvent, Http3Parameters, Http3State, Priority};
use neqo_transport::{
    AppError, CloseReason, Connection, EmptyConnectionIdGenerator, Error as TransportError, Output,
    RandomConnectionIdGenerator, StreamId,
};
use url::Url;

use super::{get_output_file, qlog_new, Args, CloseState, Res};
use crate::{send_data::SendData, STREAM_IO_BUFFER_SIZE};

pub struct Handler<'a> {
    #[allow(clippy::struct_field_names)]
    url_handler: UrlHandler<'a>,
    token: Option<ResumptionToken>,
    output_read_data: bool,
    read_buffer: Vec<u8>,
}

impl<'a> Handler<'a> {
    pub(crate) fn new(url_queue: VecDeque<Url>, args: &'a Args) -> Self {
        let url_handler = UrlHandler {
            url_queue,
            handled_urls: Vec::new(),
            stream_handlers: HashMap::new(),
            all_paths: Vec::new(),
            args,
        };

        Self {
            url_handler,
            token: None,
            output_read_data: args.output_read_data,
            read_buffer: vec![0; STREAM_IO_BUFFER_SIZE],
        }
    }
}

pub fn create_client(
    args: &Args,
    local_addr: SocketAddr,
    remote_addr: SocketAddr,
    hostname: &str,
    resumption_token: Option<ResumptionToken>,
) -> Res<Http3Client> {
    let cid_generator: Rc<RefCell<dyn neqo_transport::ConnectionIdGenerator>> = if args.cid_len == 0
    {
        Rc::new(RefCell::new(EmptyConnectionIdGenerator::default()))
    } else {
        Rc::new(RefCell::new(RandomConnectionIdGenerator::new(
            args.cid_len.into(),
        )))
    };
    let mut transport = Connection::new_client(
        hostname,
        &[&args.shared.alpn],
        cid_generator,
        local_addr,
        remote_addr,
        args.shared.quic_parameters.get(args.shared.alpn.as_str()),
        Instant::now(),
    )?;
    let ciphers = args.get_ciphers();
    if !ciphers.is_empty() {
        transport.set_ciphers(&ciphers)?;
    }
    let mut client = Http3Client::new_with_conn(
        transport,
        Http3Parameters::default()
            .max_table_size_encoder(args.shared.max_table_size_encoder)
            .max_table_size_decoder(args.shared.max_table_size_decoder)
            .max_blocked_streams(args.shared.max_blocked_streams)
            .max_concurrent_push_streams(args.max_concurrent_push_streams),
    );

    let qlog = qlog_new(args, hostname, client.connection_id())?;
    client.set_qlog(qlog);
    if let Some(ech) = &args.ech {
        client.enable_ech(ech).expect("enable ECH");
    }
    if let Some(token) = resumption_token {
        client
            .enable_resumption(Instant::now(), token)
            .expect("enable resumption");
    }

    Ok(client)
}

impl TryFrom<Http3State> for CloseState {
    type Error = CloseReason;

    fn try_from(value: Http3State) -> Result<Self, Self::Error> {
        let (state, error) = match value {
            Http3State::Closing(error) => (Self::Closing, error),
            Http3State::Closed(error) => (Self::Closed, error),
            _ => return Ok(Self::NotClosing),
        };

        if error.is_error() {
            Err(error)
        } else {
            Ok(state)
        }
    }
}

impl super::Client for Http3Client {
    fn is_closed(&self) -> Result<CloseState, CloseReason> {
        self.state().try_into()
    }

    fn process_output(&mut self, now: Instant) -> Output {
        self.process_output(now)
    }

    fn process_multiple_input<'a>(
        &mut self,
        dgrams: impl IntoIterator<Item = Datagram<&'a [u8]>>,
        now: Instant,
    ) {
        self.process_multiple_input(dgrams, now);
    }

    fn close<S>(&mut self, now: Instant, app_error: AppError, msg: S)
    where
        S: AsRef<str> + Display,
    {
        self.close(now, app_error, msg);
    }

    fn stats(&self) -> neqo_transport::Stats {
        self.transport_stats()
    }

    fn has_events(&self) -> bool {
        neqo_common::event::Provider::has_events(self)
    }
}

impl Handler<'_> {
    fn reinit(&mut self) {
        for url in self.url_handler.handled_urls.drain(..) {
            self.url_handler.url_queue.push_front(url);
        }
        self.url_handler.stream_handlers.clear();
        self.url_handler.all_paths.clear();
    }
}

impl super::Handler for Handler<'_> {
    type Client = Http3Client;

    fn handle(&mut self, client: &mut Http3Client) -> Res<bool> {
        while let Some(event) = client.next_event() {
            match event {
                Http3ClientEvent::AuthenticationNeeded => {
                    client.authenticated(AuthenticationStatus::Ok, Instant::now());
                }
                Http3ClientEvent::HeaderReady {
                    stream_id,
                    headers,
                    fin,
                    ..
                } => {
                    if let Some(handler) = self.url_handler.stream_handler(stream_id) {
                        handler.process_header_ready(stream_id, fin, headers);
                    } else {
                        qwarn!("Data on unexpected stream: {stream_id}");
                    }
                    if fin {
                        self.url_handler.on_stream_fin(client, stream_id);
                    }
                }
                Http3ClientEvent::DataReadable { stream_id } => {
                    let mut stream_done = false;
                    match self.url_handler.stream_handler(stream_id) {
                        None => {
                            qwarn!("Data on unexpected stream: {stream_id}");
                        }
                        Some(handler) => loop {
                            let (sz, fin) = client.read_data(
                                Instant::now(),
                                stream_id,
                                &mut self.read_buffer,
                            )?;

                            handler.process_data_readable(
                                stream_id,
                                fin,
                                &self.read_buffer[..sz],
                                self.output_read_data,
                            )?;

                            if fin {
                                stream_done = true;
                                break;
                            }

                            if sz == 0 {
                                break;
                            }
                        },
                    }

                    if stream_done {
                        self.url_handler.on_stream_fin(client, stream_id);
                    }
                }
                Http3ClientEvent::DataWritable { stream_id } => {
                    match self.url_handler.stream_handler(stream_id) {
                        None => {
                            qwarn!("Data on unexpected stream: {stream_id}");
                        }
                        Some(handler) => {
                            handler.process_data_writable(client, stream_id);
                        }
                    }
                }
                Http3ClientEvent::StateChange(Http3State::Connected)
                | Http3ClientEvent::RequestsCreatable => {
                    qinfo!("{event:?}");
                    self.url_handler.process_urls(client);
                }
                Http3ClientEvent::ZeroRttRejected => {
                    qinfo!("{event:?}");
                    // All 0-RTT data was rejected. We need to retransmit it.
                    self.reinit();
                    self.url_handler.process_urls(client);
                }
                Http3ClientEvent::ResumptionToken(t) => self.token = Some(t),
                _ => {
                    qwarn!("Unhandled event {event:?}");
                }
            }
        }

        Ok(self.url_handler.done())
    }

    fn take_token(&mut self) -> Option<ResumptionToken> {
        self.token.take()
    }
}

trait StreamHandler {
    fn process_header_ready(&mut self, stream_id: StreamId, fin: bool, headers: Vec<Header>);
    fn process_data_readable(
        &mut self,
        stream_id: StreamId,
        fin: bool,
        data: &[u8],
        output_read_data: bool,
    ) -> Res<()>;
    fn process_data_writable(&mut self, client: &mut Http3Client, stream_id: StreamId);
}

struct DownloadStreamHandler {
    out_file: Option<BufWriter<File>>,
}

impl StreamHandler for DownloadStreamHandler {
    fn process_header_ready(&mut self, stream_id: StreamId, fin: bool, headers: Vec<Header>) {
        if self.out_file.is_none() {
            qdebug!("READ HEADERS[{stream_id}]: fin={fin} {headers:?}");
        }
    }

    fn process_data_readable(
        &mut self,
        stream_id: StreamId,
        fin: bool,
        data: &[u8],
        output_read_data: bool,
    ) -> Res<()> {
        if let Some(out_file) = &mut self.out_file {
            if !data.is_empty() {
                out_file.write_all(data)?;
            }
            return Ok(());
        } else if !output_read_data {
            qdebug!("READ[{stream_id}]: {} bytes", data.len());
        } else if let Ok(txt) = std::str::from_utf8(data) {
            qdebug!("READ[{stream_id}]: {txt}");
        } else {
            qdebug!("READ[{}]: 0x{}", stream_id, hex(data));
        }

        if fin {
            if let Some(mut out_file) = self.out_file.take() {
                out_file.flush()?;
            } else {
                qdebug!("<FIN[{stream_id}]>");
            }
        }

        Ok(())
    }

    fn process_data_writable(&mut self, _client: &mut Http3Client, _stream_id: StreamId) {}
}

struct UploadStreamHandler {
    data: SendData,
    start: Instant,
}

impl StreamHandler for UploadStreamHandler {
    fn process_header_ready(&mut self, stream_id: StreamId, fin: bool, headers: Vec<Header>) {
        qdebug!("READ HEADERS[{stream_id}]: fin={fin} {headers:?}");
    }

    fn process_data_readable(
        &mut self,
        stream_id: StreamId,
        _fin: bool,
        data: &[u8],
        _output_read_data: bool,
    ) -> Res<()> {
        if let Ok(txt) = std::str::from_utf8(data) {
            let trimmed_txt = txt.trim_end_matches(char::from(0));
            let parsed: usize = trimmed_txt.parse().map_err(|_| Error::InvalidInput)?;
            if parsed == self.data.len() {
                let upload_time = Instant::now().duration_since(self.start);
                qinfo!("Stream ID: {stream_id:?}, Upload time: {upload_time:?}");
            }
            Ok(())
        } else {
            qerror!("Unexpected data [{}]: 0x{}", stream_id, hex(data));
            Err(crate::client::Error::Http3Error(Error::InvalidInput))
        }
    }

    fn process_data_writable(&mut self, client: &mut Http3Client, stream_id: StreamId) {
        let done = self
            .data
            .send(|chunk| client.send_data(stream_id, chunk).unwrap());
        if done {
            client.stream_close_send(stream_id).unwrap();
        }
    }
}

struct UrlHandler<'a> {
    url_queue: VecDeque<Url>,
    handled_urls: Vec<Url>,
    stream_handlers: HashMap<StreamId, Box<dyn StreamHandler>>,
    all_paths: Vec<PathBuf>,
    args: &'a Args,
}

impl UrlHandler<'_> {
    fn stream_handler(&mut self, stream_id: StreamId) -> Option<&mut Box<dyn StreamHandler>> {
        self.stream_handlers.get_mut(&stream_id)
    }

    fn process_urls(&mut self, client: &mut Http3Client) {
        loop {
            if self.url_queue.is_empty() {
                break;
            }
            if self.stream_handlers.len() >= self.args.concurrency {
                break;
            }
            if !self.next_url(client) {
                break;
            }
        }
    }

    fn next_url(&mut self, client: &mut Http3Client) -> bool {
        let url = self
            .url_queue
            .pop_front()
            .expect("download_next called with empty queue");
        match client.fetch(
            Instant::now(),
            &self.args.method,
            &url,
            &to_headers(&self.args.header),
            Priority::default(),
        ) {
            Ok(client_stream_id) => {
                qdebug!("Successfully created stream id {client_stream_id} for {url}");

                let handler: Box<dyn StreamHandler> = match self.args.method.as_str() {
                    "GET" => {
                        let out_file = get_output_file(
                            &url,
                            self.args.output_dir.as_ref(),
                            &mut self.all_paths,
                        );
                        client.stream_close_send(client_stream_id).unwrap();
                        Box::new(DownloadStreamHandler { out_file })
                    }
                    "POST" => Box::new(UploadStreamHandler {
                        data: SendData::zeroes(self.args.upload_size),
                        start: Instant::now(),
                    }),
                    _ => unimplemented!(),
                };

                self.stream_handlers.insert(client_stream_id, handler);
                self.handled_urls.push(url);
                true
            }
            Err(
                Error::TransportError(TransportError::StreamLimitError)
                | Error::StreamLimitError
                | Error::Unavailable,
            ) => {
                self.url_queue.push_front(url);
                false
            }
            Err(e) => {
                panic!("Can't create stream {e}");
            }
        }
    }

    fn done(&self) -> bool {
        self.stream_handlers.is_empty() && self.url_queue.is_empty()
    }

    fn on_stream_fin(&mut self, client: &mut Http3Client, stream_id: StreamId) {
        self.stream_handlers.remove(&stream_id);
        self.process_urls(client);
    }
}

fn to_headers(values: &[impl AsRef<str>]) -> Vec<Header> {
    values
        .iter()
        .scan(None, |state, value| {
            if let Some(name) = state.take() {
                *state = None;
                Some(Header::new(name, value.as_ref()))
            } else {
                *state = Some(value.as_ref().to_string());
                None
            }
        })
        .collect()
}<|MERGE_RESOLUTION|>--- conflicted
+++ resolved
@@ -20,11 +20,7 @@
     time::Instant,
 };
 
-<<<<<<< HEAD
-use neqo_common::{event::Provider, hex, qdebug, qerror, qinfo, qwarn, Datagram, Header};
-=======
 use neqo_common::{event::Provider as _, hex, qdebug, qinfo, qwarn, Datagram, Header};
->>>>>>> 82683d41
 use neqo_crypto::{AuthenticationStatus, ResumptionToken};
 use neqo_http3::{Error, Http3Client, Http3ClientEvent, Http3Parameters, Http3State, Priority};
 use neqo_transport::{
