// Licensed under the Apache License, Version 2.0 <LICENSE-APACHE or
// http://www.apache.org/licenses/LICENSE-2.0> or the MIT license
// <LICENSE-MIT or http://opensource.org/licenses/MIT>, at your
// option. This file may not be copied, modified, or distributed
// except according to those terms.

#![allow(clippy::future_not_send)]

use std::{
    collections::{HashMap, VecDeque},
    fmt::{self, Display},
    fs::{create_dir_all, File, OpenOptions},
    io::{self, BufWriter},
    net::{IpAddr, Ipv4Addr, Ipv6Addr, SocketAddr, ToSocketAddrs},
    path::PathBuf,
    pin::Pin,
    process::exit,
    time::Instant,
};

use clap::Parser;
use futures::{
    future::{select, Either},
    FutureExt, TryFutureExt,
};
use neqo_common::{qdebug, qerror, qinfo, qlog::NeqoQlog, qwarn, Datagram, Role};
use neqo_crypto::{
    constants::{TLS_AES_128_GCM_SHA256, TLS_AES_256_GCM_SHA384, TLS_CHACHA20_POLY1305_SHA256},
    init, Cipher, ResumptionToken,
};
use neqo_http3::Output;
use neqo_transport::{AppError, CloseReason, ConnectionId, Version};
use tokio::time::Sleep;
use url::{Host, Origin, Url};

use crate::SharedArgs;

mod http09;
mod http3;

const BUFWRITER_BUFFER_SIZE: usize = 64 * 1024;

#[derive(Debug)]
pub enum Error {
    ArgumentError(&'static str),
    Http3Error(neqo_http3::Error),
    IoError(io::Error),
    QlogError(qlog::Error),
    TransportError(neqo_transport::Error),
    ApplicationError(neqo_transport::AppError),
    CryptoError(neqo_crypto::Error),
}

impl From<neqo_crypto::Error> for Error {
    fn from(err: neqo_crypto::Error) -> Self {
        Self::CryptoError(err)
    }
}

impl From<io::Error> for Error {
    fn from(err: io::Error) -> Self {
        Self::IoError(err)
    }
}

impl From<neqo_http3::Error> for Error {
    fn from(err: neqo_http3::Error) -> Self {
        Self::Http3Error(err)
    }
}

impl From<qlog::Error> for Error {
    fn from(err: qlog::Error) -> Self {
        Self::QlogError(err)
    }
}

impl From<neqo_transport::Error> for Error {
    fn from(err: neqo_transport::Error) -> Self {
        Self::TransportError(err)
    }
}

impl From<neqo_transport::CloseReason> for Error {
    fn from(err: neqo_transport::CloseReason) -> Self {
        match err {
            CloseReason::Transport(e) => Self::TransportError(e),
            CloseReason::Application(e) => Self::ApplicationError(e),
        }
    }
}

impl Display for Error {
    fn fmt(&self, f: &mut fmt::Formatter) -> fmt::Result {
        write!(f, "Error: {self:?}")?;
        Ok(())
    }
}

impl std::error::Error for Error {}

type Res<T> = Result<T, Error>;

#[derive(Debug, Parser)]
#[command(author, version, about, long_about = None)]
#[allow(clippy::struct_excessive_bools)] // Not a good use of that lint.
pub struct Args {
    #[command(flatten)]
    shared: SharedArgs,

    urls: Vec<Url>,

    #[arg(short = 'm', default_value = "GET")]
    method: String,

    #[arg(short = 'H', long, number_of_values = 2)]
    header: Vec<String>,

    #[arg(name = "max-push", short = 'p', long, default_value = "10")]
    max_concurrent_push_streams: u64,

    #[arg(name = "download-in-series", long)]
    /// Download resources in series using separate connections.
    download_in_series: bool,

    #[arg(name = "concurrency", long, default_value = "100")]
    /// The maximum number of requests to have outstanding at one time.
    concurrency: usize,

    #[arg(name = "output-read-data", long)]
    /// Output received data to stdout
    output_read_data: bool,

    #[arg(name = "output-dir", long)]
    /// Save contents of fetched URLs to a directory
    output_dir: Option<PathBuf>,

    #[arg(short = 'r', long, hide = true)]
    /// Client attempts to resume by making multiple connections to servers.
    /// Requires that 2 or more URLs are listed for each server.
    /// Use this for 0-RTT: the stack always attempts 0-RTT on resumption.
    resume: bool,

    #[arg(name = "key-update", long, hide = true)]
    /// Attempt to initiate a key update immediately after confirming the connection.
    key_update: bool,

    #[arg(name = "ech", long, value_parser = |s: &str| hex::decode(s))]
    /// Enable encrypted client hello (ECH).
    /// This takes an encoded ECH configuration in hexadecimal format.
    ech: Option<Vec<u8>>,

    #[arg(name = "ipv4-only", short = '4', long)]
    /// Connect only over IPv4
    ipv4_only: bool,

    #[arg(name = "ipv6-only", short = '6', long)]
    /// Connect only over IPv6
    ipv6_only: bool,

    /// The test that this client will run. Currently, we only support "upload".
    #[arg(name = "test", long)]
    test: Option<String>,

    /// The request size that will be used for upload test.
    #[arg(name = "upload-size", long, default_value = "100")]
    upload_size: usize,

    /// Print connection stats after close.
    #[arg(name = "stats", long)]
    stats: bool,

    /// The length of the local connection ID.
    #[arg(name = "cid-length", short = 'l', long, default_value = "0",
          value_parser = clap::value_parser!(u8).range(..=20))]
    cid_len: u8,
}

impl Args {
    #[must_use]
    #[cfg(any(test, feature = "bench"))]
    #[allow(clippy::missing_panics_doc)]
    pub fn new(requests: &[usize], upload: bool) -> Self {
        use std::str::FromStr;
        Self {
            shared: crate::SharedArgs::default(),
            urls: requests
                .iter()
                .map(|r| Url::from_str(&format!("http://[::1]:12345/{r}")).unwrap())
                .collect(),
            method: if upload { "POST".into() } else { "GET".into() },
            header: vec![],
            max_concurrent_push_streams: 10,
            download_in_series: false,
            concurrency: 100,
            output_read_data: false,
            output_dir: Some("/dev/null".into()),
            resume: false,
            key_update: false,
            ech: None,
            ipv4_only: false,
            ipv6_only: false,
            test: None,
            upload_size: if upload { requests[0] } else { 100 },
            stats: false,
            cid_len: 0,
        }
    }

    fn get_ciphers(&self) -> Vec<Cipher> {
        self.shared
            .ciphers
            .iter()
            .filter_map(|c| match c.as_str() {
                "TLS_AES_128_GCM_SHA256" => Some(TLS_AES_128_GCM_SHA256),
                "TLS_AES_256_GCM_SHA384" => Some(TLS_AES_256_GCM_SHA384),
                "TLS_CHACHA20_POLY1305_SHA256" => Some(TLS_CHACHA20_POLY1305_SHA256),
                _ => None,
            })
            .collect::<Vec<_>>()
    }

    fn update_for_tests(&mut self) {
        let Some(testcase) = self.shared.qns_test.as_ref() else {
            return;
        };

        if self.key_update {
            qerror!("internal option key_update set by user");
            exit(127)
        }

        if self.resume {
            qerror!("internal option resume set by user");
            exit(127)
        }

        // Only use v1 for most QNS tests.
        self.shared.quic_parameters.quic_version = vec![Version::Version1];
        // This is the default for all tests except http3.
        self.shared.use_old_http = true;
        match testcase.as_str() {
            "http3" => {
                self.shared.use_old_http = false;
                if let Some(testcase) = &self.test {
                    if testcase.as_str() != "upload" {
                        qerror!("Unsupported test case: {testcase}");
                        exit(127)
                    }

                    self.method = String::from("POST");
                }
            }
<<<<<<< HEAD
            "handshake" | "transfer" | "retry" | "ecn" | "connectionmigration" => {}
=======
            "handshake" | "transfer" | "retry" | "ecn" => {}
>>>>>>> 978aa4e8
            "resumption" => {
                if self.urls.len() < 2 {
                    qerror!("Warning: resumption test won't work without >1 URL");
                    exit(127);
                }
                self.resume = true;
            }
            "zerortt" => {
                if self.urls.len() < 2 {
                    qerror!("Warning: zerortt test won't work without >1 URL");
                    exit(127);
                }
                self.resume = true;
                // PMTUD probes inflate what we sent in 1-RTT, causing QNS to fail the test.
                self.shared.quic_parameters.no_pmtud = true;
                // If we pace, we might get the initial server flight before sending sufficient
                // 0-RTT data to pass the QNS check. So let's burst.
                self.shared.quic_parameters.no_pacing = true;
            }
            "multiconnect" => {
                self.download_in_series = true;
            }
            "chacha20" => {
                self.shared.ciphers.clear();
                self.shared
                    .ciphers
                    .extend_from_slice(&[String::from("TLS_CHACHA20_POLY1305_SHA256")]);
            }
            "keyupdate" => {
                self.key_update = true;
            }
            "v2" => {
                // Use default version set for this test (which allows compatible vneg.)
                self.shared.quic_parameters.quic_version.clear();
            }
            _ => exit(127),
        }
    }

    #[cfg(any(test, feature = "bench"))]
    pub fn set_qlog_dir(&mut self, dir: PathBuf) {
        self.shared.qlog_dir = Some(dir);
    }
}

fn get_output_file(
    url: &Url,
    output_dir: Option<&PathBuf>,
    all_paths: &mut Vec<PathBuf>,
) -> Option<BufWriter<File>> {
    if let Some(dir) = output_dir {
        let mut out_path = dir.clone();

        let url_path = if url.path() == "/" {
            // If no path is given... call it "root"?
            "root"
        } else {
            // Omit leading slash
            &url.path()[1..]
        };
        out_path.push(url_path);

        if all_paths.contains(&out_path) {
            qerror!("duplicate path {}", out_path.display());
            return None;
        }

        qinfo!("Saving {url} to {out_path:?}");

        if let Some(parent) = out_path.parent() {
            create_dir_all(parent).ok()?;
        }

        let f = OpenOptions::new()
            .write(true)
            .create(true)
            .truncate(true)
            .open(&out_path)
            .ok()?;

        all_paths.push(out_path);
        Some(BufWriter::with_capacity(BUFWRITER_BUFFER_SIZE, f))
    } else {
        None
    }
}

enum Ready {
    Socket,
    Timeout,
}

// Wait for the socket to be readable or the timeout to fire.
async fn ready(
    socket: &crate::udp::Socket,
    mut timeout: Option<&mut Pin<Box<Sleep>>>,
) -> Result<Ready, io::Error> {
    let socket_ready = Box::pin(socket.readable()).map_ok(|()| Ready::Socket);
    let timeout_ready = timeout
        .as_mut()
        .map_or_else(|| Either::Right(futures::future::pending()), Either::Left)
        .map(|()| Ok(Ready::Timeout));
    select(socket_ready, timeout_ready).await.factor_first().0
}

/// Handles a given task on the provided [`Client`].
trait Handler {
    type Client: Client;

    fn handle(&mut self, client: &mut Self::Client) -> Res<bool>;
    fn take_token(&mut self) -> Option<ResumptionToken>;
}

enum CloseState {
    NotClosing,
    Closing,
    Closed,
}

/// Network client, e.g. [`neqo_transport::Connection`] or [`neqo_http3::Http3Client`].
trait Client {
    fn process_output(&mut self, now: Instant) -> Output;
    fn process_multiple_input<'a>(
        &mut self,
        dgrams: impl IntoIterator<Item = Datagram<&'a [u8]>>,
        now: Instant,
    );
    fn has_events(&self) -> bool;
    fn close<S>(&mut self, now: Instant, app_error: AppError, msg: S)
    where
        S: AsRef<str> + Display;
    fn is_closed(&self) -> Result<CloseState, CloseReason>;
    fn stats(&self) -> neqo_transport::Stats;
}

struct Runner<'a, H: Handler> {
    local_addr: SocketAddr,
    socket: &'a mut crate::udp::Socket,
    client: H::Client,
    handler: H,
    timeout: Option<Pin<Box<Sleep>>>,
    args: &'a Args,
    recv_buf: Vec<u8>,
}

impl<'a, H: Handler> Runner<'a, H> {
    fn new(
        local_addr: SocketAddr,
        socket: &'a mut crate::udp::Socket,
        client: H::Client,
        handler: H,
        args: &'a Args,
    ) -> Self {
        Self {
            local_addr,
            socket,
            client,
            handler,
            args,
            timeout: None,
            recv_buf: vec![0; neqo_udp::RECV_BUF_SIZE],
        }
    }

    async fn run(mut self) -> Res<Option<ResumptionToken>> {
        loop {
            let handler_done = self.handler.handle(&mut self.client)?;
            self.process_output().await?;
            if self.client.has_events() {
                continue;
            }

            #[allow(clippy::match_same_arms)]
            match (handler_done, self.client.is_closed()?) {
                // more work
                (false, _) => {}
                // no more work, closing connection
                (true, CloseState::NotClosing) => {
                    self.client.close(Instant::now(), 0, "kthxbye!");
                    continue;
                }
                // no more work, already closing connection
                (true, CloseState::Closing) => {}
                // no more work, connection closed, terminating
                (true, CloseState::Closed) => break,
            }

            match ready(self.socket, self.timeout.as_mut()).await? {
                Ready::Socket => self.process_multiple_input().await?,
                Ready::Timeout => {
                    self.timeout = None;
                }
            }
        }

        if self.args.stats {
            qinfo!("{:?}", self.client.stats());
        }

        Ok(self.handler.take_token())
    }

    async fn process_output(&mut self) -> Result<(), io::Error> {
        loop {
            match self.client.process_output(Instant::now()) {
                Output::Datagram(dgram) => {
                    self.socket.writable().await?;
                    self.socket.send(&dgram)?;
                }
                Output::Callback(new_timeout) => {
                    qdebug!("Setting timeout of {:?}", new_timeout);
                    self.timeout = Some(Box::pin(tokio::time::sleep(new_timeout)));
                    break;
                }
                Output::None => {
                    qdebug!("Output::None");
                    break;
                }
            }
        }

        Ok(())
    }

    async fn process_multiple_input(&mut self) -> Res<()> {
        loop {
            let Some(dgrams) = self.socket.recv(self.local_addr, &mut self.recv_buf)? else {
                break;
            };
            if dgrams.len() == 0 {
                break;
            }
            self.client.process_multiple_input(dgrams, Instant::now());
            self.process_output().await?;
        }

        Ok(())
    }
}

fn qlog_new(args: &Args, hostname: &str, cid: &ConnectionId) -> Res<NeqoQlog> {
    let Some(qlog_dir) = args.shared.qlog_dir.clone() else {
        return Ok(NeqoQlog::disabled());
    };

    // hostname might be an IPv6 address, e.g. `[::1]`. `:` is an invalid
    // Windows file name character.
    #[cfg(windows)]
    let hostname: String = hostname
        .chars()
        .map(|c| if c == ':' { '_' } else { c })
        .collect();

    NeqoQlog::enabled_with_file(
        qlog_dir,
        Role::Client,
        Some("Example qlog".to_string()),
        Some("Example qlog description".to_string()),
        format!("{hostname}-{cid}"),
    )
    .map_err(Error::QlogError)
}

const fn local_addr_for(remote_addr: &SocketAddr, local_port: u16) -> SocketAddr {
    match remote_addr {
        SocketAddr::V4(..) => SocketAddr::new(IpAddr::V4(Ipv4Addr::UNSPECIFIED), local_port),
        SocketAddr::V6(..) => SocketAddr::new(IpAddr::V6(Ipv6Addr::UNSPECIFIED), local_port),
    }
}

fn urls_by_origin(urls: &[Url]) -> impl Iterator<Item = ((Host, u16), VecDeque<Url>)> {
    urls.iter()
        .fold(HashMap::<Origin, VecDeque<Url>>::new(), |mut urls, url| {
            urls.entry(url.origin()).or_default().push_back(url.clone());
            urls
        })
        .into_iter()
        .filter_map(|(origin, urls)| match origin {
            Origin::Tuple(_scheme, h, p) => Some(((h, p), urls)),
            Origin::Opaque(x) => {
                qwarn!("Opaque origin {x:?}");
                None
            }
        })
}

pub async fn client(mut args: Args) -> Res<()> {
    neqo_common::log::init(
        args.shared
            .verbose
            .as_ref()
            .map(clap_verbosity_flag::Verbosity::log_level_filter),
    );
    init()?;

    args.update_for_tests();

    init()?;

    for ((host, port), mut urls) in urls_by_origin(&args.urls) {
        if args.resume && urls.len() < 2 {
            qerror!("Resumption to {host} cannot work without at least 2 URLs.");
            exit(127);
        }

        let remote_addr = format!("{host}:{port}").to_socket_addrs()?.find(|addr| {
            !matches!(
                (addr, args.ipv4_only, args.ipv6_only),
                (SocketAddr::V4(..), false, true) | (SocketAddr::V6(..), true, false)
            )
        });
        let Some(remote_addr) = remote_addr else {
            qerror!("No compatible address found for: {host}");
            exit(1);
        };
        let mut socket = crate::udp::Socket::bind(local_addr_for(&remote_addr, 0))?;
        let real_local = socket.local_addr().unwrap();
        qinfo!(
            "{} Client connecting: {:?} -> {:?}",
            if args.shared.use_old_http { "H9" } else { "H3" },
            real_local,
            remote_addr,
        );

        let hostname = format!("{host}");
        let mut token: Option<ResumptionToken> = None;
        let mut first = true;
        while !urls.is_empty() {
            let to_request = if (args.resume && first) || args.download_in_series {
                urls.pop_front().into_iter().collect()
            } else {
                std::mem::take(&mut urls)
            };

            first = false;

            token = if args.shared.use_old_http {
                let client =
                    http09::create_client(&args, real_local, remote_addr, &hostname, token)
                        .expect("failed to create client");

                let handler = http09::Handler::new(to_request, &args);

                Runner::new(real_local, &mut socket, client, handler, &args)
                    .run()
                    .await?
            } else {
                let client = http3::create_client(&args, real_local, remote_addr, &hostname, token)
                    .expect("failed to create client");

                let handler = http3::Handler::new(to_request, &args);

                Runner::new(real_local, &mut socket, client, handler, &args)
                    .run()
                    .await?
            };
        }
    }

    Ok(())
}<|MERGE_RESOLUTION|>--- conflicted
+++ resolved
@@ -251,11 +251,7 @@
                     self.method = String::from("POST");
                 }
             }
-<<<<<<< HEAD
-            "handshake" | "transfer" | "retry" | "ecn" | "connectionmigration" => {}
-=======
             "handshake" | "transfer" | "retry" | "ecn" => {}
->>>>>>> 978aa4e8
             "resumption" => {
                 if self.urls.len() < 2 {
                     qerror!("Warning: resumption test won't work without >1 URL");
