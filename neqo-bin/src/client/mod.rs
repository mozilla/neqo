--- conflicted
+++ resolved
@@ -484,13 +484,7 @@
             if dgrams.len() == 0 {
                 break;
             }
-<<<<<<< HEAD
-            self.client
-                .process_multiple_input(dgrams.iter(), Instant::now());
-=======
             self.client.process_multiple_input(dgrams, Instant::now());
-            self.process_output().await?;
->>>>>>> f5125c6d
         }
 
         Ok(())
