// Licensed under the Apache License, Version 2.0 <LICENSE-APACHE or
// http://www.apache.org/licenses/LICENSE-2.0> or the MIT license
// <LICENSE-MIT or http://opensource.org/licenses/MIT>, at your
// option. This file may not be copied, modified, or distributed
// except according to those terms.

#![allow(clippy::unwrap_used)] // This is example code.

//! An [HTTP 0.9](https://www.w3.org/Protocols/HTTP/AsImplemented.html) client implementation.

use std::{
    cell::RefCell,
    collections::{HashMap, VecDeque},
    fs::File,
    io::{BufWriter, Write as _},
    net::SocketAddr,
    path::PathBuf,
    rc::Rc,
    time::Instant,
};

use neqo_common::{event::Provider, qdebug, qinfo, qwarn, Datagram};
use neqo_crypto::{AuthenticationStatus, ResumptionToken};
use neqo_transport::{
    CloseReason, Connection, ConnectionEvent, ConnectionIdGenerator, EmptyConnectionIdGenerator,
    Error, Output, RandomConnectionIdGenerator, State, StreamId, StreamType,
};
use url::Url;

use super::{get_output_file, qlog_new, Args, CloseState, Res};
use crate::STREAM_IO_BUFFER_SIZE;

pub struct Handler<'a> {
    streams: HashMap<StreamId, Option<BufWriter<File>>>,
    url_queue: VecDeque<Url>,
    handled_urls: Vec<Url>,
    all_paths: Vec<PathBuf>,
    args: &'a Args,
    token: Option<ResumptionToken>,
    needs_key_update: bool,
    read_buffer: Vec<u8>,
}

impl Handler<'_> {
    fn reinit(&mut self) {
        for url in self.handled_urls.drain(..) {
            self.url_queue.push_front(url);
        }
        self.streams.clear();
        self.all_paths.clear();
    }
}

impl super::Handler for Handler<'_> {
    type Client = Connection;

    fn handle(&mut self, client: &mut Self::Client) -> Res<bool> {
        while let Some(event) = client.next_event() {
            if self.needs_key_update {
                match client.initiate_key_update() {
                    Ok(()) => {
                        qdebug!("Keys updated");
                        self.needs_key_update = false;
                        self.download_urls(client);
                    }
                    Err(Error::KeyUpdateBlocked) => (),
                    Err(e) => return Err(e.into()),
                }
            }

            match event {
                ConnectionEvent::AuthenticationNeeded => {
                    client.authenticated(AuthenticationStatus::Ok, Instant::now());
                }
                ConnectionEvent::RecvStreamReadable { stream_id } => {
                    self.read(client, stream_id)?;
                }
                ConnectionEvent::SendStreamWritable { stream_id } => {
                    qdebug!("stream {stream_id} writable");
                }
                ConnectionEvent::SendStreamComplete { stream_id } => {
                    qdebug!("stream {stream_id} complete");
                }
                ConnectionEvent::SendStreamCreatable { stream_type } => {
                    qdebug!("stream {stream_type:?} creatable");
                    if stream_type == StreamType::BiDi {
                        self.download_urls(client);
                    }
                }
                ConnectionEvent::StateChange(
                    State::WaitInitial | State::Handshaking | State::Connected,
                ) => {
                    qdebug!("{event:?}");
                    self.download_urls(client);
                }
                ConnectionEvent::ZeroRttRejected => {
                    qdebug!("{event:?}");
                    // All 0-RTT data was rejected. We need to retransmit it.
                    self.reinit();
                    self.download_urls(client);
                }
                ConnectionEvent::ResumptionToken(token) => {
                    self.token = Some(token);
                }
                _ => {
                    qwarn!("Unhandled event {event:?}");
                }
            }
        }

        if !self.streams.is_empty() || !self.url_queue.is_empty() {
            return Ok(false);
        }

        if self.args.resume && self.token.is_none() {
            self.token = client.take_resumption_token(Instant::now());
        }

        Ok(true)
    }

    fn take_token(&mut self) -> Option<ResumptionToken> {
        self.token.take()
    }
}

pub fn create_client(
    args: &Args,
    local_addr: SocketAddr,
    remote_addr: SocketAddr,
    hostname: &str,
    resumption_token: Option<ResumptionToken>,
) -> Res<Connection> {
    let alpn = match args.shared.alpn.as_str() {
        "hq-29" | "hq-30" | "hq-31" | "hq-32" => args.shared.alpn.as_str(),
        _ => "hq-interop",
    };
    let cid_generator: Rc<RefCell<dyn ConnectionIdGenerator>> = if args.cid_len == 0 {
        Rc::new(RefCell::new(EmptyConnectionIdGenerator::default()))
    } else {
        Rc::new(RefCell::new(RandomConnectionIdGenerator::new(
            args.cid_len.into(),
        )))
    };
    let mut client = Connection::new_client(
        hostname,
        &[alpn],
        cid_generator,
        local_addr,
        remote_addr,
        args.shared.quic_parameters.get(alpn),
        Instant::now(),
    )?;

    if let Some(tok) = resumption_token {
        client.enable_resumption(Instant::now(), tok)?;
    }

    let ciphers = args.get_ciphers();
    if !ciphers.is_empty() {
        client.set_ciphers(&ciphers)?;
    }

    client.set_qlog(qlog_new(
        args,
        hostname,
        client.odcid().ok_or(Error::InternalError)?,
    )?);

    Ok(client)
}

impl TryFrom<&State> for CloseState {
    type Error = CloseReason;

    fn try_from(value: &State) -> Result<Self, Self::Error> {
        let (state, error) = match value {
            State::Closing { error, .. } | State::Draining { error, .. } => (Self::Closing, error),
            State::Closed(error) => (Self::Closed, error),
            _ => return Ok(Self::NotClosing),
        };

        if error.is_error() {
            Err(error.clone())
        } else {
            Ok(state)
        }
    }
}

impl super::Client for Connection {
    fn process_output(&mut self, now: Instant) -> Output {
        self.process_output(now)
    }

    fn process_multiple_input<'a>(
        &mut self,
        dgrams: impl IntoIterator<Item = Datagram<&'a [u8]>>,
        now: Instant,
    ) {
        self.process_multiple_input(dgrams, now);
    }

    fn close<S>(&mut self, now: Instant, app_error: neqo_transport::AppError, msg: S)
    where
        S: AsRef<str> + std::fmt::Display,
    {
        if !self.state().closed() {
            self.close(now, app_error, msg);
        }
    }

    fn is_closed(&self) -> Result<CloseState, CloseReason> {
        self.state().try_into()
    }

    fn stats(&self) -> neqo_transport::Stats {
        self.stats()
    }

    fn has_events(&self) -> bool {
        Provider::has_events(self)
    }
}

impl<'b> Handler<'b> {
    pub fn new(url_queue: VecDeque<Url>, args: &'b Args) -> Self {
        Self {
            streams: HashMap::new(),
            url_queue,
            handled_urls: Vec::new(),
            all_paths: Vec::new(),
            args,
            token: None,
            needs_key_update: args.key_update,
            read_buffer: vec![0; STREAM_IO_BUFFER_SIZE],
        }
    }

    fn download_urls(&mut self, client: &mut Connection) {
        loop {
            if self.url_queue.is_empty() {
                break;
            }
            if self.streams.len() >= self.args.concurrency {
                break;
            }
            if !self.download_next(client) {
                break;
            }
        }
    }

    fn download_next(&mut self, client: &mut Connection) -> bool {
        if self.needs_key_update {
            qdebug!("Deferring requests until after first key update");
            return false;
        }
        let url = self
            .url_queue
            .pop_front()
            .expect("download_next called with empty queue");
        match client.stream_create(StreamType::BiDi) {
            Ok(client_stream_id) => {
                qinfo!("Created stream {client_stream_id} for {url}");
                let req = format!("GET {}\r\n", url.path());
                _ = client
                    .stream_send(client_stream_id, req.as_bytes())
                    .unwrap();
                client.stream_close_send(client_stream_id).unwrap();
                let out_file =
                    get_output_file(&url, self.args.output_dir.as_ref(), &mut self.all_paths);
                self.streams.insert(client_stream_id, out_file);
                self.handled_urls.push(url);
                true
            }
            Err(e @ (Error::StreamLimitError | Error::ConnectionState)) => {
                qwarn!("Cannot create stream {e:?}");
                self.url_queue.push_front(url);
                false
            }
            Err(e) => {
                panic!("Error creating stream {e:?}");
            }
        }
    }

    /// Read and maybe print received data from a stream.
    // Returns bool: was fin received?
    fn read_from_stream(
        client: &mut Connection,
        stream_id: StreamId,
        read_buffer: &mut [u8],
        output_read_data: bool,
        maybe_out_file: &mut Option<BufWriter<File>>,
    ) -> Res<bool> {
        loop {
            let (sz, fin) = client.stream_recv(stream_id, read_buffer)?;
            if sz == 0 {
                return Ok(fin);
            }
            let read_buffer = &read_buffer[0..sz];

            if let Some(out_file) = maybe_out_file {
                out_file.write_all(read_buffer)?;
            } else if !output_read_data {
                qdebug!("READ[{stream_id}]: {} bytes", read_buffer.len());
            } else {
                qdebug!(
<<<<<<< HEAD
                    "READ[{}]: {}",
                    stream_id,
                    std::str::from_utf8(read_buffer).map_err(|_| Error::InvalidInput)?
=======
                    "READ[{stream_id}]: {}",
                    std::str::from_utf8(read_buffer).unwrap()
>>>>>>> 678380b3
                );
            }
            if fin {
                return Ok(true);
            }
        }
    }

    fn read(&mut self, client: &mut Connection, stream_id: StreamId) -> Res<()> {
        match self.streams.get_mut(&stream_id) {
            None => {
                qwarn!("Data on unexpected stream: {stream_id}");
                return Ok(());
            }
            Some(maybe_out_file) => {
                let fin_recvd = Self::read_from_stream(
                    client,
                    stream_id,
                    &mut self.read_buffer,
                    self.args.output_read_data,
                    maybe_out_file,
                )?;

                if fin_recvd {
                    if let Some(mut out_file) = maybe_out_file.take() {
                        out_file.flush()?;
                    } else {
                        qinfo!("<FIN[{stream_id}]>");
                    }
                    self.streams.remove(&stream_id);
                    self.download_urls(client);
                }
            }
        }
        Ok(())
    }
}<|MERGE_RESOLUTION|>--- conflicted
+++ resolved
@@ -307,14 +307,8 @@
                 qdebug!("READ[{stream_id}]: {} bytes", read_buffer.len());
             } else {
                 qdebug!(
-<<<<<<< HEAD
-                    "READ[{}]: {}",
-                    stream_id,
+                    "READ[{stream_id}]: {}",
                     std::str::from_utf8(read_buffer).map_err(|_| Error::InvalidInput)?
-=======
-                    "READ[{stream_id}]: {}",
-                    std::str::from_utf8(read_buffer).unwrap()
->>>>>>> 678380b3
                 );
             }
             if fin {
