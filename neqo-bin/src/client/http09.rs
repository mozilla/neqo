--- conflicted
+++ resolved
@@ -10,12 +10,8 @@
 
 use std::{
     cell::RefCell,
-<<<<<<< HEAD
     collections::VecDeque,
-=======
-    collections::{HashMap, VecDeque},
     fmt::Display,
->>>>>>> bcb89cdd
     fs::File,
     io::{BufWriter, Write as _},
     net::SocketAddr,
