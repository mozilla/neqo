// Licensed under the Apache License, Version 2.0 <LICENSE-APACHE or
// http://www.apache.org/licenses/LICENSE-2.0> or the MIT license
// <LICENSE-MIT or http://opensource.org/licenses/MIT>, at your
// option. This file may not be copied, modified, or distributed
// except according to those terms.

#![allow(clippy::missing_panics_doc)]
#![allow(clippy::missing_errors_doc)]

use std::{
    fmt::{self, Display},
    net::{SocketAddr, ToSocketAddrs as _},
    path::PathBuf,
    time::Duration,
};

use clap::Parser;
use neqo_transport::{
    tparams::PreferredAddress, CongestionControlAlgorithm, ConnectionParameters, StreamType,
    Version,
};

pub mod client;
mod send_data;
pub mod server;
pub mod udp;

/// Firefox default value
///
/// See `network.buffer.cache.size` pref <https://searchfox.org/mozilla-central/rev/f6e3b81aac49e602f06c204f9278da30993cdc8a/modules/libpref/init/all.js#3212>
const STREAM_IO_BUFFER_SIZE: usize = 32 * 1024;

#[derive(Debug, Parser)]
pub struct SharedArgs {
    #[command(flatten)]
    verbose: Option<clap_verbosity_flag::Verbosity>,

    #[arg(short = 'a', long, default_value = "h3")]
    /// ALPN labels to negotiate.
    ///
    /// This client still only does HTTP/3 no matter what the ALPN says.
    pub alpn: String,

    #[arg(name = "qlog-dir", long, value_parser=clap::value_parser!(PathBuf))]
    /// Enable QLOG logging and QLOG traces to this directory
    pub qlog_dir: Option<PathBuf>,

    #[arg(name = "encoder-table-size", long, default_value = "16384")]
    pub max_table_size_encoder: u64,

    #[arg(name = "decoder-table-size", long, default_value = "16384")]
    pub max_table_size_decoder: u64,

    #[arg(name = "max-blocked-streams", short = 'b', long, default_value = "10")]
    pub max_blocked_streams: u16,

    #[arg(short = 'c', long, number_of_values = 1)]
    /// The set of TLS cipher suites to enable.
    /// From: `TLS_AES_128_GCM_SHA256`, `TLS_AES_256_GCM_SHA384`, `TLS_CHACHA20_POLY1305_SHA256`.
    pub ciphers: Vec<String>,

    #[arg(name = "qns-test", long)]
    /// Enable special behavior for use with QUIC Network Simulator
    pub qns_test: Option<String>,

    #[command(flatten)]
    pub quic_parameters: QuicParameters,
}

#[cfg(any(test, feature = "bench"))]
impl Default for SharedArgs {
    fn default() -> Self {
        Self {
            verbose: None,
            alpn: "h3".into(),
            qlog_dir: None,
            max_table_size_encoder: 16384,
            max_table_size_decoder: 16384,
            max_blocked_streams: 10,
            ciphers: vec![],
            qns_test: None,
            quic_parameters: QuicParameters::default(),
        }
    }
}

#[derive(Debug, Parser)]
pub struct QuicParameters {
    #[arg(
        short = 'Q',
        long,
        num_args = 1..,
        value_delimiter = ' ',
        number_of_values = 1,
        value_parser = from_str)]
    /// A list of versions to support, in hex.
    /// The first is the version to attempt.
    /// Adding multiple values adds versions in order of preference.
    /// If the first listed version appears in the list twice, the position
    /// of the second entry determines the preference order of that version.
    pub quic_version: Vec<Version>,

    #[arg(long, default_value = "16")]
    /// Set the `MAX_STREAMS_BIDI` limit.
    pub max_streams_bidi: u64,

    #[arg(long, default_value = "16")]
    /// Set the `MAX_STREAMS_UNI` limit.
    pub max_streams_uni: u64,

    #[arg(long = "idle", default_value = "30")]
    /// The idle timeout for connections, in seconds.
    pub idle_timeout: u64,

    #[arg(long = "cc", default_value = "newreno")]
    /// The congestion controller to use.
    pub congestion_control: CongestionControlAlgorithm,

    #[arg(long = "no-pacing")]
    /// Whether to disable pacing.
    pub no_pacing: bool,

    #[arg(long)]
    /// Whether to disable path MTU discovery.
    pub no_pmtud: bool,

    #[arg(name = "preferred-address-v4", long)]
    /// An IPv4 address for the server preferred address.
    pub preferred_address_v4: Option<String>,

    #[arg(name = "preferred-address-v6", long)]
    /// An IPv6 address for the server preferred address.
    pub preferred_address_v6: Option<String>,
}

#[cfg(any(test, feature = "bench"))]
impl Default for QuicParameters {
    fn default() -> Self {
        Self {
            quic_version: vec![],
            max_streams_bidi: 16,
            max_streams_uni: 16,
            idle_timeout: 30,
            congestion_control: CongestionControlAlgorithm::NewReno,
            no_pacing: false,
            no_pmtud: false,
            preferred_address_v4: None,
            preferred_address_v6: None,
        }
    }
}

impl QuicParameters {
    fn get_sock_addr<F>(opt: Option<&String>, v: &str, f: F) -> Option<SocketAddr>
    where
        F: FnMut(&SocketAddr) -> bool,
    {
        let addr = opt
            .iter()
            .filter_map(|spa| spa.to_socket_addrs().ok())
            .flatten()
            .find(f);
        assert_eq!(
            opt.is_some(),
            addr.is_some(),
<<<<<<< HEAD
            "unable to resolve '{:?}' to an {} address",
            opt.as_ref(),
            v,
=======
            "unable to resolve '{}' to an {v} address",
            opt.as_ref().unwrap(),
>>>>>>> 678380b3
        );
        addr
    }

    #[must_use]
    pub fn preferred_address_v4(&self) -> Option<SocketAddr> {
        Self::get_sock_addr(
            self.preferred_address_v4.as_ref(),
            "IPv4",
            SocketAddr::is_ipv4,
        )
    }

    #[must_use]
    pub fn preferred_address_v6(&self) -> Option<SocketAddr> {
        Self::get_sock_addr(
            self.preferred_address_v6.as_ref(),
            "IPv6",
            SocketAddr::is_ipv6,
        )
    }

    #[must_use]
    pub fn preferred_address(&self) -> Option<PreferredAddress> {
        let v4 = self.preferred_address_v4();
        let v6 = self.preferred_address_v6();
        if v4.is_none() && v6.is_none() {
            None
        } else {
            let v4 = v4.map(|v4| {
                let SocketAddr::V4(v4) = v4 else {
                    unreachable!();
                };
                v4
            });
            let v6 = v6.map(|v6| {
                let SocketAddr::V6(v6) = v6 else {
                    unreachable!();
                };
                v6
            });
            Some(PreferredAddress::new(v4, v6))
        }
    }

    #[must_use]
    pub fn get(&self, alpn: &str) -> ConnectionParameters {
        let mut params = ConnectionParameters::default()
            .max_streams(StreamType::BiDi, self.max_streams_bidi)
            .max_streams(StreamType::UniDi, self.max_streams_uni)
            .idle_timeout(Duration::from_secs(self.idle_timeout))
            .cc_algorithm(self.congestion_control)
            .pacing(!self.no_pacing)
            .pmtud(!self.no_pmtud);
        params = if let Some(pa) = self.preferred_address() {
            params.preferred_address(pa)
        } else {
            params
        };
        if let Some(&first) = self.quic_version.first() {
            let all = if self.quic_version[1..].contains(&first) {
                &self.quic_version[1..]
            } else {
                &self.quic_version
            };
            params.versions(first, all.to_vec())
        } else {
            let version = match alpn {
                "h3" | "hq-interop" => Version::Version1,
                #[cfg(feature = "draft-29")]
                "h3-29" | "hq-29" => Version::Draft29,
                _ => Version::default(),
            };
            params.versions(version, Version::all())
        }
    }
}

fn from_str(s: &str) -> Result<Version, Error> {
    let v = u32::from_str_radix(s, 16)
        .map_err(|_| Error::Argument("versions need to be specified in hex"))?;
    Version::try_from(v).map_err(|_| Error::Argument("unknown version"))
}

#[derive(Debug)]
pub enum Error {
    Argument(&'static str),
}

impl Display for Error {
    fn fmt(&self, f: &mut fmt::Formatter) -> fmt::Result {
        write!(f, "Error: {self:?}")?;
        Ok(())
    }
}

impl std::error::Error for Error {}

#[cfg(test)]
mod tests {
    use std::{fs, path::PathBuf, str::FromStr as _, time::SystemTime};

    use crate::{client, server};

    struct TempDir {
        path: PathBuf,
    }

    impl TempDir {
        fn new() -> Self {
            let dir = std::env::temp_dir().join(format!(
                "neqo-bin-test-{}",
                SystemTime::now()
                    .duration_since(SystemTime::UNIX_EPOCH)
                    .unwrap()
                    .as_secs()
            ));
            fs::create_dir_all(&dir).unwrap();
            Self { path: dir }
        }

        fn path(&self) -> PathBuf {
            self.path.clone()
        }
    }

    impl Drop for TempDir {
        fn drop(&mut self) {
            if self.path.exists() {
                fs::remove_dir_all(&self.path).unwrap();
            }
        }
    }

    #[tokio::test]
    async fn write_qlog_file() {
        neqo_crypto::init_db(PathBuf::from_str("../test-fixture/db").unwrap()).unwrap();

        let temp_dir = TempDir::new();

        let mut client_args = client::Args::new(&[1], false);
        client_args.set_qlog_dir(temp_dir.path());
        let mut server_args = server::Args::default();
        server_args.set_qlog_dir(temp_dir.path());

        let client = client::client(client_args);
        let server = Box::pin(server::server(server_args));
        tokio::select! {
            _ = client => {}
            res = server  => panic!("expect server not to terminate: {res:?}"),
        };

        // Verify that the directory contains two non-empty files
        let entries: Vec<_> = fs::read_dir(temp_dir.path())
            .unwrap()
            .filter_map(Result::ok)
            .collect();
        assert_eq!(entries.len(), 2, "expect 2 files in the directory");

        for entry in entries {
            let metadata = entry.metadata().unwrap();
            assert!(metadata.is_file(), "expect a file, found something else");
            assert!(metadata.len() > 0, "expect file not be empty");
        }
    }
}<|MERGE_RESOLUTION|>--- conflicted
+++ resolved
@@ -163,14 +163,8 @@
         assert_eq!(
             opt.is_some(),
             addr.is_some(),
-<<<<<<< HEAD
-            "unable to resolve '{:?}' to an {} address",
-            opt.as_ref(),
-            v,
-=======
-            "unable to resolve '{}' to an {v} address",
+            "unable to resolve '{:?}' to an {v} address",
             opt.as_ref().unwrap(),
->>>>>>> 678380b3
         );
         addr
     }
