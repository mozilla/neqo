// Licensed under the Apache License, Version 2.0 <LICENSE-APACHE or
// http://www.apache.org/licenses/LICENSE-2.0> or the MIT license
// <LICENSE-MIT or http://opensource.org/licenses/MIT>, at your
// option. This file may not be copied, modified, or distributed
// except according to those terms.

use std::{
    net::{SocketAddr, ToSocketAddrs as _},
    path::PathBuf,
    time::Duration,
};

use clap::Parser;
use neqo_transport::{
    tparams::PreferredAddress, CongestionControlAlgorithm, ConnectionParameters, StreamType,
    Version, DEFAULT_INITIAL_RTT,
};
use thiserror::Error;

pub mod client;
mod send_data;
pub mod server;
pub mod udp;

/// Firefox default value
///
/// See `network.buffer.cache.size` pref <https://searchfox.org/mozilla-central/rev/f6e3b81aac49e602f06c204f9278da30993cdc8a/modules/libpref/init/all.js#3212>
const STREAM_IO_BUFFER_SIZE: usize = 32 * 1024;

#[derive(Debug, Parser)]
pub struct SharedArgs {
    #[command(flatten)]
    verbose: Option<clap_verbosity_flag::Verbosity>,

    #[arg(short = 'a', long, default_value = "h3")]
    /// ALPN labels to negotiate.
    ///
    /// This client still only does HTTP/3 no matter what the ALPN says.
    alpn: String,

    #[arg(name = "qlog-dir", long, value_parser=clap::value_parser!(PathBuf))]
    /// Enable QLOG logging and QLOG traces to this directory
    qlog_dir: Option<PathBuf>,

    #[arg(name = "encoder-table-size", long, default_value = "16384")]
    max_table_size_encoder: u64,

    #[arg(name = "decoder-table-size", long, default_value = "16384")]
    max_table_size_decoder: u64,

    #[arg(name = "max-blocked-streams", short = 'b', long, default_value = "10")]
    max_blocked_streams: u16,

    #[arg(short = 'c', long, number_of_values = 1)]
    /// The set of TLS cipher suites to enable.
    /// From: `TLS_AES_128_GCM_SHA256`, `TLS_AES_256_GCM_SHA384`, `TLS_CHACHA20_POLY1305_SHA256`.
    ciphers: Vec<String>,

    #[arg(name = "qns-test", long)]
    /// Enable special behavior for use with QUIC Network Simulator
    qns_test: Option<String>,

    #[command(flatten)]
    quic_parameters: QuicParameters,
}

#[cfg(any(test, feature = "bench"))]
impl Default for SharedArgs {
    fn default() -> Self {
        Self {
            verbose: None,
            alpn: "h3".into(),
            qlog_dir: None,
            max_table_size_encoder: 16384,
            max_table_size_decoder: 16384,
            max_blocked_streams: 10,
            ciphers: vec![],
            qns_test: None,
            quic_parameters: QuicParameters::default(),
        }
    }
}

impl SharedArgs {
    #[must_use]
    pub fn get_alpn(&self) -> &str {
        &self.alpn
    }
}

#[derive(Debug, Parser)]
pub struct QuicParameters {
    #[arg(
        short = 'Q',
        long,
        num_args = 1..,
        value_delimiter = ' ',
        number_of_values = 1,
        value_parser = from_str)]
    /// A list of versions to support, in hex.
    /// The first is the version to attempt.
    /// Adding multiple values adds versions in order of preference.
    /// If the first listed version appears in the list twice, the position
    /// of the second entry determines the preference order of that version.
    pub quic_version: Vec<Version>,

    #[arg(long, default_value = "16")]
    /// Set the `MAX_STREAMS_BIDI` limit.
    pub max_streams_bidi: u64,

    #[arg(long, default_value = "16")]
    /// Set the `MAX_STREAMS_UNI` limit.
    pub max_streams_uni: u64,

    #[arg(long = "idle", default_value = "30")]
    /// The idle timeout for connections, in seconds.
    pub idle_timeout: u64,

    #[arg(long = "init_rtt", default_value_t = DEFAULT_INITIAL_RTT.as_millis() as u64)]
    /// The initial round-trip time, in milliseconds.
    pub initial_rtt_ms: u64,

    #[arg(long = "cc", default_value = "cubic")]
    /// The congestion controller to use.
    pub congestion_control: CongestionControlAlgorithm,

    #[arg(long = "no-pacing")]
    /// Whether to disable pacing.
    pub no_pacing: bool,

    #[arg(long)]
    /// Whether to disable path MTU discovery.
    pub no_pmtud: bool,

    #[arg(long)]
    /// Whether to slice the SNI.
    pub no_sni_slicing: bool,

    #[arg(name = "preferred-address-v4", long)]
    /// An IPv4 address for the server preferred address.
    pub preferred_address_v4: Option<String>,

    #[arg(name = "preferred-address-v6", long)]
    /// An IPv6 address for the server preferred address.
    pub preferred_address_v6: Option<String>,
}

#[cfg(any(test, feature = "bench"))]
impl Default for QuicParameters {
    fn default() -> Self {
        Self {
            quic_version: vec![],
            max_streams_bidi: 16,
            max_streams_uni: 16,
            idle_timeout: 30,
            initial_rtt_ms: u64::try_from(DEFAULT_INITIAL_RTT.as_millis())
                .expect("this value will always be less than u64::MAX"),
            congestion_control: CongestionControlAlgorithm::Cubic,
            no_pacing: false,
            no_pmtud: false,
            preferred_address_v4: None,
            preferred_address_v6: None,
            no_sni_slicing: false,
        }
    }
}

impl QuicParameters {
    fn get_sock_addr<F>(opt: Option<&String>, v: &str, f: F) -> Option<SocketAddr>
    where
        F: FnMut(&SocketAddr) -> bool,
    {
        let addr = opt
            .iter()
            .filter_map(|spa| spa.to_socket_addrs().ok())
            .flatten()
            .find(f);
        assert_eq!(
            opt.is_some(),
            addr.is_some(),
            "unable to resolve '{:?}' to an {v} address",
            opt.as_ref()?,
        );
        addr
    }

    #[must_use]
    pub fn preferred_address_v4(&self) -> Option<SocketAddr> {
        Self::get_sock_addr(
            self.preferred_address_v4.as_ref(),
            "IPv4",
            SocketAddr::is_ipv4,
        )
    }

    #[must_use]
    pub fn preferred_address_v6(&self) -> Option<SocketAddr> {
        Self::get_sock_addr(
            self.preferred_address_v6.as_ref(),
            "IPv6",
            SocketAddr::is_ipv6,
        )
    }

    #[must_use]
    pub fn preferred_address(&self) -> Option<PreferredAddress> {
        let v4 = self.preferred_address_v4();
        let v6 = self.preferred_address_v6();
        if v4.is_none() && v6.is_none() {
            None
        } else {
            let v4 = v4.map(|v4| {
                let SocketAddr::V4(v4) = v4 else {
                    unreachable!();
                };
                v4
            });
            let v6 = v6.map(|v6| {
                let SocketAddr::V6(v6) = v6 else {
                    unreachable!();
                };
                v6
            });
            Some(PreferredAddress::new(v4, v6))
        }
    }

    #[must_use]
    pub fn get(&self, alpn: &str) -> ConnectionParameters {
        let mut params = ConnectionParameters::default()
            .max_streams(StreamType::BiDi, self.max_streams_bidi)
            .max_streams(StreamType::UniDi, self.max_streams_uni)
            .idle_timeout(Duration::from_secs(self.idle_timeout))
            .initial_rtt(Duration::from_millis(self.initial_rtt_ms))
            .cc_algorithm(self.congestion_control)
            .pacing(!self.no_pacing)
            .pmtud(!self.no_pmtud)
            .sni_slicing(!self.no_sni_slicing);
        params = if let Some(pa) = self.preferred_address() {
            params.preferred_address(pa)
        } else {
            params
        };
        if let Some(&first) = self.quic_version.first() {
            let all = if self.quic_version[1..].contains(&first) {
                &self.quic_version[1..]
            } else {
                &self.quic_version
            };
            params.versions(first, all.to_vec())
        } else {
            let version = match alpn {
                "h3" | "hq-interop" => Version::Version1,
                #[cfg(feature = "draft-29")]
                "h3-29" | "hq-29" => Version::Draft29,
                _ => Version::default(),
            };
            params.versions(version, Version::all())
        }
    }
}

fn from_str(s: &str) -> Result<Version, Error> {
    let v = u32::from_str_radix(s, 16)
        .map_err(|_| Error::Argument("versions need to be specified in hex"))?;
    Version::try_from(v).map_err(|_| Error::Argument("unknown version"))
}

#[derive(Debug, Error)]
pub enum Error {
    #[error("Error: {0}")]
    Argument(&'static str),
}

<<<<<<< HEAD
=======
impl Display for Error {
    fn fmt(&self, f: &mut fmt::Formatter) -> fmt::Result {
        write!(f, "Error: {self:?}")?;
        Ok(())
    }
}

impl std::error::Error for Error {}

#[cfg(not(target_os = "netbsd"))] // FIXME: Test fails on NetBSD.
>>>>>>> 1729c792
#[cfg(test)]
mod tests {
    use std::{fs, path::PathBuf, str::FromStr as _, time::SystemTime};

    use crate::{client, server};

    struct TempDir {
        path: PathBuf,
    }

    impl TempDir {
        fn new() -> Self {
            let dir = std::env::temp_dir().join(format!(
                "neqo-bin-test-{}",
                SystemTime::now()
                    .duration_since(SystemTime::UNIX_EPOCH)
                    .unwrap()
                    .as_secs()
            ));
            fs::create_dir_all(&dir).unwrap();
            Self { path: dir }
        }

        fn path(&self) -> PathBuf {
            self.path.clone()
        }
    }

    impl Drop for TempDir {
        fn drop(&mut self) {
            if self.path.exists() {
                fs::remove_dir_all(&self.path).unwrap();
            }
        }
    }

    #[tokio::test]
    async fn write_qlog_file() {
        neqo_crypto::init_db(PathBuf::from_str("../test-fixture/db").unwrap()).unwrap();

        let temp_dir = TempDir::new();

        let mut client_args = client::Args::new(None, 1, 0, 1);
        client_args.set_qlog_dir(temp_dir.path());
        let mut server_args = server::Args::default();
        server_args.set_qlog_dir(temp_dir.path());

        let client = client::client(client_args);
        let (server, _local_addrs) = server::run(server_args).unwrap();
        tokio::select! {
            _ = client => {}
            res = server  => panic!("expect server not to terminate: {res:?}"),
        };

        // Verify that the directory contains two non-empty files
        let entries: Vec<_> = fs::read_dir(temp_dir.path())
            .unwrap()
            .filter_map(Result::ok)
            .collect();
        assert_eq!(entries.len(), 2, "expect 2 files in the directory");

        for entry in entries {
            let metadata = entry.metadata().unwrap();
            assert!(metadata.is_file(), "expect a file, found something else");
            assert!(metadata.len() > 0, "expect file not be empty");
        }
    }
}<|MERGE_RESOLUTION|>--- conflicted
+++ resolved
@@ -272,19 +272,7 @@
     Argument(&'static str),
 }
 
-<<<<<<< HEAD
-=======
-impl Display for Error {
-    fn fmt(&self, f: &mut fmt::Formatter) -> fmt::Result {
-        write!(f, "Error: {self:?}")?;
-        Ok(())
-    }
-}
-
-impl std::error::Error for Error {}
-
 #[cfg(not(target_os = "netbsd"))] // FIXME: Test fails on NetBSD.
->>>>>>> 1729c792
 #[cfg(test)]
 mod tests {
     use std::{fs, path::PathBuf, str::FromStr as _, time::SystemTime};
