[package]
name = "neqo-bin"
description = "A basic QUIC HTTP/0.9 and HTTP/3 client and server."
authors.workspace = true
homepage.workspace = true
repository.workspace = true
version.workspace = true
edition.workspace = true
rust-version.workspace = true
license.workspace = true
keywords.workspace = true
categories.workspace = true
readme.workspace = true

[[bin]]
name = "neqo-client"
path = "src/bin/client.rs"
bench = false

[[bin]]
name = "neqo-server"
path = "src/bin/server.rs"
bench = false

[lints]
workspace = true

[dependencies]
clap = { version = "4.5", default-features = false, features = ["std", "help", "usage", "error-context", "suggestions", "derive"] }
clap-verbosity-flag = { version = "3.0", default-features = false, features = ["log"] }
futures = { version = "0.3", default-features = false, features = ["alloc"] }
hex = { workspace = true, features = ["std"] }
log = { workspace = true }
neqo-common = { path = "./../neqo-common" }
neqo-crypto = { path = "./../neqo-crypto" }
neqo-http3 = { path = "./../neqo-http3" }
neqo-transport = { path = "./../neqo-transport" }
neqo-udp = { path = "./../neqo-udp" }
qlog = { workspace = true }
quinn-udp = { workspace = true }
regex = { workspace = true, features = ["unicode-perl"] }
<<<<<<< HEAD
rustc-hash = { workspace = true }
tokio = { version = "1", default-features = false, features = ["net", "time", "macros", "rt", "rt-multi-thread"] }
=======
tokio = { version = "1", default-features = false, features = ["net", "time", "macros", "rt"] }
>>>>>>> 3b8fac0f
url = { workspace = true }

[dev-dependencies]
criterion = { version = "0.5", default-features = false, features = ["async_tokio"] }
neqo-bin = { path = ".", features = ["draft-29"] }
neqo-http3 = { path = "./../neqo-http3", features = ["draft-29"] }
neqo-transport = { path = "./../neqo-transport", features = ["draft-29"] }
tokio = { version = "1", default-features = false, features = ["sync"] }

[features]
bench = ["neqo-bin/bench", "neqo-http3/bench", "neqo-transport/bench"]
draft-29 = []

[package.metadata.cargo-machete]
ignored = ["log"]

[lib]
# See https://github.com/bheisler/criterion.rs/blob/master/book/src/faq.md#cargo-bench-gives-unrecognized-option-errors-for-valid-command-line-options
bench = false

[[bench]]
name = "main"
harness = false
required-features = ["bench"]<|MERGE_RESOLUTION|>--- conflicted
+++ resolved
@@ -39,12 +39,8 @@
 qlog = { workspace = true }
 quinn-udp = { workspace = true }
 regex = { workspace = true, features = ["unicode-perl"] }
-<<<<<<< HEAD
 rustc-hash = { workspace = true }
-tokio = { version = "1", default-features = false, features = ["net", "time", "macros", "rt", "rt-multi-thread"] }
-=======
 tokio = { version = "1", default-features = false, features = ["net", "time", "macros", "rt"] }
->>>>>>> 3b8fac0f
 url = { workspace = true }
 
 [dev-dependencies]
