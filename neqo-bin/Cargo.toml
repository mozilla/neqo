[package]
name = "neqo-bin"
description = "A basic QUIC HTTP/0.9 and HTTP/3 client and server."
authors.workspace = true
homepage.workspace = true
repository.workspace = true
version.workspace = true
edition.workspace = true
rust-version.workspace = true
license.workspace = true
keywords.workspace = true
categories.workspace = true
readme.workspace = true

[[bin]]
name = "neqo-client"
path = "src/bin/client.rs"
bench = false

[[bin]]
name = "neqo-server"
path = "src/bin/server.rs"
bench = false

[lints]
workspace = true

[dependencies]
clap = { version = "4.5", default-features = false, features = ["std", "help", "usage", "error-context", "suggestions", "derive"] }
clap-verbosity-flag = { version = "3.0", default-features = false, features = ["log"] }
futures = { version = "0.3", default-features = false, features = ["alloc"] }
hex = { workspace = true, features = ["std"] }
log = { workspace = true }
neqo-common = { path = "./../neqo-common" }
neqo-crypto = { path = "./../neqo-crypto" }
neqo-http3 = { path = "./../neqo-http3" }
neqo-transport = { path = "./../neqo-transport" }
neqo-udp = { path = "./../neqo-udp" }
qlog = { workspace = true }
quinn-udp = { workspace = true }
<<<<<<< HEAD
regex = { workspace = true }
rustc-hash = { workspace = true }
=======
regex = { workspace = true, features = ["unicode-perl"] }
>>>>>>> e660b0b8
tokio = { version = "1", default-features = false, features = ["net", "time", "macros", "rt", "rt-multi-thread"] }
url = { workspace = true }

[dev-dependencies]
criterion = { version = "0.5", default-features = false, features = ["async_tokio"] }
neqo-bin = { path = ".", features = ["draft-29"] }
neqo-http3 = { path = "./../neqo-http3", features = ["draft-29"] }
neqo-transport = { path = "./../neqo-transport", features = ["draft-29"] }
tokio = { version = "1", default-features = false, features = ["sync"] }

[features]
bench = ["neqo-bin/bench", "neqo-http3/bench", "neqo-transport/bench"]
draft-29 = []

[package.metadata.cargo-machete]
ignored = ["log"]

[lib]
# See https://github.com/bheisler/criterion.rs/blob/master/book/src/faq.md#cargo-bench-gives-unrecognized-option-errors-for-valid-command-line-options
bench = false

[[bench]]
name = "main"
harness = false
required-features = ["bench"]<|MERGE_RESOLUTION|>--- conflicted
+++ resolved
@@ -38,12 +38,8 @@
 neqo-udp = { path = "./../neqo-udp" }
 qlog = { workspace = true }
 quinn-udp = { workspace = true }
-<<<<<<< HEAD
-regex = { workspace = true }
+regex = { workspace = true, features = ["unicode-perl"] }
 rustc-hash = { workspace = true }
-=======
-regex = { workspace = true, features = ["unicode-perl"] }
->>>>>>> e660b0b8
 tokio = { version = "1", default-features = false, features = ["net", "time", "macros", "rt", "rt-multi-thread"] }
 url = { workspace = true }
 
