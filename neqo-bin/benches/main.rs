// Licensed under the Apache License, Version 2.0 <LICENSE-APACHE or
// http://www.apache.org/licenses/LICENSE-2.0> or the MIT license
// <LICENSE-MIT or http://opensource.org/licenses/MIT>, at your
// option. This file may not be copied, modified, or distributed
// except according to those terms.

#![expect(clippy::unwrap_used, reason = "OK in a bench.")]

<<<<<<< HEAD
use std::{env, hint::black_box, path::PathBuf, str::FromStr as _};
=======
use std::{
    env, hint::black_box, net::SocketAddr, path::PathBuf, str::FromStr as _, time::Duration,
};
>>>>>>> 39a38ea0

use criterion::{criterion_group, criterion_main, BatchSize, Criterion, Throughput};
use neqo_bin::{client, server};
use tokio::runtime::Builder;

struct Benchmark {
    name: String,
    requests: Vec<usize>,
    upload: bool,
}

fn transfer(c: &mut Criterion) {
    neqo_crypto::init_db(PathBuf::from_str("../test-fixture/db").unwrap()).unwrap();

    let mtu = env::var("MTU").map_or_else(|_| String::new(), |mtu| format!("/mtu-{mtu}"));
    for Benchmark {
        name,
        requests,
        upload,
    } in [
        Benchmark {
            name: format!("1-conn/1-100mb-resp{mtu} (aka. Download)"),
            requests: vec![100 * 1024 * 1024],
            upload: false,
        },
        Benchmark {
            name: format!("1-conn/10_000-parallel-1b-resp{mtu} (aka. RPS)"),
            requests: vec![1; 10_000],
            upload: false,
        },
        Benchmark {
            name: format!("1-conn/1-1b-resp{mtu} (aka. HPS)"),
            requests: vec![1; 1],
            upload: false,
        },
        Benchmark {
            name: format!("1-conn/1-100mb-req{mtu} (aka. Upload)"),
            requests: vec![100 * 1024 * 1024],
            upload: true,
        },
    ] {
        let mut group = c.benchmark_group(name);
        group.throughput(if requests[0] > 1 {
            assert_eq!(requests.len(), 1);
            Throughput::Bytes(requests[0] as u64)
        } else {
            Throughput::Elements(requests.len() as u64)
        });
        group.bench_function("client", |b| {
            b.to_async(Builder::new_current_thread().enable_all().build().unwrap())
                .iter_batched(
                    || {
                        let (server_handle, server_addr) = spawn_server();
                        let client =
                            client::client(client::Args::new(Some(server_addr), &requests, upload));
                        (server_handle, client)
                    },
                    |(server_handle, client)| {
                        black_box(async move {
                            client.await.unwrap();
                            // Tell server to shut down.
                            server_handle.send(()).unwrap();
                        })
                    },
                    BatchSize::PerIteration,
                );
        });
        group.finish();
    }
}

fn spawn_server() -> (tokio::sync::oneshot::Sender<()>, SocketAddr) {
    let (done_sender, mut done_receiver) = tokio::sync::oneshot::channel();
    let (addr_sender, addr_receiver) = std::sync::mpsc::channel::<SocketAddr>();
    std::thread::spawn(move || {
        let runtime = Builder::new_current_thread().enable_all().build().unwrap();

        let mut args = server::Args::default();
        args.set_hosts(vec!["[::]:0".to_string()]);
        let server = runtime.block_on(async { server::server(args).unwrap() });

        addr_sender
            .send(
                server
                    .local_addresses()
                    .into_iter()
                    .find(SocketAddr::is_ipv6)
                    .unwrap(),
            )
            .unwrap();

        runtime.block_on(async {
            let mut server = Box::pin(server.run());
            tokio::select! {
                _ = &mut done_receiver => {}
                res = &mut server  => panic!("expect server not to terminate: {res:?}"),
            };
        });
    });
    (done_sender, addr_receiver.recv().unwrap())
}

criterion_group!(benches, transfer);
criterion_main!(benches);<|MERGE_RESOLUTION|>--- conflicted
+++ resolved
@@ -6,13 +6,7 @@
 
 #![expect(clippy::unwrap_used, reason = "OK in a bench.")]
 
-<<<<<<< HEAD
-use std::{env, hint::black_box, path::PathBuf, str::FromStr as _};
-=======
-use std::{
-    env, hint::black_box, net::SocketAddr, path::PathBuf, str::FromStr as _, time::Duration,
-};
->>>>>>> 39a38ea0
+use std::{env, hint::black_box, net::SocketAddr, path::PathBuf, str::FromStr as _};
 
 use criterion::{criterion_group, criterion_main, BatchSize, Criterion, Throughput};
 use neqo_bin::{client, server};
