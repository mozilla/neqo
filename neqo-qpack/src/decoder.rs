--- conflicted
+++ resolved
@@ -122,22 +122,13 @@
     }
 
     fn header_ack(&mut self, stream_id: u64, required_inserts: u64) {
-<<<<<<< HEAD
-        self.send_buf
-            .encode_prefixed_encoded_int(0x80, 1, stream_id);
+        DecoderInstruction::HeaderAck { stream_id }.marshal(&mut self.send_buf);
         if required_inserts > self.table.get_acked_inserts_cnt() {
             let ack_increment_delta = required_inserts - self.table.get_acked_inserts_cnt();
             self.table
                 .increment_acked(ack_increment_delta)
                 .expect("This should never happen");
         }
-=======
-        let ack_increment_delta = required_inserts - self.table.get_acked_inserts_cnt();
-        DecoderInstruction::HeaderAck { stream_id }.marshal(&mut self.send_buf);
-        self.table
-            .increment_acked(ack_increment_delta)
-            .expect("This should never happen");
->>>>>>> 4d78f094
     }
 
     pub fn cancel_stream(&mut self, stream_id: u64) {
