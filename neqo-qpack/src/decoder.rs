// Licensed under the Apache License, Version 2.0 <LICENSE-APACHE or
// http://www.apache.org/licenses/LICENSE-2.0> or the MIT license
// <LICENSE-MIT or http://opensource.org/licenses/MIT>, at your
// option. This file may not be copied, modified, or distributed
// except according to those terms.

use std::fmt::{self, Display, Formatter};

use neqo_common::{qdebug, Encoder, Header};
use neqo_transport::{Connection, StreamId};

use crate::{
    decoder_instructions::DecoderInstruction,
    encoder_instructions::{DecodedEncoderInstruction, EncoderInstructionReader},
    header_block::{HeaderDecoder, HeaderDecoderResult},
<<<<<<< HEAD
    reader::ReceiverConnWrapper,
=======
    qpack_send_buf::Data,
    reader::{ReadByte, Reader, ReceiverConnWrapper},
>>>>>>> 5701207b
    stats::Stats,
    table::HeaderTable,
    Error, Res, Settings,
};

pub const QPACK_UNI_STREAM_TYPE_DECODER: u64 = 0x3;

#[derive(Debug)]
pub struct Decoder {
    instruction_reader: EncoderInstructionReader,
    table: HeaderTable,
    acked_inserts: u64,
    max_entries: u64,
    send_buf: Encoder,
    local_stream_id: Option<StreamId>,
    max_table_size: u64,
    max_blocked_streams: usize,
    blocked_streams: Vec<(StreamId, u64)>, // stream_id and requested inserts count.
    stats: Stats,
}

impl Decoder {
    /// # Panics
    ///
    /// If settings include invalid values.
    #[must_use]
    pub fn new(qpack_settings: &Settings) -> Self {
        qdebug!("Decoder: creating a new qpack decoder");
        let mut send_buf = Encoder::default();
        send_buf.encode_varint(QPACK_UNI_STREAM_TYPE_DECODER);
        let max_blocked_streams = usize::from(qpack_settings.max_blocked_streams);
        Self {
            instruction_reader: EncoderInstructionReader::new(),
            table: HeaderTable::new(false),
            acked_inserts: 0,
            max_entries: qpack_settings.max_table_size_decoder >> 5,
            send_buf,
            local_stream_id: None,
            max_table_size: qpack_settings.max_table_size_decoder,
            max_blocked_streams,
            blocked_streams: Vec::with_capacity(max_blocked_streams),
            stats: Stats::default(),
        }
    }

    #[must_use]
    const fn capacity(&self) -> u64 {
        self.table.capacity()
    }

    /// returns a list of unblocked streams
    ///
    /// # Errors
    ///
    /// May return: `ClosedCriticalStream` if stream has been closed or `EncoderStream`
    /// in case of any other transport error.
    pub fn receive(&mut self, conn: &mut Connection, stream_id: StreamId) -> Res<Vec<StreamId>> {
        let base_old = self.table.base();
        self.read_instructions(conn, stream_id)
            .map_err(|e| map_error(&e))?;
        let base_new = self.table.base();
        if base_old == base_new {
            return Ok(Vec::new());
        }

        let r = self
            .blocked_streams
            .iter()
            .filter_map(|(id, req)| (*req <= base_new).then_some(*id))
            .collect::<Vec<_>>();
        self.blocked_streams.retain(|(_, req)| *req > base_new);
        Ok(r)
    }

    fn read_instructions(&mut self, conn: &mut Connection, stream_id: StreamId) -> Res<()> {
        let mut recv = ReceiverConnWrapper::new(conn, stream_id);
        self.process_instructions(&mut recv)
    }

    pub(crate) fn process_instructions<T: ReadByte + Reader>(&mut self, recv: &mut T) -> Res<()> {
        loop {
            match self.instruction_reader.read_instructions(recv) {
                Ok(instruction) => self.execute_instruction(instruction)?,
                Err(Error::NeedMoreData) => break Ok(()),
                Err(e) => break Err(e),
            }
        }
    }

    fn execute_instruction(&mut self, instruction: DecodedEncoderInstruction) -> Res<()> {
        match instruction {
            DecodedEncoderInstruction::Capacity { value } => self.set_capacity(value)?,
            DecodedEncoderInstruction::InsertWithNameRefStatic { index, value } => {
                Error::map_error(
                    self.table.insert_with_name_ref(true, index, &value),
                    Error::EncoderStream,
                )?;
                self.stats.dynamic_table_inserts += 1;
            }
            DecodedEncoderInstruction::InsertWithNameRefDynamic { index, value } => {
                Error::map_error(
                    self.table.insert_with_name_ref(false, index, &value),
                    Error::EncoderStream,
                )?;
                self.stats.dynamic_table_inserts += 1;
            }
            DecodedEncoderInstruction::InsertWithNameLiteral { name, value } => {
                Error::map_error(
                    self.table.insert(&name, &value).map(|_| ()),
                    Error::EncoderStream,
                )?;
                self.stats.dynamic_table_inserts += 1;
            }
            DecodedEncoderInstruction::Duplicate { index } => {
                Error::map_error(self.table.duplicate(index), Error::EncoderStream)?;
                self.stats.dynamic_table_inserts += 1;
            }
            DecodedEncoderInstruction::NoInstruction => {
                unreachable!("This can be call only with an instruction");
            }
        }
        Ok(())
    }

    fn set_capacity(&mut self, cap: u64) -> Res<()> {
        qdebug!("[{self}] received instruction capacity cap={cap}");
        if cap > self.max_table_size {
            return Err(Error::EncoderStream);
        }
        self.table.set_capacity(cap)
    }

    fn header_ack(&mut self, stream_id: StreamId, required_inserts: u64) {
        DecoderInstruction::HeaderAck { stream_id }.marshal(&mut self.send_buf);
        if required_inserts > self.acked_inserts {
            self.acked_inserts = required_inserts;
        }
    }

    pub fn cancel_stream(&mut self, stream_id: StreamId) {
        if self.table.capacity() > 0 {
            self.blocked_streams.retain(|(id, _)| *id != stream_id);
            DecoderInstruction::StreamCancellation { stream_id }.marshal(&mut self.send_buf);
        }
    }

    /// # Errors
    ///
    /// May return an error in case of any transport error. TODO: define transport errors.
    ///
    /// # Panics
    ///
    /// Never, but rust doesn't know that.
    pub fn send(&mut self, conn: &mut Connection) -> Res<()> {
        // Encode increment instruction if needed.
        let increment = self.table.base() - self.acked_inserts;
        if increment > 0 {
            DecoderInstruction::InsertCountIncrement { increment }.marshal(&mut self.send_buf);
            self.acked_inserts = self.table.base();
        }
        if !self.send_buf.is_empty() && self.local_stream_id.is_some() {
            let r = conn
                .stream_send(
                    self.local_stream_id.ok_or(Error::Internal)?,
                    self.send_buf.as_ref(),
                )
                .map_err(|_| Error::DecoderStream)?;
            qdebug!("[{self}] {r} bytes sent");
            if r < self.send_buf.len() {
                self.send_buf.skip(r);
            } else {
                self.send_buf = Encoder::default();
            }
        }
        Ok(())
    }

    /// # Errors
    ///
    /// May return `Error::Decompression` if header block is incorrect or incomplete.
    pub fn refers_dynamic_table(&self, buf: &[u8]) -> Res<bool> {
        HeaderDecoder::new(buf).refers_dynamic_table(self.max_entries, self.table.base())
    }

    /// This function returns None if the stream is blocked waiting for table insertions.
    /// 'buf' must contain the complete header block.
    ///
    /// # Errors
    ///
    /// May return `Error::Decompression` if header block is incorrect or incomplete.
    ///
    /// # Panics
    ///
    /// When there is a programming error.
    pub fn decode_header_block(
        &mut self,
        buf: &[u8],
        stream_id: StreamId,
    ) -> Res<Option<Vec<Header>>> {
        #[cfg(feature = "build-fuzzing-corpus")]
        crate::fuzz::write_item_to_fuzzing_corpus(stream_id, buf);

        qdebug!("[{self}] decode header block");
        let mut decoder = HeaderDecoder::new(buf);

        match decoder.decode_header_block(&self.table, self.max_entries, self.table.base()) {
            Ok(HeaderDecoderResult::Blocked(req_insert_cnt)) => {
                if self.blocked_streams.len() > self.max_blocked_streams {
                    Err(Error::Decompression)
                } else {
                    let r = self
                        .blocked_streams
                        .iter()
                        .filter_map(|(id, req)| (*id == stream_id).then_some(*req))
                        .collect::<Vec<_>>();
                    if !r.is_empty() {
                        debug_assert!(r.len() == 1);
                        debug_assert!(r[0] == req_insert_cnt);
                        return Ok(None);
                    }
                    self.blocked_streams.push((stream_id, req_insert_cnt));
                    Ok(None)
                }
            }
            Ok(HeaderDecoderResult::Headers(h)) => {
                if decoder.get_req_insert_cnt() != 0 {
                    self.header_ack(stream_id, decoder.get_req_insert_cnt());
                    self.stats.dynamic_table_references += 1;
                }
                Ok(Some(h))
            }
            Err(_) => Err(Error::Decompression),
        }
    }

    /// # Panics
    ///
    /// When a stream has already been added.
    pub fn add_send_stream(&mut self, stream_id: StreamId) {
        assert!(
            self.local_stream_id.is_none(),
            "Adding multiple local streams"
        );
        self.local_stream_id = Some(stream_id);
    }

    #[must_use]
    pub const fn local_stream_id(&self) -> Option<StreamId> {
        self.local_stream_id
    }

    #[must_use]
    pub fn stats(&self) -> Stats {
        self.stats.clone()
    }
}

impl Display for Decoder {
    fn fmt(&self, f: &mut Formatter) -> fmt::Result {
        write!(f, "QPack {}", self.capacity())
    }
}

fn map_error(err: &Error) -> Error {
    if *err == Error::ClosedCriticalStream {
        Error::ClosedCriticalStream
    } else {
        Error::EncoderStream
    }
}

#[cfg(test)]
#[cfg_attr(coverage_nightly, coverage(off))]
mod tests {
    use neqo_common::Header;
    use neqo_transport::{StreamId, StreamType};
    use test_fixture::now;

    use super::{Connection, Decoder, Error, Res};
    use crate::Settings;

    const STREAM_0: StreamId = StreamId::new(0);

    struct TestDecoder {
        decoder: Decoder,
        send_stream_id: StreamId,
        recv_stream_id: StreamId,
        conn: Connection,
        peer_conn: Connection,
    }

    fn connect() -> TestDecoder {
        let (mut conn, mut peer_conn) = test_fixture::connect();

        // create a stream
        let recv_stream_id = peer_conn.stream_create(StreamType::UniDi).unwrap();
        let send_stream_id = conn.stream_create(StreamType::UniDi).unwrap();

        // create a decoder
        let mut decoder = Decoder::new(&Settings {
            max_table_size_encoder: 0,
            max_table_size_decoder: 300,
            max_blocked_streams: 100,
        });
        decoder.add_send_stream(send_stream_id);

        TestDecoder {
            decoder,
            send_stream_id,
            recv_stream_id,
            conn,
            peer_conn,
        }
    }

    fn recv_instruction(decoder: &mut TestDecoder, encoder_instruction: &[u8], res: &Res<()>) {
        _ = decoder
            .peer_conn
            .stream_send(decoder.recv_stream_id, encoder_instruction)
            .unwrap();
        let out = decoder.peer_conn.process_output(now());
        drop(decoder.conn.process(out.dgram(), now()));
        assert_eq!(
            decoder
                .decoder
                .read_instructions(&mut decoder.conn, decoder.recv_stream_id),
            *res
        );
    }

    fn send_instructions_and_check(decoder: &mut TestDecoder, decoder_instruction: &[u8]) {
        decoder.decoder.send(&mut decoder.conn).unwrap();
        let out = decoder.conn.process_output(now());
        drop(decoder.peer_conn.process(out.dgram(), now()));
        let mut buf = [0_u8; 100];
        let (amount, fin) = decoder
            .peer_conn
            .stream_recv(decoder.send_stream_id, &mut buf)
            .unwrap();
        assert!(!fin);
        assert_eq!(&buf[..amount], decoder_instruction);
    }

    fn decode_headers(
        decoder: &mut TestDecoder,
        header_block: &[u8],
        headers: &[Header],
        stream_id: StreamId,
    ) {
        let decoded_headers = decoder
            .decoder
            .decode_header_block(header_block, stream_id)
            .unwrap();
        let h = decoded_headers.unwrap();
        assert_eq!(h, headers);
    }

    fn test_instruction(
        capacity: u64,
        instruction: &[u8],
        res: &Res<()>,
        decoder_instruction: &[u8],
        check_capacity: u64,
    ) {
        let mut decoder = connect();

        if capacity > 0 {
            assert!(decoder.decoder.set_capacity(capacity).is_ok());
        }

        // recv an instruction
        recv_instruction(&mut decoder, instruction, res);

        // send decoder instruction and check that is what we expect.
        send_instructions_and_check(&mut decoder, decoder_instruction);

        if check_capacity > 0 {
            assert_eq!(decoder.decoder.capacity(), check_capacity);
        }
    }

    // test insert_with_name_ref which fails because there is not enough space in the table
    #[test]
    fn recv_insert_with_name_ref_1() {
        test_instruction(
            0,
            &[0xc4, 0x04, 0x31, 0x32, 0x33, 0x34],
            &Err(Error::EncoderStream),
            &[0x03],
            0,
        );
    }

    // test insert_name_ref that succeeds
    #[test]
    fn recv_insert_with_name_ref_2() {
        test_instruction(
            100,
            &[0xc4, 0x04, 0x31, 0x32, 0x33, 0x34],
            &Ok(()),
            &[0x03, 0x01],
            0,
        );
    }

    // test insert with name literal - succeeds
    #[test]
    fn recv_insert_with_name_litarel_2() {
        test_instruction(
            200,
            &[
                0x4e, 0x63, 0x6f, 0x6e, 0x74, 0x65, 0x6e, 0x74, 0x2d, 0x6c, 0x65, 0x6e, 0x67, 0x74,
                0x68, 0x04, 0x31, 0x32, 0x33, 0x34,
            ],
            &Ok(()),
            &[0x03, 0x01],
            0,
        );
    }

    #[test]
    fn recv_change_capacity() {
        test_instruction(0, &[0x3f, 0xa9, 0x01], &Ok(()), &[0x03], 200);
    }

    #[test]
    fn recv_change_capacity_too_big() {
        test_instruction(
            0,
            &[0x3f, 0xf1, 0x02],
            &Err(Error::EncoderStream),
            &[0x03],
            0,
        );
    }

    // this test tests header decoding, the header acks command and the insert count increment
    // command.
    #[test]
    fn duplicate() {
        let mut decoder = connect();

        assert!(decoder.decoder.set_capacity(100).is_ok());

        // receive an instruction
        recv_instruction(
            &mut decoder,
            &[
                0x4e, 0x63, 0x6f, 0x6e, 0x74, 0x65, 0x6e, 0x74, 0x2d, 0x6c, 0x65, 0x6e, 0x67, 0x74,
                0x68, 0x04, 0x31, 0x32, 0x33, 0x34,
            ],
            &Ok(()),
        );

        // receive the second instruction, a duplicate instruction.
        recv_instruction(&mut decoder, &[0x00], &Ok(()));

        send_instructions_and_check(&mut decoder, &[0x03, 0x02]);
    }

    struct TestElement {
        pub headers: Vec<Header>,
        pub header_block: &'static [u8],
        pub encoder_inst: &'static [u8],
    }

    #[test]
    fn encode_incr_encode_header_ack_some() {
        // 1. Decoder receives an instruction (header and value both as literal)
        // 2. Decoder process the instruction and sends an increment instruction.
        // 3. Decoder receives another two instruction (header and value both as literal) and a
        //    header block.
        // 4. Now it sends only a header ack and an increment instruction with increment==1.
        let headers = vec![
            Header::new("my-headera", "my-valuea"),
            Header::new("my-headerb", "my-valueb"),
        ];
        let header_block = &[0x03, 0x81, 0x10, 0x11];
        let first_encoder_inst = &[
            0x4a, 0x6d, 0x79, 0x2d, 0x68, 0x65, 0x61, 0x64, 0x65, 0x72, 0x61, 0x09, 0x6d, 0x79,
            0x2d, 0x76, 0x61, 0x6c, 0x75, 0x65, 0x61,
        ];
        let second_encoder_inst = &[
            0x4a, 0x6d, 0x79, 0x2d, 0x68, 0x65, 0x61, 0x64, 0x65, 0x72, 0x62, 0x09, 0x6d, 0x79,
            0x2d, 0x76, 0x61, 0x6c, 0x75, 0x65, 0x62, 0x4a, 0x6d, 0x79, 0x2d, 0x68, 0x65, 0x61,
            0x64, 0x65, 0x72, 0x63, 0x09, 0x6d, 0x79, 0x2d, 0x76, 0x61, 0x6c, 0x75, 0x65, 0x63,
        ];

        let mut decoder = connect();

        assert!(decoder.decoder.set_capacity(200).is_ok());

        recv_instruction(&mut decoder, first_encoder_inst, &Ok(()));

        send_instructions_and_check(&mut decoder, &[0x03, 0x1]);

        recv_instruction(&mut decoder, second_encoder_inst, &Ok(()));

        decode_headers(&mut decoder, header_block, &headers, STREAM_0);

        send_instructions_and_check(&mut decoder, &[0x80, 0x1]);
    }

    #[test]
    fn encode_incr_encode_header_ack_all() {
        // 1. Decoder receives an instruction (header and value both as literal)
        // 2. Decoder process the instruction and sends an increment instruction.
        // 3. Decoder receives another instruction (header and value both as literal) and a header
        //    block.
        // 4. Now it sends only a header ack.
        let headers = vec![
            Header::new("my-headera", "my-valuea"),
            Header::new("my-headerb", "my-valueb"),
        ];
        let header_block = &[0x03, 0x81, 0x10, 0x11];
        let first_encoder_inst = &[
            0x4a, 0x6d, 0x79, 0x2d, 0x68, 0x65, 0x61, 0x64, 0x65, 0x72, 0x61, 0x09, 0x6d, 0x79,
            0x2d, 0x76, 0x61, 0x6c, 0x75, 0x65, 0x61,
        ];
        let second_encoder_inst = &[
            0x4a, 0x6d, 0x79, 0x2d, 0x68, 0x65, 0x61, 0x64, 0x65, 0x72, 0x62, 0x09, 0x6d, 0x79,
            0x2d, 0x76, 0x61, 0x6c, 0x75, 0x65, 0x62,
        ];

        let mut decoder = connect();

        assert!(decoder.decoder.set_capacity(200).is_ok());

        recv_instruction(&mut decoder, first_encoder_inst, &Ok(()));

        send_instructions_and_check(&mut decoder, &[0x03, 0x1]);

        recv_instruction(&mut decoder, second_encoder_inst, &Ok(()));

        decode_headers(&mut decoder, header_block, &headers, STREAM_0);

        send_instructions_and_check(&mut decoder, &[0x80]);
    }

    #[test]
    fn header_ack_all() {
        // Send two instructions to insert values into the dynamic table and then send a header
        // that references them both. The result should be only a header acknowledgement.
        let headers = vec![
            Header::new("my-headera", "my-valuea"),
            Header::new("my-headerb", "my-valueb"),
        ];
        let header_block = &[0x03, 0x81, 0x10, 0x11];
        let encoder_inst = &[
            0x4a, 0x6d, 0x79, 0x2d, 0x68, 0x65, 0x61, 0x64, 0x65, 0x72, 0x61, 0x09, 0x6d, 0x79,
            0x2d, 0x76, 0x61, 0x6c, 0x75, 0x65, 0x61, 0x4a, 0x6d, 0x79, 0x2d, 0x68, 0x65, 0x61,
            0x64, 0x65, 0x72, 0x62, 0x09, 0x6d, 0x79, 0x2d, 0x76, 0x61, 0x6c, 0x75, 0x65, 0x62,
        ];

        let mut decoder = connect();

        assert!(decoder.decoder.set_capacity(200).is_ok());

        recv_instruction(&mut decoder, encoder_inst, &Ok(()));

        decode_headers(&mut decoder, header_block, &headers, STREAM_0);

        send_instructions_and_check(&mut decoder, &[0x03, 0x80]);
    }

    #[test]
    fn header_ack_and_incr_instruction() {
        // Send two instructions to insert values into the dynamic table and then send a header
        // that references only the first. The result should be a header acknowledgement and a
        // increment instruction.
        let headers = vec![Header::new("my-headera", "my-valuea")];
        let header_block = &[0x02, 0x80, 0x10];
        let encoder_inst = &[
            0x4a, 0x6d, 0x79, 0x2d, 0x68, 0x65, 0x61, 0x64, 0x65, 0x72, 0x61, 0x09, 0x6d, 0x79,
            0x2d, 0x76, 0x61, 0x6c, 0x75, 0x65, 0x61, 0x4a, 0x6d, 0x79, 0x2d, 0x68, 0x65, 0x61,
            0x64, 0x65, 0x72, 0x62, 0x09, 0x6d, 0x79, 0x2d, 0x76, 0x61, 0x6c, 0x75, 0x65, 0x62,
        ];

        let mut decoder = connect();

        assert!(decoder.decoder.set_capacity(200).is_ok());

        recv_instruction(&mut decoder, encoder_inst, &Ok(()));

        decode_headers(&mut decoder, header_block, &headers, STREAM_0);

        send_instructions_and_check(&mut decoder, &[0x03, 0x80, 0x01]);
    }

    #[test]
    fn header_block_decoder() {
        let test_cases: [TestElement; 6] = [
            // test a header with ref to static - encode_indexed
            TestElement {
                headers: vec![Header::new(":method", "GET")],
                header_block: &[0x00, 0x00, 0xd1],
                encoder_inst: &[],
            },
            // test encode_literal_with_name_ref
            TestElement {
                headers: vec![Header::new(":path", "/somewhere")],
                header_block: &[
                    0x00, 0x00, 0x51, 0x0a, 0x2f, 0x73, 0x6f, 0x6d, 0x65, 0x77, 0x68, 0x65, 0x72,
                    0x65,
                ],
                encoder_inst: &[],
            },
            // test adding a new header and encode_post_base_index, also test
            // fix_header_block_prefix
            TestElement {
                headers: vec![Header::new("my-header", "my-value")],
                header_block: &[0x02, 0x80, 0x10],
                encoder_inst: &[
                    0x49, 0x6d, 0x79, 0x2d, 0x68, 0x65, 0x61, 0x64, 0x65, 0x72, 0x08, 0x6d, 0x79,
                    0x2d, 0x76, 0x61, 0x6c, 0x75, 0x65,
                ],
            },
            // test encode_indexed with a ref to dynamic table.
            TestElement {
                headers: vec![Header::new("my-header", "my-value")],
                header_block: &[0x02, 0x00, 0x80],
                encoder_inst: &[],
            },
            // test encode_literal_with_name_ref.
            TestElement {
                headers: vec![Header::new("my-header", "my-value2")],
                header_block: &[
                    0x02, 0x00, 0x40, 0x09, 0x6d, 0x79, 0x2d, 0x76, 0x61, 0x6c, 0x75, 0x65, 0x32,
                ],
                encoder_inst: &[],
            },
            // test multiple headers
            TestElement {
                headers: vec![
                    Header::new(":method", "GET"),
                    Header::new(":path", "/somewhere"),
                    Header::new(":authority", "example.com"),
                    Header::new(":scheme", "https"),
                ],
                header_block: &[
                    0x00, 0x01, 0xd1, 0x51, 0x0a, 0x2f, 0x73, 0x6f, 0x6d, 0x65, 0x77, 0x68, 0x65,
                    0x72, 0x65, 0x50, 0x0b, 0x65, 0x78, 0x61, 0x6d, 0x70, 0x6c, 0x65, 0x2e, 0x63,
                    0x6f, 0x6d, 0xd7,
                ],
                encoder_inst: &[],
            },
        ];

        let mut decoder = connect();

        assert!(decoder.decoder.set_capacity(200).is_ok());

        for (i, t) in test_cases.iter().enumerate() {
            // receive an instruction
            if !t.encoder_inst.is_empty() {
                recv_instruction(&mut decoder, t.encoder_inst, &Ok(()));
            }

            decode_headers(
                &mut decoder,
                t.header_block,
                &t.headers,
                StreamId::from(u64::try_from(i).unwrap()),
            );
        }

        // test header acks and the insert count increment command
        send_instructions_and_check(&mut decoder, &[0x03, 0x82, 0x83, 0x84]);
    }

    #[test]
    fn header_block_decoder_huffman() {
        let test_cases: [TestElement; 6] = [
            // test a header with ref to static - encode_indexed
            TestElement {
                headers: vec![Header::new(":method", "GET")],
                header_block: &[0x00, 0x00, 0xd1],
                encoder_inst: &[],
            },
            // test encode_literal_with_name_ref
            TestElement {
                headers: vec![Header::new(":path", "/somewhere")],
                header_block: &[
                    0x00, 0x00, 0x51, 0x87, 0x61, 0x07, 0xa4, 0xbe, 0x27, 0x2d, 0x85,
                ],
                encoder_inst: &[],
            },
            // test adding a new header and encode_post_base_index, also test
            // fix_header_block_prefix
            TestElement {
                headers: vec![Header::new("my-header", "my-value")],
                header_block: &[0x02, 0x80, 0x10],
                encoder_inst: &[
                    0x67, 0xa7, 0xd2, 0xd3, 0x94, 0x72, 0x16, 0xcf, 0x86, 0xa7, 0xd2, 0xdd, 0xc7,
                    0x45, 0xa5,
                ],
            },
            // test encode_indexed with a ref to dynamic table.
            TestElement {
                headers: vec![Header::new("my-header", "my-value")],
                header_block: &[0x02, 0x00, 0x80],
                encoder_inst: &[],
            },
            // test encode_literal_with_name_ref.
            TestElement {
                headers: vec![Header::new("my-header", "my-value2")],
                header_block: &[
                    0x02, 0x00, 0x40, 0x87, 0xa7, 0xd2, 0xdd, 0xc7, 0x45, 0xa5, 0x17,
                ],
                encoder_inst: &[],
            },
            // test multiple headers
            TestElement {
                headers: vec![
                    Header::new(":method", "GET"),
                    Header::new(":path", "/somewhere"),
                    Header::new(":authority", "example.com"),
                    Header::new(":scheme", "https"),
                ],
                header_block: &[
                    0x00, 0x01, 0xd1, 0x51, 0x87, 0x61, 0x07, 0xa4, 0xbe, 0x27, 0x2d, 0x85, 0x50,
                    0x88, 0x2f, 0x91, 0xd3, 0x5d, 0x05, 0x5c, 0x87, 0xa7, 0xd7,
                ],
                encoder_inst: &[],
            },
        ];

        let mut decoder = connect();

        assert!(decoder.decoder.set_capacity(200).is_ok());

        for (i, t) in test_cases.iter().enumerate() {
            // receive an instruction.
            if !t.encoder_inst.is_empty() {
                recv_instruction(&mut decoder, t.encoder_inst, &Ok(()));
            }

            decode_headers(
                &mut decoder,
                t.header_block,
                &t.headers,
                StreamId::from(u64::try_from(i).unwrap()),
            );
        }

        // test header acks and the insert count increment command
        send_instructions_and_check(&mut decoder, &[0x03, 0x82, 0x83, 0x84]);
    }

    #[test]
    fn subtract_overflow_in_header_ack() {
        const HEADER_BLOCK_1: &[u8] = &[0x03, 0x81, 0x10, 0x11];
        const ENCODER_INST: &[u8] = &[
            0x4a, 0x6d, 0x79, 0x2d, 0x68, 0x65, 0x61, 0x64, 0x65, 0x72, 0x61, 0x09, 0x6d, 0x79,
            0x2d, 0x76, 0x61, 0x6c, 0x75, 0x65, 0x61, 0x4a, 0x6d, 0x79, 0x2d, 0x68, 0x65, 0x61,
            0x64, 0x65, 0x72, 0x62, 0x09, 0x6d, 0x79, 0x2d, 0x76, 0x61, 0x6c, 0x75, 0x65, 0x62,
        ];
        const HEADER_BLOCK_2: &[u8] = &[0x02, 0x80, 0x10];
        // Test for issue https://github.com/mozilla/neqo/issues/475
        // Send two instructions to insert values into the dynamic table and send a header
        // that references them both. This will increase number of acked inserts in the table
        // to 2. Then send a header that references only one of them which shouldn't increase
        // number of acked inserts.
        let headers = vec![
            Header::new("my-headera", "my-valuea"),
            Header::new("my-headerb", "my-valueb"),
        ];

        let mut decoder = connect();

        assert!(decoder.decoder.set_capacity(200).is_ok());

        recv_instruction(&mut decoder, ENCODER_INST, &Ok(()));

        decode_headers(&mut decoder, HEADER_BLOCK_1, &headers, STREAM_0);

        let headers = vec![Header::new("my-headera", "my-valuea")];

        decode_headers(&mut decoder, HEADER_BLOCK_2, &headers, STREAM_0);
    }

    #[test]
    fn base_larger_than_entry_count() {
        // Test for issue https://github.com/mozilla/neqo/issues/533
        // Send instruction that inserts 2 fields into the dynamic table and send a header that
        // uses base larger than 2.
        const ENCODER_INST: &[u8] = &[
            0x4a, 0x6d, 0x79, 0x2d, 0x68, 0x65, 0x61, 0x64, 0x65, 0x72, 0x61, 0x09, 0x6d, 0x79,
            0x2d, 0x76, 0x61, 0x6c, 0x75, 0x65, 0x61, 0x4a, 0x6d, 0x79, 0x2d, 0x68, 0x65, 0x61,
            0x64, 0x65, 0x72, 0x62, 0x09, 0x6d, 0x79, 0x2d, 0x76, 0x61, 0x6c, 0x75, 0x65, 0x62,
        ];

        const HEADER_BLOCK: &[u8] = &[0x03, 0x03, 0x83, 0x84];

        let headers = vec![
            Header::new("my-headerb", "my-valueb"),
            Header::new("my-headera", "my-valuea"),
        ];

        let mut decoder = connect();

        assert!(decoder.decoder.set_capacity(200).is_ok());

        recv_instruction(&mut decoder, ENCODER_INST, &Ok(()));

        decode_headers(&mut decoder, HEADER_BLOCK, &headers, STREAM_0);
    }
}<|MERGE_RESOLUTION|>--- conflicted
+++ resolved
@@ -13,12 +13,8 @@
     decoder_instructions::DecoderInstruction,
     encoder_instructions::{DecodedEncoderInstruction, EncoderInstructionReader},
     header_block::{HeaderDecoder, HeaderDecoderResult},
-<<<<<<< HEAD
-    reader::ReceiverConnWrapper,
-=======
     qpack_send_buf::Data,
     reader::{ReadByte, Reader, ReceiverConnWrapper},
->>>>>>> 5701207b
     stats::Stats,
     table::HeaderTable,
     Error, Res, Settings,
