--- conflicted
+++ resolved
@@ -80,13 +80,15 @@
 bench = false
 
 [[bin]]
-<<<<<<< HEAD
+name = "addr_valid"
+path = "fuzz_targets/addr_valid.rs"
+test = false
+doc = false
+bench = false
+
+[[bin]]
 name = "wtframe"
 path = "fuzz_targets/wtframe.rs"
-=======
-name = "addr_valid"
-path = "fuzz_targets/addr_valid.rs"
->>>>>>> b5ea1862
 test = false
 doc = false
 bench = false