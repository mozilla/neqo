--- conflicted
+++ resolved
@@ -87,13 +87,15 @@
 bench = false
 
 [[bin]]
-<<<<<<< HEAD
+name = "priority"
+path = "fuzz_targets/priority.rs"
+test = false
+doc = false
+bench = false
+
+[[bin]]
 name = "wtframe"
 path = "fuzz_targets/wtframe.rs"
-=======
-name = "priority"
-path = "fuzz_targets/priority.rs"
->>>>>>> 542f79cf
 test = false
 doc = false
 bench = false