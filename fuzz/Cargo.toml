--- conflicted
+++ resolved
@@ -20,10 +20,7 @@
 neqo-common = { path = "../neqo-common" }
 neqo-crypto = { path = "../neqo-crypto" }
 neqo-http3 = { path = "../neqo-http3" }
-<<<<<<< HEAD
-=======
 neqo-qpack = { path = "../neqo-qpack" }
->>>>>>> 5701207b
 neqo-transport = { path = "../neqo-transport" }
 test-fixture = { path = "../test-fixture" }
 
@@ -76,13 +73,15 @@
 bench = false
 
 [[bin]]
-<<<<<<< HEAD
+name = "qpack"
+path = "fuzz_targets/qpack.rs"
+test = false
+doc = false
+bench = false
+
+[[bin]]
 name = "wtframe"
 path = "fuzz_targets/wtframe.rs"
-=======
-name = "qpack"
-path = "fuzz_targets/qpack.rs"
->>>>>>> 5701207b
 test = false
 doc = false
 bench = false