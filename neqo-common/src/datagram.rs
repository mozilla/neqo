// Licensed under the Apache License, Version 2.0 <LICENSE-APACHE or
// http://www.apache.org/licenses/LICENSE-2.0> or the MIT license
// <LICENSE-MIT or http://opensource.org/licenses/MIT>, at your
// option. This file may not be copied, modified, or distributed
// except according to those terms.

use std::{net::SocketAddr, ops::Deref};

use crate::{hex_with_len, IpTos};

#[derive(Clone, PartialEq, Eq)]
pub struct Datagram {
    src: SocketAddr,
    dst: SocketAddr,
    tos: IpTos,
    ttl: Option<u8>,
    d: Vec<u8>,
}

impl Datagram {
    pub fn new<V: Into<Vec<u8>>>(
        src: SocketAddr,
        dst: SocketAddr,
        tos: IpTos,
        ttl: Option<u8>,
        d: V,
    ) -> Self {
        Self {
            src,
            dst,
            tos,
            ttl,
            d: d.into(),
        }
    }

    #[must_use]
    pub fn source(&self) -> SocketAddr {
        self.src
    }

    #[must_use]
    pub fn destination(&self) -> SocketAddr {
        self.dst
    }

    #[must_use]
    pub fn tos(&self) -> IpTos {
        self.tos
    }

    #[must_use]
    pub fn ttl(&self) -> Option<u8> {
        self.ttl
    }
<<<<<<< HEAD

    #[cfg(feature = "udp")]
    #[must_use]
    pub(crate) fn into_data(self) -> Vec<u8> {
        self.d
    }

    pub fn set_tos(&mut self, tos: IpTos) {
        self.tos = tos;
    }
=======
>>>>>>> 76630a5e
}

impl Deref for Datagram {
    type Target = Vec<u8>;
    #[must_use]
    fn deref(&self) -> &Self::Target {
        &self.d
    }
}

impl std::fmt::Debug for Datagram {
    fn fmt(&self, f: &mut std::fmt::Formatter) -> std::fmt::Result {
        write!(
            f,
            "Datagram {:?} TTL {:?} {:?}->{:?}: {}",
            self.tos,
            self.ttl,
            self.src,
            self.dst,
            hex_with_len(&self.d)
        )
    }
}

impl From<Datagram> for Vec<u8> {
    fn from(datagram: Datagram) -> Self {
        datagram.d
    }
}

#[cfg(test)]
use test_fixture::datagram;

#[test]
fn fmt_datagram() {
    let d = datagram([0; 1].to_vec());
    assert_eq!(
        &format!("{d:?}"),
        "Datagram IpTos(Cs0, Ect0) TTL Some(128) [fe80::1]:443->[fe80::1]:443: [1]: 00"
    );
}<|MERGE_RESOLUTION|>--- conflicted
+++ resolved
@@ -53,19 +53,12 @@
     pub fn ttl(&self) -> Option<u8> {
         self.ttl
     }
-<<<<<<< HEAD
 
     #[cfg(feature = "udp")]
     #[must_use]
     pub(crate) fn into_data(self) -> Vec<u8> {
         self.d
     }
-
-    pub fn set_tos(&mut self, tos: IpTos) {
-        self.tos = tos;
-    }
-=======
->>>>>>> 76630a5e
 }
 
 impl Deref for Datagram {
