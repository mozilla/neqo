--- conflicted
+++ resolved
@@ -27,11 +27,7 @@
 windows = { version = "0.58", default-features = false, features = ["Win32_Media"] }
 
 [dev-dependencies]
-<<<<<<< HEAD
-criterion = { version = "0.5", default-features = false, features = ["rayon", "cargo_bench_support"]}
-=======
 criterion = { version = "0.6", default-features = false, features = ["cargo_bench_support"] }
->>>>>>> 789b70cd
 neqo-crypto = { path = "../neqo-crypto" }
 test-fixture = { path = "../test-fixture" }
 regex = { workspace = true }
