[package]
name = "neqo-common"
version = "0.6.8"
authors = ["Bobby Holley <bobbyholley@gmail.com>"]
edition = "2018"
rust-version = "1.70.0"
license = "MIT OR Apache-2.0"
build = "build.rs"

[dependencies]
<<<<<<< HEAD
env_logger = {version = "~0.10.0", default-features = false}
lazy_static = "~1.4.0"
log = {version = "~0.4.17", default-features = false}
=======
log = { version = "0.4.0", default-features = false }
enum-map = "~2.7.3"
env_logger = { version = "0.10", default-features = false }
lazy_static = "1.3.0"
>>>>>>> ed133075
qlog = "0.11.0"
time = {version = "~0.3.23", features = ["formatting"]}

[dev-dependencies]
test-fixture = { path = "../test-fixture" }

[features]
deny-warnings = []
ci = []

[target."cfg(windows)".dependencies.winapi]
version = "0.3"
features = ["timeapi"]<|MERGE_RESOLUTION|>--- conflicted
+++ resolved
@@ -8,16 +8,10 @@
 build = "build.rs"
 
 [dependencies]
-<<<<<<< HEAD
-env_logger = {version = "~0.10.0", default-features = false}
-lazy_static = "~1.4.0"
-log = {version = "~0.4.17", default-features = false}
-=======
-log = { version = "0.4.0", default-features = false }
-enum-map = "~2.7.3"
+enum-map = "2.7"
 env_logger = { version = "0.10", default-features = false }
-lazy_static = "1.3.0"
->>>>>>> ed133075
+lazy_static = "1.4"
+log = { version = "0.4", default-features = false }
 qlog = "0.11.0"
 time = {version = "~0.3.23", features = ["formatting"]}
 
