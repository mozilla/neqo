// Licensed under the Apache License, Version 2.0 <LICENSE-APACHE or
// http://www.apache.org/licenses/LICENSE-2.0> or the MIT license
// <LICENSE-MIT or http://opensource.org/licenses/MIT>, at your
// option. This file may not be copied, modified, or distributed
// except according to those terms.

use std::{cmp::min, fmt::Debug, time::Instant};

#[cfg(feature = "build-fuzzing-corpus")]
use neqo_common::Encoder;
use neqo_common::{
    hex_snip_middle, hex_with_len, qtrace, Decoder, IncrementalDecoderBuffer,
    IncrementalDecoderIgnore, IncrementalDecoderUint,
};
use neqo_transport::{Connection, StreamId};

use super::hframe::HFrameType;
use crate::{Error, RecvStream, Res};

const MAX_READ_SIZE: usize = 2048; // Given a practical MTU of 1500 bytes, this seems reasonable.

pub trait FrameDecoder<T> {
    /// Fuzzing corpus name for this frame type. If `Some`, decoded frames will be
    /// written to the fuzzing corpus with this name.
    #[cfg(feature = "build-fuzzing-corpus")]
    const FUZZING_CORPUS_NAME: Option<&'static str> = None;

    fn is_known_type(frame_type: HFrameType) -> bool;

    /// # Errors
    ///
    /// Returns `HttpFrameUnexpected` if frames is not allowed, i.e. is a `H3_RESERVED_FRAME_TYPES`.
    fn frame_type_allowed(_frame_type: HFrameType) -> Res<()> {
        Ok(())
    }

    /// # Errors
    ///
    /// If a frame cannot be properly decoded.
    fn decode(frame_type: HFrameType, frame_len: u64, data: Option<&[u8]>) -> Res<Option<T>>;
}

#[expect(clippy::module_name_repetitions, reason = "This is OK.")]
pub trait StreamReader {
    /// # Errors
    ///
    /// An error may happen while reading a stream, e.g. early close, protocol error, etc.
    /// Return an error if the stream was closed on the transport layer, but that information is not
    /// yet consumed on the  http/3 layer.
    fn read_data(&mut self, buf: &mut [u8], now: Instant) -> Res<(usize, bool)>;
}

pub struct StreamReaderConnectionWrapper<'a> {
    conn: &'a mut Connection,
    stream_id: StreamId,
}

impl<'a> StreamReaderConnectionWrapper<'a> {
    pub fn new(conn: &'a mut Connection, stream_id: StreamId) -> Self {
        Self { conn, stream_id }
    }
}

impl StreamReader for StreamReaderConnectionWrapper<'_> {
    /// # Errors
    ///
    /// An error may happen while reading a stream, e.g. early close, protocol error, etc.
    fn read_data(&mut self, buf: &mut [u8], _now: Instant) -> Res<(usize, bool)> {
        let res = self.conn.stream_recv(self.stream_id, buf)?;
        Ok(res)
    }
}

pub struct StreamReaderRecvStreamWrapper<'a> {
    recv_stream: &'a mut Box<dyn RecvStream>,
    conn: &'a mut Connection,
}

impl<'a> StreamReaderRecvStreamWrapper<'a> {
    #[cfg_attr(fuzzing, expect(private_interfaces, reason = "OK for fuzzing."))]
    pub fn new(conn: &'a mut Connection, recv_stream: &'a mut Box<dyn RecvStream>) -> Self {
        Self { recv_stream, conn }
    }
}

impl StreamReader for StreamReaderRecvStreamWrapper<'_> {
    /// # Errors
    ///
    /// An error may happen while reading a stream, e.g. early close, protocol error, etc.
    fn read_data(&mut self, buf: &mut [u8], now: Instant) -> Res<(usize, bool)> {
        self.recv_stream.read_data(self.conn, buf, now)
    }
}

#[derive(Clone, Debug)]
enum FrameReaderState {
    GetType { decoder: IncrementalDecoderUint },
    GetLength { decoder: IncrementalDecoderUint },
    GetData { decoder: IncrementalDecoderBuffer },
    UnknownFrameDischargeData { decoder: IncrementalDecoderIgnore },
}

#[expect(clippy::module_name_repetitions, reason = "This is OK.")]
pub struct FrameReader {
    state: FrameReaderState,
    frame_type: HFrameType,
    frame_len: u64,
    buffer: [u8; MAX_READ_SIZE],
}

impl Debug for FrameReader {
    fn fmt(&self, f: &mut std::fmt::Formatter<'_>) -> std::fmt::Result {
        let frame_len = self
            .frame_len
            .try_into()
            .unwrap_or(usize::MAX)
            .min(self.buffer.len());
        f.debug_struct("FrameReader")
            .field("state", &self.state)
            .field("frame_type", &self.frame_type)
            .field("frame", &hex_snip_middle(&self.buffer[..frame_len]))
            .finish()
    }
}

impl FrameReader {
    #[must_use]
    pub fn new() -> Self {
        Self {
            state: FrameReaderState::GetType {
                decoder: IncrementalDecoderUint::default(),
            },
            frame_type: HFrameType(u64::MAX),
            frame_len: 0,
            buffer: [0; MAX_READ_SIZE],
        }
    }

    #[must_use]
    pub fn new_with_type(frame_type: HFrameType) -> Self {
        Self {
            state: FrameReaderState::GetLength {
                decoder: IncrementalDecoderUint::default(),
            },
            frame_type,
            frame_len: 0,
            buffer: [0; MAX_READ_SIZE],
        }
    }

    fn reset(&mut self) {
        self.state = FrameReaderState::GetType {
            decoder: IncrementalDecoderUint::default(),
        };
    }

    fn min_remaining(&self) -> usize {
        match &self.state {
            FrameReaderState::GetType { decoder } | FrameReaderState::GetLength { decoder } => {
                decoder.min_remaining()
            }
            FrameReaderState::GetData { decoder } => decoder.min_remaining(),
            FrameReaderState::UnknownFrameDischargeData { decoder } => decoder.min_remaining(),
        }
    }

    const fn decoding_in_progress(&self) -> bool {
        if let FrameReaderState::GetType { decoder } = &self.state {
            decoder.decoding_in_progress()
        } else {
            true
        }
    }

    /// Returns true if QUIC stream was closed.
    ///
    /// # Errors
    ///
    /// May return `HttpFrame` if a frame cannot be decoded.
    /// and `TransportStreamDoesNotExist` if `stream_recv` fails.
    pub fn receive<T: FrameDecoder<T>>(
        &mut self,
        stream_reader: &mut dyn StreamReader,
        now: Instant,
    ) -> Res<(Option<T>, bool)> {
        loop {
            let to_read = min(self.min_remaining(), self.buffer.len());
            let (output, read, fin) = match stream_reader
                .read_data(&mut self.buffer[..to_read], now)
                .map_err(|e| Error::map_stream_recv_errors(&e))?
            {
                (0, f) => (None, false, f),
                (amount, f) => {
                    qtrace!("FrameReader::receive: reading {amount} byte, fin={f}");
                    (self.consume::<T>(amount)?, true, f)
                }
            };

            if output.is_some() {
                break Ok((output, fin));
            }

            if fin {
                if self.decoding_in_progress() {
                    break Err(Error::HttpFrame);
                }
                break Ok((None, fin));
            }

            if !read {
                // There was no new data, exit the loop.
                break Ok((None, false));
            }
        }
    }

    /// # Errors
    ///
    /// May return `HttpFrame` if a frame cannot be decoded.
    fn consume<T: FrameDecoder<T>>(&mut self, amount: usize) -> Res<Option<T>> {
        let mut input = Decoder::from(&self.buffer[..amount]);
        match &mut self.state {
            FrameReaderState::GetType { decoder } => {
                if let Some(v) = decoder.consume(&mut input) {
                    qtrace!("FrameReader::receive: read frame type {v}");
                    self.frame_type_decoded::<T>(HFrameType(v))?;
                }
            }
            FrameReaderState::GetLength { decoder } => {
                if let Some(len) = decoder.consume(&mut input) {
                    qtrace!(
                        "FrameReader::receive: frame type {:?} length {len}",
                        self.frame_type
                    );
                    return self.frame_length_decoded::<T>(len);
                }
            }
            FrameReaderState::GetData { decoder } => {
                if let Some(data) = decoder.consume(&mut input) {
                    qtrace!(
                        "received frame {:?}: {}",
                        self.frame_type,
                        hex_with_len(&data[..])
                    );
                    return self.frame_data_decoded::<T>(&data);
                }
            }
            FrameReaderState::UnknownFrameDischargeData { decoder } => {
                if decoder.consume(&mut input) {
                    self.reset();
                }
            }
        }
        Ok(None)
    }
    fn frame_type_decoded<T: FrameDecoder<T>>(&mut self, frame_type: HFrameType) -> Res<()> {
        T::frame_type_allowed(frame_type)?;
        self.frame_type = frame_type;
        self.state = FrameReaderState::GetLength {
            decoder: IncrementalDecoderUint::default(),
        };
        Ok(())
    }

    fn frame_length_decoded<T: FrameDecoder<T>>(&mut self, len: u64) -> Res<Option<T>> {
        self.frame_len = len;
        if let Some(f) = T::decode(
            self.frame_type,
            self.frame_len,
            if len > 0 { None } else { Some(&[]) },
        )? {
            #[cfg(feature = "build-fuzzing-corpus")]
            // Write zero-length frames to the fuzzing corpus to test parsing of frames with only
            // type and length fields.
            self.write_item_to_fuzzing_corpus(None);
            self.reset();
            return Ok(Some(f));
        } else if T::is_known_type(self.frame_type) {
            self.state = FrameReaderState::GetData {
                decoder: IncrementalDecoderBuffer::new(
                    usize::try_from(len).or(Err(Error::HttpFrame))?,
                ),
            };
        } else if self.frame_len == 0 {
            self.reset();
        } else {
            self.state = FrameReaderState::UnknownFrameDischargeData {
                decoder: IncrementalDecoderIgnore::new(
                    usize::try_from(len).or(Err(Error::HttpFrame))?,
                ),
            };
        }
        Ok(None)
    }

    fn frame_data_decoded<T: FrameDecoder<T>>(&mut self, data: &[u8]) -> Res<Option<T>> {
        #[cfg(feature = "build-fuzzing-corpus")]
<<<<<<< HEAD
        self.write_item_to_fuzzing_corpus(Some(data));
=======
        if let Some(corpus_name) = T::FUZZING_CORPUS_NAME {
            let mut enc = Encoder::default();
            enc.encode_varint(self.frame_type.0);
            enc.encode_varint(self.frame_len);
            enc.encode(data);
            neqo_common::write_item_to_fuzzing_corpus(corpus_name, enc.as_ref());
        }

>>>>>>> e3f6b772
        let res = T::decode(self.frame_type, self.frame_len, Some(data))?;
        self.reset();
        Ok(res)
    }

    #[cfg(feature = "build-fuzzing-corpus")]
    /// Write `HFrame` data to fuzzing corpus.
    ///
    /// # Arguments
    /// * `data` - The frame payload data, or `None` for frames with no payload.
    ///
    /// # Output format
    /// The output consists of the varint-encoded frame type and length, followed by the optional
    /// payload data.
    fn write_item_to_fuzzing_corpus(&self, data: Option<&[u8]>) {
        // We need to include the frame type and length varints before the data
        // to create a complete frame that the fuzzer can process.
        let mut encoder = neqo_common::Encoder::default();
        encoder.encode_varint(self.frame_type.0);
        encoder.encode_varint(self.frame_len);
        if let Some(d) = data {
            encoder.encode(d);
        }
        neqo_common::write_item_to_fuzzing_corpus("hframe", encoder.as_ref());
    }
}<|MERGE_RESOLUTION|>--- conflicted
+++ resolved
@@ -270,9 +270,11 @@
             if len > 0 { None } else { Some(&[]) },
         )? {
             #[cfg(feature = "build-fuzzing-corpus")]
-            // Write zero-length frames to the fuzzing corpus to test parsing of frames with only
-            // type and length fields.
-            self.write_item_to_fuzzing_corpus(None);
+            if let Some(corpus_name) = T::FUZZING_CORPUS_NAME {
+                // Write zero-length frames to the fuzzing corpus to test parsing of frames with only
+                // type and length fields.
+                self.write_item_to_fuzzing_corpus(corpus_name, None);
+            }
             self.reset();
             return Ok(Some(f));
         } else if T::is_known_type(self.frame_type) {
@@ -295,18 +297,10 @@
 
     fn frame_data_decoded<T: FrameDecoder<T>>(&mut self, data: &[u8]) -> Res<Option<T>> {
         #[cfg(feature = "build-fuzzing-corpus")]
-<<<<<<< HEAD
-        self.write_item_to_fuzzing_corpus(Some(data));
-=======
         if let Some(corpus_name) = T::FUZZING_CORPUS_NAME {
-            let mut enc = Encoder::default();
-            enc.encode_varint(self.frame_type.0);
-            enc.encode_varint(self.frame_len);
-            enc.encode(data);
-            neqo_common::write_item_to_fuzzing_corpus(corpus_name, enc.as_ref());
-        }
-
->>>>>>> e3f6b772
+            self.write_item_to_fuzzing_corpus(corpus_name, Some(data));
+        }
+
         let res = T::decode(self.frame_type, self.frame_len, Some(data))?;
         self.reset();
         Ok(res)
@@ -321,7 +315,7 @@
     /// # Output format
     /// The output consists of the varint-encoded frame type and length, followed by the optional
     /// payload data.
-    fn write_item_to_fuzzing_corpus(&self, data: Option<&[u8]>) {
+    fn write_item_to_fuzzing_corpus(&self, corpus_name: &str, data: Option<&[u8]>) {
         // We need to include the frame type and length varints before the data
         // to create a complete frame that the fuzzer can process.
         let mut encoder = neqo_common::Encoder::default();
