--- conflicted
+++ resolved
@@ -70,13 +70,9 @@
             .get_mut(&stream_id)
             .ok_or(Error::InvalidStreamId)?
             .send_data(conn, data)?;
-<<<<<<< HEAD
-        self.base_handler.stream_might_have_pending_data(stream_id);
-=======
         if n > 0 {
             self.base_handler.stream_has_pending_data(stream_id);
         }
->>>>>>> 3e537097
         self.needs_processing = true;
         Ok(n)
     }
@@ -95,7 +91,7 @@
             .http_stream()
             .ok_or(Error::InvalidStreamId)?
             .send_headers(headers, conn)?;
-        self.base_handler.stream_might_have_pending_data(stream_id);
+        self.base_handler.stream_has_pending_data(stream_id);
         self.needs_processing = true;
         Ok(())
     }
@@ -108,10 +104,6 @@
     pub fn stream_close_send(&mut self, stream_id: StreamId, conn: &mut Connection) -> Res<()> {
         qdebug!([self], "Close sending side stream={}.", stream_id);
         self.base_handler.stream_close_send(conn, stream_id)?;
-<<<<<<< HEAD
-        self.base_handler.stream_might_have_pending_data(stream_id);
-=======
->>>>>>> 3e537097
         self.needs_processing = true;
         Ok(())
     }
