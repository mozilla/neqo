--- conflicted
+++ resolved
@@ -74,18 +74,8 @@
             return;
         }
 
-<<<<<<< HEAD
         let res = self.check_connection_events(conn, now);
-        if !self.check_result(conn, now, &res)
-            && matches!(
-                self.base_handler.state(),
-                Http3State::Connected | Http3State::GoingAway(..)
-            )
-        {
-=======
-        let res = self.check_connection_events(conn);
         if !self.check_result(conn, now, &res) && self.base_handler.state().active() {
->>>>>>> a74ac830
             let res = self.base_handler.process_sending(conn);
             self.check_result(conn, now, &res);
         }
