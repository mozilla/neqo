--- conflicted
+++ resolved
@@ -212,10 +212,9 @@
         status: u16,
         headers: Vec<Header>,
     ) {
-<<<<<<< HEAD
         match connect_type {
             ExtendedConnectType::WebTransport => {
-                self.insert(Http3ClientEvent::WebTransport(WebTransportEvent::Session {
+                self.insert(Http3ClientEvent::WebTransport(WebTransportEvent::NewSession {
                     stream_id,
                     status,
                     headers,
@@ -228,18 +227,6 @@
                     headers,
                 }));
             }
-=======
-        if connect_type == ExtendedConnectType::WebTransport {
-            self.insert(Http3ClientEvent::WebTransport(
-                WebTransportEvent::NewSession {
-                    stream_id,
-                    status,
-                    headers,
-                },
-            ));
-        } else {
-            unreachable!("There is only ExtendedConnectType::WebTransport");
->>>>>>> 3c7c9656
         }
     }
 
