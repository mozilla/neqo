--- conflicted
+++ resolved
@@ -136,14 +136,10 @@
     }
 
     /// This is call to close a connection.
-<<<<<<< HEAD
-    pub fn close(&mut self, now: Instant, error: AppError, msg: String) {
-=======
     pub fn close<S>(&mut self, now: Instant, error: AppError, msg: S)
     where
-        S: Into<String> + Display,
+        S: AsRef<str> + Display,
     {
->>>>>>> 4f404053
         qinfo!([self], "Close the connection error={} msg={}.", error, msg);
         if !matches!(self.base_handler.state, Http3State::Closing(_)| Http3State::Closed(_)) {
             self.conn.close(now, error, msg);
