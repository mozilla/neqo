// Licensed under the Apache License, Version 2.0 <LICENSE-APACHE or
// http://www.apache.org/licenses/LICENSE-2.0> or the MIT license
// <LICENSE-MIT or http://opensource.org/licenses/MIT>, at your
// option. This file may not be copied, modified, or distributed
// except according to those terms.

use std::{
    cell::RefCell,
    fmt::{Debug, Display},
    iter, mem,
    net::SocketAddr,
    rc::Rc,
    time::Instant,
};

use neqo_common::{
    event::Provider as EventProvider, hex, hex_with_len, qdebug, qinfo, qlog::NeqoQlog, qtrace,
    Datagram, Decoder, Encoder, Header, MessageType, Role,
};
use neqo_crypto::{agent::CertificateInfo, AuthenticationStatus, ResumptionToken, SecretAgentInfo};
use neqo_qpack::Stats as QpackStats;
use neqo_transport::{
    streams::SendOrder, AppError, Connection, ConnectionEvent, ConnectionId, ConnectionIdGenerator,
    DatagramTracking, Output, RecvStreamStats, SendStreamStats, Stats as TransportStats, StreamId,
    StreamType, Version, ZeroRttState,
};

use crate::{
    client_events::{Http3ClientEvent, Http3ClientEvents},
    connection::{Http3Connection, Http3State, RequestDescription},
    frames::HFrame,
    push_controller::{PushController, RecvPushEvents},
    recv_message::{RecvMessage, RecvMessageInfo},
    request_target::AsRequestTarget,
    settings::HSettings,
    Error, Http3Parameters, Http3StreamType, NewStreamType, Priority, PriorityHandler,
    ReceiveOutput, Res,
};

// This is used for filtering send_streams and recv_Streams with a stream_ids greater than or equal
// a given id. Only the same type (bidirectional or unidirectionsl) streams are filtered.
fn id_gte<U>(base: StreamId) -> impl FnMut((&StreamId, &U)) -> Option<StreamId> + 'static
where
    U: ?Sized,
{
    move |(id, _)| {
        if *id >= base && !(id.is_bidi() ^ base.is_bidi()) {
            Some(*id)
        } else {
            None
        }
    }
}

fn alpn_from_quic_version(version: Version) -> &'static str {
    match version {
        Version::Version2 | Version::Version1 => "h3",
        Version::Draft29 => "h3-29",
        Version::Draft30 => "h3-30",
        Version::Draft31 => "h3-31",
        Version::Draft32 => "h3-32",
    }
}

/// # The HTTP/3 client API
///
/// This module implements the HTTP/3 client API. The main implementation of the protocol is in
/// [connection.rs](https://github.com/mozilla/neqo/blob/main/neqo-http3/src/connection.rs) which
/// implements common behavior for the client-side and the server-side. `Http3Client` structure
/// implements the public API and set of functions that differ between the client and the server.

/// The API is used for:
/// - create and close an endpoint:
///   - [`Http3Client::new`]
///   - [`Http3Client::new_with_conn`]
///   - [`Http3Client::close`]
/// - configuring an endpoint:
///   - [`Http3Client::authenticated`]
///   - [`Http3Client::enable_ech`]
///   - [`Http3Client::enable_resumption`]
///   - [`Http3Client::initiate_key_update`]
///   - [`Http3Client::set_qlog`]
/// - retrieving information about a connection:
/// - [`Http3Client::peer_certificate`]
///   - [`Http3Client::qpack_decoder_stats`]
///   - [`Http3Client::qpack_encoder_stats`]
///   - [`Http3Client::transport_stats`]
///   - [`Http3Client::state`]
///   - [`Http3Client::take_resumption_token`]
///   - [`Http3Client::tls_info`]
/// - driving HTTP/3 session:
///   - [`Http3Client::process_output`]
///   - [`Http3Client::process_input`]
///   - [`Http3Client::process`]
/// - create requests, send/receive data, and cancel requests:
///   - [`Http3Client::fetch`]
///   - [`Http3Client::send_data`]
///   - [`Http3Client::read_data`]
///   - [`Http3Client::stream_close_send`]
///   - [`Http3Client::cancel_fetch`]
///   - [`Http3Client::stream_reset_send`]
///   - [`Http3Client::stream_stop_sending`]
///   - [`Http3Client::set_stream_max_data`]
/// - priority feature:
///   - [`Http3Client::priority_update`]
/// - `WebTransport` feature:
///   - [`Http3Client::webtransport_create_session`]
///   - [`Http3Client::webtransport_close_session`]
///   - [`Http3Client::webtransport_create_stream`]
///   - [`Http3Client::webtransport_enabled`]
///
/// ## Examples
///
/// ### Fetching a resource
///
/// ```ignore
/// let mut client = Http3Client::new(...);
///
/// // Perform a handshake
/// ...
///
/// let req = client
///     .fetch(
///         Instant::now(),
///         "GET",
///         &("https", "something.com", "/"),
///         &[Header::new("example1", "value1"), Header::new("example1", "value2")],
///         Priority::default(),
///     )
///     .unwrap();
///
/// client.stream_close_send(req).unwrap();
///
/// loop {
///     // exchange packets
///     ...
///
///     while let Some(event) = client.next_event() {
///         match event {
///             Http3ClientEvent::HeaderReady { stream_id, headers, interim, fin } => {
///                 println!("New response headers received for stream {:?} [fin={?}, interim={:?}]: {:?}",
///                     stream_id,
///                     fin,
///                     interim,
///                     headers,
///                 );
///             }
///             Http3ClientEvent::DataReadable { stream_id } => {
///                 println!("New data available on stream {}", stream_id);
///                let mut buf = [0; 100];
///                let (amount, fin) = client.read_data(now(), stream_id, &mut buf).unwrap();
///                 println!("Read {:?} bytes from stream {:?} [fin={?}]",
///                     amount,
///                     stream_id,
///                     fin,
///                 );
///             }
///             _ => {
///                 println!("Unhandled event {:?}", event);
///             }
///         }
///     }
/// }
/// ```
///
/// ### Creating a `WebTransport` session
///
/// ```ignore
/// let mut client = Http3Client::new(...);
///
/// // Perform a handshake
/// ...
///
/// // Create a session
/// let wt_session_id = client
///     .webtransport_create_session(now(), &("https", "something.com", "/"), &[])
///     .unwrap();
///
/// loop {
///     // exchange packets
///     ...
///
///     while let Some(event) = client.next_event() {
///         match event {
///             Http3ClientEvent::WebTransport(WebTransportEvent::Session{
///                 stream_id,
///                 status,
///                 ..
///             }) => {
///                 println!("The response from the server: WebTransport session ID {:?} status={:?}",
///                     stream_id,
///                     status,
///                 );
///             }
///             _ => {
///                 println!("Unhandled event {:?}", event);
///             }
///         }
///     }
/// }
/// ```
///
/// ### `WebTransport`: create a stream, send and receive data on the stream
///
/// ```ignore
/// const BUF_CLIENT: &[u8] = &[0; 10];
/// // wt_session_id is the session ID of a newly created WebTransport session, see the example above.
///
/// // create a  stream
/// let wt_stream_id = client
///     .webtransport_create_stream(wt_session_id, StreamType::BiDi)
///     .unwrap();
///
/// // send data
/// let data_sent = client.send_data(wt_stream_id, BUF_CLIENT).unwrap();
/// assert_eq!(data_sent, BUF_CLIENT.len());
///
/// // close stream for sending
/// client.stream_close_send(wt_stream_id).unwrap();
///
/// // wait for data from the server
/// loop {
///     // exchange packets
///     ...
///
///     while let Some(event) = client.next_event() {
///         match event {
///             Http3ClientEvent::DataReadable{ stream_id } => {
///                 println!("Data receivedd form the server on WebTransport stream ID {:?}",
///                     stream_id,
///                 );
///                 let mut buf = [0; 100];
///                 let (amount, fin) = client.read_data(now(), stream_id, &mut buf).unwrap();
///                 println!("Read {:?} bytes from stream {:?} [fin={?}]",
///                     amount,
///                     stream_id,
///                     fin,
///                 );
///             }
///             _ => {
///                 println!("Unhandled event {:?}", event);
///             }
///         }
///     }
/// }
/// ```
///
/// ### `WebTransport`: receive a new stream form the server
///
/// ```ignore
/// // wt_session_id is the session ID of a newly created WebTransport session, see the example above.
///
/// // wait for a new stream from the server
/// loop {
///     // exchange packets
///     ...
///
///     while let Some(event) = client.next_event() {
///         match event {
///             Http3ClientEvent::WebTransport(WebTransportEvent::NewStream {
///                 stream_id,
///                 session_id,
///             }) => {
///                 println!("New stream received on session{:?}, stream id={:?} stream type={:?}",
///                     sesson_id.stream_id(),
///                     stream_id.stream_id(),
///                     stream_id.stream_type()
///                 );
///             }
///             Http3ClientEvent::DataReadable{ stream_id } => {
///                 println!("Data receivedd form the server on WebTransport stream ID {:?}",
///                     stream_id,
///                 );
///                 let mut buf = [0; 100];
///                 let (amount, fin) = client.read_data(now(), stream_id, &mut buf).unwrap();
///                 println!("Read {:?} bytes from stream {:?} [fin={:?}]",
///                     amount,
///                     stream_id,
///                     fin,
///                 );
///             }
///             _ => {
///                 println!("Unhandled event {:?}", event);
///             }
///         }
///     }
/// }
/// ```
pub struct Http3Client {
    conn: Connection,
    base_handler: Http3Connection,
    events: Http3ClientEvents,
    push_handler: Rc<RefCell<PushController>>,
}

impl Display for Http3Client {
    fn fmt(&self, f: &mut ::std::fmt::Formatter) -> ::std::fmt::Result {
        write!(f, "Http3 client")
    }
}

impl Http3Client {
    /// # Errors
    ///
    /// Making a `neqo-transport::connection` may produce an error. This can only be a crypto error
    /// if the crypto context can't be created or configured.
    pub fn new(
        server_name: impl Into<String>,
        cid_manager: Rc<RefCell<dyn ConnectionIdGenerator>>,
        local_addr: SocketAddr,
        remote_addr: SocketAddr,
        http3_parameters: Http3Parameters,
        now: Instant,
    ) -> Res<Self> {
        Ok(Self::new_with_conn(
            Connection::new_client(
                server_name,
                &[alpn_from_quic_version(
                    http3_parameters
                        .get_connection_parameters()
                        .get_versions()
                        .initial(),
                )],
                cid_manager,
                local_addr,
                remote_addr,
                http3_parameters.get_connection_parameters().clone(),
                now,
            )?,
            http3_parameters,
        ))
    }

    /// This is a similar function to `new`. In this case, `neqo-transport::connection` has been
    /// already created.
    ///
    /// It is recommended to use `new` instead.
    #[must_use]
    pub fn new_with_conn(c: Connection, http3_parameters: Http3Parameters) -> Self {
        let events = Http3ClientEvents::default();
        let webtransport = http3_parameters.get_webtransport();
        let push_streams = http3_parameters.get_max_concurrent_push_streams();
        let mut base_handler = Http3Connection::new(http3_parameters, Role::Client);
        if webtransport {
            base_handler.set_features_listener(events.clone());
        }
        Self {
            conn: c,
            events: events.clone(),
            push_handler: Rc::new(RefCell::new(PushController::new(push_streams, events))),
            base_handler,
        }
    }

    #[must_use]
    pub fn role(&self) -> Role {
        self.conn.role()
    }

    /// The function returns the current state of the connection.
    #[must_use]
    pub fn state(&self) -> Http3State {
        self.base_handler.state()
    }

    #[must_use]
    pub fn tls_info(&self) -> Option<&SecretAgentInfo> {
        self.conn.tls_info()
    }

    /// Get the peer's certificate.
    #[must_use]
    pub fn peer_certificate(&self) -> Option<CertificateInfo> {
        self.conn.peer_certificate()
    }

    /// This called when peer certificates have been verified.
    ///
    /// `Http3ClientEvent::AuthenticationNeeded` event is emitted when peer’s certificates are
    /// available and need to be verified. When the verification is completed this function is
    /// called. To inform HTTP/3 session of the verification results.
    pub fn authenticated(&mut self, status: AuthenticationStatus, now: Instant) {
        self.conn.authenticated(status, now);
    }

    pub fn set_qlog(&mut self, qlog: NeqoQlog) {
        self.conn.set_qlog(qlog);
    }

    /// Enable encrypted client hello (ECH).
    ///
    /// # Errors
    ///
    /// Fails when the configuration provided is bad.
    pub fn enable_ech(&mut self, ech_config_list: impl AsRef<[u8]>) -> Res<()> {
        self.conn.client_enable_ech(ech_config_list)?;
        Ok(())
    }

    /// Get the connection id, which is useful for disambiguating connections to
    /// the same origin.
    ///
    /// # Panics
    ///
    /// Never, because clients always have this field.
    #[must_use]
    pub fn connection_id(&self) -> &ConnectionId {
        self.conn.odcid().expect("Client always has odcid")
    }

    fn encode_resumption_token(&self, token: &ResumptionToken) -> Option<ResumptionToken> {
        self.base_handler.get_settings().map(|settings| {
            let mut enc = Encoder::default();
            settings.encode_frame_contents(&mut enc);
            enc.encode(token.as_ref());
            ResumptionToken::new(enc.into(), token.expiration_time())
        })
    }

    /// The correct way to obtain a resumption token is to wait for the
    /// `Http3ClientEvent::ResumptionToken` event. To emit the event we are waiting for a
    /// resumtion token and a `NEW_TOKEN` frame to arrive. Some servers don't send `NEW_TOKEN`
    /// frames and in this case, we wait for 3xPTO before emitting an event. This is especially a
    /// problem for short-lived connections, where the connection is closed before any events are
    /// released. This function retrieves the token, without waiting for a `NEW_TOKEN` frame to
    /// arrive.
    ///
    /// In addition to the token, HTTP/3 settings are encoded into the token before giving it to
    /// the application(`encode_resumption_token`). When the resumption token is supplied to a new
    /// connection the HTTP/3 setting will be decoded and used until the setting are received from
    /// the server.
    pub fn take_resumption_token(&mut self, now: Instant) -> Option<ResumptionToken> {
        self.conn
            .take_resumption_token(now)
            .and_then(|t| self.encode_resumption_token(&t))
    }

    /// This may be call if an application has a resumption token. This must be called before
    /// connection starts.
    ///
    /// The resumption token also contains encoded HTTP/3 settings. The settings will be decoded
    /// and used until the setting are received from the server.
    ///
    /// # Errors
    ///
    /// An error is return if token cannot be decoded or a connection is is a wrong state.
    ///
    /// # Panics
    ///
    /// On closing if the base handler can't handle it (debug only).
    pub fn enable_resumption(&mut self, now: Instant, token: impl AsRef<[u8]>) -> Res<()> {
        if self.base_handler.state != Http3State::Initializing {
            return Err(Error::InvalidState);
        }
        let mut dec = Decoder::from(token.as_ref());
        let Some(settings_slice) = dec.decode_vvec() else {
            return Err(Error::InvalidResumptionToken);
        };
        qtrace!([self], "  settings {}", hex_with_len(settings_slice));
        let mut dec_settings = Decoder::from(settings_slice);
        let mut settings = HSettings::default();
        Error::map_error(
            settings.decode_frame_contents(&mut dec_settings),
            Error::InvalidResumptionToken,
        )?;
        let tok = dec.decode_remainder();
        qtrace!([self], "  Transport token {}", hex(tok));
        self.conn.enable_resumption(now, tok)?;
        if self.conn.state().closed() {
            let state = self.conn.state().clone();
            let res = self
                .base_handler
                .handle_state_change(&mut self.conn, &state);
            debug_assert_eq!(Ok(true), res);
            return Err(Error::FatalError);
        }
        if self.conn.zero_rtt_state() == ZeroRttState::Sending {
            self.base_handler
                .set_0rtt_settings(&mut self.conn, settings)?;
            self.events
                .connection_state_change(self.base_handler.state());
            self.push_handler
                .borrow_mut()
                .maybe_send_max_push_id_frame(&mut self.base_handler);
        }
        Ok(())
    }

    /// This is call to close a connection.
    pub fn close<S>(&mut self, now: Instant, error: AppError, msg: S)
    where
        S: AsRef<str> + Display,
    {
        qinfo!([self], "Close the connection error={} msg={}.", error, msg);
        if !matches!(
            self.base_handler.state,
            Http3State::Closing(_) | Http3State::Closed(_)
        ) {
            self.push_handler.borrow_mut().clear();
            self.conn.close(now, error, msg);
            self.base_handler.close(error);
            self.events
                .connection_state_change(self.base_handler.state());
        }
    }

    /// Attempt to force a key update.
    ///
    /// # Errors
    ///
    /// If the connection isn't confirmed, or there is an outstanding key update, this
    /// returns `Err(Error::TransportError(neqo_transport::Error::KeyUpdateBlocked))`.
    pub fn initiate_key_update(&mut self) -> Res<()> {
        self.conn.initiate_key_update()?;
        Ok(())
    }

    // API: Request/response

    /// The function fetches a resource using `method`, `target` and `headers`. A response body
    /// may be added by calling `send_data`. `stream_close_send` must be sent to finish the request
    /// even if request data are not sent.
    ///
    /// # Errors
    ///
    /// If a new stream cannot be created an error will be return.
    ///
    /// # Panics
    ///
    /// `SendMessage` implements `http_stream` so it will not panic.
    pub fn fetch<'x, 't: 'x, T>(
        &mut self,
        now: Instant,
        method: &'t str,
        target: &'t T,
        headers: &'t [Header],
        priority: Priority,
    ) -> Res<StreamId>
    where
        T: AsRequestTarget<'x> + ?Sized + Debug,
    {
        let output = self.base_handler.fetch(
            &mut self.conn,
            Box::new(self.events.clone()),
            Box::new(self.events.clone()),
            Some(Rc::clone(&self.push_handler)),
            &RequestDescription {
                method,
                connect_type: None,
                target,
                headers,
                priority,
            },
        );
        if let Err(e) = &output {
            if e.connection_error() {
                self.close(now, e.code(), "");
            }
        }
        output
    }

    /// Send an [`PRIORITY_UPDATE`-frame][1] on next `Http3Client::process_output()` call.
    /// Returns if the priority got changed.
    ///
    /// # Errors
    ///
    /// `InvalidStreamId` if the stream does not exist
    ///
    /// [1]: https://datatracker.ietf.org/doc/html/draft-kazuho-httpbis-priority-04#section-5.2
    pub fn priority_update(&mut self, stream_id: StreamId, priority: Priority) -> Res<bool> {
        self.base_handler.queue_update_priority(stream_id, priority)
    }

    /// An application may cancel a stream(request).
    /// Both sides, the receiviing and sending side, sending and receiving side, will be closed.
    ///
    /// # Errors
    ///
    /// An error will be return if a stream does not exist.
    pub fn cancel_fetch(&mut self, stream_id: StreamId, error: AppError) -> Res<()> {
        qinfo!([self], "reset_stream {} error={}.", stream_id, error);
        self.base_handler
            .cancel_fetch(stream_id, error, &mut self.conn)
    }

    /// This is call when application is done sending a request.
    ///
    /// # Errors
    ///
    /// An error will be return if stream does not exist.
    pub fn stream_close_send(&mut self, stream_id: StreamId) -> Res<()> {
        qdebug!([self], "Close sending side stream={}.", stream_id);
        self.base_handler
            .stream_close_send(&mut self.conn, stream_id)
    }

    /// # Errors
    ///
    /// An error will be return if a stream does not exist.
    pub fn stream_reset_send(&mut self, stream_id: StreamId, error: AppError) -> Res<()> {
        qinfo!([self], "stream_reset_send {} error={}.", stream_id, error);
        self.base_handler
            .stream_reset_send(&mut self.conn, stream_id, error)
    }

    /// # Errors
    ///
    /// An error will be return if a stream does not exist.
    pub fn stream_stop_sending(&mut self, stream_id: StreamId, error: AppError) -> Res<()> {
        qinfo!([self], "stream_stop_sending {} error={}.", stream_id, error);
        self.base_handler
            .stream_stop_sending(&mut self.conn, stream_id, error)
    }

    /// This function is used for regular HTTP requests and `WebTransport` streams.
    /// In the case of regular HTTP requests, the request body is supplied using this function, and
    /// headers are supplied through the `fetch` function.
    ///
    /// # Errors
    ///
    /// `InvalidStreamId` if the stream does not exist,
    /// `AlreadyClosed` if the stream has already been closed.
    /// `TransportStreamDoesNotExist` if the transport stream does not exist (this may happen if
    /// `process_output` has not been called when needed, and HTTP3 layer has not picked up the
    /// info that the stream has been closed.) `InvalidInput` if an empty buffer has been
    /// supplied.
    pub fn send_data(&mut self, stream_id: StreamId, buf: &[u8]) -> Res<usize> {
        qinfo!(
            [self],
            "send_data from stream {} sending {} bytes.",
            stream_id,
            buf.len()
        );
        self.base_handler
            .send_streams
            .get_mut(&stream_id)
            .ok_or(Error::InvalidStreamId)?
            .send_data(&mut self.conn, buf)
    }

    /// Response data are read directly into a buffer supplied as a parameter of this function to
    /// avoid copying data.
    ///
    /// # Errors
    ///
    /// It returns an error if a stream does not exist or an error happen while reading a stream,
    /// e.g. early close, protocol error, etc.
    pub fn read_data(
        &mut self,
        now: Instant,
        stream_id: StreamId,
        buf: &mut [u8],
    ) -> Res<(usize, bool)> {
        qdebug!([self], "read_data from stream {}.", stream_id);
        let res = self.base_handler.read_data(&mut self.conn, stream_id, buf);
        if let Err(e) = &res {
            if e.connection_error() {
                self.close(now, e.code(), "");
            }
        }
        res
    }

    // API: Push streams

    /// Cancel a push
    ///
    /// # Errors
    ///
    /// `InvalidStreamId` if the stream does not exist.
    pub fn cancel_push(&mut self, push_id: u64) -> Res<()> {
        self.push_handler
            .borrow_mut()
            .cancel(push_id, &mut self.conn, &mut self.base_handler)
    }

    /// Push response data are read directly into a buffer supplied as a parameter of this function
    /// to avoid copying data.
    ///
    /// # Errors
    ///
    /// It returns an error if a stream does not exist(`InvalidStreamId`) or an error has happened
    /// while reading a stream, e.g. early close, protocol error, etc.
    pub fn push_read_data(
        &mut self,
        now: Instant,
        push_id: u64,
        buf: &mut [u8],
    ) -> Res<(usize, bool)> {
        let stream_id = self
            .push_handler
            .borrow_mut()
            .get_active_stream_id(push_id)
            .ok_or(Error::InvalidStreamId)?;
        self.conn.stream_keep_alive(stream_id, true)?;
        self.read_data(now, stream_id, buf)
    }

    // API WebTransport
    //
    /// # Errors
    ///
    /// If `WebTransport` cannot be created, e.g. the `WebTransport` support is
    /// not negotiated or the HTTP/3 connection is closed.
    pub fn webtransport_create_session<'x, 't: 'x, T>(
        &mut self,
        now: Instant,
        target: &'t T,
        headers: &'t [Header],
    ) -> Res<StreamId>
    where
        T: AsRequestTarget<'x> + ?Sized + Debug,
    {
        let output = self.base_handler.webtransport_create_session(
            &mut self.conn,
            Box::new(self.events.clone()),
            target,
            headers,
        );

        if let Err(e) = &output {
            if e.connection_error() {
                self.close(now, e.code(), "");
            }
        }
        output
    }

    /// Close `WebTransport` cleanly
    ///
    /// # Errors
    ///
    /// `InvalidStreamId` if the stream does not exist,
    /// `TransportStreamDoesNotExist` if the transport stream does not exist (this may happen if
    /// `process_output` has not been called when needed, and HTTP3 layer has not picked up the
    /// info that the stream has been closed.) `InvalidInput` if an empty buffer has been
    /// supplied.
    pub fn webtransport_close_session(
        &mut self,
        session_id: StreamId,
        error: u32,
        message: &str,
    ) -> Res<()> {
        self.base_handler
            .webtransport_close_session(&mut self.conn, session_id, error, message)
    }

    /// # Errors
    ///
    /// This may return an error if the particular session does not exist
    /// or the connection is not in the active state.
    pub fn webtransport_create_stream(
        &mut self,
        session_id: StreamId,
        stream_type: StreamType,
    ) -> Res<StreamId> {
        self.base_handler.webtransport_create_stream_local(
            &mut self.conn,
            session_id,
            stream_type,
            Box::new(self.events.clone()),
            Box::new(self.events.clone()),
        )
    }

    /// Send `WebTransport` datagram.
    ///
    /// # Errors
    ///
    /// It may return `InvalidStreamId` if a stream does not exist anymore.
    /// The function returns `TooMuchData` if the supply buffer is bigger than
    /// the allowed remote datagram size.
    pub fn webtransport_send_datagram(
        &mut self,
        session_id: StreamId,
        buf: &[u8],
        id: impl Into<DatagramTracking>,
    ) -> Res<()> {
        qtrace!("webtransport_send_datagram session:{:?}", session_id);
        self.base_handler
            .webtransport_send_datagram(session_id, &mut self.conn, buf, id)
    }

    /// Returns the current max size of a datagram that can fit into a packet.
    /// The value will change over time depending on the encoded size of the
    /// packet number, ack frames, etc.
    ///
    /// # Errors
    ///
    /// The function returns `NotAvailable` if datagrams are not enabled.
    ///
    /// # Panics
    ///
    /// This cannot panic. The max varint length is 8.
    pub fn webtransport_max_datagram_size(&self, session_id: StreamId) -> Res<u64> {
        Ok(self.conn.max_datagram_size()?
            - u64::try_from(Encoder::varint_len(session_id.as_u64())).unwrap())
    }

    /// Sets the `SendOrder` for a given stream
    ///
    /// # Errors
    ///
    /// It may return `InvalidStreamId` if a stream does not exist anymore.
    ///
    /// # Panics
    ///
    /// This cannot panic.
    pub fn webtransport_set_sendorder(
        &mut self,
        stream_id: StreamId,
        sendorder: Option<SendOrder>,
    ) -> Res<()> {
        Http3Connection::stream_set_sendorder(&mut self.conn, stream_id, sendorder)
    }

    /// Sets the `Fairness` for a given stream
    ///
    /// # Errors
    ///
    /// It may return `InvalidStreamId` if a stream does not exist anymore.
    ///
    /// # Panics
    ///
    /// This cannot panic.
    pub fn webtransport_set_fairness(&mut self, stream_id: StreamId, fairness: bool) -> Res<()> {
        Http3Connection::stream_set_fairness(&mut self.conn, stream_id, fairness)
    }

    /// Returns the current `SendStreamStats` of a `WebTransportSendStream`.
    ///
    /// # Errors
    ///
    /// `InvalidStreamId` if the stream does not exist.
    pub fn webtransport_send_stream_stats(&mut self, stream_id: StreamId) -> Res<SendStreamStats> {
        self.base_handler
            .send_streams
            .get_mut(&stream_id)
            .ok_or(Error::InvalidStreamId)?
            .stats(&mut self.conn)
    }

    /// Returns the current `RecvStreamStats` of a `WebTransportRecvStream`.
    ///
    /// # Errors
    ///
    /// `InvalidStreamId` if the stream does not exist.
    pub fn webtransport_recv_stream_stats(&mut self, stream_id: StreamId) -> Res<RecvStreamStats> {
        self.base_handler
            .recv_streams
            .get_mut(&stream_id)
            .ok_or(Error::InvalidStreamId)?
            .stats(&mut self.conn)
    }

    /// This function combines  `process_input` and `process_output` function.
    pub fn process(&mut self, dgram: Option<&Datagram>, now: Instant) -> Output {
        qtrace!([self], "Process.");
        if let Some(d) = dgram {
            self.process_input(d, now);
        }
        self.process_output(now)
    }

    /// The function should be called when there is a new UDP packet available. The function will
    /// handle the packet payload.
    ///
    /// First, the payload will be handled by the QUIC layer. Afterward, `process_http3` will be
    /// called to handle new [`ConnectionEvent`][1]s.
    ///
    /// After this function is called `process_output` should be called to check whether new
    /// packets need to be sent or if a timer needs to be updated.
    ///
    /// [1]: ../neqo_transport/enum.ConnectionEvent.html
    pub fn process_input(&mut self, dgram: &Datagram, now: Instant) {
        self.process_multiple_input(iter::once(dgram), now);
    }

    pub fn process_multiple_input<'a, I>(&mut self, dgrams: I, now: Instant)
    where
        I: IntoIterator<Item = &'a Datagram>,
    {
        let mut dgrams = dgrams.into_iter().peekable();
        qtrace!([self], "Process multiple datagrams");
        if dgrams.peek().is_none() {
            return;
        }
        self.conn.process_multiple_input(dgrams, now);
        self.process_http3(now);
    }

    /// Process HTTP3 layer.
    /// When `process_output`, `process_input`, or `process` is called we must call this function
    /// as well. The functions calls `Http3Client::check_connection_events` to handle events from
    /// the QUC layer and calls `Http3Connection::process_sending` to ensure that HTTP/3 layer
    /// data, e.g. control frames, are sent.
    fn process_http3(&mut self, now: Instant) {
        qtrace!([self], "Process http3 internal.");
        match self.base_handler.state() {
            Http3State::ZeroRtt | Http3State::Connected | Http3State::GoingAway(..) => {
                let res = self.check_connection_events();
                if self.check_result(now, &res) {
                    return;
                }
                self.push_handler
                    .borrow_mut()
                    .maybe_send_max_push_id_frame(&mut self.base_handler);
                let res = self.base_handler.process_sending(&mut self.conn);
                self.check_result(now, &res);
            }
            Http3State::Closed { .. } => {}
            _ => {
                let res = self.check_connection_events();
                _ = self.check_result(now, &res);
            }
        }
    }

    /// The function should be called to check if there is a new UDP packet to be sent. It should
    /// be called after a new packet is received and processed and after a timer expires (QUIC
    /// needs timers to handle events like PTO detection and timers are not implemented by the neqo
    /// library, but instead must be driven by the application).
    ///
    /// `process_output` can return:
    /// - a [`Output::Datagram(Datagram)`][1]: data that should be sent as a UDP payload,
    /// - a [`Output::Callback(Duration)`][1]: the duration of a  timer. `process_output` should be
    ///   called at least after the time expires,
    /// - [`Output::None`][1]: this is returned when `Nttp3Client` is done and can be destroyed.
    ///
    /// The application should call this function repeatedly until a timer value or None is
    /// returned. After that, the application should call the function again if a new UDP packet is
    /// received and processed or the timer value expires.
    ///
    /// The HTTP/3 neqo implementation drives the HTTP/3 and QUIC layers, therefore this function
    /// will call both layers:
    ///  - First it calls HTTP/3 layer processing (`process_http3`) to make sure the layer writes
    ///    data to QUIC layer or cancels streams if needed.
    ///  - Then QUIC layer processing is called - [`Connection::process_output`][3]. This produces a
    ///    packet or a timer value. It may also produce new [`ConnectionEvent`][2]s, e.g. connection
    ///    state-change event.
    ///  - Therefore the HTTP/3 layer processing (`process_http3`) is called again.
    ///
    /// [1]: ../neqo_transport/enum.Output.html
    /// [2]: ../neqo_transport/struct.ConnectionEvents.html
    /// [3]: ../neqo_transport/struct.Connection.html#method.process_output
    pub fn process_output(&mut self, now: Instant) -> Output {
        qtrace!([self], "Process output.");

        // Maybe send() stuff on http3-managed streams
        self.process_http3(now);

        let out = self.conn.process_output(now);

        // Update H3 for any transport state changes and events
        self.process_http3(now);

        out
    }

    /// This function takes the provided result and check for an error.
    /// An error results in closing the connection.
    fn check_result<ERR>(&mut self, now: Instant, res: &Res<ERR>) -> bool {
        match &res {
            Err(Error::HttpGoaway) => {
                qinfo!([self], "Connection error: goaway stream_id increased.");
                self.close(
                    now,
                    Error::HttpGeneralProtocol.code(),
                    "Connection error: goaway stream_id increased",
                );
                true
            }
            Err(e) => {
                qinfo!([self], "Connection error: {}.", e);
                self.close(now, e.code(), &format!("{e}"));
                true
            }
            _ => false,
        }
    }

    /// This function checks [`ConnectionEvent`][2]s emitted by the QUIC layer, e.g. connection
    /// change state events, new incoming stream data is available, a stream is was reset, etc.
    /// The HTTP/3 layer needs to handle these events. Most of the events are handled by
    /// [`Http3Connection`][1] by calling appropriate functions, e.g. `handle_state_change`,
    /// `handle_stream_reset`, etc. [`Http3Connection`][1] handle functionalities that are common
    /// for the client and server side. Some of the functionalities are specific to the client and
    /// they are handled by `Http3Client`. For example, [`ConnectionEvent::RecvStreamReadable`][3]
    /// event is handled by `Http3Client::handle_stream_readable`. The  function calls
    /// `Http3Connection::handle_stream_readable` and then hands the return value as appropriate
    /// for the client-side.
    ///
    /// [1]: https://github.com/mozilla/neqo/blob/main/neqo-http3/src/connection.rs
    /// [2]: ../neqo_transport/enum.ConnectionEvent.html
    /// [3]: ../neqo_transport/enum.ConnectionEvent.html#variant.RecvStreamReadable
    fn check_connection_events(&mut self) -> Res<()> {
        qtrace!([self], "Check connection events.");
        while let Some(e) = self.conn.next_event() {
            qdebug!([self], "check_connection_events - event {:?}.", e);
            match e {
                ConnectionEvent::NewStream { stream_id } => {
                    // During this event we only add a new stream to the Http3Connection stream
                    // list, with NewStreamHeadReader stream handler.
                    // This function will not read from the stream and try to decode the stream.
                    // RecvStreamReadable  will be emitted after this event and reading, i.e.
                    // decoding of a stream will happen during that event.
                    self.base_handler.add_new_stream(stream_id);
                }
                ConnectionEvent::SendStreamWritable { stream_id } => {
                    if let Some(s) = self.base_handler.send_streams.get_mut(&stream_id) {
                        s.stream_writable();
                    }
                }
                ConnectionEvent::RecvStreamReadable { stream_id } => {
                    self.handle_stream_readable(stream_id)?;
                }
                ConnectionEvent::RecvStreamReset {
                    stream_id,
                    app_error,
                } => self
                    .base_handler
                    .handle_stream_reset(stream_id, app_error, &mut self.conn)?,
                ConnectionEvent::SendStreamStopSending {
                    stream_id,
                    app_error,
                } => self.base_handler.handle_stream_stop_sending(
                    stream_id,
                    app_error,
                    &mut self.conn,
                )?,

                ConnectionEvent::SendStreamCreatable { stream_type } => {
                    self.events.new_requests_creatable(stream_type);
                }
                ConnectionEvent::AuthenticationNeeded => self.events.authentication_needed(),
                ConnectionEvent::EchFallbackAuthenticationNeeded { public_name } => {
                    self.events.ech_fallback_authentication_needed(public_name);
                }
                ConnectionEvent::StateChange(state) => {
                    if self
                        .base_handler
                        .handle_state_change(&mut self.conn, &state)?
                    {
                        self.events
                            .connection_state_change(self.base_handler.state());
                    }
                }
                ConnectionEvent::ZeroRttRejected => {
                    self.base_handler.handle_zero_rtt_rejected()?;
                    self.events.zero_rtt_rejected();
                    self.push_handler.borrow_mut().handle_zero_rtt_rejected();
                }
                ConnectionEvent::ResumptionToken(token) => {
                    if let Some(t) = self.encode_resumption_token(&token) {
                        self.events.resumption_token(t);
                    }
                }
                ConnectionEvent::Datagram(dgram) => {
                    self.base_handler.handle_datagram(&dgram);
                }
                ConnectionEvent::SendStreamComplete { .. }
                | ConnectionEvent::OutgoingDatagramOutcome { .. }
                | ConnectionEvent::IncomingDatagramDropped => {}
            }
        }
        Ok(())
    }

    /// This function handled new data available on a stream. It calls
    /// `Http3Client::handle_stream_readable` and handles its response. Reading streams are mostly
    /// handled by [`Http3Connection`][1] because most part of it is common for the client and
    /// server. The following actions need to be handled by the client-specific code:
    ///  - `ReceiveOutput::NewStream(NewStreamType::Push(_))` - the server cannot receive a push
    ///    stream,
    ///  - `ReceiveOutput::NewStream(NewStreamType::Http)` - client cannot  receive a
    ///    server-initiated HTTP request,
    ///  - `ReceiveOutput::NewStream(NewStreamType::WebTransportStream(_))` - because
    ///    `Http3ClientEvents`is needed and events handler is specific to the client.
    ///  - `ReceiveOutput::ControlFrames(control_frames)` - some control frame handling differs
    ///    between the  client and the server:
    ///     - `HFrame::CancelPush` - only the client-side may receive it,
    ///     - `HFrame::MaxPushId { .. }`, `HFrame::PriorityUpdateRequest { .. } ` and
    ///       `HFrame::PriorityUpdatePush` can only be receive on the server side,
    ///     - `HFrame::Goaway { stream_id }` needs specific handling by the client by the protocol
    ///       specification.
    ///
    /// [1]: https://github.com/mozilla/neqo/blob/main/neqo-http3/src/connection.rs
    fn handle_stream_readable(&mut self, stream_id: StreamId) -> Res<()> {
        match self
            .base_handler
            .handle_stream_readable(&mut self.conn, stream_id)?
        {
            ReceiveOutput::NewStream(NewStreamType::Push(push_id)) => {
                self.handle_new_push_stream(stream_id, push_id)
            }
            ReceiveOutput::NewStream(NewStreamType::Http) => Err(Error::HttpStreamCreation),
            ReceiveOutput::NewStream(NewStreamType::WebTransportStream(session_id)) => {
                self.base_handler.webtransport_create_stream_remote(
                    StreamId::from(session_id),
                    stream_id,
                    Box::new(self.events.clone()),
                    Box::new(self.events.clone()),
                )?;
                let res = self
                    .base_handler
                    .handle_stream_readable(&mut self.conn, stream_id)?;
                debug_assert!(matches!(res, ReceiveOutput::NoOutput));
                Ok(())
            }
            ReceiveOutput::ControlFrames(control_frames) => {
                for f in control_frames {
                    match f {
                        HFrame::CancelPush { push_id } => self
                            .push_handler
                            .borrow_mut()
                            .handle_cancel_push(push_id, &mut self.conn, &mut self.base_handler),
                        HFrame::MaxPushId { .. }
                        | HFrame::PriorityUpdateRequest { .. }
                        | HFrame::PriorityUpdatePush { .. } => Err(Error::HttpFrameUnexpected),
                        HFrame::Goaway { stream_id } => self.handle_goaway(stream_id),
                        _ => {
                            unreachable!(
                                "we should only put MaxPushId, Goaway and PriorityUpdates into control_frames."
                            );
                        }
                    }?;
                }
                Ok(())
            }
            _ => Ok(()),
        }
    }

    fn handle_new_push_stream(&mut self, stream_id: StreamId, push_id: u64) -> Res<()> {
        if !self.push_handler.borrow().can_receive_push() {
            return Err(Error::HttpId);
        }

        // Add a new push stream to `PushController`. `add_new_push_stream` may return an error
        // (this will be a connection error) or a bool.
        // If false is returned that means that the stream should be reset because the push has
        // been already canceled (CANCEL_PUSH frame or canceling push from the application).
        if !self
            .push_handler
            .borrow_mut()
            .add_new_push_stream(push_id, stream_id)?
        {
            // We are not interested in the result of stream_stop_sending, we are not interested
            // in this stream.
            mem::drop(
                self.conn
                    .stream_stop_sending(stream_id, Error::HttpRequestCancelled.code()),
            );
            return Ok(());
        }

        self.base_handler.add_recv_stream(
            stream_id,
            Box::new(RecvMessage::new(
                &RecvMessageInfo {
                    message_type: MessageType::Response,
                    stream_type: Http3StreamType::Push,
                    stream_id,
                    header_frame_type_read: false,
                },
                Rc::clone(&self.base_handler.qpack_decoder),
                Box::new(RecvPushEvents::new(push_id, Rc::clone(&self.push_handler))),
                None,
                // TODO: think about the right prority for the push streams.
                PriorityHandler::new(true, Priority::default()),
            )),
        );
        let res = self
            .base_handler
            .handle_stream_readable(&mut self.conn, stream_id)?;
        debug_assert!(matches!(res, ReceiveOutput::NoOutput));
        Ok(())
    }

    fn handle_goaway(&mut self, goaway_stream_id: StreamId) -> Res<()> {
        qinfo!([self], "handle_goaway {}", goaway_stream_id);

        if goaway_stream_id.is_uni() || goaway_stream_id.is_server_initiated() {
            return Err(Error::HttpId);
        }

        match self.base_handler.state {
            Http3State::Connected => {
                self.base_handler.state = Http3State::GoingAway(goaway_stream_id);
            }
            Http3State::GoingAway(ref mut stream_id) => {
                if goaway_stream_id > *stream_id {
                    return Err(Error::HttpGoaway);
                }
                *stream_id = goaway_stream_id;
            }
            Http3State::Closing(..) | Http3State::Closed(..) => {}
            _ => unreachable!("Should not receive Goaway frame in this state."),
        }

        // Issue reset events for streams >= goaway stream id
        let send_ids: Vec<StreamId> = self
            .base_handler
            .send_streams
            .iter()
            .filter_map(id_gte(goaway_stream_id))
            .collect();
        for id in send_ids {
            // We do not care about streams that are going to be closed.
            mem::drop(self.base_handler.handle_stream_stop_sending(
                id,
                Error::HttpRequestRejected.code(),
                &mut self.conn,
            ));
        }

        let recv_ids: Vec<StreamId> = self
            .base_handler
            .recv_streams
            .iter()
            .filter_map(id_gte(goaway_stream_id))
            .collect();
        for id in recv_ids {
            // We do not care about streams that are going to be closed.
            mem::drop(self.base_handler.handle_stream_reset(
                id,
                Error::HttpRequestRejected.code(),
                &mut self.conn,
            ));
        }

        self.events.goaway_received();

        Ok(())
    }

    /// Increases `max_stream_data` for a `stream_id`.
    ///
    /// # Errors
    ///
    /// Returns `InvalidStreamId` if a stream does not exist or the receiving
    /// side is closed.
    pub fn set_stream_max_data(&mut self, stream_id: StreamId, max_data: u64) -> Res<()> {
        self.conn.set_stream_max_data(stream_id, max_data)?;
        Ok(())
    }

    #[must_use]
    pub fn qpack_decoder_stats(&self) -> QpackStats {
        self.base_handler.qpack_decoder.borrow().stats()
    }

    #[must_use]
    pub fn qpack_encoder_stats(&self) -> QpackStats {
        self.base_handler.qpack_encoder.borrow().stats()
    }

    #[must_use]
    pub fn transport_stats(&self) -> TransportStats {
        self.conn.stats()
    }

    #[must_use]
    pub fn webtransport_enabled(&self) -> bool {
        self.base_handler.webtransport_enabled()
    }
}

impl EventProvider for Http3Client {
    type Event = Http3ClientEvent;

    /// Return true if there are outstanding events.
    fn has_events(&self) -> bool {
        self.events.has_events()
    }

    /// Get events that indicate state changes on the connection. This method
    /// correctly handles cases where handling one event can obsolete
    /// previously-queued events, or cause new events to be generated.
    fn next_event(&mut self) -> Option<Self::Event> {
        self.events.next_event()
    }
}

#[cfg(test)]
mod tests {
    use std::{mem, time::Duration};

    use neqo_common::{event::Provider, qtrace, Datagram, Decoder, Encoder};
    use neqo_crypto::{AllowZeroRtt, AntiReplay, ResumptionToken};
    use neqo_qpack::{encoder::QPackEncoder, QpackSettings};
    use neqo_transport::{
<<<<<<< HEAD
        ConnectionError, ConnectionEvent, ConnectionParameters, Output, State, StreamId,
        StreamType, Version, INITIAL_RECV_BUFFER_SIZE, INITIAL_SEND_BUFFER_SIZE,
=======
        CloseReason, ConnectionEvent, ConnectionParameters, Output, State, StreamId, StreamType,
        Version, RECV_BUFFER_SIZE, SEND_BUFFER_SIZE,
>>>>>>> bb88aab4
    };
    use test_fixture::{
        anti_replay, default_server_h3, fixture_init, new_server, now,
        CountingConnectionIdGenerator, DEFAULT_ADDR, DEFAULT_ALPN_H3, DEFAULT_KEYS,
        DEFAULT_SERVER_NAME,
    };

    use super::{
        AuthenticationStatus, Connection, Error, HSettings, Header, Http3Client, Http3ClientEvent,
        Http3Parameters, Http3State, Rc, RefCell,
    };
    use crate::{
        frames::{HFrame, H3_FRAME_TYPE_SETTINGS, H3_RESERVED_FRAME_TYPES},
        qpack_encoder_receiver::EncoderRecvStream,
        settings::{HSetting, HSettingType, H3_RESERVED_SETTINGS},
        Http3Server, Priority, RecvStream,
    };

    fn assert_closed(client: &Http3Client, expected: &Error) {
        match client.state() {
            Http3State::Closing(err) | Http3State::Closed(err) => {
                assert_eq!(err, CloseReason::Application(expected.code()));
            }
            _ => panic!("Wrong state {:?}", client.state()),
        };
    }

    /// Create a http3 client with default configuration.
    pub fn default_http3_client() -> Http3Client {
        default_http3_client_param(100)
    }

    pub fn default_http3_client_param(max_table_size: u64) -> Http3Client {
        fixture_init();
        Http3Client::new(
            DEFAULT_SERVER_NAME,
            Rc::new(RefCell::new(CountingConnectionIdGenerator::default())),
            DEFAULT_ADDR,
            DEFAULT_ADDR,
            Http3Parameters::default()
                .connection_parameters(
                    // Disable compatible upgrade, which complicates tests.
                    ConnectionParameters::default()
                        .versions(Version::default(), vec![Version::default()]),
                )
                .max_table_size_encoder(max_table_size)
                .max_table_size_decoder(max_table_size)
                .max_blocked_streams(100)
                .max_concurrent_push_streams(5),
            now(),
        )
        .expect("create a default client")
    }

    const CONTROL_STREAM_TYPE: &[u8] = &[0x0];

    // Encoder stream data
    const ENCODER_STREAM_DATA: &[u8] = &[0x2];
    const ENCODER_STREAM_CAP_INSTRUCTION: &[u8] = &[0x3f, 0x45];

    // Encoder stream data with a change capacity instruction(0x3f, 0x45 = change capacity to 100)
    // This data will be send when 0-RTT is used and we already have a max_table_capacity from
    // resumed settings.
    const ENCODER_STREAM_DATA_WITH_CAP_INSTRUCTION: &[u8] = &[0x2, 0x3f, 0x45];

    const ENCODER_STREAM_DATA_WITH_CAP_INST_AND_ENCODING_INST: &[u8] = &[
        0x2, 0x3f, 0x45, 0x67, 0xa7, 0xd4, 0xe5, 0x1c, 0x85, 0xb1, 0x1f, 0x86, 0xa7, 0xd7, 0x71,
        0xd1, 0x69, 0x7f,
    ];

    // Decoder stream data
    const DECODER_STREAM_DATA: &[u8] = &[0x3];

    const PUSH_STREAM_TYPE: &[u8] = &[0x1];

    const CLIENT_SIDE_CONTROL_STREAM_ID: StreamId = StreamId::new(2);
    const CLIENT_SIDE_ENCODER_STREAM_ID: StreamId = StreamId::new(6);
    const CLIENT_SIDE_DECODER_STREAM_ID: StreamId = StreamId::new(10);

    struct TestServer {
        settings: HFrame,
        conn: Connection,
        control_stream_id: Option<StreamId>,
        encoder: Rc<RefCell<QPackEncoder>>,
        encoder_receiver: EncoderRecvStream,
        encoder_stream_id: Option<StreamId>,
        decoder_stream_id: Option<StreamId>,
    }

    impl TestServer {
        pub fn new() -> Self {
            Self::new_with_settings(&[
                HSetting::new(HSettingType::MaxTableCapacity, 100),
                HSetting::new(HSettingType::BlockedStreams, 100),
                HSetting::new(HSettingType::MaxHeaderListSize, 10000),
            ])
        }

        pub fn new_with_settings(server_settings: &[HSetting]) -> Self {
            fixture_init();
            let max_table_size = server_settings
                .iter()
                .find(|s| s.setting_type == HSettingType::MaxTableCapacity)
                .map_or(100, |s| s.value);
            let max_blocked_streams = u16::try_from(
                server_settings
                    .iter()
                    .find(|s| s.setting_type == HSettingType::BlockedStreams)
                    .map_or(100, |s| s.value),
            )
            .unwrap();
            let qpack = Rc::new(RefCell::new(QPackEncoder::new(
                &QpackSettings {
                    max_table_size_encoder: max_table_size,
                    max_table_size_decoder: max_table_size,
                    max_blocked_streams,
                },
                true,
            )));
            Self {
                settings: HFrame::Settings {
                    settings: HSettings::new(server_settings),
                },
                conn: default_server_h3(),
                control_stream_id: None,
                encoder: Rc::clone(&qpack),
                encoder_receiver: EncoderRecvStream::new(CLIENT_SIDE_DECODER_STREAM_ID, qpack),
                encoder_stream_id: None,
                decoder_stream_id: None,
            }
        }

        pub fn new_with_conn(conn: Connection) -> Self {
            let qpack = Rc::new(RefCell::new(QPackEncoder::new(
                &QpackSettings {
                    max_table_size_encoder: 128,
                    max_table_size_decoder: 128,
                    max_blocked_streams: 0,
                },
                true,
            )));
            Self {
                settings: HFrame::Settings {
                    settings: HSettings::new(&[]),
                },
                conn,
                control_stream_id: None,
                encoder: Rc::clone(&qpack),
                encoder_receiver: EncoderRecvStream::new(CLIENT_SIDE_DECODER_STREAM_ID, qpack),
                encoder_stream_id: None,
                decoder_stream_id: None,
            }
        }

        pub fn create_qpack_streams(&mut self) {
            // Create a QPACK encoder stream
            self.encoder_stream_id = Some(self.conn.stream_create(StreamType::UniDi).unwrap());
            self.encoder
                .borrow_mut()
                .add_send_stream(self.encoder_stream_id.unwrap());
            self.encoder
                .borrow_mut()
                .send_encoder_updates(&mut self.conn)
                .unwrap();

            // Create decoder stream
            self.decoder_stream_id = Some(self.conn.stream_create(StreamType::UniDi).unwrap());
            assert_eq!(
                self.conn
                    .stream_send(self.decoder_stream_id.unwrap(), DECODER_STREAM_DATA)
                    .unwrap(),
                1
            );
        }

        pub fn create_control_stream(&mut self) {
            // Create control stream
            let control = self.conn.stream_create(StreamType::UniDi).unwrap();
            qtrace!(["TestServer"], "control stream: {}", control);
            self.control_stream_id = Some(control);
            // Send stream type on the control stream.
            assert_eq!(
                self.conn
                    .stream_send(self.control_stream_id.unwrap(), CONTROL_STREAM_TYPE)
                    .unwrap(),
                1
            );

            // Encode a settings frame and send it.
            let mut enc = Encoder::default();
            self.settings.encode(&mut enc);
            assert_eq!(
                self.conn
                    .stream_send(self.control_stream_id.unwrap(), enc.as_ref())
                    .unwrap(),
                enc.len()
            );
        }

        pub fn check_client_control_qpack_streams_no_resumption(&mut self) {
            self.check_client_control_qpack_streams(
                ENCODER_STREAM_DATA,
                EXPECTED_REQUEST_HEADER_FRAME,
                false,
                true,
            );
        }

        pub fn check_control_qpack_request_streams_resumption(
            &mut self,
            expect_encoder_stream_data: &[u8],
            expect_request_header: &[u8],
            expect_request: bool,
        ) {
            self.check_client_control_qpack_streams(
                expect_encoder_stream_data,
                expect_request_header,
                expect_request,
                false,
            );
        }

        // Check that server has received correct settings and qpack streams.
        pub fn check_client_control_qpack_streams(
            &mut self,
            expect_encoder_stream_data: &[u8],
            expect_request_header: &[u8],
            expect_request: bool,
            expect_connected: bool,
        ) {
            let mut connected = false;
            let mut control_stream = false;
            let mut qpack_decoder_stream = false;
            let mut qpack_encoder_stream = false;
            let mut request = false;
            while let Some(e) = self.conn.next_event() {
                match e {
                    ConnectionEvent::NewStream { stream_id }
                    | ConnectionEvent::SendStreamWritable { stream_id } => {
                        if expect_request {
                            assert!(matches!(stream_id.as_u64(), 2 | 6 | 10 | 0));
                        } else {
                            assert!(matches!(stream_id.as_u64(), 2 | 6 | 10));
                        }
                    }
                    ConnectionEvent::RecvStreamReadable { stream_id } => {
                        if stream_id == CLIENT_SIDE_CONTROL_STREAM_ID {
                            self.check_control_stream();
                            control_stream = true;
                        } else if stream_id == CLIENT_SIDE_ENCODER_STREAM_ID {
                            // the qpack encoder stream
                            self.read_and_check_stream_data(
                                stream_id,
                                expect_encoder_stream_data,
                                false,
                            );
                            qpack_encoder_stream = true;
                        } else if stream_id == CLIENT_SIDE_DECODER_STREAM_ID {
                            // the qpack decoder stream
                            self.read_and_check_stream_data(stream_id, DECODER_STREAM_DATA, false);
                            qpack_decoder_stream = true;
                        } else if stream_id == 0 {
                            assert!(expect_request);
                            self.read_and_check_stream_data(stream_id, expect_request_header, true);
                            request = true;
                        } else {
                            panic!("unexpected event");
                        }
                    }
                    ConnectionEvent::StateChange(State::Connected) => connected = true,
                    ConnectionEvent::StateChange(_)
                    | ConnectionEvent::SendStreamCreatable { .. } => {}
                    _ => panic!("unexpected event"),
                }
            }
            assert_eq!(connected, expect_connected);
            assert!(control_stream);
            assert!(qpack_encoder_stream);
            assert!(qpack_decoder_stream);
            assert_eq!(request, expect_request);
        }

        // Check that the control stream contains default values.
        // Expect a SETTINGS frame, some grease, and a MAX_PUSH_ID frame.
        // The default test configuration uses:
        //  - max_table_capacity = 100
        //  - max_blocked_streams = 100
        // and a maximum of 5 push streams.
        fn check_control_stream(&mut self) {
            let mut buf = [0_u8; 100];
            let (amount, fin) = self
                .conn
                .stream_recv(CLIENT_SIDE_CONTROL_STREAM_ID, &mut buf)
                .unwrap();
            let mut dec = Decoder::from(&buf[..amount]);
            assert_eq!(dec.decode_varint().unwrap(), 0); // control stream type
            assert_eq!(dec.decode_varint().unwrap(), 4); // SETTINGS
            assert_eq!(
                dec.decode_vvec().unwrap(),
                &[1, 0x40, 0x64, 7, 0x40, 0x64, 0xab, 0x60, 0x37, 0x42, 0x00]
            );

            assert_eq!((dec.decode_varint().unwrap() - 0x21) % 0x1f, 0); // Grease
            assert!(dec.decode_vvec().unwrap().len() < 8);

            assert_eq!(dec.decode_varint().unwrap(), 0xd); // MAX_PUSH_ID
            assert_eq!(dec.decode_vvec().unwrap(), &[5]);

            assert_eq!(dec.remaining(), 0);
            assert!(!fin);
        }

        pub fn read_and_check_stream_data(
            &mut self,
            stream_id: StreamId,
            expected_data: &[u8],
            expected_fin: bool,
        ) {
            let mut buf = [0_u8; 100];
            let (amount, fin) = self.conn.stream_recv(stream_id, &mut buf).unwrap();
            assert_eq!(fin, expected_fin);
            assert_eq!(amount, expected_data.len());
            assert_eq!(&buf[..amount], expected_data);
        }

        pub fn encode_headers(
            &mut self,
            stream_id: StreamId,
            headers: &[Header],
            encoder: &mut Encoder,
        ) {
            let header_block =
                self.encoder
                    .borrow_mut()
                    .encode_header_block(&mut self.conn, headers, stream_id);
            let hframe = HFrame::Headers {
                header_block: header_block.as_ref().to_vec(),
            };
            hframe.encode(encoder);
        }
    }

    fn handshake_only(client: &mut Http3Client, server: &mut TestServer) -> Output {
        assert_eq!(client.state(), Http3State::Initializing);
        let out = client.process(None, now());
        assert_eq!(client.state(), Http3State::Initializing);

        assert_eq!(*server.conn.state(), State::Init);
        let out = server.conn.process(out.as_dgram_ref(), now());
        assert_eq!(*server.conn.state(), State::Handshaking);

        let out = client.process(out.as_dgram_ref(), now());
        let out = server.conn.process(out.as_dgram_ref(), now());
        assert!(out.as_dgram_ref().is_none());

        let authentication_needed = |e| matches!(e, Http3ClientEvent::AuthenticationNeeded);
        assert!(client.events().any(authentication_needed));
        client.authenticated(AuthenticationStatus::Ok, now());
        out
    }

    // Perform only Quic transport handshake.
    fn connect_only_transport_with(client: &mut Http3Client, server: &mut TestServer) {
        let out = handshake_only(client, server);

        let out = client.process(out.as_dgram_ref(), now());
        let connected = |e| matches!(e, Http3ClientEvent::StateChange(Http3State::Connected));
        assert!(client.events().any(connected));

        assert_eq!(client.state(), Http3State::Connected);
        server
            .conn
            .process_input(out.as_dgram_ref().unwrap(), now());
        assert!(server.conn.state().connected());
    }

    // Perform only Quic transport handshake.
    fn connect_only_transport() -> (Http3Client, TestServer) {
        let mut client = default_http3_client();
        let mut server = TestServer::new();
        connect_only_transport_with(&mut client, &mut server);
        (client, server)
    }

    fn send_and_receive_client_settings(client: &mut Http3Client, server: &mut TestServer) {
        // send and receive client settings
        let out = client.process(None, now());
        server
            .conn
            .process_input(out.as_dgram_ref().unwrap(), now());
        server.check_client_control_qpack_streams_no_resumption();
    }

    // Perform Quic transport handshake and exchange Http3 settings.
    fn connect_with(client: &mut Http3Client, server: &mut TestServer) {
        connect_only_transport_with(client, server);

        send_and_receive_client_settings(client, server);

        server.create_control_stream();

        server.create_qpack_streams();
        // Send the server's control and qpack streams data.
        let out = server.conn.process(None, now());
        client.process_input(out.as_dgram_ref().unwrap(), now());

        // assert no error occured.
        assert_eq!(client.state(), Http3State::Connected);
    }

    // Perform Quic transport handshake and exchange Http3 settings.
    fn connect_with_connection_parameters(
        server_conn_params: ConnectionParameters,
    ) -> (Http3Client, TestServer) {
        // connecting with default max_table_size
        let mut client = default_http3_client_param(100);
        let server = Connection::new_server(
            test_fixture::DEFAULT_KEYS,
            test_fixture::DEFAULT_ALPN_H3,
            Rc::new(RefCell::new(CountingConnectionIdGenerator::default())),
            server_conn_params,
        )
        .unwrap();
        let mut server = TestServer::new_with_conn(server);
        connect_with(&mut client, &mut server);
        (client, server)
    }

    // Perform Quic transport handshake and exchange Http3 settings.
    fn connect() -> (Http3Client, TestServer) {
        let mut client = default_http3_client();
        let mut server = TestServer::new();
        connect_with(&mut client, &mut server);
        (client, server)
    }

    // Fetch request fetch("GET", "https", "something.com", "/", headers).
    fn make_request(
        client: &mut Http3Client,
        close_sending_side: bool,
        headers: &[Header],
    ) -> StreamId {
        let request_stream_id = client
            .fetch(
                now(),
                "GET",
                "https://something.com/",
                headers,
                Priority::default(),
            )
            .unwrap();
        if close_sending_side {
            client.stream_close_send(request_stream_id).unwrap();
        }
        request_stream_id
    }

    // For fetch request fetch("GET", "https", "something.com", "/", &[])
    // the following request header frame will be sent:
    const EXPECTED_REQUEST_HEADER_FRAME: &[u8] = &[
        0x01, 0x10, 0x00, 0x00, 0xd1, 0xd7, 0x50, 0x89, 0x41, 0xe9, 0x2a, 0x67, 0x35, 0x53, 0x2e,
        0x43, 0xd3, 0xc1,
    ];

    // For fetch request fetch("GET", "https", "something.com", "/", &[(String::from("myheaders",
    // "myvalue"))]) the following request header frame will be sent:
    const EXPECTED_REQUEST_HEADER_FRAME_VERSION2: &[u8] = &[
        0x01, 0x11, 0x02, 0x80, 0xd1, 0xd7, 0x50, 0x89, 0x41, 0xe9, 0x2a, 0x67, 0x35, 0x53, 0x2e,
        0x43, 0xd3, 0xc1, 0x10,
    ];

    const HTTP_HEADER_FRAME_0: &[u8] = &[0x01, 0x06, 0x00, 0x00, 0xd9, 0x54, 0x01, 0x30];

    // The response header from HTTP_HEADER_FRAME (0x01, 0x06, 0x00, 0x00, 0xd9, 0x54, 0x01, 0x30)
    // are decoded into:
    fn check_response_header_0(header: &[Header]) {
        let expected_response_header_0 = &[
            Header::new(":status", "200"),
            Header::new("content-length", "0"),
        ];
        assert_eq!(header, expected_response_header_0);
    }

    const HTTP_RESPONSE_1: &[u8] = &[
        // headers
        0x01, 0x06, 0x00, 0x00, 0xd9, 0x54, 0x01, 0x37, // the first data frame
        0x0, 0x3, 0x61, 0x62, 0x63, // the second data frame
        0x0, 0x4, 0x64, 0x65, 0x66, 0x67,
    ];

    const HTTP_RESPONSE_HEADER_ONLY_1: &[u8] = &[
        // headers
        0x01, 0x06, 0x00, 0x00, 0xd9, 0x54, 0x01, 0x37,
    ];
    const HTTP_RESPONSE_DATA_FRAME_1_ONLY_1: &[u8] = &[0x0, 0x3, 0x61, 0x62, 0x63];

    const HTTP_RESPONSE_DATA_FRAME_2_ONLY_1: &[u8] = &[0x0, 0x4, 0x64, 0x65, 0x66, 0x67];

    // The response header from HTTP_RESPONSE_1 (0x01, 0x06, 0x00, 0x00, 0xd9, 0x54, 0x01, 0x36) are
    // decoded into:
    fn check_response_header_1(header: &[Header]) {
        let expected_response_header_1 = &[
            Header::new(":status", "200"),
            Header::new("content-length", "7"),
        ];
        assert_eq!(header, expected_response_header_1);
    }

    const EXPECTED_RESPONSE_DATA_1: &[u8] = &[0x61, 0x62, 0x63, 0x64, 0x65, 0x66, 0x67];

    const HTTP_RESPONSE_2: &[u8] = &[
        // headers
        0x01, 0x06, 0x00, 0x00, 0xd9, 0x54, 0x01, 0x33, // the data frame
        0x0, 0x3, 0x61, 0x62, 0x63,
    ];

    const HTTP_RESPONSE_HEADER_ONLY_2: &[u8] = &[
        // headers
        0x01, 0x06, 0x00, 0x00, 0xd9, 0x54, 0x01, 0x33,
    ];

    const HTTP_RESPONSE_DATA_FRAME_ONLY_2: &[u8] = &[
        // the data frame
        0x0, 0x3, 0x61, 0x62, 0x63,
    ];

    // The response header from HTTP_RESPONSE_2 (0x01, 0x06, 0x00, 0x00, 0xd9, 0x54, 0x01, 0x36) are
    // decoded into:
    fn check_response_header_2(header: &[Header]) {
        let expected_response_header_2 = &[
            Header::new(":status", "200"),
            Header::new("content-length", "3"),
        ];
        assert_eq!(header, expected_response_header_2);
    }

    // The data frame payload from HTTP_RESPONSE_2 is:
    const EXPECTED_RESPONSE_DATA_2_FRAME_1: &[u8] = &[0x61, 0x62, 0x63];

    fn make_request_and_exchange_pkts(
        client: &mut Http3Client,
        server: &mut TestServer,
        close_sending_side: bool,
    ) -> StreamId {
        let request_stream_id = make_request(client, close_sending_side, &[]);

        let out = client.process(None, now());
        server
            .conn
            .process_input(out.as_dgram_ref().unwrap(), now());

        // find the new request/response stream and send frame v on it.
        while let Some(e) = server.conn.next_event() {
            match e {
                ConnectionEvent::NewStream { stream_id } => {
                    assert_eq!(stream_id, request_stream_id);
                    assert_eq!(stream_id.stream_type(), StreamType::BiDi);
                }
                ConnectionEvent::RecvStreamReadable { stream_id } => {
                    if stream_id == CLIENT_SIDE_ENCODER_STREAM_ID {
                        server.read_and_check_stream_data(
                            stream_id,
                            ENCODER_STREAM_CAP_INSTRUCTION,
                            false,
                        );
                    } else {
                        assert_eq!(stream_id, request_stream_id);
                        server.read_and_check_stream_data(
                            stream_id,
                            EXPECTED_REQUEST_HEADER_FRAME,
                            close_sending_side,
                        );
                    }
                }
                _ => {}
            }
        }
        let dgram = server.conn.process_output(now()).dgram();
        if let Some(d) = dgram {
            client.process_input(&d, now());
        }
        request_stream_id
    }

    fn connect_and_send_request(close_sending_side: bool) -> (Http3Client, TestServer, StreamId) {
        let (mut client, mut server) = connect();
        let request_stream_id =
            make_request_and_exchange_pkts(&mut client, &mut server, close_sending_side);
        assert_eq!(request_stream_id, 0);

        (client, server, request_stream_id)
    }

    fn server_send_response_and_exchange_packet(
        client: &mut Http3Client,
        server: &mut TestServer,
        stream_id: StreamId,
        response: impl AsRef<[u8]>,
        close_stream: bool,
    ) {
        _ = server
            .conn
            .stream_send(stream_id, response.as_ref())
            .unwrap();
        if close_stream {
            server.conn.stream_close_send(stream_id).unwrap();
        }
        let out = server.conn.process(None, now());
        let out = client.process(out.as_dgram_ref(), now());
        mem::drop(server.conn.process(out.as_dgram_ref(), now()));
    }

    const PUSH_PROMISE_DATA: &[u8] = &[
        0x00, 0x00, 0xd1, 0xd7, 0x50, 0x89, 0x41, 0xe9, 0x2a, 0x67, 0x35, 0x53, 0x2e, 0x43, 0xd3,
        0xc1,
    ];

    fn check_pushpromise_header(header: &[Header]) {
        let expected_response_header_1 = &[
            Header::new(":method", "GET"),
            Header::new(":scheme", "https"),
            Header::new(":authority", "something.com"),
            Header::new(":path", "/"),
        ];
        assert_eq!(header, expected_response_header_1);
    }

    // Send a push promise with push_id and request_stream_id.
    fn send_push_promise(conn: &mut Connection, stream_id: StreamId, push_id: u64) {
        let frame = HFrame::PushPromise {
            push_id,
            header_block: PUSH_PROMISE_DATA.to_vec(),
        };
        let mut d = Encoder::default();
        frame.encode(&mut d);
        _ = conn.stream_send(stream_id, d.as_ref()).unwrap();
    }

    fn send_push_data_and_exchange_packets(
        client: &mut Http3Client,
        server: &mut TestServer,
        push_id: u8,
        close_push_stream: bool,
    ) -> StreamId {
        let push_stream_id = send_push_data(&mut server.conn, push_id, close_push_stream);

        let out = server.conn.process(None, now());
        let out = client.process(out.as_dgram_ref(), now());
        mem::drop(server.conn.process(out.as_dgram_ref(), now()));

        push_stream_id
    }

    fn send_push_promise_and_exchange_packets(
        client: &mut Http3Client,
        server: &mut TestServer,
        stream_id: StreamId,
        push_id: u64,
    ) {
        send_push_promise(&mut server.conn, stream_id, push_id);

        let out = server.conn.process(None, now());
        let out = client.process(out.as_dgram_ref(), now());
        mem::drop(server.conn.process(out.as_dgram_ref(), now()));
    }

    fn send_cancel_push_and_exchange_packets(
        client: &mut Http3Client,
        server: &mut TestServer,
        push_id: u64,
    ) {
        let frame = HFrame::CancelPush { push_id };
        let mut d = Encoder::default();
        frame.encode(&mut d);
        server
            .conn
            .stream_send(server.control_stream_id.unwrap(), d.as_ref())
            .unwrap();

        let out = server.conn.process(None, now());
        let out = client.process(out.as_dgram_ref(), now());
        mem::drop(server.conn.process(out.as_dgram_ref(), now()));
    }

    const PUSH_DATA: &[u8] = &[
        // headers
        0x01, 0x06, 0x00, 0x00, 0xd9, 0x54, 0x01, 0x34, // the data frame.
        0x0, 0x4, 0x61, 0x62, 0x63, 0x64,
    ];

    // The response header from PUSH_DATA (0x01, 0x06, 0x00, 0x00, 0xd9, 0x54, 0x01, 0x34) are
    // decoded into:
    fn check_push_response_header(header: &[Header]) {
        let expected_push_response_header = [
            Header::new(":status", "200"),
            Header::new("content-length", "4"),
        ];
        assert_eq!(header, &expected_push_response_header[..]);
    }

    // The data frame payload from PUSH_DATA is:
    const EXPECTED_PUSH_RESPONSE_DATA_FRAME: &[u8] = &[0x61, 0x62, 0x63, 0x64];

    // Send push data on a push stream:
    //  1) push_stream_type PUSH_STREAM_TYPE
    //  2) push_id
    //  3) PUSH_DATA that contains encoded headers and a data frame.
    // This function can only handle small push_id numbers that fit in a varint of length 1 byte.
    fn send_data_on_push(
        conn: &mut Connection,
        push_stream_id: StreamId,
        push_id: u8,
        data: impl AsRef<[u8]>,
        close_push_stream: bool,
    ) {
        // send data
        _ = conn.stream_send(push_stream_id, PUSH_STREAM_TYPE).unwrap();
        _ = conn.stream_send(push_stream_id, &[push_id]).unwrap();
        _ = conn.stream_send(push_stream_id, data.as_ref()).unwrap();
        if close_push_stream {
            conn.stream_close_send(push_stream_id).unwrap();
        }
    }

    // Send push data on a push stream:
    //  1) push_stream_type PUSH_STREAM_TYPE
    //  2) push_id
    //  3) PUSH_DATA that contains encoded headers and a data frame.
    // This function can only handle small push_id numbers that fit in a varint of length 1 byte.
    fn send_push_data(conn: &mut Connection, push_id: u8, close_push_stream: bool) -> StreamId {
        send_push_with_data(conn, push_id, PUSH_DATA, close_push_stream)
    }

    // Send push data on a push stream:
    //  1) push_stream_type PUSH_STREAM_TYPE
    //  2) push_id
    //  3) and supplied push data.
    // This function can only handle small push_id numbers that fit in a varint of length 1 byte.
    fn send_push_with_data(
        conn: &mut Connection,
        push_id: u8,
        data: &[u8],
        close_push_stream: bool,
    ) -> StreamId {
        // create a push stream
        let push_stream_id = conn.stream_create(StreamType::UniDi).unwrap();
        // send data
        send_data_on_push(conn, push_stream_id, push_id, data, close_push_stream);
        push_stream_id
    }

    struct PushPromiseInfo {
        pub push_id: u64,
        pub ref_stream_id: StreamId,
    }

    // Helper function: read response when a server sends:
    // - HTTP_RESPONSE_2 on the request_stream_id stream,
    // - a number of push promises described by a list of PushPromiseInfo.
    // - and a push streams with push_id in the push_streams list.
    // All push stream contain PUSH_DATA that decodes to headers (that can be checked by calling
    // check_push_response_header) and EXPECTED_PUSH_RESPONSE_DATA_FRAME
    fn read_response_and_push_events(
        client: &mut Http3Client,
        push_promises: &[PushPromiseInfo],
        push_streams: &[u64],
        response_stream_id: StreamId,
    ) {
        let mut num_push_promises = 0;
        let mut num_push_stream_headers = 0;
        let mut num_push_stream_data = 0;
        while let Some(e) = client.next_event() {
            match e {
                Http3ClientEvent::PushPromise {
                    push_id,
                    request_stream_id,
                    headers,
                } => {
                    assert!(push_promises
                        .iter()
                        .any(|p| p.push_id == push_id && p.ref_stream_id == request_stream_id));
                    check_pushpromise_header(&headers[..]);
                    num_push_promises += 1;
                }
                Http3ClientEvent::PushHeaderReady {
                    push_id,
                    headers,
                    interim,
                    fin,
                } => {
                    assert!(push_streams.contains(&push_id));
                    check_push_response_header(&headers);
                    num_push_stream_headers += 1;
                    assert!(!fin);
                    assert!(!interim);
                }
                Http3ClientEvent::PushDataReadable { push_id } => {
                    assert!(push_streams.contains(&push_id));
                    let mut buf = [0_u8; 100];
                    let (amount, fin) = client.push_read_data(now(), push_id, &mut buf).unwrap();
                    assert!(fin);
                    assert_eq!(amount, EXPECTED_PUSH_RESPONSE_DATA_FRAME.len());
                    assert_eq!(&buf[..amount], EXPECTED_PUSH_RESPONSE_DATA_FRAME);
                    num_push_stream_data += 1;
                }
                Http3ClientEvent::HeaderReady {
                    stream_id,
                    headers,
                    interim,
                    fin,
                } => {
                    assert_eq!(stream_id, response_stream_id);
                    check_response_header_2(&headers);
                    assert!(!fin);
                    assert!(!interim);
                }
                Http3ClientEvent::DataReadable { stream_id } => {
                    assert_eq!(stream_id, response_stream_id);
                    let mut buf = [0_u8; 100];
                    let (amount, _) = client.read_data(now(), stream_id, &mut buf).unwrap();
                    assert_eq!(amount, EXPECTED_RESPONSE_DATA_2_FRAME_1.len());
                    assert_eq!(&buf[..amount], EXPECTED_RESPONSE_DATA_2_FRAME_1);
                }
                _ => {}
            }
        }

        assert_eq!(num_push_promises, push_promises.len());
        assert_eq!(num_push_stream_headers, push_streams.len());
        assert_eq!(num_push_stream_data, push_streams.len());
    }

    // Client: Test receiving a new control stream and a SETTINGS frame.
    #[test]
    fn test_client_connect_and_exchange_qpack_and_control_streams() {
        mem::drop(connect());
    }

    // Client: Test that the connection will be closed if control stream
    // has been closed.
    #[test]
    fn test_client_close_control_stream() {
        let (mut client, mut server) = connect();
        server
            .conn
            .stream_close_send(server.control_stream_id.unwrap())
            .unwrap();
        let out = server.conn.process(None, now());
        client.process(out.as_dgram_ref(), now());
        assert_closed(&client, &Error::HttpClosedCriticalStream);
    }

    // Client: Test that the connection will be closed if the local control stream
    // has been reset.
    #[test]
    fn test_client_reset_control_stream() {
        let (mut client, mut server) = connect();
        server
            .conn
            .stream_reset_send(server.control_stream_id.unwrap(), Error::HttpNoError.code())
            .unwrap();
        let out = server.conn.process(None, now());
        client.process(out.as_dgram_ref(), now());
        assert_closed(&client, &Error::HttpClosedCriticalStream);
    }

    // Client: Test that the connection will be closed if the server side encoder stream
    // has been reset.
    #[test]
    fn test_client_reset_server_side_encoder_stream() {
        let (mut client, mut server) = connect();
        server
            .conn
            .stream_reset_send(server.encoder_stream_id.unwrap(), Error::HttpNoError.code())
            .unwrap();
        let out = server.conn.process(None, now());
        client.process(out.as_dgram_ref(), now());
        assert_closed(&client, &Error::HttpClosedCriticalStream);
    }

    // Client: Test that the connection will be closed if the server side decoder stream
    // has been reset.
    #[test]
    fn test_client_reset_server_side_decoder_stream() {
        let (mut client, mut server) = connect();
        server
            .conn
            .stream_reset_send(server.decoder_stream_id.unwrap(), Error::HttpNoError.code())
            .unwrap();
        let out = server.conn.process(None, now());
        client.process(out.as_dgram_ref(), now());
        assert_closed(&client, &Error::HttpClosedCriticalStream);
    }

    // Client: Test that the connection will be closed if the local control stream
    // has received a stop_sending.
    #[test]
    fn test_client_stop_sending_control_stream() {
        let (mut client, mut server) = connect();
        server
            .conn
            .stream_stop_sending(CLIENT_SIDE_CONTROL_STREAM_ID, Error::HttpNoError.code())
            .unwrap();
        let out = server.conn.process(None, now());
        client.process(out.as_dgram_ref(), now());
        assert_closed(&client, &Error::HttpClosedCriticalStream);
    }

    // Client: Test that the connection will be closed if the client side encoder stream
    // has received a stop_sending.
    #[test]
    fn test_client_stop_sending_encoder_stream() {
        let (mut client, mut server) = connect();
        server
            .conn
            .stream_stop_sending(CLIENT_SIDE_ENCODER_STREAM_ID, Error::HttpNoError.code())
            .unwrap();
        let out = server.conn.process(None, now());
        client.process(out.as_dgram_ref(), now());
        assert_closed(&client, &Error::HttpClosedCriticalStream);
    }

    // Client: Test that the connection will be closed if the client side decoder stream
    // has received a stop_sending.
    #[test]
    fn test_client_stop_sending_decoder_stream() {
        let (mut client, mut server) = connect();
        server
            .conn
            .stream_stop_sending(CLIENT_SIDE_DECODER_STREAM_ID, Error::HttpNoError.code())
            .unwrap();
        let out = server.conn.process(None, now());
        client.process(out.as_dgram_ref(), now());
        assert_closed(&client, &Error::HttpClosedCriticalStream);
    }

    // Client: test missing SETTINGS frame
    // (the first frame sent is a garbage frame).
    #[test]
    fn test_client_missing_settings() {
        let (mut client, mut server) = connect_only_transport();
        // Create server control stream.
        let control_stream = server.conn.stream_create(StreamType::UniDi).unwrap();
        // Send a HEADERS frame instead (which contains garbage).
        let sent = server
            .conn
            .stream_send(control_stream, &[0x0, 0x1, 0x3, 0x0, 0x1, 0x2]);
        assert_eq!(sent, Ok(6));
        let out = server.conn.process(None, now());
        client.process(out.as_dgram_ref(), now());
        assert_closed(&client, &Error::HttpMissingSettings);
    }

    // Client: receiving SETTINGS frame twice causes connection close
    // with error HTTP_UNEXPECTED_FRAME.
    #[test]
    fn test_client_receive_settings_twice() {
        let (mut client, mut server) = connect();
        // send the second SETTINGS frame.
        let sent = server.conn.stream_send(
            server.control_stream_id.unwrap(),
            &[0x4, 0x6, 0x1, 0x40, 0x64, 0x7, 0x40, 0x64],
        );
        assert_eq!(sent, Ok(8));
        let out = server.conn.process(None, now());
        client.process(out.as_dgram_ref(), now());
        assert_closed(&client, &Error::HttpFrameUnexpected);
    }

    fn test_wrong_frame_on_control_stream(v: &[u8]) {
        let (mut client, mut server) = connect();

        // send a frame that is not allowed on the control stream.
        _ = server
            .conn
            .stream_send(server.control_stream_id.unwrap(), v)
            .unwrap();

        let out = server.conn.process(None, now());
        client.process(out.as_dgram_ref(), now());

        assert_closed(&client, &Error::HttpFrameUnexpected);
    }

    // send DATA frame on a cortrol stream
    #[test]
    fn test_data_frame_on_control_stream() {
        test_wrong_frame_on_control_stream(&[0x0, 0x2, 0x1, 0x2]);
    }

    // send HEADERS frame on a cortrol stream
    #[test]
    fn test_headers_frame_on_control_stream() {
        test_wrong_frame_on_control_stream(&[0x1, 0x2, 0x1, 0x2]);
    }

    // send PUSH_PROMISE frame on a cortrol stream
    #[test]
    fn test_push_promise_frame_on_control_stream() {
        test_wrong_frame_on_control_stream(&[0x5, 0x2, 0x1, 0x2]);
    }

    // send PRIORITY_UPDATE frame on a control stream to the client
    #[test]
    fn test_priority_update_request_on_control_stream() {
        test_wrong_frame_on_control_stream(&[0x80, 0x0f, 0x07, 0x00, 0x01, 0x03]);
    }

    #[test]
    fn test_priority_update_push_on_control_stream() {
        test_wrong_frame_on_control_stream(&[0x80, 0x0f, 0x07, 0x01, 0x01, 0x03]);
    }

    fn test_wrong_frame_on_push_stream(v: &[u8]) {
        let (mut client, mut server, request_stream_id) = connect_and_send_request(false);

        send_push_promise(&mut server.conn, request_stream_id, 0);
        // Create a push stream
        let push_stream_id = server.conn.stream_create(StreamType::UniDi).unwrap();

        // Send the push stream type byte, push_id and frame v.
        _ = server
            .conn
            .stream_send(push_stream_id, &[0x01, 0x0])
            .unwrap();
        _ = server.conn.stream_send(push_stream_id, v).unwrap();

        let out = server.conn.process(None, now());
        let out = client.process(out.as_dgram_ref(), now());
        mem::drop(server.conn.process(out.as_dgram_ref(), now()));

        assert_closed(&client, &Error::HttpFrameUnexpected);
    }

    #[test]
    fn test_cancel_push_frame_on_push_stream() {
        test_wrong_frame_on_push_stream(&[0x3, 0x1, 0x5]);
    }

    #[test]
    fn test_settings_frame_on_push_stream() {
        test_wrong_frame_on_push_stream(&[0x4, 0x4, 0x6, 0x4, 0x8, 0x4]);
    }

    #[test]
    fn test_push_promise_frame_on_push_stream() {
        test_wrong_frame_on_push_stream(&[0x5, 0x2, 0x1, 0x2]);
    }

    #[test]
    fn test_priority_update_request_on_push_stream() {
        test_wrong_frame_on_push_stream(&[0x80, 0x0f, 0x07, 0x00, 0x01, 0x03]);
    }

    #[test]
    fn test_priority_update_push_on_push_stream() {
        test_wrong_frame_on_push_stream(&[0x80, 0x0f, 0x07, 0x01, 0x01, 0x03]);
    }

    #[test]
    fn test_goaway_frame_on_push_stream() {
        test_wrong_frame_on_push_stream(&[0x7, 0x1, 0x5]);
    }

    #[test]
    fn test_max_push_id_frame_on_push_stream() {
        test_wrong_frame_on_push_stream(&[0xd, 0x1, 0x5]);
    }

    // send DATA frame before a header frame
    #[test]
    fn test_data_frame_on_push_stream() {
        test_wrong_frame_on_push_stream(&[0x0, 0x2, 0x1, 0x2]);
    }

    // Client: receive unknown stream type
    // This function also tests getting stream id that does not fit into a single byte.
    #[test]
    fn test_client_received_unknown_stream() {
        let (mut client, mut server) = connect();

        // create a stream with unknown type.
        let new_stream_id = server.conn.stream_create(StreamType::UniDi).unwrap();
        _ = server
            .conn
            .stream_send(new_stream_id, &[0x41, 0x19, 0x4, 0x4, 0x6, 0x0, 0x8, 0x0])
            .unwrap();
        let out = server.conn.process(None, now());
        let out = client.process(out.as_dgram_ref(), now());
        mem::drop(server.conn.process(out.as_dgram_ref(), now()));

        // check for stop-sending with Error::HttpStreamCreation.
        let mut stop_sending_event_found = false;
        while let Some(e) = server.conn.next_event() {
            if let ConnectionEvent::SendStreamStopSending {
                stream_id,
                app_error,
            } = e
            {
                stop_sending_event_found = true;
                assert_eq!(stream_id, new_stream_id);
                assert_eq!(app_error, Error::HttpStreamCreation.code());
            }
        }
        assert!(stop_sending_event_found);
        assert_eq!(client.state(), Http3State::Connected);
    }

    // Test wrong frame on req/rec stream
    fn test_wrong_frame_on_request_stream(v: &[u8]) {
        let (mut client, mut server, request_stream_id) = connect_and_send_request(false);

        _ = server.conn.stream_send(request_stream_id, v).unwrap();

        // Generate packet with the above bad h3 input
        let out = server.conn.process(None, now());
        // Process bad input and close the connection.
        mem::drop(client.process(out.as_dgram_ref(), now()));

        assert_closed(&client, &Error::HttpFrameUnexpected);
    }

    #[test]
    fn test_cancel_push_frame_on_request_stream() {
        test_wrong_frame_on_request_stream(&[0x3, 0x1, 0x5]);
    }

    #[test]
    fn test_settings_frame_on_request_stream() {
        test_wrong_frame_on_request_stream(&[0x4, 0x4, 0x6, 0x4, 0x8, 0x4]);
    }

    #[test]
    fn test_goaway_frame_on_request_stream() {
        test_wrong_frame_on_request_stream(&[0x7, 0x1, 0x5]);
    }

    #[test]
    fn test_max_push_id_frame_on_request_stream() {
        test_wrong_frame_on_request_stream(&[0xd, 0x1, 0x5]);
    }

    #[test]
    fn test_priority_update_request_on_request_stream() {
        test_wrong_frame_on_request_stream(&[0x80, 0x0f, 0x07, 0x00, 0x01, 0x03]);
    }

    #[test]
    fn test_priority_update_push_on_request_stream() {
        test_wrong_frame_on_request_stream(&[0x80, 0x0f, 0x07, 0x01, 0x01, 0x03]);
    }

    // Test reading of a slowly streamed frame. bytes are received one by one
    #[test]
    fn test_frame_reading() {
        let (mut client, mut server) = connect_only_transport();

        // create a control stream.
        let control_stream = server.conn.stream_create(StreamType::UniDi).unwrap();

        // send the stream type
        let mut sent = server.conn.stream_send(control_stream, &[0x0]);
        assert_eq!(sent, Ok(1));
        let out = server.conn.process(None, now());
        client.process(out.as_dgram_ref(), now());

        // start sending SETTINGS frame
        sent = server.conn.stream_send(control_stream, &[0x4]);
        assert_eq!(sent, Ok(1));
        let out = server.conn.process(None, now());
        client.process(out.as_dgram_ref(), now());

        sent = server.conn.stream_send(control_stream, &[0x4]);
        assert_eq!(sent, Ok(1));
        let out = server.conn.process(None, now());
        client.process(out.as_dgram_ref(), now());

        sent = server.conn.stream_send(control_stream, &[0x6]);
        assert_eq!(sent, Ok(1));
        let out = server.conn.process(None, now());
        client.process(out.as_dgram_ref(), now());

        sent = server.conn.stream_send(control_stream, &[0x0]);
        assert_eq!(sent, Ok(1));
        let out = server.conn.process(None, now());
        client.process(out.as_dgram_ref(), now());

        sent = server.conn.stream_send(control_stream, &[0x8]);
        assert_eq!(sent, Ok(1));
        let out = server.conn.process(None, now());
        client.process(out.as_dgram_ref(), now());

        sent = server.conn.stream_send(control_stream, &[0x0]);
        assert_eq!(sent, Ok(1));
        let out = server.conn.process(None, now());
        client.process(out.as_dgram_ref(), now());

        assert_eq!(client.state(), Http3State::Connected);

        // Now test PushPromise
        sent = server.conn.stream_send(control_stream, &[0x5]);
        assert_eq!(sent, Ok(1));
        let out = server.conn.process(None, now());
        client.process(out.as_dgram_ref(), now());

        sent = server.conn.stream_send(control_stream, &[0x5]);
        assert_eq!(sent, Ok(1));
        let out = server.conn.process(None, now());
        client.process(out.as_dgram_ref(), now());

        sent = server.conn.stream_send(control_stream, &[0x4]);
        assert_eq!(sent, Ok(1));
        let out = server.conn.process(None, now());
        client.process(out.as_dgram_ref(), now());

        sent = server.conn.stream_send(control_stream, &[0x61]);
        assert_eq!(sent, Ok(1));
        let out = server.conn.process(None, now());
        client.process(out.as_dgram_ref(), now());

        sent = server.conn.stream_send(control_stream, &[0x62]);
        assert_eq!(sent, Ok(1));
        let out = server.conn.process(None, now());
        client.process(out.as_dgram_ref(), now());

        sent = server.conn.stream_send(control_stream, &[0x63]);
        assert_eq!(sent, Ok(1));
        let out = server.conn.process(None, now());
        client.process(out.as_dgram_ref(), now());

        sent = server.conn.stream_send(control_stream, &[0x64]);
        assert_eq!(sent, Ok(1));
        let out = server.conn.process(None, now());
        client.process(out.as_dgram_ref(), now());

        // PUSH_PROMISE on a control stream will cause an error
        assert_closed(&client, &Error::HttpFrameUnexpected);
    }

    #[test]
    fn fetch_basic() {
        // Connect exchange headers and send a request. Also check if the correct header frame has
        // been sent.
        let (mut client, mut server, request_stream_id) = connect_and_send_request(true);

        // send response - 200  Content-Length: 7
        // with content: 'abcdefg'.
        // The content will be send in 2 DATA frames.
        server_send_response_and_exchange_packet(
            &mut client,
            &mut server,
            request_stream_id,
            HTTP_RESPONSE_1,
            true,
        );

        let http_events = client.events().collect::<Vec<_>>();
        assert_eq!(http_events.len(), 2);
        for e in http_events {
            match e {
                Http3ClientEvent::HeaderReady {
                    stream_id,
                    headers,
                    interim,
                    fin,
                } => {
                    assert_eq!(stream_id, request_stream_id);
                    check_response_header_1(&headers);
                    assert!(!fin);
                    assert!(!interim);
                }
                Http3ClientEvent::DataReadable { stream_id } => {
                    assert_eq!(stream_id, request_stream_id);
                    let mut buf = [0_u8; 100];
                    let (amount, fin) = client.read_data(now(), stream_id, &mut buf).unwrap();
                    assert!(fin);
                    assert_eq!(amount, EXPECTED_RESPONSE_DATA_1.len());
                    assert_eq!(&buf[..amount], EXPECTED_RESPONSE_DATA_1);
                }
                _ => {}
            }
        }

        // after this stream will be removed from hcoon. We will check this by trying to read
        // from the stream and that should fail.
        let mut buf = [0_u8; 100];
        let res = client.read_data(now(), request_stream_id, &mut buf);
        assert_eq!(res.unwrap_err(), Error::InvalidStreamId);

        client.close(now(), 0, "");
    }

    /// Force both endpoints into an idle state.
    /// Do this by opening unidirectional streams at both endpoints and sending
    /// a partial unidirectional stream type (which the receiver has to buffer),
    /// then delivering packets out of order.
    /// This forces the receiver to create an acknowledgment, which will allow
    /// the peer to become idle.
    fn force_idle(client: &mut Http3Client, server: &mut TestServer) {
        // Send a partial unidirectional stream ID.
        // Note that this can't close the stream as that causes the receiver
        // to send `MAX_STREAMS`, which would prevent it from becoming idle.
        fn dgram(c: &mut Connection) -> Datagram {
            let stream = c.stream_create(StreamType::UniDi).unwrap();
            _ = c.stream_send(stream, &[0xc0]).unwrap();
            c.process_output(now()).dgram().unwrap()
        }

        let d1 = dgram(&mut client.conn);
        let d2 = dgram(&mut client.conn);
        server.conn.process_input(&d2, now());
        server.conn.process_input(&d1, now());
        let d3 = dgram(&mut server.conn);
        let d4 = dgram(&mut server.conn);
        client.process_input(&d4, now());
        client.process_input(&d3, now());
        let ack = client.process_output(now()).dgram();
        server.conn.process_input(&ack.unwrap(), now());
    }

    /// The client should keep a connection alive if it has unanswered requests.
    #[test]
    fn fetch_keep_alive() {
        let (mut client, mut server, _request_stream_id) = connect_and_send_request(true);
        force_idle(&mut client, &mut server);

        let idle_timeout = ConnectionParameters::default().get_idle_timeout();
        assert_eq!(client.process_output(now()).callback(), idle_timeout / 2);
    }

    // Helper function: read response when a server sends HTTP_RESPONSE_2.
    fn read_response(
        client: &mut Http3Client,
        server: &mut Connection,
        request_stream_id: StreamId,
    ) {
        let out = server.process(None, now());
        client.process(out.as_dgram_ref(), now());

        while let Some(e) = client.next_event() {
            match e {
                Http3ClientEvent::HeaderReady {
                    stream_id,
                    headers,
                    interim,
                    fin,
                } => {
                    assert_eq!(stream_id, request_stream_id);
                    check_response_header_2(&headers);
                    assert!(!fin);
                    assert!(!interim);
                }
                Http3ClientEvent::DataReadable { stream_id } => {
                    assert_eq!(stream_id, request_stream_id);
                    let mut buf = [0_u8; 100];
                    let (amount, fin) = client.read_data(now(), stream_id, &mut buf).unwrap();
                    assert!(fin);
                    assert_eq!(amount, EXPECTED_RESPONSE_DATA_2_FRAME_1.len());
                    assert_eq!(&buf[..amount], EXPECTED_RESPONSE_DATA_2_FRAME_1);
                }
                _ => {}
            }
        }

        // after this stream will be removed from client. We will check this by trying to read
        // from the stream and that should fail.
        let mut buf = [0_u8; 100];
        let res = client.read_data(now(), request_stream_id, &mut buf);
        assert!(res.is_err());
        assert_eq!(res.unwrap_err(), Error::InvalidStreamId);

        client.close(now(), 0, "");
    }

    // Data sent with a request:
    const REQUEST_BODY: &[u8] = &[0x64, 0x65, 0x66];
    // Corresponding data frame that server will receive.
    const EXPECTED_REQUEST_BODY_FRAME: &[u8] = &[0x0, 0x3, 0x64, 0x65, 0x66];

    // Send a request with the request body.
    #[test]
    fn fetch_with_data() {
        // Connect exchange headers and send a request. Also check if the correct header frame has
        // been sent.
        let (mut client, mut server, request_stream_id) = connect_and_send_request(false);

        // Get DataWritable for the request stream so that we can write the request body.
        let data_writable = |e| matches!(e, Http3ClientEvent::DataWritable { .. });
        assert!(client.events().any(data_writable));
        let sent = client.send_data(request_stream_id, REQUEST_BODY).unwrap();
        assert_eq!(sent, REQUEST_BODY.len());
        client.stream_close_send(request_stream_id).unwrap();

        let out = client.process(None, now());
        mem::drop(server.conn.process(out.as_dgram_ref(), now()));

        // find the new request/response stream and send response on it.
        while let Some(e) = server.conn.next_event() {
            match e {
                ConnectionEvent::NewStream { stream_id } => {
                    assert_eq!(stream_id, request_stream_id);
                    assert_eq!(stream_id.stream_type(), StreamType::BiDi);
                }
                ConnectionEvent::RecvStreamReadable { stream_id } => {
                    assert_eq!(stream_id, request_stream_id);

                    // Read request body.
                    let mut buf = [0_u8; 100];
                    let (amount, fin) = server.conn.stream_recv(stream_id, &mut buf).unwrap();
                    assert!(fin);
                    assert_eq!(amount, EXPECTED_REQUEST_BODY_FRAME.len());
                    assert_eq!(&buf[..amount], EXPECTED_REQUEST_BODY_FRAME);

                    // send response - 200  Content-Length: 3
                    // with content: 'abc'.
                    _ = server.conn.stream_send(stream_id, HTTP_RESPONSE_2).unwrap();
                    server.conn.stream_close_send(stream_id).unwrap();
                }
                _ => {}
            }
        }

        read_response(&mut client, &mut server.conn, request_stream_id);
    }

    // send a request with request body containing request_body. We expect to receive
    // expected_data_frame_header.
    fn fetch_with_data_length_xbytes(request_body: &[u8], expected_data_frame_header: &[u8]) {
        // Connect exchange headers and send a request. Also check if the correct header frame has
        // been sent.
        let (mut client, mut server, request_stream_id) = connect_and_send_request(false);

        // Get DataWritable for the request stream so that we can write the request body.
        let data_writable = |e| matches!(e, Http3ClientEvent::DataWritable { .. });
        assert!(client.events().any(data_writable));
        let sent = client.send_data(request_stream_id, request_body);
        assert_eq!(sent, Ok(request_body.len()));

        // Close stream.
        client.stream_close_send(request_stream_id).unwrap();

        // We need to loop a bit until all data has been sent.
        let mut out = client.process(None, now());
        for _i in 0..20 {
            out = server.conn.process(out.as_dgram_ref(), now());
            out = client.process(out.as_dgram_ref(), now());
        }

        // check request body is received.
        // Then send a response.
        while let Some(e) = server.conn.next_event() {
            if let ConnectionEvent::RecvStreamReadable { stream_id } = e {
                if stream_id == request_stream_id {
                    // Read the DATA frame.
                    let mut buf = vec![1_u8; INITIAL_RECV_BUFFER_SIZE];
                    let (amount, fin) = server.conn.stream_recv(stream_id, &mut buf).unwrap();
                    assert!(fin);
                    assert_eq!(
                        amount,
                        request_body.len() + expected_data_frame_header.len()
                    );

                    // Check the DATA frame header
                    assert_eq!(
                        &buf[..expected_data_frame_header.len()],
                        expected_data_frame_header
                    );

                    // Check data.
                    assert_eq!(&buf[expected_data_frame_header.len()..amount], request_body);

                    // send response - 200  Content-Length: 3
                    // with content: 'abc'.
                    _ = server.conn.stream_send(stream_id, HTTP_RESPONSE_2).unwrap();
                    server.conn.stream_close_send(stream_id).unwrap();
                }
            }
        }

        read_response(&mut client, &mut server.conn, request_stream_id);
    }

    // send a request with 63 bytes. The DATA frame length field will still have 1 byte.
    #[test]
    fn fetch_with_data_length_63bytes() {
        fetch_with_data_length_xbytes(&[0_u8; 63], &[0x0, 0x3f]);
    }

    // send a request with 64 bytes. The DATA frame length field will need 2 byte.
    #[test]
    fn fetch_with_data_length_64bytes() {
        fetch_with_data_length_xbytes(&[0_u8; 64], &[0x0, 0x40, 0x40]);
    }

    // send a request with 16383 bytes. The DATA frame length field will still have 2 byte.
    #[test]
    fn fetch_with_data_length_16383bytes() {
        fetch_with_data_length_xbytes(&[0_u8; 16383], &[0x0, 0x7f, 0xff]);
    }

    // send a request with 16384 bytes. The DATA frame length field will need 4 byte.
    #[test]
    fn fetch_with_data_length_16384bytes() {
        fetch_with_data_length_xbytes(&[0_u8; 16384], &[0x0, 0x80, 0x0, 0x40, 0x0]);
    }

    // Send 2 data frames so that the second one cannot fit into the send_buf and it is only
    // partialy sent. We check that the sent data is correct.
    #[allow(clippy::useless_vec)]
    fn fetch_with_two_data_frames(
        first_frame: &[u8],
        expected_first_data_frame_header: &[u8],
        expected_second_data_frame_header: &[u8],
        expected_second_data_frame: &[u8],
    ) {
        // Connect exchange headers and send a request. Also check if the correct header frame has
        // been sent.
        let (mut client, mut server, request_stream_id) = connect_and_send_request(false);

        // Get DataWritable for the request stream so that we can write the request body.
        let data_writable = |e| matches!(e, Http3ClientEvent::DataWritable { .. });
        assert!(client.events().any(data_writable));

        // Send the first frame.
        let sent = client.send_data(request_stream_id, first_frame);
        assert_eq!(sent, Ok(first_frame.len()));

        // The second frame cannot fit.
        let sent = client.send_data(request_stream_id, &vec![0_u8; INITIAL_SEND_BUFFER_SIZE]);
        assert_eq!(sent, Ok(expected_second_data_frame.len()));

        // Close stream.
        client.stream_close_send(request_stream_id).unwrap();

        let mut out = client.process(None, now());
        // We need to loop a bit until all data has been sent. Once for every 1K
        // of data.
        for _i in 0..INITIAL_SEND_BUFFER_SIZE / 1000 {
            out = server.conn.process(out.as_dgram_ref(), now());
            out = client.process(out.as_dgram_ref(), now());
        }

        // Check received frames and send a response.
        while let Some(e) = server.conn.next_event() {
            if let ConnectionEvent::RecvStreamReadable { stream_id } = e {
                if stream_id == request_stream_id {
                    // Read DATA frames.
                    let mut buf = vec![1_u8; INITIAL_RECV_BUFFER_SIZE];
                    let (amount, fin) = server.conn.stream_recv(stream_id, &mut buf).unwrap();
                    assert!(fin);
                    assert_eq!(
                        amount,
                        expected_first_data_frame_header.len()
                            + first_frame.len()
                            + expected_second_data_frame_header.len()
                            + expected_second_data_frame.len()
                    );

                    // Check the first DATA frame header
                    let end = expected_first_data_frame_header.len();
                    assert_eq!(&buf[..end], expected_first_data_frame_header);

                    // Check the first frame data.
                    let start = end;
                    let end = end + first_frame.len();
                    assert_eq!(&buf[start..end], first_frame);

                    // Check the second DATA frame header
                    let start2 = end;
                    let end2 = end + expected_second_data_frame_header.len();
                    assert_eq!(&buf[start2..end2], expected_second_data_frame_header);

                    // Check the second frame data.
                    let start3 = end2;
                    let end3 = end2 + expected_second_data_frame.len();
                    assert_eq!(&buf[start3..end3], expected_second_data_frame);

                    // send response - 200  Content-Length: 3
                    // with content: 'abc'.
                    _ = server.conn.stream_send(stream_id, HTTP_RESPONSE_2).unwrap();
                    server.conn.stream_close_send(stream_id).unwrap();
                }
            }
        }

        read_response(&mut client, &mut server.conn, request_stream_id);
    }

    fn alloc_buffer(size: usize) -> (Vec<u8>, Vec<u8>) {
        let data_frame = HFrame::Data { len: size as u64 };
        let mut enc = Encoder::default();
        data_frame.encode(&mut enc);

        (vec![0_u8; size], enc.as_ref().to_vec())
    }

    // Send 2 frames. For the second one we can only send 63 bytes.
    // After the first frame there is exactly 63+2 bytes left in the send buffer.
    #[test]
    fn fetch_two_data_frame_second_63bytes() {
        let (buf, hdr) = alloc_buffer(INITIAL_SEND_BUFFER_SIZE - 88);
        fetch_with_two_data_frames(&buf, &hdr, &[0x0, 0x3f], &[0_u8; 63]);
    }

    // Send 2 frames. For the second one we can only send 63 bytes.
    // After the first frame there is exactly 63+3 bytes left in the send buffer,
    // but we can only send 63 bytes.
    #[test]
    fn fetch_two_data_frame_second_63bytes_place_for_66() {
        let (buf, hdr) = alloc_buffer(INITIAL_SEND_BUFFER_SIZE - 89);
        fetch_with_two_data_frames(&buf, &hdr, &[0x0, 0x3f], &[0_u8; 63]);
    }

    // Send 2 frames. For the second one we can only send 64 bytes.
    // After the first frame there is exactly 64+3 bytes left in the send buffer,
    // but we can only send 64 bytes.
    #[test]
    fn fetch_two_data_frame_second_64bytes_place_for_67() {
        let (buf, hdr) = alloc_buffer(INITIAL_SEND_BUFFER_SIZE - 90);
        fetch_with_two_data_frames(&buf, &hdr, &[0x0, 0x40, 0x40], &[0_u8; 64]);
    }

    // Send 2 frames. For the second one we can only send 16383 bytes.
    // After the first frame there is exactly 16383+3 bytes left in the send buffer.
    #[test]
    fn fetch_two_data_frame_second_16383bytes() {
        let (buf, hdr) = alloc_buffer(INITIAL_SEND_BUFFER_SIZE - 16409);
        fetch_with_two_data_frames(&buf, &hdr, &[0x0, 0x7f, 0xff], &[0_u8; 16383]);
    }

    // Send 2 frames. For the second one we can only send 16383 bytes.
    // After the first frame there is exactly 16383+4 bytes left in the send buffer, but we can only
    // send 16383 bytes.
    #[test]
    fn fetch_two_data_frame_second_16383bytes_place_for_16387() {
        let (buf, hdr) = alloc_buffer(INITIAL_SEND_BUFFER_SIZE - 16410);
        fetch_with_two_data_frames(&buf, &hdr, &[0x0, 0x7f, 0xff], &[0_u8; 16383]);
    }

    // Send 2 frames. For the second one we can only send 16383 bytes.
    // After the first frame there is exactly 16383+5 bytes left in the send buffer, but we can only
    // send 16383 bytes.
    #[test]
    fn fetch_two_data_frame_second_16383bytes_place_for_16388() {
        let (buf, hdr) = alloc_buffer(INITIAL_SEND_BUFFER_SIZE - 16411);
        fetch_with_two_data_frames(&buf, &hdr, &[0x0, 0x7f, 0xff], &[0_u8; 16383]);
    }

    // Send 2 frames. For the second one we can send 16384 bytes.
    // After the first frame there is exactly 16384+5 bytes left in the send buffer, but we can send
    // 16384 bytes.
    #[test]
    fn fetch_two_data_frame_second_16384bytes_place_for_16389() {
        let (buf, hdr) = alloc_buffer(INITIAL_SEND_BUFFER_SIZE - 16412);
        fetch_with_two_data_frames(&buf, &hdr, &[0x0, 0x80, 0x0, 0x40, 0x0], &[0_u8; 16384]);
    }

    // Test receiving STOP_SENDING with the HttpNoError error code.
    #[test]
    fn test_stop_sending_early_response() {
        // Connect exchange headers and send a request. Also check if the correct header frame has
        // been sent.
        let (mut client, mut server, request_stream_id) = connect_and_send_request(false);

        // Stop sending with early_response.
        assert_eq!(
            Ok(()),
            server
                .conn
                .stream_stop_sending(request_stream_id, Error::HttpNoError.code())
        );

        // send response - 200  Content-Length: 3
        // with content: 'abc'.
        server_send_response_and_exchange_packet(
            &mut client,
            &mut server,
            request_stream_id,
            HTTP_RESPONSE_2,
            true,
        );

        let mut stop_sending = false;
        let mut response_headers = false;
        let mut response_body = false;
        while let Some(e) = client.next_event() {
            match e {
                Http3ClientEvent::StopSending { stream_id, error } => {
                    assert_eq!(stream_id, request_stream_id);
                    assert_eq!(error, Error::HttpNoError.code());
                    // assert that we cannot send any more request data.
                    assert_eq!(
                        Err(Error::InvalidStreamId),
                        client.send_data(request_stream_id, &[0_u8; 10])
                    );
                    stop_sending = true;
                }
                Http3ClientEvent::HeaderReady {
                    stream_id,
                    headers,
                    interim,
                    fin,
                } => {
                    assert_eq!(stream_id, request_stream_id);
                    check_response_header_2(&headers);
                    assert!(!fin);
                    assert!(!interim);
                    response_headers = true;
                }
                Http3ClientEvent::DataReadable { stream_id } => {
                    assert_eq!(stream_id, request_stream_id);
                    let mut buf = [0_u8; 100];
                    let (amount, fin) = client.read_data(now(), stream_id, &mut buf).unwrap();
                    assert!(fin);
                    assert_eq!(amount, EXPECTED_RESPONSE_DATA_2_FRAME_1.len());
                    assert_eq!(&buf[..amount], EXPECTED_RESPONSE_DATA_2_FRAME_1);
                    response_body = true;
                }
                _ => {}
            }
        }
        assert!(response_headers);
        assert!(response_body);
        assert!(stop_sending);

        // after this stream will be removed from client. We will check this by trying to read
        // from the stream and that should fail.
        let mut buf = [0_u8; 100];
        let res = client.read_data(now(), request_stream_id, &mut buf);
        assert!(res.is_err());
        assert_eq!(res.unwrap_err(), Error::InvalidStreamId);

        client.close(now(), 0, "");
    }

    // Server sends stop sending and reset.
    #[test]
    fn test_stop_sending_other_error_with_reset() {
        // Connect exchange headers and send a request. Also check if the correct header frame has
        // been sent.
        let (mut client, mut server, request_stream_id) = connect_and_send_request(false);

        // Stop sending with RequestRejected.
        assert_eq!(
            Ok(()),
            server
                .conn
                .stream_stop_sending(request_stream_id, Error::HttpRequestRejected.code())
        );
        // also reset with RequestRejected.
        assert_eq!(
            Ok(()),
            server
                .conn
                .stream_reset_send(request_stream_id, Error::HttpRequestRejected.code())
        );

        let out = server.conn.process(None, now());
        client.process(out.as_dgram_ref(), now());

        let mut reset = false;
        let mut stop_sending = false;
        while let Some(e) = client.next_event() {
            match e {
                Http3ClientEvent::StopSending { stream_id, error } => {
                    assert_eq!(stream_id, request_stream_id);
                    assert_eq!(error, Error::HttpRequestRejected.code());
                    stop_sending = true;
                }
                Http3ClientEvent::Reset {
                    stream_id,
                    error,
                    local,
                } => {
                    assert_eq!(stream_id, request_stream_id);
                    assert_eq!(error, Error::HttpRequestRejected.code());
                    assert!(!local);
                    reset = true;
                }
                Http3ClientEvent::HeaderReady { .. } | Http3ClientEvent::DataReadable { .. } => {
                    panic!("We should not get any headers or data");
                }
                _ => {}
            }
        }

        assert!(reset);
        assert!(stop_sending);

        // after this stream will be removed from client. We will check this by trying to read
        // from the stream and that should fail.
        let mut buf = [0_u8; 100];
        let res = client.read_data(now(), request_stream_id, &mut buf);
        assert!(res.is_err());
        assert_eq!(res.unwrap_err(), Error::InvalidStreamId);

        client.close(now(), 0, "");
    }

    // Server sends stop sending with RequestRejected, but it does not send reset.
    #[test]
    fn test_stop_sending_other_error_wo_reset() {
        // Connect exchange headers and send a request. Also check if the correct header frame has
        // been sent.
        let (mut client, mut server, request_stream_id) = connect_and_send_request(false);

        // Stop sending with RequestRejected.
        assert_eq!(
            Ok(()),
            server
                .conn
                .stream_stop_sending(request_stream_id, Error::HttpRequestRejected.code())
        );

        let out = server.conn.process(None, now());
        client.process(out.as_dgram_ref(), now());

        let mut stop_sending = false;

        while let Some(e) = client.next_event() {
            match e {
                Http3ClientEvent::StopSending { stream_id, error } => {
                    assert_eq!(stream_id, request_stream_id);
                    assert_eq!(error, Error::HttpRequestRejected.code());
                    stop_sending = true;
                }
                Http3ClientEvent::Reset { .. } => {
                    panic!("We should not get StopSending.");
                }
                Http3ClientEvent::HeaderReady { .. } | Http3ClientEvent::DataReadable { .. } => {
                    panic!("We should not get any headers or data");
                }
                _ => {}
            }
        }

        assert!(stop_sending);

        // after this we can still read from a stream.
        let mut buf = [0_u8; 100];
        let res = client.read_data(now(), request_stream_id, &mut buf);
        assert!(res.is_ok());

        client.close(now(), 0, "");
    }

    // Server sends stop sending and reset. We have some events for that stream already
    // in client.events. The events will be removed.
    #[test]
    fn test_stop_sending_and_reset_other_error_with_events() {
        // Connect exchange headers and send a request. Also check if the correct header frame has
        // been sent.
        let (mut client, mut server, request_stream_id) = connect_and_send_request(false);

        // send response - 200  Content-Length: 3
        // with content: 'abc'.
        server_send_response_and_exchange_packet(
            &mut client,
            &mut server,
            request_stream_id,
            HTTP_RESPONSE_2,
            false,
        );
        // At this moment we have some new events, i.e. a HeadersReady event

        // Send a stop sending and reset.
        assert_eq!(
            Ok(()),
            server
                .conn
                .stream_stop_sending(request_stream_id, Error::HttpRequestCancelled.code())
        );
        assert_eq!(
            Ok(()),
            server
                .conn
                .stream_reset_send(request_stream_id, Error::HttpRequestCancelled.code())
        );

        let out = server.conn.process(None, now());
        client.process(out.as_dgram_ref(), now());

        let mut reset = false;

        while let Some(e) = client.next_event() {
            match e {
                Http3ClientEvent::StopSending { stream_id, error } => {
                    assert_eq!(stream_id, request_stream_id);
                    assert_eq!(error, Error::HttpRequestCancelled.code());
                }
                Http3ClientEvent::Reset {
                    stream_id,
                    error,
                    local,
                } => {
                    assert_eq!(stream_id, request_stream_id);
                    assert_eq!(error, Error::HttpRequestCancelled.code());
                    assert!(!local);
                    reset = true;
                }
                Http3ClientEvent::HeaderReady { .. } | Http3ClientEvent::DataReadable { .. } => {
                    panic!("We should not get any headers or data");
                }
                _ => {}
            }
        }

        assert!(reset);

        // after this stream will be removed from client. We will check this by trying to read
        // from the stream and that should fail.
        let mut buf = [0_u8; 100];
        let res = client.read_data(now(), request_stream_id, &mut buf);
        assert!(res.is_err());
        assert_eq!(res.unwrap_err(), Error::InvalidStreamId);

        client.close(now(), 0, "");
    }

    // Server sends stop sending with code that is not HttpNoError.
    // We have some events for that stream already in the client.events.
    // The events will be removed.
    #[test]
    fn test_stop_sending_other_error_with_events() {
        // Connect exchange headers and send a request. Also check if the correct header frame has
        // been sent.
        let (mut client, mut server, request_stream_id) = connect_and_send_request(false);

        // send response - 200  Content-Length: 3
        // with content: 'abc'.
        server_send_response_and_exchange_packet(
            &mut client,
            &mut server,
            request_stream_id,
            HTTP_RESPONSE_2,
            false,
        );
        // At this moment we have some new event, i.e. a HeadersReady event

        // Send a stop sending.
        assert_eq!(
            Ok(()),
            server
                .conn
                .stream_stop_sending(request_stream_id, Error::HttpRequestCancelled.code())
        );

        let out = server.conn.process(None, now());
        client.process(out.as_dgram_ref(), now());

        let mut stop_sending = false;
        let mut header_ready = false;

        while let Some(e) = client.next_event() {
            match e {
                Http3ClientEvent::StopSending { stream_id, error } => {
                    assert_eq!(stream_id, request_stream_id);
                    assert_eq!(error, Error::HttpRequestCancelled.code());
                    stop_sending = true;
                }
                Http3ClientEvent::Reset { .. } => {
                    panic!("We should not get StopSending.");
                }
                Http3ClientEvent::HeaderReady { .. } | Http3ClientEvent::DataReadable { .. } => {
                    header_ready = true;
                }
                _ => {}
            }
        }

        assert!(stop_sending);
        assert!(header_ready);

        // after this, we can sill read data from a sttream.
        let mut buf = [0_u8; 100];
        let (amount, fin) = client
            .read_data(now(), request_stream_id, &mut buf)
            .unwrap();
        assert!(!fin);
        assert_eq!(amount, EXPECTED_RESPONSE_DATA_2_FRAME_1.len());
        assert_eq!(&buf[..amount], EXPECTED_RESPONSE_DATA_2_FRAME_1);

        client.close(now(), 0, "");
    }

    // Server sends a reset. We will close sending side as well.
    #[test]
    fn test_reset_wo_stop_sending() {
        // Connect exchange headers and send a request. Also check if the correct header frame has
        // been sent.
        let (mut client, mut server, request_stream_id) = connect_and_send_request(false);

        // Send a reset.
        assert_eq!(
            Ok(()),
            server
                .conn
                .stream_reset_send(request_stream_id, Error::HttpRequestCancelled.code())
        );

        let out = server.conn.process(None, now());
        client.process(out.as_dgram_ref(), now());

        let mut reset = false;

        while let Some(e) = client.next_event() {
            match e {
                Http3ClientEvent::StopSending { .. } => {
                    panic!("We should not get StopSending.");
                }
                Http3ClientEvent::Reset {
                    stream_id,
                    error,
                    local,
                } => {
                    assert_eq!(stream_id, request_stream_id);
                    assert_eq!(error, Error::HttpRequestCancelled.code());
                    assert!(!local);
                    reset = true;
                }
                Http3ClientEvent::HeaderReady { .. } | Http3ClientEvent::DataReadable { .. } => {
                    panic!("We should not get any headers or data");
                }
                _ => {}
            }
        }

        assert!(reset);

        // after this stream will be removed from client. We will check this by trying to read
        // from the stream and that should fail.
        let mut buf = [0_u8; 100];
        let res = client.read_data(now(), request_stream_id, &mut buf);
        assert!(res.is_err());
        assert_eq!(res.unwrap_err(), Error::InvalidStreamId);

        client.close(now(), 0, "");
    }

    fn test_incomplet_frame(buf: &[u8], error: &Error) {
        let (mut client, mut server, request_stream_id) = connect_and_send_request(true);

        server_send_response_and_exchange_packet(
            &mut client,
            &mut server,
            request_stream_id,
            buf,
            true,
        );

        while let Some(e) = client.next_event() {
            if let Http3ClientEvent::DataReadable { stream_id } = e {
                assert_eq!(stream_id, request_stream_id);
                let mut buf_res = [0_u8; 100];
                let res = client.read_data(now(), stream_id, &mut buf_res);
                assert!(res.is_err());
                assert_eq!(res.unwrap_err(), Error::HttpFrame);
            }
        }
        assert_closed(&client, error);
    }

    // Incomplete DATA frame
    #[test]
    fn test_incomplet_data_frame() {
        test_incomplet_frame(&HTTP_RESPONSE_2[..12], &Error::HttpFrame);
    }

    // Incomplete HEADERS frame
    #[test]
    fn test_incomplet_headers_frame() {
        test_incomplet_frame(&HTTP_RESPONSE_2[..7], &Error::HttpFrame);
    }

    #[test]
    fn test_incomplet_unknown_frame() {
        test_incomplet_frame(&[0x21], &Error::HttpFrame);
    }

    // test goaway
    #[test]
    fn test_goaway() {
        let (mut client, mut server) = connect();
        let request_stream_id_1 = make_request(&mut client, false, &[]);
        assert_eq!(request_stream_id_1, 0);
        let request_stream_id_2 = make_request(&mut client, false, &[]);
        assert_eq!(request_stream_id_2, 4);
        let request_stream_id_3 = make_request(&mut client, false, &[]);
        assert_eq!(request_stream_id_3, 8);

        let out = client.process(None, now());
        mem::drop(server.conn.process(out.as_dgram_ref(), now()));

        _ = server
            .conn
            .stream_send(server.control_stream_id.unwrap(), &[0x7, 0x1, 0x8])
            .unwrap();

        // find the new request/response stream and send frame v on it.
        while let Some(e) = server.conn.next_event() {
            if let ConnectionEvent::RecvStreamReadable { stream_id } = e {
                let mut buf = [0_u8; 100];
                _ = server.conn.stream_recv(stream_id, &mut buf).unwrap();
                if (stream_id == request_stream_id_1) || (stream_id == request_stream_id_2) {
                    // send response - 200  Content-Length: 7
                    // with content: 'abcdefg'.
                    // The content will be send in 2 DATA frames.
                    _ = server.conn.stream_send(stream_id, HTTP_RESPONSE_1).unwrap();
                    server.conn.stream_close_send(stream_id).unwrap();
                }
            }
        }
        let out = server.conn.process(None, now());
        client.process(out.as_dgram_ref(), now());

        let mut stream_reset = false;
        while let Some(e) = client.next_event() {
            match e {
                Http3ClientEvent::HeaderReady { headers, fin, .. } => {
                    check_response_header_1(&headers);
                    assert!(!fin);
                }
                Http3ClientEvent::DataReadable { stream_id } => {
                    assert!(
                        (stream_id == request_stream_id_1) || (stream_id == request_stream_id_2)
                    );
                    let mut buf = [0_u8; 100];
                    assert_eq!(
                        (EXPECTED_RESPONSE_DATA_1.len(), true),
                        client.read_data(now(), stream_id, &mut buf).unwrap()
                    );
                }
                Http3ClientEvent::Reset {
                    stream_id,
                    error,
                    local,
                } => {
                    assert_eq!(stream_id, request_stream_id_3);
                    assert_eq!(error, Error::HttpRequestRejected.code());
                    assert!(!local);
                    stream_reset = true;
                }
                _ => {}
            }
        }

        assert!(stream_reset);
        assert_eq!(client.state(), Http3State::GoingAway(StreamId::new(8)));

        // Check that a new request cannot be made.
        assert_eq!(
            client.fetch(
                now(),
                "GET",
                &("https", "something.com", "/"),
                &[],
                Priority::default()
            ),
            Err(Error::AlreadyClosed)
        );

        client.close(now(), 0, "");
    }

    #[test]
    fn multiple_goaways() {
        let (mut client, mut server) = connect();
        let request_stream_id_1 = make_request(&mut client, false, &[]);
        assert_eq!(request_stream_id_1, 0);
        let request_stream_id_2 = make_request(&mut client, false, &[]);
        assert_eq!(request_stream_id_2, 4);
        let request_stream_id_3 = make_request(&mut client, false, &[]);
        assert_eq!(request_stream_id_3, 8);

        let out = client.process(None, now());
        mem::drop(server.conn.process(out.as_dgram_ref(), now()));

        // First send a Goaway frame with an higher number
        _ = server
            .conn
            .stream_send(server.control_stream_id.unwrap(), &[0x7, 0x1, 0x8])
            .unwrap();

        let out = server.conn.process(None, now());
        client.process(out.as_dgram_ref(), now());

        // Check that there is one reset for stream_id 8
        let mut stream_reset_1 = 0;
        while let Some(e) = client.next_event() {
            if let Http3ClientEvent::Reset {
                stream_id,
                error,
                local,
            } = e
            {
                assert_eq!(stream_id, request_stream_id_3);
                assert_eq!(error, Error::HttpRequestRejected.code());
                assert!(!local);
                stream_reset_1 += 1;
            }
        }

        assert_eq!(stream_reset_1, 1);
        assert_eq!(client.state(), Http3State::GoingAway(StreamId::new(8)));

        // Server sends another GOAWAY frame
        _ = server
            .conn
            .stream_send(server.control_stream_id.unwrap(), &[0x7, 0x1, 0x4])
            .unwrap();

        // Send response for stream 0
        server_send_response_and_exchange_packet(
            &mut client,
            &mut server,
            request_stream_id_1,
            HTTP_RESPONSE_1,
            true,
        );

        let mut stream_reset_2 = 0;
        while let Some(e) = client.next_event() {
            match e {
                Http3ClientEvent::HeaderReady { headers, fin, .. } => {
                    check_response_header_1(&headers);
                    assert!(!fin);
                }
                Http3ClientEvent::DataReadable { stream_id } => {
                    assert!(stream_id == request_stream_id_1);
                    let mut buf = [0_u8; 100];
                    assert_eq!(
                        (EXPECTED_RESPONSE_DATA_1.len(), true),
                        client.read_data(now(), stream_id, &mut buf).unwrap()
                    );
                }
                Http3ClientEvent::Reset {
                    stream_id,
                    error,
                    local,
                } => {
                    assert_eq!(stream_id, request_stream_id_2);
                    assert_eq!(error, Error::HttpRequestRejected.code());
                    assert!(!local);
                    stream_reset_2 += 1;
                }
                _ => {}
            }
        }

        assert_eq!(stream_reset_2, 1);
        assert_eq!(client.state(), Http3State::GoingAway(StreamId::new(4)));
    }

    #[test]
    fn multiple_goaways_stream_id_increased() {
        let (mut client, mut server) = connect();
        let request_stream_id_1 = make_request(&mut client, false, &[]);
        assert_eq!(request_stream_id_1, 0);
        let request_stream_id_2 = make_request(&mut client, false, &[]);
        assert_eq!(request_stream_id_2, 4);
        let request_stream_id_3 = make_request(&mut client, false, &[]);
        assert_eq!(request_stream_id_3, 8);

        // First send a Goaway frame with a smaller number
        _ = server
            .conn
            .stream_send(server.control_stream_id.unwrap(), &[0x7, 0x1, 0x4])
            .unwrap();

        let out = server.conn.process(None, now());
        client.process(out.as_dgram_ref(), now());

        assert_eq!(client.state(), Http3State::GoingAway(StreamId::new(4)));

        // Now send a Goaway frame with an higher number
        _ = server
            .conn
            .stream_send(server.control_stream_id.unwrap(), &[0x7, 0x1, 0x8])
            .unwrap();

        let out = server.conn.process(None, now());
        client.process(out.as_dgram_ref(), now());

        assert_closed(&client, &Error::HttpGeneralProtocol);
    }

    #[test]
    fn goaway_wrong_stream_id() {
        let (mut client, mut server) = connect();

        _ = server
            .conn
            .stream_send(server.control_stream_id.unwrap(), &[0x7, 0x1, 0x9])
            .unwrap();

        let out = server.conn.process(None, now());
        client.process(out.as_dgram_ref(), now());

        assert_closed(&client, &Error::HttpId);
    }

    // Close stream before headers.
    #[test]
    fn test_stream_fin_wo_headers() {
        let (mut client, mut server, request_stream_id) = connect_and_send_request(true);
        // send fin before sending any data.
        server.conn.stream_close_send(request_stream_id).unwrap();

        let out = server.conn.process(None, now());
        client.process(out.as_dgram_ref(), now());

        // Recv HeaderReady wo headers with fin.
        let e = client.events().next().unwrap();
        assert_eq!(
            e,
            Http3ClientEvent::Reset {
                stream_id: request_stream_id,
                error: Error::HttpGeneralProtocolStream.code(),
                local: true,
            }
        );

        // Stream should now be closed and gone
        let mut buf = [0_u8; 100];
        assert_eq!(
            client.read_data(now(), StreamId::new(0), &mut buf),
            Err(Error::InvalidStreamId)
        );
    }

    // Close stream imemediately after headers.
    #[test]
    fn test_stream_fin_after_headers() {
        let (mut client, mut server, request_stream_id) = connect_and_send_request(true);

        server_send_response_and_exchange_packet(
            &mut client,
            &mut server,
            request_stream_id,
            HTTP_RESPONSE_HEADER_ONLY_2,
            true,
        );

        // Recv HeaderReady with headers and fin.
        let e = client.events().next().unwrap();
        if let Http3ClientEvent::HeaderReady {
            stream_id,
            headers,
            interim,
            fin,
        } = e
        {
            assert_eq!(stream_id, request_stream_id);
            check_response_header_2(&headers);
            assert!(fin);
            assert!(!interim);
        } else {
            panic!("wrong event type");
        }

        // Stream should now be closed and gone
        let mut buf = [0_u8; 100];
        assert_eq!(
            client.read_data(now(), StreamId::new(0), &mut buf),
            Err(Error::InvalidStreamId)
        );
    }

    // Send headers, read headers and than close stream.
    // We should get HeaderReady and a DataReadable
    #[test]
    fn test_stream_fin_after_headers_are_read_wo_data_frame() {
        let (mut client, mut server, request_stream_id) = connect_and_send_request(true);
        // Send some good data wo fin
        server_send_response_and_exchange_packet(
            &mut client,
            &mut server,
            request_stream_id,
            HTTP_RESPONSE_HEADER_ONLY_2,
            false,
        );

        // Recv headers wo fin
        while let Some(e) = client.next_event() {
            match e {
                Http3ClientEvent::HeaderReady {
                    stream_id,
                    headers,
                    interim,
                    fin,
                } => {
                    assert_eq!(stream_id, request_stream_id);
                    check_response_header_2(&headers);
                    assert!(!fin);
                    assert!(!interim);
                }
                Http3ClientEvent::DataReadable { .. } => {
                    panic!("We should not receive a DataGeadable event!");
                }
                _ => {}
            };
        }

        // ok NOW send fin
        server.conn.stream_close_send(request_stream_id).unwrap();

        let out = server.conn.process(None, now());
        client.process(out.as_dgram_ref(), now());

        // Recv DataReadable wo data with fin
        while let Some(e) = client.next_event() {
            match e {
                Http3ClientEvent::HeaderReady { .. } => {
                    panic!("We should not get another HeaderReady!");
                }
                Http3ClientEvent::DataReadable { stream_id } => {
                    assert_eq!(stream_id, request_stream_id);
                    let mut buf = [0_u8; 100];
                    let res = client.read_data(now(), stream_id, &mut buf);
                    let (len, fin) = res.expect("should read");
                    assert_eq!(0, len);
                    assert!(fin);
                }
                _ => {}
            };
        }

        // Stream should now be closed and gone
        let mut buf = [0_u8; 100];
        assert_eq!(
            client.read_data(now(), StreamId::new(0), &mut buf),
            Err(Error::InvalidStreamId)
        );
    }

    // Send headers and an empty data frame, then close the stream.
    #[test]
    fn test_stream_fin_after_headers_and_a_empty_data_frame() {
        let (mut client, mut server, request_stream_id) = connect_and_send_request(true);

        // Send headers.
        _ = server
            .conn
            .stream_send(request_stream_id, HTTP_RESPONSE_HEADER_ONLY_2)
            .unwrap();
        // Send an empty data frame.
        _ = server
            .conn
            .stream_send(request_stream_id, &[0x00, 0x00])
            .unwrap();
        // ok NOW send fin
        server.conn.stream_close_send(request_stream_id).unwrap();

        let out = server.conn.process(None, now());
        client.process(out.as_dgram_ref(), now());

        // Recv HeaderReady with fin.
        while let Some(e) = client.next_event() {
            match e {
                Http3ClientEvent::HeaderReady {
                    stream_id,
                    headers,
                    interim,
                    fin,
                } => {
                    assert_eq!(stream_id, request_stream_id);
                    check_response_header_2(&headers);
                    assert!(!fin);
                    assert!(!interim);
                }
                Http3ClientEvent::DataReadable { stream_id } => {
                    assert_eq!(stream_id, request_stream_id);
                    let mut buf = [0_u8; 100];
                    assert_eq!(Ok((0, true)), client.read_data(now(), stream_id, &mut buf));
                }
                _ => {}
            };
        }

        // Stream should now be closed and gone
        let mut buf = [0_u8; 100];
        assert_eq!(
            client.read_data(now(), request_stream_id, &mut buf),
            Err(Error::InvalidStreamId)
        );
    }

    // Send headers and an empty data frame. Read headers and then close the stream.
    // We should get a HeaderReady without fin and a DataReadable wo data and with fin.
    #[test]
    fn test_stream_fin_after_headers_an_empty_data_frame_are_read() {
        let (mut client, mut server, request_stream_id) = connect_and_send_request(true);
        // Send some good data wo fin
        // Send headers.
        _ = server
            .conn
            .stream_send(request_stream_id, HTTP_RESPONSE_HEADER_ONLY_2)
            .unwrap();
        // Send an empty data frame.
        _ = server
            .conn
            .stream_send(request_stream_id, &[0x00, 0x00])
            .unwrap();

        let out = server.conn.process(None, now());
        client.process(out.as_dgram_ref(), now());

        // Recv headers wo fin
        while let Some(e) = client.next_event() {
            match e {
                Http3ClientEvent::HeaderReady {
                    stream_id,
                    headers,
                    interim,
                    fin,
                } => {
                    assert_eq!(stream_id, request_stream_id);
                    check_response_header_2(&headers);
                    assert!(!fin);
                    assert!(!interim);
                }
                Http3ClientEvent::DataReadable { .. } => {
                    panic!("We should not receive a DataGeadable event!");
                }
                _ => {}
            };
        }

        // ok NOW send fin
        server.conn.stream_close_send(request_stream_id).unwrap();

        let out = server.conn.process(None, now());
        client.process(out.as_dgram_ref(), now());

        // Recv no data, but do get fin
        while let Some(e) = client.next_event() {
            match e {
                Http3ClientEvent::HeaderReady { .. } => {
                    panic!("We should not get another HeaderReady!");
                }
                Http3ClientEvent::DataReadable { stream_id } => {
                    assert_eq!(stream_id, request_stream_id);
                    let mut buf = [0_u8; 100];
                    let res = client.read_data(now(), stream_id, &mut buf);
                    let (len, fin) = res.expect("should read");
                    assert_eq!(0, len);
                    assert!(fin);
                }
                _ => {}
            };
        }

        // Stream should now be closed and gone
        let mut buf = [0_u8; 100];
        assert_eq!(
            client.read_data(now(), StreamId::new(0), &mut buf),
            Err(Error::InvalidStreamId)
        );
    }

    #[test]
    fn test_stream_fin_after_a_data_frame() {
        let (mut client, mut server, request_stream_id) = connect_and_send_request(true);
        // Send some good data wo fin
        server_send_response_and_exchange_packet(
            &mut client,
            &mut server,
            request_stream_id,
            HTTP_RESPONSE_2,
            false,
        );

        // Recv some good data wo fin
        while let Some(e) = client.next_event() {
            match e {
                Http3ClientEvent::HeaderReady {
                    stream_id,
                    headers,
                    interim,
                    fin,
                } => {
                    assert_eq!(stream_id, request_stream_id);
                    check_response_header_2(&headers);
                    assert!(!fin);
                    assert!(!interim);
                }
                Http3ClientEvent::DataReadable { stream_id } => {
                    assert_eq!(stream_id, request_stream_id);
                    let mut buf = [0_u8; 100];
                    let res = client.read_data(now(), stream_id, &mut buf);
                    let (len, fin) = res.expect("should have data");
                    assert_eq!(len, EXPECTED_RESPONSE_DATA_2_FRAME_1.len());
                    assert_eq!(&buf[..len], EXPECTED_RESPONSE_DATA_2_FRAME_1);
                    assert!(!fin);
                }
                _ => {}
            };
        }

        // ok NOW send fin
        server.conn.stream_close_send(request_stream_id).unwrap();
        let out = server.conn.process(None, now());
        client.process(out.as_dgram_ref(), now());

        // fin wo data should generate DataReadable
        let e = client.events().next().unwrap();
        if let Http3ClientEvent::DataReadable { stream_id } = e {
            assert_eq!(stream_id, request_stream_id);
            let mut buf = [0; 100];
            let res = client.read_data(now(), stream_id, &mut buf);
            let (len, fin) = res.expect("should read");
            assert_eq!(0, len);
            assert!(fin);
        } else {
            panic!("wrong event type");
        }

        // Stream should now be closed and gone
        let mut buf = [0_u8; 100];
        assert_eq!(
            client.read_data(now(), StreamId::new(0), &mut buf),
            Err(Error::InvalidStreamId)
        );
    }

    #[test]
    fn test_multiple_data_frames() {
        let (mut client, mut server, request_stream_id) = connect_and_send_request(true);

        // Send two data frames with fin
        server_send_response_and_exchange_packet(
            &mut client,
            &mut server,
            request_stream_id,
            HTTP_RESPONSE_1,
            true,
        );

        // Read first frame
        match client.events().nth(1).unwrap() {
            Http3ClientEvent::DataReadable { stream_id } => {
                assert_eq!(stream_id, request_stream_id);
                let mut buf = [0_u8; 100];
                assert_eq!(
                    (EXPECTED_RESPONSE_DATA_1.len(), true),
                    client.read_data(now(), stream_id, &mut buf).unwrap()
                );
            }
            x => {
                panic!("event {x:?}");
            }
        }

        // Stream should now be closed and gone
        let mut buf = [0_u8; 100];
        assert_eq!(
            client.read_data(now(), StreamId::new(0), &mut buf),
            Err(Error::InvalidStreamId)
        );
    }

    #[test]
    fn test_receive_grease_before_response() {
        // Construct an unknown frame.
        const UNKNOWN_FRAME_LEN: usize = 832;

        let (mut client, mut server, request_stream_id) = connect_and_send_request(true);

        let mut enc = Encoder::with_capacity(UNKNOWN_FRAME_LEN + 4);
        enc.encode_varint(1028_u64); // Arbitrary type.
        enc.encode_varint(UNKNOWN_FRAME_LEN as u64);
        let mut buf: Vec<_> = enc.into();
        buf.resize(UNKNOWN_FRAME_LEN + buf.len(), 0);
        _ = server.conn.stream_send(request_stream_id, &buf).unwrap();

        // Send a headers and a data frame with fin
        server_send_response_and_exchange_packet(
            &mut client,
            &mut server,
            request_stream_id,
            HTTP_RESPONSE_2,
            true,
        );

        // Read first frame
        match client.events().nth(1).unwrap() {
            Http3ClientEvent::DataReadable { stream_id } => {
                assert_eq!(stream_id, request_stream_id);
                let mut buf = [0_u8; 100];
                let (len, fin) = client.read_data(now(), stream_id, &mut buf).unwrap();
                assert_eq!(len, EXPECTED_RESPONSE_DATA_2_FRAME_1.len());
                assert_eq!(&buf[..len], EXPECTED_RESPONSE_DATA_2_FRAME_1);
                assert!(fin);
            }
            x => {
                panic!("event {x:?}");
            }
        }
        // Stream should now be closed and gone
        let mut buf = [0_u8; 100];
        assert_eq!(
            client.read_data(now(), StreamId::new(0), &mut buf),
            Err(Error::InvalidStreamId)
        );
    }

    #[test]
    fn test_read_frames_header_blocked() {
        let (mut client, mut server, request_stream_id) = connect_and_send_request(true);

        setup_server_side_encoder(&mut client, &mut server);

        let headers = vec![
            Header::new(":status", "200"),
            Header::new("my-header", "my-header"),
            Header::new("content-length", "3"),
        ];
        let encoded_headers = server.encoder.borrow_mut().encode_header_block(
            &mut server.conn,
            &headers,
            request_stream_id,
        );
        let hframe = HFrame::Headers {
            header_block: encoded_headers.to_vec(),
        };

        // Send the encoder instructions, but delay them so that the stream is blocked on decoding
        // headers.
        let encoder_inst_pkt = server.conn.process(None, now());

        // Send response
        let mut d = Encoder::default();
        hframe.encode(&mut d);
        let d_frame = HFrame::Data { len: 3 };
        d_frame.encode(&mut d);
        d.encode(&[0x61, 0x62, 0x63]);
        server_send_response_and_exchange_packet(
            &mut client,
            &mut server,
            request_stream_id,
            &d,
            true,
        );

        let header_ready_event = |e| matches!(e, Http3ClientEvent::HeaderReady { .. });
        assert!(!client.events().any(header_ready_event));

        // Let client receive the encoder instructions.
        mem::drop(client.process(encoder_inst_pkt.as_dgram_ref(), now()));

        let out = server.conn.process(None, now());
        mem::drop(client.process(out.as_dgram_ref(), now()));
        mem::drop(client.process(None, now()));

        let mut recv_header = false;
        let mut recv_data = false;
        // Now the stream is unblocked and both headers and data will be consumed.
        while let Some(e) = client.next_event() {
            match e {
                Http3ClientEvent::HeaderReady { stream_id, .. } => {
                    assert_eq!(stream_id, request_stream_id);
                    recv_header = true;
                }
                Http3ClientEvent::DataReadable { stream_id } => {
                    recv_data = true;
                    assert_eq!(stream_id, request_stream_id);
                }
                x => {
                    panic!("event {x:?}");
                }
            }
        }
        assert!(recv_header && recv_data);
    }

    #[test]
    fn test_read_frames_header_blocked_with_fin_after_headers() {
        let (mut hconn, mut server, request_stream_id) = connect_and_send_request(true);

        setup_server_side_encoder(&mut hconn, &mut server);

        let sent_headers = vec![
            Header::new(":status", "200"),
            Header::new("my-header", "my-header"),
            Header::new("content-length", "0"),
        ];
        let encoded_headers = server.encoder.borrow_mut().encode_header_block(
            &mut server.conn,
            &sent_headers,
            request_stream_id,
        );
        let hframe = HFrame::Headers {
            header_block: encoded_headers.to_vec(),
        };

        // Send the encoder instructions, but delay them so that the stream is blocked on decoding
        // headers.
        let encoder_inst_pkt = server.conn.process(None, now());

        let mut d = Encoder::default();
        hframe.encode(&mut d);

        server_send_response_and_exchange_packet(
            &mut hconn,
            &mut server,
            request_stream_id,
            &d,
            true,
        );

        let header_ready_event = |e| matches!(e, Http3ClientEvent::HeaderReady { .. });
        assert!(!hconn.events().any(header_ready_event));

        // Let client receive the encoder instructions.
        let _out = hconn.process(encoder_inst_pkt.as_dgram_ref(), now());

        let mut recv_header = false;
        // Now the stream is unblocked. After headers we will receive a fin.
        while let Some(e) = hconn.next_event() {
            if let Http3ClientEvent::HeaderReady {
                stream_id,
                headers,
                interim,
                fin,
            } = e
            {
                assert_eq!(stream_id, request_stream_id);
                assert_eq!(headers.as_ref(), sent_headers);
                assert!(fin);
                assert!(!interim);
                recv_header = true;
            } else {
                panic!("event {e:?}");
            }
        }
        assert!(recv_header);
    }

    fn exchange_token(client: &mut Http3Client, server: &mut Connection) -> ResumptionToken {
        server.send_ticket(now(), &[]).expect("can send ticket");
        let out = server.process_output(now());
        assert!(out.as_dgram_ref().is_some());
        client.process_input(out.as_dgram_ref().unwrap(), now());
        // We do not have a token so we need to wait for a resumption token timer to trigger.
        client.process_output(now() + Duration::from_millis(250));
        assert_eq!(client.state(), Http3State::Connected);
        client
            .events()
            .find_map(|e| {
                if let Http3ClientEvent::ResumptionToken(token) = e {
                    Some(token)
                } else {
                    None
                }
            })
            .unwrap()
    }

    fn start_with_0rtt() -> (Http3Client, TestServer) {
        let (mut client, mut server) = connect();
        let token = exchange_token(&mut client, &mut server.conn);

        let mut client = default_http3_client();

        let server = TestServer::new();

        assert_eq!(client.state(), Http3State::Initializing);
        client
            .enable_resumption(now(), &token)
            .expect("Set resumption token.");

        assert_eq!(client.state(), Http3State::ZeroRtt);
        let zerortt_event = |e| matches!(e, Http3ClientEvent::StateChange(Http3State::ZeroRtt));
        assert!(client.events().any(zerortt_event));

        (client, server)
    }

    #[test]
    fn zero_rtt_negotiated() {
        let (mut client, mut server) = start_with_0rtt();

        let out = client.process(None, now());

        assert_eq!(client.state(), Http3State::ZeroRtt);
        assert_eq!(*server.conn.state(), State::Init);
        let out = server.conn.process(out.as_dgram_ref(), now());

        // Check that control and qpack streams are received and a
        // SETTINGS frame has been received.
        // Also qpack encoder stream will send "change capacity" instruction because it has
        // the peer settings already.
        server.check_control_qpack_request_streams_resumption(
            ENCODER_STREAM_DATA_WITH_CAP_INSTRUCTION,
            EXPECTED_REQUEST_HEADER_FRAME,
            false,
        );

        assert_eq!(*server.conn.state(), State::Handshaking);
        let out = client.process(out.as_dgram_ref(), now());
        assert_eq!(client.state(), Http3State::Connected);

        mem::drop(server.conn.process(out.as_dgram_ref(), now()));
        assert!(server.conn.state().connected());

        assert!(client.tls_info().unwrap().resumed());
        assert!(server.conn.tls_info().unwrap().resumed());
    }

    #[test]
    fn zero_rtt_send_request() {
        let (mut client, mut server) = start_with_0rtt();

        let request_stream_id =
            make_request(&mut client, true, &[Header::new("myheaders", "myvalue")]);
        assert_eq!(request_stream_id, 0);

        let out = client.process(None, now());

        assert_eq!(client.state(), Http3State::ZeroRtt);
        assert_eq!(*server.conn.state(), State::Init);
        let out = server.conn.process(out.as_dgram_ref(), now());

        // Check that control and qpack streams are received and a
        // SETTINGS frame has been received.
        // Also qpack encoder stream will send "change capacity" instruction because it has
        // the peer settings already.
        server.check_control_qpack_request_streams_resumption(
            ENCODER_STREAM_DATA_WITH_CAP_INST_AND_ENCODING_INST,
            EXPECTED_REQUEST_HEADER_FRAME_VERSION2,
            true,
        );

        assert_eq!(*server.conn.state(), State::Handshaking);
        let out = client.process(out.as_dgram_ref(), now());
        assert_eq!(client.state(), Http3State::Connected);
        let out = server.conn.process(out.as_dgram_ref(), now());
        assert!(server.conn.state().connected());
        let out = client.process(out.as_dgram_ref(), now());
        assert!(out.as_dgram_ref().is_none());

        // After the server has been connected, send a response.
        let res = server.conn.stream_send(request_stream_id, HTTP_RESPONSE_2);
        assert_eq!(res, Ok(HTTP_RESPONSE_2.len()));
        server.conn.stream_close_send(request_stream_id).unwrap();

        read_response(&mut client, &mut server.conn, request_stream_id);

        assert!(client.tls_info().unwrap().resumed());
        assert!(server.conn.tls_info().unwrap().resumed());
    }

    #[test]
    fn zero_rtt_before_resumption_token() {
        let mut client = default_http3_client();
        assert!(client
            .fetch(
                now(),
                "GET",
                &("https", "something.com", "/"),
                &[],
                Priority::default()
            )
            .is_err());
    }

    #[test]
    fn zero_rtt_send_reject() {
        let (mut client, mut server) = connect();
        let token = exchange_token(&mut client, &mut server.conn);

        let mut client = default_http3_client();
        let mut server = Connection::new_server(
            test_fixture::DEFAULT_KEYS,
            test_fixture::DEFAULT_ALPN_H3,
            Rc::new(RefCell::new(CountingConnectionIdGenerator::default())),
            ConnectionParameters::default(),
        )
        .unwrap();
        // Using a freshly initialized anti-replay context
        // should result in the server rejecting 0-RTT.
        let ar = AntiReplay::new(now(), test_fixture::ANTI_REPLAY_WINDOW, 1, 3)
            .expect("setup anti-replay");
        server
            .server_enable_0rtt(&ar, AllowZeroRtt {})
            .expect("enable 0-RTT");

        assert_eq!(client.state(), Http3State::Initializing);
        client
            .enable_resumption(now(), &token)
            .expect("Set resumption token.");
        let zerortt_event = |e| matches!(e, Http3ClientEvent::StateChange(Http3State::ZeroRtt));
        assert!(client.events().any(zerortt_event));

        // Send ClientHello.
        let client_hs = client.process(None, now());
        assert!(client_hs.as_dgram_ref().is_some());

        // Create a request
        let request_stream_id = make_request(&mut client, false, &[]);
        assert_eq!(request_stream_id, 0);

        let client_0rtt = client.process(None, now());
        assert!(client_0rtt.as_dgram_ref().is_some());

        let server_hs = server.process(client_hs.as_dgram_ref(), now());
        assert!(server_hs.as_dgram_ref().is_some()); // Should produce ServerHello etc...
        let server_ignored = server.process(client_0rtt.as_dgram_ref(), now());
        assert!(server_ignored.as_dgram_ref().is_none());

        // The server shouldn't receive that 0-RTT data.
        let recvd_stream_evt = |e| matches!(e, ConnectionEvent::NewStream { .. });
        assert!(!server.events().any(recvd_stream_evt));

        // Client should get a rejection.
        let client_out = client.process(server_hs.as_dgram_ref(), now());
        assert!(client_out.as_dgram_ref().is_some());
        let recvd_0rtt_reject = |e| e == Http3ClientEvent::ZeroRttRejected;
        assert!(client.events().any(recvd_0rtt_reject));

        // ...and the client stream should be gone.
        let res = client.stream_close_send(request_stream_id);
        assert!(res.is_err());
        assert_eq!(res.unwrap_err(), Error::InvalidStreamId);

        // Client will send Setting frame and open new qpack streams.
        mem::drop(server.process(client_out.as_dgram_ref(), now()));
        TestServer::new_with_conn(server).check_client_control_qpack_streams_no_resumption();

        // Check that we can send a request and that the stream_id starts again from 0.
        assert_eq!(make_request(&mut client, false, &[]), 0);
    }

    // Connect to a server, get token and reconnect using 0-rtt. Seerver sends new Settings.
    fn zero_rtt_change_settings(
        original_settings: &[HSetting],
        resumption_settings: &[HSetting],
        expected_client_state: &Http3State,
        expected_encoder_stream_data: &[u8],
    ) {
        let mut client = default_http3_client();
        let mut server = TestServer::new_with_settings(original_settings);
        // Connect and get a token
        connect_with(&mut client, &mut server);
        let token = exchange_token(&mut client, &mut server.conn);

        let mut client = default_http3_client();
        let mut server = TestServer::new_with_settings(resumption_settings);
        assert_eq!(client.state(), Http3State::Initializing);
        client
            .enable_resumption(now(), &token)
            .expect("Set resumption token.");
        assert_eq!(client.state(), Http3State::ZeroRtt);
        let out = client.process(None, now());

        assert_eq!(client.state(), Http3State::ZeroRtt);
        assert_eq!(*server.conn.state(), State::Init);
        let out = server.conn.process(out.as_dgram_ref(), now());

        // Check that control and qpack streams anda SETTINGS frame are received.
        // Also qpack encoder stream will send "change capacity" instruction because it has
        // the peer settings already.
        server.check_control_qpack_request_streams_resumption(
            expected_encoder_stream_data,
            EXPECTED_REQUEST_HEADER_FRAME,
            false,
        );

        assert_eq!(*server.conn.state(), State::Handshaking);
        let out = client.process(out.as_dgram_ref(), now());
        assert_eq!(client.state(), Http3State::Connected);

        mem::drop(server.conn.process(out.as_dgram_ref(), now()));
        assert!(server.conn.state().connected());

        assert!(client.tls_info().unwrap().resumed());
        assert!(server.conn.tls_info().unwrap().resumed());

        // Send new settings.
        let control_stream = server.conn.stream_create(StreamType::UniDi).unwrap();
        let mut enc = Encoder::default();
        server.settings.encode(&mut enc);
        let mut sent = server.conn.stream_send(control_stream, CONTROL_STREAM_TYPE);
        assert_eq!(sent.unwrap(), CONTROL_STREAM_TYPE.len());
        sent = server.conn.stream_send(control_stream, enc.as_ref());
        assert_eq!(sent.unwrap(), enc.len());

        let out = server.conn.process(None, now());
        client.process(out.as_dgram_ref(), now());

        assert_eq!(&client.state(), expected_client_state);
        assert!(server.conn.state().connected());
    }

    #[test]
    fn zero_rtt_new_server_setting_are_the_same() {
        // Send a new server settings that are the same as the old one.
        zero_rtt_change_settings(
            &[
                HSetting::new(HSettingType::MaxTableCapacity, 100),
                HSetting::new(HSettingType::BlockedStreams, 100),
                HSetting::new(HSettingType::MaxHeaderListSize, 10000),
            ],
            &[
                HSetting::new(HSettingType::MaxTableCapacity, 100),
                HSetting::new(HSettingType::BlockedStreams, 100),
                HSetting::new(HSettingType::MaxHeaderListSize, 10000),
            ],
            &Http3State::Connected,
            ENCODER_STREAM_DATA_WITH_CAP_INSTRUCTION,
        );
    }

    #[test]
    fn zero_rtt_new_server_setting_omit_max_table() {
        // Send a new server settings without MaxTableCapacity
        zero_rtt_change_settings(
            &[
                HSetting::new(HSettingType::MaxTableCapacity, 100),
                HSetting::new(HSettingType::BlockedStreams, 100),
                HSetting::new(HSettingType::MaxHeaderListSize, 10000),
            ],
            &[
                HSetting::new(HSettingType::BlockedStreams, 100),
                HSetting::new(HSettingType::MaxHeaderListSize, 10000),
            ],
            &Http3State::Closing(CloseReason::Application(265)),
            ENCODER_STREAM_DATA_WITH_CAP_INSTRUCTION,
        );
    }

    #[test]
    fn zero_rtt_new_server_setting_omit_blocked_streams() {
        // Send a new server settings without BlockedStreams
        zero_rtt_change_settings(
            &[
                HSetting::new(HSettingType::MaxTableCapacity, 100),
                HSetting::new(HSettingType::BlockedStreams, 100),
                HSetting::new(HSettingType::MaxHeaderListSize, 10000),
            ],
            &[
                HSetting::new(HSettingType::MaxTableCapacity, 100),
                HSetting::new(HSettingType::MaxHeaderListSize, 10000),
            ],
            &Http3State::Closing(CloseReason::Application(265)),
            ENCODER_STREAM_DATA_WITH_CAP_INSTRUCTION,
        );
    }

    #[test]
    fn zero_rtt_new_server_setting_omit_header_list_size() {
        // Send a new server settings without MaxHeaderListSize
        zero_rtt_change_settings(
            &[
                HSetting::new(HSettingType::MaxTableCapacity, 100),
                HSetting::new(HSettingType::BlockedStreams, 100),
                HSetting::new(HSettingType::MaxHeaderListSize, 10000),
            ],
            &[
                HSetting::new(HSettingType::MaxTableCapacity, 100),
                HSetting::new(HSettingType::BlockedStreams, 100),
            ],
            &Http3State::Connected,
            ENCODER_STREAM_DATA_WITH_CAP_INSTRUCTION,
        );
    }

    #[test]
    fn zero_rtt_new_server_setting_max_table_size_bigger() {
        // Send a new server settings MaxTableCapacity=200
        zero_rtt_change_settings(
            &[
                HSetting::new(HSettingType::MaxTableCapacity, 100),
                HSetting::new(HSettingType::BlockedStreams, 100),
                HSetting::new(HSettingType::MaxHeaderListSize, 10000),
            ],
            &[
                HSetting::new(HSettingType::MaxTableCapacity, 200),
                HSetting::new(HSettingType::BlockedStreams, 100),
                HSetting::new(HSettingType::MaxHeaderListSize, 10000),
            ],
            &Http3State::Closing(CloseReason::Application(514)),
            ENCODER_STREAM_DATA_WITH_CAP_INSTRUCTION,
        );
    }

    #[test]
    fn zero_rtt_new_server_setting_max_table_size_smaller() {
        // Send a new server settings MaxTableCapacity=50
        zero_rtt_change_settings(
            &[
                HSetting::new(HSettingType::MaxTableCapacity, 100),
                HSetting::new(HSettingType::BlockedStreams, 100),
                HSetting::new(HSettingType::MaxHeaderListSize, 10000),
            ],
            &[
                HSetting::new(HSettingType::MaxTableCapacity, 50),
                HSetting::new(HSettingType::BlockedStreams, 100),
                HSetting::new(HSettingType::MaxHeaderListSize, 10000),
            ],
            &Http3State::Closing(CloseReason::Application(265)),
            ENCODER_STREAM_DATA_WITH_CAP_INSTRUCTION,
        );
    }

    #[test]
    fn zero_rtt_new_server_setting_blocked_streams_bigger() {
        // Send a new server settings withBlockedStreams=200
        zero_rtt_change_settings(
            &[
                HSetting::new(HSettingType::MaxTableCapacity, 100),
                HSetting::new(HSettingType::BlockedStreams, 100),
                HSetting::new(HSettingType::MaxHeaderListSize, 10000),
            ],
            &[
                HSetting::new(HSettingType::MaxTableCapacity, 100),
                HSetting::new(HSettingType::BlockedStreams, 200),
                HSetting::new(HSettingType::MaxHeaderListSize, 10000),
            ],
            &Http3State::Connected,
            ENCODER_STREAM_DATA_WITH_CAP_INSTRUCTION,
        );
    }

    #[test]
    fn zero_rtt_new_server_setting_blocked_streams_smaller() {
        // Send a new server settings withBlockedStreams=50
        zero_rtt_change_settings(
            &[
                HSetting::new(HSettingType::MaxTableCapacity, 100),
                HSetting::new(HSettingType::BlockedStreams, 100),
                HSetting::new(HSettingType::MaxHeaderListSize, 10000),
            ],
            &[
                HSetting::new(HSettingType::MaxTableCapacity, 100),
                HSetting::new(HSettingType::BlockedStreams, 50),
                HSetting::new(HSettingType::MaxHeaderListSize, 10000),
            ],
            &Http3State::Closing(CloseReason::Application(265)),
            ENCODER_STREAM_DATA_WITH_CAP_INSTRUCTION,
        );
    }

    #[test]
    fn zero_rtt_new_server_setting_max_header_size_bigger() {
        // Send a new server settings with MaxHeaderListSize=20000
        zero_rtt_change_settings(
            &[
                HSetting::new(HSettingType::MaxTableCapacity, 100),
                HSetting::new(HSettingType::BlockedStreams, 100),
                HSetting::new(HSettingType::MaxHeaderListSize, 10000),
            ],
            &[
                HSetting::new(HSettingType::MaxTableCapacity, 100),
                HSetting::new(HSettingType::BlockedStreams, 100),
                HSetting::new(HSettingType::MaxHeaderListSize, 20000),
            ],
            &Http3State::Connected,
            ENCODER_STREAM_DATA_WITH_CAP_INSTRUCTION,
        );
    }

    #[test]
    fn zero_rtt_new_server_setting_max_headers_size_smaller() {
        // Send the new server settings with MaxHeaderListSize=5000
        zero_rtt_change_settings(
            &[
                HSetting::new(HSettingType::MaxTableCapacity, 100),
                HSetting::new(HSettingType::BlockedStreams, 100),
                HSetting::new(HSettingType::MaxHeaderListSize, 10000),
            ],
            &[
                HSetting::new(HSettingType::MaxTableCapacity, 100),
                HSetting::new(HSettingType::BlockedStreams, 100),
                HSetting::new(HSettingType::MaxHeaderListSize, 5000),
            ],
            &Http3State::Closing(CloseReason::Application(265)),
            ENCODER_STREAM_DATA_WITH_CAP_INSTRUCTION,
        );
    }

    #[test]
    fn zero_rtt_max_table_size_first_omitted() {
        // send server original settings without MaxTableCapacity
        // send new server setting with MaxTableCapacity
        zero_rtt_change_settings(
            &[
                HSetting::new(HSettingType::BlockedStreams, 100),
                HSetting::new(HSettingType::MaxHeaderListSize, 10000),
            ],
            &[
                HSetting::new(HSettingType::MaxTableCapacity, 100),
                HSetting::new(HSettingType::BlockedStreams, 100),
                HSetting::new(HSettingType::MaxHeaderListSize, 10000),
            ],
            &Http3State::Connected,
            ENCODER_STREAM_DATA,
        );
    }

    #[test]
    fn zero_rtt_blocked_streams_first_omitted() {
        // Send server original settings without BlockedStreams
        // Send the new server settings with BlockedStreams
        zero_rtt_change_settings(
            &[
                HSetting::new(HSettingType::MaxTableCapacity, 100),
                HSetting::new(HSettingType::MaxHeaderListSize, 10000),
            ],
            &[
                HSetting::new(HSettingType::MaxTableCapacity, 100),
                HSetting::new(HSettingType::BlockedStreams, 100),
                HSetting::new(HSettingType::MaxHeaderListSize, 10000),
            ],
            &Http3State::Connected,
            ENCODER_STREAM_DATA_WITH_CAP_INSTRUCTION,
        );
    }

    #[test]
    fn zero_rtt_max_header_size_first_omitted() {
        // Send server settings without MaxHeaderListSize
        // Send new settings with MaxHeaderListSize.
        zero_rtt_change_settings(
            &[
                HSetting::new(HSettingType::MaxTableCapacity, 100),
                HSetting::new(HSettingType::BlockedStreams, 10000),
            ],
            &[
                HSetting::new(HSettingType::MaxTableCapacity, 100),
                HSetting::new(HSettingType::BlockedStreams, 100),
                HSetting::new(HSettingType::MaxHeaderListSize, 10000),
            ],
            &Http3State::Closing(CloseReason::Application(265)),
            ENCODER_STREAM_DATA_WITH_CAP_INSTRUCTION,
        );
    }

    #[test]
    fn test_trailers_with_fin_after_headers() {
        // Make a new connection.
        let (mut client, mut server, request_stream_id) = connect_and_send_request(true);

        // Send HEADER frame.
        server_send_response_and_exchange_packet(
            &mut client,
            &mut server,
            request_stream_id,
            HTTP_HEADER_FRAME_0,
            false,
        );

        // Check response headers.
        let mut response_headers = false;
        while let Some(e) = client.next_event() {
            if let Http3ClientEvent::HeaderReady {
                stream_id,
                headers,
                interim,
                fin,
            } = e
            {
                assert_eq!(stream_id, request_stream_id);
                check_response_header_0(&headers);
                assert!(!fin);
                assert!(!interim);
                response_headers = true;
            }
        }
        assert!(response_headers);

        // Send trailers
        server_send_response_and_exchange_packet(
            &mut client,
            &mut server,
            request_stream_id,
            HTTP_HEADER_FRAME_0,
            true,
        );

        let events: Vec<Http3ClientEvent> = client.events().collect();

        // We already had HeaderReady
        let header_ready: fn(&Http3ClientEvent) -> _ =
            |e| matches!(*e, Http3ClientEvent::HeaderReady { .. });
        assert!(!events.iter().any(header_ready));

        // Check that we have a DataReady event. Reading from the stream will return fin=true.
        let data_readable: fn(&Http3ClientEvent) -> _ =
            |e| matches!(*e, Http3ClientEvent::DataReadable { .. });
        assert!(events.iter().any(data_readable));
        let mut buf = [0_u8; 100];
        let (len, fin) = client
            .read_data(now(), request_stream_id, &mut buf)
            .unwrap();
        assert_eq!(0, len);
        assert!(fin);
    }

    #[test]
    fn test_trailers_with_later_fin_after_headers() {
        // Make a new connection.
        let (mut client, mut server, request_stream_id) = connect_and_send_request(true);

        // Send HEADER frame.
        server_send_response_and_exchange_packet(
            &mut client,
            &mut server,
            request_stream_id,
            HTTP_HEADER_FRAME_0,
            false,
        );

        // Check response headers.
        let mut response_headers = false;
        while let Some(e) = client.next_event() {
            if let Http3ClientEvent::HeaderReady {
                stream_id,
                headers,
                interim,
                fin,
            } = e
            {
                assert_eq!(stream_id, request_stream_id);
                check_response_header_0(&headers);
                assert!(!fin);
                assert!(!interim);
                response_headers = true;
            }
        }
        assert!(response_headers);

        // Send trailers
        server_send_response_and_exchange_packet(
            &mut client,
            &mut server,
            request_stream_id,
            HTTP_HEADER_FRAME_0,
            false,
        );

        // Check that we do not have a DataReady event.
        let data_readable = |e| matches!(e, Http3ClientEvent::DataReadable { .. });
        assert!(!client.events().any(data_readable));

        server.conn.stream_close_send(request_stream_id).unwrap();

        let out = server.conn.process(None, now());
        client.process(out.as_dgram_ref(), now());

        let events: Vec<Http3ClientEvent> = client.events().collect();

        // We already had HeaderReady
        let header_ready: fn(&Http3ClientEvent) -> _ =
            |e| matches!(*e, Http3ClientEvent::HeaderReady { .. });
        assert!(!events.iter().any(header_ready));

        // Check that we have a DataReady event. Reading from the stream will return fin=true.
        let data_readable_fn: fn(&Http3ClientEvent) -> _ =
            |e| matches!(*e, Http3ClientEvent::DataReadable { .. });
        assert!(events.iter().any(data_readable_fn));
        let mut buf = [0_u8; 100];
        let (len, fin) = client
            .read_data(now(), request_stream_id, &mut buf)
            .unwrap();
        assert_eq!(0, len);
        assert!(fin);
    }

    #[test]
    fn test_data_after_trailers_after_headers() {
        // Make a new connection.
        let (mut client, mut server, request_stream_id) = connect_and_send_request(true);

        // Send HEADER frame.
        server_send_response_and_exchange_packet(
            &mut client,
            &mut server,
            request_stream_id,
            HTTP_HEADER_FRAME_0,
            false,
        );

        // Check response headers.
        let mut response_headers = false;
        while let Some(e) = client.next_event() {
            if let Http3ClientEvent::HeaderReady {
                stream_id,
                headers,
                interim,
                fin,
            } = e
            {
                assert_eq!(stream_id, request_stream_id);
                check_response_header_0(&headers);
                assert!(!fin);
                assert!(!interim);
                response_headers = true;
            }
        }
        assert!(response_headers);

        // Send trailers
        server_send_response_and_exchange_packet(
            &mut client,
            &mut server,
            request_stream_id,
            HTTP_HEADER_FRAME_0,
            false,
        );

        // Check that we do not have a DataReady event.
        let data_readable = |e| matches!(e, Http3ClientEvent::DataReadable { .. });
        assert!(!client.events().any(data_readable));

        // Send Data frame.
        server_send_response_and_exchange_packet(
            &mut client,
            &mut server,
            request_stream_id,
            [0x0, 0x3, 0x61, 0x62, 0x63], // a data frame
            false,
        );

        assert_closed(&client, &Error::HttpFrameUnexpected);
    }

    #[test]
    fn transport_stream_readable_event_after_all_data() {
        let (mut client, mut server, request_stream_id) = connect_and_send_request(false);

        // Send headers.
        server_send_response_and_exchange_packet(
            &mut client,
            &mut server,
            request_stream_id,
            HTTP_RESPONSE_2,
            false,
        );

        // Send an empty data frame and a fin
        server_send_response_and_exchange_packet(
            &mut client,
            &mut server,
            request_stream_id,
            [0x0, 0x0],
            true,
        );

        let mut buf = [0_u8; 100];
        assert_eq!(
            client.read_data(now(), StreamId::new(0), &mut buf),
            Ok((3, true))
        );

        client.process(None, now());
    }

    #[test]
    fn no_data_ready_events_after_fin() {
        // Connect exchange headers and send a request. Also check if the correct header frame has
        // been sent.
        let (mut client, mut server, request_stream_id) = connect_and_send_request(true);

        // send response - 200  Content-Length: 7
        // with content: 'abcdefg'.
        // The content will be send in 2 DATA frames.
        server_send_response_and_exchange_packet(
            &mut client,
            &mut server,
            request_stream_id,
            HTTP_RESPONSE_1,
            true,
        );

        let data_readable_event = |e| matches!(e, Http3ClientEvent::DataReadable { stream_id } if stream_id == request_stream_id);
        assert!(client.events().any(data_readable_event));

        let mut buf = [0_u8; 100];
        assert_eq!(
            (EXPECTED_RESPONSE_DATA_1.len(), true),
            client
                .read_data(now(), request_stream_id, &mut buf)
                .unwrap()
        );

        assert!(!client.events().any(data_readable_event));
    }

    #[test]
    fn reading_small_chunks_of_data() {
        let (mut client, mut server, request_stream_id) = connect_and_send_request(true);

        // send response - 200  Content-Length: 7
        // with content: 'abcdefg'.
        // The content will be send in 2 DATA frames.
        server_send_response_and_exchange_packet(
            &mut client,
            &mut server,
            request_stream_id,
            HTTP_RESPONSE_1,
            true,
        );

        let data_readable_event = |e| matches!(e, Http3ClientEvent::DataReadable { stream_id } if stream_id == request_stream_id);
        assert!(client.events().any(data_readable_event));

        let mut buf1 = [0_u8; 1];
        assert_eq!(
            (1, false),
            client
                .read_data(now(), request_stream_id, &mut buf1)
                .unwrap()
        );
        assert!(!client.events().any(data_readable_event));

        // Now read only until the end of the first frame. The firs framee has 3 bytes.
        let mut buf2 = [0_u8; 2];
        assert_eq!(
            (2, false),
            client
                .read_data(now(), request_stream_id, &mut buf2)
                .unwrap()
        );
        assert!(!client.events().any(data_readable_event));

        // Read a half of the second frame.
        assert_eq!(
            (2, false),
            client
                .read_data(now(), request_stream_id, &mut buf2)
                .unwrap()
        );
        assert!(!client.events().any(data_readable_event));

        // Read the rest.
        // Read a half of the second frame.
        assert_eq!(
            (2, true),
            client
                .read_data(now(), request_stream_id, &mut buf2)
                .unwrap()
        );
        assert!(!client.events().any(data_readable_event));
    }

    #[test]
    fn zero_length_data_at_end() {
        let (mut client, mut server, request_stream_id) = connect_and_send_request(true);

        // send response - 200  Content-Length: 7
        // with content: 'abcdefg'.
        // The content will be send in 2 DATA frames.
        server_send_response_and_exchange_packet(
            &mut client,
            &mut server,
            request_stream_id,
            HTTP_RESPONSE_1,
            false,
        );
        // Send a zero-length frame at the end of the stream.
        _ = server.conn.stream_send(request_stream_id, &[0, 0]).unwrap();
        server.conn.stream_close_send(request_stream_id).unwrap();
        let dgram = server.conn.process_output(now()).dgram();
        client.process_input(&dgram.unwrap(), now());

        let data_readable_event = |e: &_| matches!(e, Http3ClientEvent::DataReadable { stream_id } if *stream_id == request_stream_id);
        assert_eq!(client.events().filter(data_readable_event).count(), 1);

        let mut buf = [0_u8; 10];
        assert_eq!(
            (7, true),
            client
                .read_data(now(), request_stream_id, &mut buf)
                .unwrap()
        );
        assert!(!client.events().any(|e| data_readable_event(&e)));
    }

    #[test]
    fn stream_blocked_no_remote_encoder_stream() {
        let (mut client, mut server) = connect_only_transport();

        send_and_receive_client_settings(&mut client, &mut server);

        server.create_control_stream();
        // Send the server's control stream data.
        let out = server.conn.process(None, now());
        client.process(out.as_dgram_ref(), now());

        server.create_qpack_streams();
        let qpack_pkt1 = server.conn.process(None, now());
        // delay delivery of this packet.

        let request_stream_id = make_request(&mut client, true, &[]);
        let out = client.process(None, now());
        mem::drop(server.conn.process(out.as_dgram_ref(), now()));

        setup_server_side_encoder(&mut client, &mut server);

        let headers = vec![
            Header::new(":status", "200"),
            Header::new("my-header", "my-header"),
            Header::new("content-length", "3"),
        ];
        let encoded_headers = server.encoder.borrow_mut().encode_header_block(
            &mut server.conn,
            &headers,
            request_stream_id,
        );
        let hframe = HFrame::Headers {
            header_block: encoded_headers.to_vec(),
        };

        // Send the encoder instructions,
        let out = server.conn.process(None, now());
        client.process(out.as_dgram_ref(), now());

        // Send response
        let mut d = Encoder::default();
        hframe.encode(&mut d);
        let d_frame = HFrame::Data { len: 3 };
        d_frame.encode(&mut d);
        d.encode(&[0x61, 0x62, 0x63]);
        _ = server
            .conn
            .stream_send(request_stream_id, d.as_ref())
            .unwrap();
        server.conn.stream_close_send(request_stream_id).unwrap();

        let out = server.conn.process(None, now());
        mem::drop(client.process(out.as_dgram_ref(), now()));

        let header_ready_event = |e| matches!(e, Http3ClientEvent::HeaderReady { .. });
        assert!(!client.events().any(header_ready_event));

        // Let client receive the encoder instructions.
        mem::drop(client.process(qpack_pkt1.as_dgram_ref(), now()));

        assert!(client.events().any(header_ready_event));
    }

    // Client: receive a push stream
    #[test]
    fn push_single() {
        // Connect and send a request
        let (mut client, mut server, request_stream_id) = connect_and_send_request(true);

        // Send a push promise.
        send_push_promise(&mut server.conn, request_stream_id, 0);

        // create a push stream.
        _ = send_push_data(&mut server.conn, 0, true);

        server_send_response_and_exchange_packet(
            &mut client,
            &mut server,
            request_stream_id,
            HTTP_RESPONSE_2,
            true,
        );

        read_response_and_push_events(
            &mut client,
            &[PushPromiseInfo {
                push_id: 0,
                ref_stream_id: request_stream_id,
            }],
            &[0],
            request_stream_id,
        );

        assert_eq!(client.state(), Http3State::Connected);

        // Check that the push has been closed, e.g. calling cancel_push should return
        // InvalidStreamId.
        assert_eq!(client.cancel_push(0), Err(Error::InvalidStreamId));
    }

    /// We can't keep the connection alive on the basis of a push promise,
    /// nor do we want to if the push promise is not interesting to the client.
    /// We do the next best thing, which is keep any push stream alive if the
    /// client reads from it.
    #[test]
    fn push_keep_alive() {
        let (mut client, mut server, request_stream_id) = connect_and_send_request(true);
        let idle_timeout = ConnectionParameters::default().get_idle_timeout();

        // Promise a push and deliver, but don't close the stream.
        send_push_promise(&mut server.conn, request_stream_id, 0);
        server_send_response_and_exchange_packet(
            &mut client,
            &mut server,
            request_stream_id,
            HTTP_RESPONSE_2,
            true,
        );
        read_response_and_push_events(
            &mut client,
            &[PushPromiseInfo {
                push_id: 0,
                ref_stream_id: request_stream_id,
            }],
            &[], // No push streams yet.
            request_stream_id,
        );

        // The client will become idle here.
        force_idle(&mut client, &mut server);
        assert_eq!(client.process_output(now()).callback(), idle_timeout);

        // Reading push data will stop the client from being idle.
        _ = send_push_data(&mut server.conn, 0, false);
        let out = server.conn.process_output(now());
        client.process_input(out.as_dgram_ref().unwrap(), now());

        let mut buf = [0; 16];
        let (read, fin) = client.push_read_data(now(), 0, &mut buf).unwrap();
        assert!(read < buf.len());
        assert!(!fin);

        force_idle(&mut client, &mut server);
        assert_eq!(client.process_output(now()).callback(), idle_timeout / 2);
    }

    #[test]
    fn push_multiple() {
        // Connect and send a request
        let (mut client, mut server, request_stream_id) = connect_and_send_request(true);

        // Send a push promise.
        send_push_promise(&mut server.conn, request_stream_id, 0);
        send_push_promise(&mut server.conn, request_stream_id, 1);

        // create a push stream.
        _ = send_push_data(&mut server.conn, 0, true);

        // create a second push stream.
        _ = send_push_data(&mut server.conn, 1, true);

        server_send_response_and_exchange_packet(
            &mut client,
            &mut server,
            request_stream_id,
            HTTP_RESPONSE_2,
            true,
        );

        read_response_and_push_events(
            &mut client,
            &[
                PushPromiseInfo {
                    push_id: 0,
                    ref_stream_id: request_stream_id,
                },
                PushPromiseInfo {
                    push_id: 1,
                    ref_stream_id: request_stream_id,
                },
            ],
            &[0, 1],
            request_stream_id,
        );

        assert_eq!(client.state(), Http3State::Connected);

        // Check that the push has been closed, e.g. calling cancel_push should return
        // InvalidStreamId.
        assert_eq!(client.cancel_push(0), Err(Error::InvalidStreamId));
        assert_eq!(client.cancel_push(1), Err(Error::InvalidStreamId));
    }

    #[test]
    fn push_after_headers() {
        // Connect and send a request
        let (mut client, mut server, request_stream_id) = connect_and_send_request(true);

        // Send response headers
        _ = server
            .conn
            .stream_send(request_stream_id, HTTP_RESPONSE_HEADER_ONLY_2)
            .unwrap();

        // Send a push promise.
        send_push_promise(&mut server.conn, request_stream_id, 0);

        // create a push stream.
        _ = send_push_data(&mut server.conn, 0, true);

        // Send response data
        server_send_response_and_exchange_packet(
            &mut client,
            &mut server,
            request_stream_id,
            HTTP_RESPONSE_DATA_FRAME_ONLY_2,
            true,
        );

        read_response_and_push_events(
            &mut client,
            &[PushPromiseInfo {
                push_id: 0,
                ref_stream_id: request_stream_id,
            }],
            &[0],
            request_stream_id,
        );

        assert_eq!(client.state(), Http3State::Connected);
    }

    #[test]
    fn push_after_response() {
        // Connect and send a request
        let (mut client, mut server, request_stream_id) = connect_and_send_request(true);

        // Send response headers and data frames
        _ = server
            .conn
            .stream_send(request_stream_id, HTTP_RESPONSE_2)
            .unwrap();

        // Send a push promise.
        send_push_promise(&mut server.conn, request_stream_id, 0);
        // create a push stream.
        send_push_data_and_exchange_packets(&mut client, &mut server, 0, true);

        read_response_and_push_events(
            &mut client,
            &[PushPromiseInfo {
                push_id: 0,
                ref_stream_id: request_stream_id,
            }],
            &[0],
            request_stream_id,
        );

        assert_eq!(client.state(), Http3State::Connected);
    }

    fn check_push_events(client: &mut Http3Client) -> bool {
        let any_push_event = |e| {
            matches!(
                e,
                Http3ClientEvent::PushPromise { .. }
                    | Http3ClientEvent::PushHeaderReady { .. }
                    | Http3ClientEvent::PushDataReadable { .. }
            )
        };
        client.events().any(any_push_event)
    }

    fn check_data_readable(client: &mut Http3Client) -> bool {
        let any_data_event = |e| matches!(e, Http3ClientEvent::DataReadable { .. });
        client.events().any(any_data_event)
    }

    fn check_header_ready(client: &mut Http3Client) -> bool {
        let any_event = |e| matches!(e, Http3ClientEvent::HeaderReady { .. });
        client.events().any(any_event)
    }

    fn check_header_ready_and_push_promise(client: &mut Http3Client) -> bool {
        let any_event = |e| {
            matches!(
                e,
                Http3ClientEvent::HeaderReady { .. } | Http3ClientEvent::PushPromise { .. }
            )
        };
        client.events().any(any_event)
    }

    #[test]
    fn push_stream_before_promise() {
        // Connect and send a request
        let (mut client, mut server, request_stream_id) = connect_and_send_request(true);

        // create a push stream.
        send_push_data_and_exchange_packets(&mut client, &mut server, 0, true);

        // Assert that we do not have any push event.
        assert!(!check_push_events(&mut client));

        // Now send push_promise
        send_push_promise_and_exchange_packets(&mut client, &mut server, request_stream_id, 0);

        server_send_response_and_exchange_packet(
            &mut client,
            &mut server,
            request_stream_id,
            HTTP_RESPONSE_2,
            true,
        );

        read_response_and_push_events(
            &mut client,
            &[PushPromiseInfo {
                push_id: 0,
                ref_stream_id: request_stream_id,
            }],
            &[0],
            request_stream_id,
        );

        assert_eq!(client.state(), Http3State::Connected);
    }

    // Test receiving pushes out of order.
    // Push_id 5 is received first, therefore Push_id 3 will be in the PushState:Init state.
    // Start push_id 3 by receiving a push_promise and then a push stream with the push_id 3.
    #[test]
    fn push_out_of_order_1() {
        // Connect and send a request
        let (mut client, mut server, request_stream_id) = connect_and_send_request(true);

        send_push_promise_and_exchange_packets(&mut client, &mut server, request_stream_id, 5);

        send_push_promise_and_exchange_packets(&mut client, &mut server, request_stream_id, 3);
        // Start a push stream with push_id 3.
        send_push_data_and_exchange_packets(&mut client, &mut server, 3, true);

        assert_eq!(client.state(), Http3State::Connected);

        read_response_and_push_events(
            &mut client,
            &[
                PushPromiseInfo {
                    push_id: 5,
                    ref_stream_id: request_stream_id,
                },
                PushPromiseInfo {
                    push_id: 3,
                    ref_stream_id: request_stream_id,
                },
            ],
            &[3],
            request_stream_id,
        );
        assert_eq!(client.state(), Http3State::Connected);
    }

    // Test receiving pushes out of order.
    // Push_id 5 is received first, therefore Push_id 3 will be in the PushState:Init state.
    // Start push_id 3 by receiving a push stream with push_id 3 and then a push_promise.
    #[test]
    fn push_out_of_order_2() {
        // Connect and send a request
        let (mut client, mut server, request_stream_id) = connect_and_send_request(true);

        send_push_promise_and_exchange_packets(&mut client, &mut server, request_stream_id, 5);

        send_push_data_and_exchange_packets(&mut client, &mut server, 3, true);
        send_push_promise_and_exchange_packets(&mut client, &mut server, request_stream_id, 3);

        read_response_and_push_events(
            &mut client,
            &[
                PushPromiseInfo {
                    push_id: 5,
                    ref_stream_id: request_stream_id,
                },
                PushPromiseInfo {
                    push_id: 3,
                    ref_stream_id: request_stream_id,
                },
            ],
            &[3],
            request_stream_id,
        );
        assert_eq!(client.state(), Http3State::Connected);
    }

    // Test receiving pushes out of order.
    // Push_id 5 is received first and read so that it is removed from the list,
    // therefore Push_id 3 will be in the PushState:Init state.
    // Start push_id 3 by receiving a push stream with the push_id 3 and then a push_promise.
    #[test]
    fn push_out_of_order_3() {
        // Connect and send a request
        let (mut client, mut server, request_stream_id) = connect_and_send_request(true);

        send_push_promise_and_exchange_packets(&mut client, &mut server, request_stream_id, 5);
        send_push_data_and_exchange_packets(&mut client, &mut server, 5, true);
        assert_eq!(client.state(), Http3State::Connected);

        // Read push stream with push_id 5 to make it change to closed state.
        read_response_and_push_events(
            &mut client,
            &[PushPromiseInfo {
                push_id: 5,
                ref_stream_id: request_stream_id,
            }],
            &[5],
            request_stream_id,
        );

        send_push_promise_and_exchange_packets(&mut client, &mut server, request_stream_id, 3);
        send_push_data_and_exchange_packets(&mut client, &mut server, 3, true);

        read_response_and_push_events(
            &mut client,
            &[PushPromiseInfo {
                push_id: 3,
                ref_stream_id: request_stream_id,
            }],
            &[3],
            request_stream_id,
        );
        assert_eq!(client.state(), Http3State::Connected);
    }

    // The next test is for receiving a second PushPromise when Push is in the PushPromise state.
    #[test]
    fn multiple_push_promise() {
        // Connect and send a request
        let (mut client, mut server, request_stream_id) = connect_and_send_request(true);

        send_push_promise_and_exchange_packets(&mut client, &mut server, request_stream_id, 5);

        // make a second request.
        let request_stream_id_2 = make_request(&mut client, false, &[]);
        assert_eq!(request_stream_id_2, 4);

        let out = client.process(None, now());
        mem::drop(server.conn.process(out.as_dgram_ref(), now()));

        send_push_promise_and_exchange_packets(&mut client, &mut server, request_stream_id_2, 5);

        read_response_and_push_events(
            &mut client,
            &[
                PushPromiseInfo {
                    push_id: 5,
                    ref_stream_id: request_stream_id,
                },
                PushPromiseInfo {
                    push_id: 5,
                    ref_stream_id: request_stream_id_2,
                },
            ],
            &[],
            request_stream_id,
        );
        assert_eq!(client.state(), Http3State::Connected);
    }

    // The next test is for receiving a second PushPromise when Push is in the Active state.
    #[test]
    fn multiple_push_promise_active() {
        // Connect and send a request
        let (mut client, mut server, request_stream_id) = connect_and_send_request(true);

        send_push_promise_and_exchange_packets(&mut client, &mut server, request_stream_id, 5);
        send_push_data_and_exchange_packets(&mut client, &mut server, 5, true);

        // make a second request.
        let request_stream_id_2 = make_request(&mut client, false, &[]);
        assert_eq!(request_stream_id_2, 4);

        let out = client.process(None, now());
        mem::drop(server.conn.process(out.as_dgram_ref(), now()));

        send_push_promise_and_exchange_packets(&mut client, &mut server, request_stream_id_2, 5);

        read_response_and_push_events(
            &mut client,
            &[
                PushPromiseInfo {
                    push_id: 5,
                    ref_stream_id: request_stream_id,
                },
                PushPromiseInfo {
                    push_id: 5,
                    ref_stream_id: request_stream_id_2,
                },
            ],
            &[5],
            request_stream_id,
        );
        assert_eq!(client.state(), Http3State::Connected);
    }

    // The next test is for receiving a second PushPromise when the push is already closed.
    // PushPromise will be ignored for the push streams that are consumed.
    #[test]
    fn multiple_push_promise_closed() {
        // Connect and send a request
        let (mut client, mut server, request_stream_id) = connect_and_send_request(true);

        send_push_promise_and_exchange_packets(&mut client, &mut server, request_stream_id, 5);
        // Start a push stream with push_id 5.
        send_push_data_and_exchange_packets(&mut client, &mut server, 5, true);

        read_response_and_push_events(
            &mut client,
            &[PushPromiseInfo {
                push_id: 5,
                ref_stream_id: request_stream_id,
            }],
            &[5],
            request_stream_id,
        );

        // make a second request.
        let request_stream_id_2 = make_request(&mut client, false, &[]);
        assert_eq!(request_stream_id_2, 4);

        let out = client.process(None, now());
        mem::drop(server.conn.process(out.as_dgram_ref(), now()));

        send_push_promise_and_exchange_packets(&mut client, &mut server, request_stream_id_2, 5);

        // Check that we do not have a Http3ClientEvent::PushPromise.
        let push_event = |e| matches!(e, Http3ClientEvent::PushPromise { .. });
        assert!(!client.events().any(push_event));
    }

    // Test that max_push_id is enforced when a push promise frame is received.
    #[test]
    fn exceed_max_push_id_promise() {
        // Connect and send a request
        let (mut client, mut server, request_stream_id) = connect_and_send_request(true);

        // Send a push promise. max_push_id is set to 5, to trigger an error we send push_id=6.
        send_push_promise_and_exchange_packets(&mut client, &mut server, request_stream_id, 6);

        assert_closed(&client, &Error::HttpId);
    }

    // Test that max_push_id is enforced when a push stream is received.
    #[test]
    fn exceed_max_push_id_push_stream() {
        // Connect and send a request
        let (mut client, mut server) = connect();

        // Send a push stream. max_push_id is set to 5, to trigger an error we send push_id=6.
        send_push_data_and_exchange_packets(&mut client, &mut server, 6, true);

        assert_closed(&client, &Error::HttpId);
    }

    // Test that max_push_id is enforced when a cancel push frame is received.
    #[test]
    fn exceed_max_push_id_cancel_push() {
        // Connect and send a request
        let (mut client, mut server, _request_stream_id) = connect_and_send_request(true);

        // Send CANCEL_PUSH for push_id 6.
        send_cancel_push_and_exchange_packets(&mut client, &mut server, 6);

        assert_closed(&client, &Error::HttpId);
    }

    // Test that max_push_id is enforced when an app calls cancel_push.
    #[test]
    fn exceed_max_push_id_cancel_api() {
        // Connect and send a request
        let (mut client, _, _) = connect_and_send_request(true);

        assert_eq!(client.cancel_push(6), Err(Error::HttpId));
        assert_eq!(client.state(), Http3State::Connected);
    }

    #[test]
    fn test_max_push_id_frame_update_is_sent() {
        const MAX_PUSH_ID_FRAME: &[u8] = &[0xd, 0x1, 0x8];

        // Connect and send a request
        let (mut client, mut server, request_stream_id) = connect_and_send_request(true);

        // Send 3 push promises.
        send_push_promise(&mut server.conn, request_stream_id, 0);
        send_push_promise(&mut server.conn, request_stream_id, 1);
        send_push_promise(&mut server.conn, request_stream_id, 2);

        // create 3 push streams.
        send_push_data(&mut server.conn, 0, true);
        send_push_data(&mut server.conn, 1, true);
        send_push_data_and_exchange_packets(&mut client, &mut server, 2, true);

        read_response_and_push_events(
            &mut client,
            &[
                PushPromiseInfo {
                    push_id: 0,
                    ref_stream_id: request_stream_id,
                },
                PushPromiseInfo {
                    push_id: 1,
                    ref_stream_id: request_stream_id,
                },
                PushPromiseInfo {
                    push_id: 2,
                    ref_stream_id: request_stream_id,
                },
            ],
            &[0, 1, 2],
            request_stream_id,
        );

        let out = client.process(None, now());
        mem::drop(server.conn.process(out.as_dgram_ref(), now()));

        // Check max_push_id frame has been received
        let control_stream_readable =
            |e| matches!(e, ConnectionEvent::RecvStreamReadable{stream_id: x} if x == 2);
        assert!(server.conn.events().any(control_stream_readable));
        let mut buf = [0_u8; 100];
        let (amount, fin) = server.conn.stream_recv(StreamId::new(2), &mut buf).unwrap();
        assert!(!fin);

        assert_eq!(amount, MAX_PUSH_ID_FRAME.len());
        assert_eq!(&buf[..3], MAX_PUSH_ID_FRAME);

        // Check that we can send push_id=8 now
        send_push_promise(&mut server.conn, request_stream_id, 8);
        send_push_data(&mut server.conn, 8, true);

        let out = server.conn.process(None, now());
        let out = client.process(out.as_dgram_ref(), now());
        mem::drop(server.conn.process(out.as_dgram_ref(), now()));

        assert_eq!(client.state(), Http3State::Connected);

        read_response_and_push_events(
            &mut client,
            &[PushPromiseInfo {
                push_id: 8,
                ref_stream_id: request_stream_id,
            }],
            &[8],
            request_stream_id,
        );

        assert_eq!(client.state(), Http3State::Connected);
    }

    // Test that 2 push streams with the same push_id are caught.
    #[test]
    fn duplicate_push_stream() {
        // Connect and send a request
        let (mut client, mut server, _request_stream_id) = connect_and_send_request(true);

        // Start a push stream with push_id 0.
        send_push_data_and_exchange_packets(&mut client, &mut server, 0, true);

        // Send it again
        send_push_data_and_exchange_packets(&mut client, &mut server, 0, true);

        assert_closed(&client, &Error::HttpId);
    }

    // Test that 2 push streams with the same push_id are caught.
    #[test]
    fn duplicate_push_stream_active() {
        // Connect and send a request
        let (mut client, mut server, request_stream_id) = connect_and_send_request(true);

        send_push_promise(&mut server.conn, request_stream_id, 0);
        send_push_data_and_exchange_packets(&mut client, &mut server, 0, true);
        // Now the push_stream is in the PushState::Active state

        send_push_data_and_exchange_packets(&mut client, &mut server, 0, true);

        assert_closed(&client, &Error::HttpId);
    }

    fn assert_stop_sending_event(
        server: &mut TestServer,
        push_stream_id: StreamId,
        expected_error: u64,
    ) {
        assert!(server.conn.events().any(|e| matches!(
            e,
            ConnectionEvent::SendStreamStopSending {
                stream_id,
                app_error,
            } if stream_id == push_stream_id && app_error == expected_error
        )));
    }

    // Test CANCEL_PUSH frame: after cancel push any new PUSH_PROMISE or push stream will be
    // ignored.
    #[test]
    fn cancel_push_ignore_promise() {
        // Connect and send a request
        let (mut client, mut server, request_stream_id) = connect_and_send_request(true);

        send_cancel_push_and_exchange_packets(&mut client, &mut server, 0);

        send_push_promise(&mut server.conn, request_stream_id, 0);
        // Start a push stream with push_id 0.
        let push_stream_id =
            send_push_data_and_exchange_packets(&mut client, &mut server, 0, false);

        // Assert that we do not have any push event.
        assert!(!check_push_events(&mut client));

        // Check that the push has been closed, e.g. calling cancel_push should return
        // InvalidStreamId.
        assert_eq!(client.cancel_push(0), Err(Error::InvalidStreamId));

        // Check that the push has been canceled by the client.
        assert_stop_sending_event(
            &mut server,
            push_stream_id,
            Error::HttpRequestCancelled.code(),
        );

        assert_eq!(client.state(), Http3State::Connected);
    }

    // Test CANCEL_PUSH frame: after cancel push any already received PUSH_PROMISE or push stream
    // events will be removed.
    #[test]
    fn cancel_push_removes_push_events() {
        // Connect and send a request
        let (mut client, mut server, request_stream_id) = connect_and_send_request(true);

        send_push_promise(&mut server.conn, request_stream_id, 0);
        let push_stream_id =
            send_push_data_and_exchange_packets(&mut client, &mut server, 0, false);

        send_cancel_push_and_exchange_packets(&mut client, &mut server, 0);

        // Assert that we do not have any push event.
        assert!(!check_push_events(&mut client));

        // Check that the push has been closed, e.g. calling cancel_push should return
        // InvalidStreamId.
        assert_eq!(client.cancel_push(0), Err(Error::InvalidStreamId));

        // Check that the push has been canceled by the client.
        assert_stop_sending_event(
            &mut server,
            push_stream_id,
            Error::HttpRequestCancelled.code(),
        );

        assert_eq!(client.state(), Http3State::Connected);
    }

    // Test CANCEL_PUSH frame: after cancel push any already received push stream will be canceled.
    #[test]
    fn cancel_push_frame_after_push_stream() {
        // Connect and send a request
        let (mut client, mut server, _) = connect_and_send_request(true);

        // Start a push stream with push_id 0.
        let push_stream_id =
            send_push_data_and_exchange_packets(&mut client, &mut server, 0, false);

        send_cancel_push_and_exchange_packets(&mut client, &mut server, 0);

        // Assert that we do not have any push event.
        assert!(!check_push_events(&mut client));

        // Check that the push has been closed, e.g. calling cancel_push should return
        // InvalidStreamId.
        assert_eq!(client.cancel_push(0), Err(Error::InvalidStreamId));

        // Check that the push has been canceled by the client.
        assert_stop_sending_event(
            &mut server,
            push_stream_id,
            Error::HttpRequestCancelled.code(),
        );

        assert_eq!(client.state(), Http3State::Connected);
    }

    // Test a push stream reset after a new PUSH_PROMISE or/and push stream. The events will be
    // ignored.
    #[test]
    fn cancel_push_stream_after_push_promise_and_push_stream() {
        // Connect and send a request
        let (mut client, mut server, request_stream_id) = connect_and_send_request(true);

        send_push_promise(&mut server.conn, request_stream_id, 0);
        // Start a push stream with push_id 0.
        let push_stream_id =
            send_push_data_and_exchange_packets(&mut client, &mut server, 0, false);

        server
            .conn
            .stream_reset_send(push_stream_id, Error::HttpRequestCancelled.code())
            .unwrap();
        let out = server.conn.process(None, now());
        client.process(out.as_dgram_ref(), now());

        // Assert that we do not have any push event.
        assert!(!check_push_events(&mut client));

        // Check that the push has been closed, e.g. calling cancel_push should return
        // InvalidStreamId.
        assert_eq!(client.cancel_push(0), Err(Error::InvalidStreamId));

        assert_eq!(client.state(), Http3State::Connected);
    }

    // Test that a PUSH_PROMISE will be ignored after a push stream reset.
    #[test]
    fn cancel_push_stream_before_push_promise() {
        // Connect and send a request
        let (mut client, mut server, request_stream_id) = connect_and_send_request(true);

        // Start a push stream with push_id 0.
        let push_stream_id =
            send_push_data_and_exchange_packets(&mut client, &mut server, 0, false);

        server
            .conn
            .stream_reset_send(push_stream_id, Error::HttpRequestCancelled.code())
            .unwrap();
        let out = server.conn.process(None, now());
        client.process(out.as_dgram_ref(), now());

        send_push_promise_and_exchange_packets(&mut client, &mut server, request_stream_id, 0);

        // Assert that we do not have any push event.
        assert!(!check_push_events(&mut client));

        // Check that the push has been closed, e.g. calling cancel_push should return
        // InvalidStreamId.
        assert_eq!(client.cancel_push(0), Err(Error::InvalidStreamId));

        assert_eq!(client.state(), Http3State::Connected);
    }

    // Test that push_promise events will be removed after application calls cancel_push.
    #[test]
    fn app_cancel_push_after_push_promise() {
        // Connect and send a request
        let (mut client, mut server, request_stream_id) = connect_and_send_request(true);

        send_push_promise_and_exchange_packets(&mut client, &mut server, request_stream_id, 0);

        assert!(client.cancel_push(0).is_ok());

        // Assert that we do not have any push event.
        assert!(!check_push_events(&mut client));

        // Check that the push has been closed, e.g. calling cancel_push should return
        // InvalidStreamId.
        assert_eq!(client.cancel_push(0), Err(Error::InvalidStreamId));

        assert_eq!(client.state(), Http3State::Connected);
    }

    // Test that push_promise and push data events will be removed after application calls
    // cancel_push.
    #[test]
    fn app_cancel_push_after_push_promise_and_push_stream() {
        // Connect and send a request
        let (mut client, mut server, request_stream_id) = connect_and_send_request(true);

        send_push_promise_and_exchange_packets(&mut client, &mut server, request_stream_id, 0);
        let push_stream_id =
            send_push_data_and_exchange_packets(&mut client, &mut server, 0, false);

        assert!(client.cancel_push(0).is_ok());
        let out = client.process(None, now());
        mem::drop(server.conn.process(out.as_dgram_ref(), now()));

        // Assert that we do not have any push event.
        assert!(!check_push_events(&mut client));

        // Check that the push has been closed, e.g. calling cancel_push should return
        // InvalidStreamId.
        assert_eq!(client.cancel_push(0), Err(Error::InvalidStreamId));

        // Check that the push has been canceled by the client.
        assert_stop_sending_event(
            &mut server,
            push_stream_id,
            Error::HttpRequestCancelled.code(),
        );

        assert_eq!(client.state(), Http3State::Connected);
    }

    // Test that push_promise events will be ignored after application calls cancel_push.
    #[test]
    fn app_cancel_push_before_push_promise() {
        // Connect and send a request
        let (mut client, mut server, request_stream_id) = connect_and_send_request(true);

        send_push_promise_and_exchange_packets(&mut client, &mut server, request_stream_id, 0);
        let push_stream_id =
            send_push_data_and_exchange_packets(&mut client, &mut server, 0, false);

        assert!(client.cancel_push(0).is_ok());
        let out = client.process(None, now());
        mem::drop(server.conn.process(out.as_dgram_ref(), now()));

        send_push_promise_and_exchange_packets(&mut client, &mut server, request_stream_id, 0);

        // Assert that we do not have any push event.
        assert!(!check_push_events(&mut client));

        // Check that the push has been closed, e.g. calling cancel_push should return
        // InvalidStreamId.
        assert_eq!(client.cancel_push(0), Err(Error::InvalidStreamId));

        // Check that the push has been canceled by the client.
        assert_stop_sending_event(
            &mut server,
            push_stream_id,
            Error::HttpRequestCancelled.code(),
        );

        assert_eq!(client.state(), Http3State::Connected);
    }

    fn setup_server_side_encoder_param(
        client: &mut Http3Client,
        server: &mut TestServer,
        max_blocked_streams: u64,
    ) {
        server
            .encoder
            .borrow_mut()
            .set_max_capacity(max_blocked_streams)
            .unwrap();
        server
            .encoder
            .borrow_mut()
            .set_max_blocked_streams(100)
            .unwrap();
        server
            .encoder
            .borrow_mut()
            .send_encoder_updates(&mut server.conn)
            .unwrap();
        let out = server.conn.process(None, now());
        mem::drop(client.process(out.as_dgram_ref(), now()));
    }

    fn setup_server_side_encoder(client: &mut Http3Client, server: &mut TestServer) {
        setup_server_side_encoder_param(client, server, 100);
    }

    fn send_push_promise_using_encoder(
        client: &mut Http3Client,
        server: &mut TestServer,
        stream_id: StreamId,
        push_id: u64,
    ) -> Option<Datagram> {
        send_push_promise_using_encoder_with_custom_headers(
            client,
            server,
            stream_id,
            push_id,
            Header::new("my-header", "my-value"),
        )
    }

    fn send_push_promise_using_encoder_with_custom_headers(
        client: &mut Http3Client,
        server: &mut TestServer,
        stream_id: StreamId,
        push_id: u64,
        additional_header: Header,
    ) -> Option<Datagram> {
        let mut headers = vec![
            Header::new(":method", "GET"),
            Header::new(":scheme", "https"),
            Header::new(":authority", "something.com"),
            Header::new(":path", "/"),
            Header::new("content-length", "3"),
        ];
        headers.push(additional_header);

        let encoded_headers =
            server
                .encoder
                .borrow_mut()
                .encode_header_block(&mut server.conn, &headers, stream_id);
        let push_promise_frame = HFrame::PushPromise {
            push_id,
            header_block: encoded_headers.to_vec(),
        };

        // Send the encoder instructions, but delay them so that the stream is blocked on decoding
        // headers.
        let encoder_inst_pkt = server.conn.process(None, now()).dgram();
        assert!(encoder_inst_pkt.is_some());

        let mut d = Encoder::default();
        push_promise_frame.encode(&mut d);
        server_send_response_and_exchange_packet(client, server, stream_id, &d, false);

        encoder_inst_pkt
    }

    #[test]
    fn push_promise_header_decoder_block() {
        let (mut client, mut server, request_stream_id) = connect_and_send_request(true);

        setup_server_side_encoder(&mut client, &mut server);

        let encoder_inst_pkt =
            send_push_promise_using_encoder(&mut client, &mut server, request_stream_id, 0);

        // PushPromise is blocked wathing for encoder instructions.
        assert!(!check_push_events(&mut client));

        // Let client receive the encoder instructions.
        let _out = client.process(encoder_inst_pkt.as_ref(), now());

        // PushPromise is blocked wathing for encoder instructions.
        assert!(check_push_events(&mut client));
    }

    // If PushPromise is blocked, stream data can still be received.
    #[test]
    fn push_promise_blocked_but_stream_is_not_blocked() {
        let (mut client, mut server, request_stream_id) = connect_and_send_request(true);

        setup_server_side_encoder(&mut client, &mut server);

        // Send response headers
        server_send_response_and_exchange_packet(
            &mut client,
            &mut server,
            request_stream_id,
            HTTP_RESPONSE_HEADER_ONLY_1,
            false,
        );

        let encoder_inst_pkt =
            send_push_promise_using_encoder(&mut client, &mut server, request_stream_id, 0);

        // PushPromise is blocked wathing for encoder instructions.
        assert!(!check_push_events(&mut client));

        // Stream data can be still read
        server_send_response_and_exchange_packet(
            &mut client,
            &mut server,
            request_stream_id,
            HTTP_RESPONSE_DATA_FRAME_1_ONLY_1,
            false,
        );

        assert!(check_data_readable(&mut client));

        // Let client receive the encoder instructions.
        let _out = client.process(encoder_inst_pkt.as_ref(), now());

        // PushPromise is blocked wathing for encoder instructions.
        assert!(check_push_events(&mut client));

        // Stream data can be still read
        server_send_response_and_exchange_packet(
            &mut client,
            &mut server,
            request_stream_id,
            HTTP_RESPONSE_DATA_FRAME_2_ONLY_1,
            false,
        );

        assert!(check_data_readable(&mut client));
    }

    // The response Headers are not block if they do not refer the dynamic table.
    #[test]
    fn push_promise_does_not_block_headers() {
        let (mut client, mut server, request_stream_id) = connect_and_send_request(true);

        setup_server_side_encoder(&mut client, &mut server);

        let encoder_inst_pkt =
            send_push_promise_using_encoder(&mut client, &mut server, request_stream_id, 0);

        // PushPromise is blocked wathing for encoder instructions.
        assert!(!check_push_events(&mut client));

        // Send response headers
        server_send_response_and_exchange_packet(
            &mut client,
            &mut server,
            request_stream_id,
            HTTP_RESPONSE_HEADER_ONLY_1,
            false,
        );

        assert!(check_header_ready(&mut client));

        // Let client receive the encoder instructions.
        let _out = client.process(encoder_inst_pkt.as_ref(), now());

        // PushPromise is blocked wathing for encoder instructions.
        assert!(check_push_events(&mut client));
    }

    // The response Headers are blocked if they refer a dynamic table entry.
    #[test]
    fn push_promise_block_headers() {
        let (mut client, mut server, request_stream_id) = connect_and_send_request(true);

        setup_server_side_encoder(&mut client, &mut server);

        // Insert an elemet into a dynamic table.
        // insert "content-length: 1234
        server
            .encoder
            .borrow_mut()
            .send_and_insert(&mut server.conn, b"content-length", b"1234")
            .unwrap();
        let encoder_inst_pkt1 = server.conn.process(None, now()).dgram();
        let _out = client.process(encoder_inst_pkt1.as_ref(), now());

        // Send a PushPromise that is blocked until encoder_inst_pkt2 is process by the client.
        let encoder_inst_pkt2 =
            send_push_promise_using_encoder(&mut client, &mut server, request_stream_id, 0);

        // PushPromise is blocked wathing for encoder instructions.
        assert!(!check_push_events(&mut client));

        let response_headers = vec![
            Header::new(":status", "200"),
            Header::new("content-length", "1234"),
        ];
        let encoded_headers = server.encoder.borrow_mut().encode_header_block(
            &mut server.conn,
            &response_headers,
            request_stream_id,
        );
        let header_hframe = HFrame::Headers {
            header_block: encoded_headers.to_vec(),
        };
        let mut d = Encoder::default();
        header_hframe.encode(&mut d);
        server_send_response_and_exchange_packet(
            &mut client,
            &mut server,
            request_stream_id,
            &d,
            false,
        );

        // The response headers are blocked.
        assert!(!check_header_ready(&mut client));

        // Let client receive the encoder instructions.
        let _out = client.process(encoder_inst_pkt2.as_ref(), now());

        // The response headers are blocked.
        assert!(check_header_ready_and_push_promise(&mut client));
    }

    // In this test there are 2 push promises that are blocked and the response header is
    // blocked as well. After a packet is received only the first push promises is unblocked.
    #[test]
    fn two_push_promises_and_header_block() {
        let mut client = default_http3_client_param(200);
        let mut server = TestServer::new_with_settings(&[
            HSetting::new(HSettingType::MaxTableCapacity, 200),
            HSetting::new(HSettingType::BlockedStreams, 100),
            HSetting::new(HSettingType::MaxHeaderListSize, 10000),
        ]);
        connect_only_transport_with(&mut client, &mut server);
        server.create_control_stream();
        server.create_qpack_streams();
        setup_server_side_encoder_param(&mut client, &mut server, 200);

        let request_stream_id = make_request_and_exchange_pkts(&mut client, &mut server, true);

        // Send a PushPromise that is blocked until encoder_inst_pkt2 is process by the client.
        let encoder_inst_pkt1 = send_push_promise_using_encoder_with_custom_headers(
            &mut client,
            &mut server,
            request_stream_id,
            0,
            Header::new("myn1", "myv1"),
        );

        // PushPromise is blocked wathing for encoder instructions.
        assert!(!check_push_events(&mut client));

        let encoder_inst_pkt2 = send_push_promise_using_encoder_with_custom_headers(
            &mut client,
            &mut server,
            request_stream_id,
            1,
            Header::new("myn2", "myv2"),
        );

        // PushPromise is blocked wathing for encoder instructions.
        assert!(!check_push_events(&mut client));

        let response_headers = vec![
            Header::new(":status", "200"),
            Header::new("content-length", "1234"),
            Header::new("myn3", "myv3"),
        ];
        let encoded_headers = server.encoder.borrow_mut().encode_header_block(
            &mut server.conn,
            &response_headers,
            request_stream_id,
        );
        let header_hframe = HFrame::Headers {
            header_block: encoded_headers.to_vec(),
        };
        let mut d = Encoder::default();
        header_hframe.encode(&mut d);
        server_send_response_and_exchange_packet(
            &mut client,
            &mut server,
            request_stream_id,
            &d,
            false,
        );

        // The response headers are blocked.
        assert!(!check_header_ready(&mut client));

        // Let client receive the encoder instructions.
        let _out = client.process(encoder_inst_pkt1.as_ref(), now());

        assert!(check_push_events(&mut client));

        // Let client receive the encoder instructions.
        let _out = client.process(encoder_inst_pkt2.as_ref(), now());

        assert!(check_header_ready_and_push_promise(&mut client));
    }

    // The PushPromise blocked on header decoding will be canceled if the stream is closed.
    #[test]
    fn blocked_push_promises_canceled() {
        const STREAM_CANCELED_ID_0: &[u8] = &[0x40];

        let (mut client, mut server, request_stream_id) = connect_and_send_request(true);

        setup_server_side_encoder(&mut client, &mut server);

        mem::drop(
            send_push_promise_using_encoder(&mut client, &mut server, request_stream_id, 0)
                .unwrap(),
        );

        server_send_response_and_exchange_packet(
            &mut client,
            &mut server,
            request_stream_id,
            HTTP_RESPONSE_1,
            true,
        );

        // Read response that will make stream change to closed state.
        assert!(check_header_ready(&mut client));
        let mut buf = [0_u8; 100];
        _ = client
            .read_data(now(), request_stream_id, &mut buf)
            .unwrap();

        let out = client.process(None, now());
        mem::drop(server.conn.process(out.as_dgram_ref(), now()));
        // Check that encoder got stream_canceled instruction.
        let mut inst = [0_u8; 100];
        let (amount, fin) = server
            .conn
            .stream_recv(CLIENT_SIDE_DECODER_STREAM_ID, &mut inst)
            .unwrap();
        assert!(!fin);
        assert_eq!(amount, STREAM_CANCELED_ID_0.len());
        assert_eq!(&inst[..amount], STREAM_CANCELED_ID_0);
    }

    #[test]
    fn data_readable_in_decoder_blocked_state() {
        let (mut client, mut server, request_stream_id) = connect_and_send_request(true);

        setup_server_side_encoder(&mut client, &mut server);

        let headers = vec![
            Header::new(":status", "200"),
            Header::new("my-header", "my-header"),
            Header::new("content-length", "0"),
        ];
        let encoded_headers = server.encoder.borrow_mut().encode_header_block(
            &mut server.conn,
            &headers,
            request_stream_id,
        );
        let hframe = HFrame::Headers {
            header_block: encoded_headers.to_vec(),
        };

        // Delay encoder instruction so that the stream will be blocked.
        let encoder_insts = server.conn.process(None, now());

        // Send response headers.
        let mut d = Encoder::default();
        hframe.encode(&mut d);
        server_send_response_and_exchange_packet(
            &mut client,
            &mut server,
            request_stream_id,
            &d,
            false,
        );

        // Headers are blocked waiting fro the encoder instructions.
        let header_ready_event = |e| matches!(e, Http3ClientEvent::HeaderReady { .. });
        assert!(!client.events().any(header_ready_event));

        // Now send data frame. This will trigger DataRead event.
        let mut d = Encoder::default();
        hframe.encode(&mut d);
        let d_frame = HFrame::Data { len: 0 };
        d_frame.encode(&mut d);
        server_send_response_and_exchange_packet(
            &mut client,
            &mut server,
            request_stream_id,
            &d,
            true,
        );

        // Now read headers.
        mem::drop(client.process(encoder_insts.as_dgram_ref(), now()));
    }

    #[test]
    fn qpack_stream_reset() {
        let (mut client, mut server, request_stream_id) = connect_and_send_request(true);
        setup_server_side_encoder(&mut client, &mut server);
        // Cancel request.
        mem::drop(client.cancel_fetch(request_stream_id, Error::HttpRequestCancelled.code()));
        assert_eq!(server.encoder.borrow_mut().stats().stream_cancelled_recv, 0);
        let out = client.process(None, now());
        mem::drop(server.conn.process(out.as_dgram_ref(), now()));
        mem::drop(server.encoder_receiver.receive(&mut server.conn));
        assert_eq!(server.encoder.borrow_mut().stats().stream_cancelled_recv, 1);
    }

    fn send_headers_using_encoder(
        client: &mut Http3Client,
        server: &mut TestServer,
        request_stream_id: StreamId,
        headers: &[Header],
        data: &[u8],
    ) -> Option<Datagram> {
        let encoded_headers = server.encoder.borrow_mut().encode_header_block(
            &mut server.conn,
            headers,
            request_stream_id,
        );
        let hframe = HFrame::Headers {
            header_block: encoded_headers.to_vec(),
        };

        let out = server.conn.process(None, now());

        // Send response
        let mut d = Encoder::default();
        hframe.encode(&mut d);
        let d_frame = HFrame::Data {
            len: u64::try_from(data.len()).unwrap(),
        };
        d_frame.encode(&mut d);
        d.encode(data);
        server_send_response_and_exchange_packet(client, server, request_stream_id, &d, true);

        out.dgram()
    }

    #[test]
    fn qpack_stream_reset_recv() {
        let (mut client, mut server, request_stream_id) = connect_and_send_request(true);
        setup_server_side_encoder(&mut client, &mut server);

        // Cancel request.
        server
            .conn
            .stream_reset_send(request_stream_id, Error::HttpRequestCancelled.code())
            .unwrap();
        assert_eq!(server.encoder.borrow_mut().stats().stream_cancelled_recv, 0);
        let out = server.conn.process(None, now());
        let out = client.process(out.as_dgram_ref(), now());
        mem::drop(server.conn.process(out.as_dgram_ref(), now()));
        mem::drop(server.encoder_receiver.receive(&mut server.conn));
        assert_eq!(server.encoder.borrow_mut().stats().stream_cancelled_recv, 1);
    }

    #[test]
    fn qpack_stream_reset_during_header_qpack_blocked() {
        let (mut client, mut server, request_stream_id) = connect_and_send_request(true);

        setup_server_side_encoder(&mut client, &mut server);

        mem::drop(
            send_headers_using_encoder(
                &mut client,
                &mut server,
                request_stream_id,
                &[
                    Header::new(":status", "200"),
                    Header::new("my-header", "my-header"),
                    Header::new("content-length", "3"),
                ],
                &[0x61, 0x62, 0x63],
            )
            .unwrap(),
        );

        let header_ready_event = |e| matches!(e, Http3ClientEvent::HeaderReady { .. });
        assert!(!client.events().any(header_ready_event));

        // Cancel request.
        client
            .cancel_fetch(request_stream_id, Error::HttpRequestCancelled.code())
            .unwrap();

        assert_eq!(server.encoder.borrow_mut().stats().stream_cancelled_recv, 0);
        let out = client.process(None, now());
        mem::drop(server.conn.process(out.as_dgram_ref(), now()));
        mem::drop(server.encoder_receiver.receive(&mut server.conn).unwrap());
        assert_eq!(server.encoder.borrow_mut().stats().stream_cancelled_recv, 1);
    }

    #[test]
    fn qpack_no_stream_cancelled_after_fin() {
        let (mut client, mut server, request_stream_id) = connect_and_send_request(true);

        setup_server_side_encoder(&mut client, &mut server);

        let encoder_instruct = send_headers_using_encoder(
            &mut client,
            &mut server,
            request_stream_id,
            &[
                Header::new(":status", "200"),
                Header::new("my-header", "my-header"),
                Header::new("content-length", "3"),
            ],
            &[],
        );

        // Exchange encoder instructions
        mem::drop(client.process(encoder_instruct.as_ref(), now()));

        let header_ready_event = |e| matches!(e, Http3ClientEvent::HeaderReady { .. });
        assert!(client.events().any(header_ready_event));
        // After this the recv_stream is in ClosePending state

        // Cancel request.
        client
            .cancel_fetch(request_stream_id, Error::HttpRequestCancelled.code())
            .unwrap();

        assert_eq!(server.encoder.borrow_mut().stats().stream_cancelled_recv, 0);
        let out = client.process(None, now());
        mem::drop(server.conn.process(out.as_dgram_ref(), now()));
        mem::drop(server.encoder_receiver.receive(&mut server.conn).unwrap());
        assert_eq!(server.encoder.borrow_mut().stats().stream_cancelled_recv, 0);
    }

    #[test]
    fn qpack_stream_reset_push_promise_header_decoder_block() {
        let (mut client, mut server, request_stream_id) = connect_and_send_request(true);

        setup_server_side_encoder(&mut client, &mut server);

        let headers = vec![
            Header::new(":status", "200"),
            Header::new("content-length", "3"),
        ];
        let encoded_headers = server.encoder.borrow_mut().encode_header_block(
            &mut server.conn,
            &headers,
            request_stream_id,
        );
        let hframe = HFrame::Headers {
            header_block: encoded_headers.to_vec(),
        };

        // Send the encoder instructions.
        let out = server.conn.process(None, now());
        mem::drop(client.process(out.as_dgram_ref(), now()));

        // Send PushPromise that will be blocked waiting for decoder instructions.
        mem::drop(
            send_push_promise_using_encoder(&mut client, &mut server, request_stream_id, 0)
                .unwrap(),
        );

        // Send response
        let mut d = Encoder::default();
        hframe.encode(&mut d);
        let d_frame = HFrame::Data { len: 0 };
        d_frame.encode(&mut d);
        server_send_response_and_exchange_packet(
            &mut client,
            &mut server,
            request_stream_id,
            &d,
            true,
        );

        let header_ready_event = |e| matches!(e, Http3ClientEvent::HeaderReady { .. });
        assert!(client.events().any(header_ready_event));

        // Cancel request.
        client
            .cancel_fetch(request_stream_id, Error::HttpRequestCancelled.code())
            .unwrap();

        let out = client.process(None, now());
        mem::drop(server.conn.process(out.as_dgram_ref(), now()));
        mem::drop(server.encoder_receiver.receive(&mut server.conn).unwrap());
        assert_eq!(server.encoder.borrow_mut().stats().stream_cancelled_recv, 1);
    }

    #[test]
    fn qpack_stream_reset_dynamic_table_zero() {
        let (mut client, mut server, request_stream_id) = connect_and_send_request(true);
        // Cancel request.
        client
            .cancel_fetch(request_stream_id, Error::HttpRequestCancelled.code())
            .unwrap();
        assert_eq!(server.encoder.borrow_mut().stats().stream_cancelled_recv, 0);
        let out = client.process(None, now());
        mem::drop(server.conn.process(out.as_dgram_ref(), now()));
        mem::drop(server.encoder_receiver.receive(&mut server.conn).unwrap());
        assert_eq!(server.encoder.borrow_mut().stats().stream_cancelled_recv, 0);
    }

    #[test]
    fn multiple_streams_in_decoder_blocked_state() {
        let (mut client, mut server, request_stream_id) = connect_and_send_request(true);

        setup_server_side_encoder(&mut client, &mut server);

        let headers = vec![
            Header::new(":status", "200"),
            Header::new("my-header", "my-header"),
            Header::new("content-length", "0"),
        ];
        let encoded_headers = server.encoder.borrow_mut().encode_header_block(
            &mut server.conn,
            &headers,
            request_stream_id,
        );
        let hframe = HFrame::Headers {
            header_block: encoded_headers.to_vec(),
        };

        // Delay encoder instruction so that the stream will be blocked.
        let encoder_insts = server.conn.process(None, now());

        // Send response headers.
        let mut d = Encoder::default();
        hframe.encode(&mut d);
        server_send_response_and_exchange_packet(
            &mut client,
            &mut server,
            request_stream_id,
            &d,
            true,
        );

        // Headers are blocked waiting for the encoder instructions.
        let header_ready_event = |e| matches!(e, Http3ClientEvent::HeaderReady { .. });
        assert!(!client.events().any(header_ready_event));

        // Make another request.
        let request2 = make_request_and_exchange_pkts(&mut client, &mut server, true);
        // Send response headers.
        server_send_response_and_exchange_packet(&mut client, &mut server, request2, &d, true);

        // Headers on the second request are blocked as well are blocked
        // waiting for the encoder instructions.
        assert!(!client.events().any(header_ready_event));

        // Now make the encoder instructions available.
        mem::drop(client.process(encoder_insts.as_dgram_ref(), now()));

        // Header blocks for both streams should be ready.
        let mut count_responses = 0;
        while let Some(e) = client.next_event() {
            if let Http3ClientEvent::HeaderReady { stream_id, .. } = e {
                assert!((stream_id == request_stream_id) || (stream_id == request2));
                count_responses += 1;
            }
        }
        assert_eq!(count_responses, 2);
    }

    #[test]
    fn reserved_frames() {
        for f in H3_RESERVED_FRAME_TYPES {
            let mut enc = Encoder::default();
            enc.encode_varint(*f);
            test_wrong_frame_on_control_stream(enc.as_ref());
            test_wrong_frame_on_push_stream(enc.as_ref());
            test_wrong_frame_on_request_stream(enc.as_ref());
        }
    }

    #[test]
    fn send_reserved_settings() {
        for s in H3_RESERVED_SETTINGS {
            let (mut client, mut server) = connect_only_transport();
            let control_stream = server.conn.stream_create(StreamType::UniDi).unwrap();
            // Send the control stream type(0x0).
            _ = server
                .conn
                .stream_send(control_stream, CONTROL_STREAM_TYPE)
                .unwrap();
            // Create a settings frame of length 2.
            let mut enc = Encoder::default();
            enc.encode_varint(H3_FRAME_TYPE_SETTINGS);
            enc.encode_varint(2_u64);
            // The settings frame contains a reserved settings type and some value (0x1).
            enc.encode_varint(*s);
            enc.encode_varint(1_u64);
            let sent = server.conn.stream_send(control_stream, enc.as_ref());
            assert_eq!(sent, Ok(4));
            let out = server.conn.process(None, now());
            client.process(out.as_dgram_ref(), now());
            assert_closed(&client, &Error::HttpSettings);
        }
    }

    #[test]
    fn response_w_1xx() {
        let (mut client, mut server, request_stream_id) = connect_and_send_request(true);

        setup_server_side_encoder(&mut client, &mut server);

        let mut d = Encoder::default();
        let headers1xx: &[Header] = &[Header::new(":status", "103")];
        server.encode_headers(request_stream_id, headers1xx, &mut d);

        let headers200: &[Header] = &[
            Header::new(":status", "200"),
            Header::new("my-header", "my-header"),
            Header::new("content-length", "3"),
        ];
        server.encode_headers(request_stream_id, headers200, &mut d);

        // Send 1xx and 200 headers response.
        server_send_response_and_exchange_packet(
            &mut client,
            &mut server,
            request_stream_id,
            &d,
            false,
        );

        // Sending response data.
        server_send_response_and_exchange_packet(
            &mut client,
            &mut server,
            request_stream_id,
            HTTP_RESPONSE_DATA_FRAME_ONLY_2,
            true,
        );

        let mut events = client.events().filter_map(|e| {
            if let Http3ClientEvent::HeaderReady {
                stream_id,
                interim,
                headers,
                ..
            } = e
            {
                Some((stream_id, interim, headers))
            } else {
                None
            }
        });
        let (stream_id_1xx_rec, interim1xx_rec, headers1xx_rec) = events.next().unwrap();
        assert_eq!(
            (stream_id_1xx_rec, interim1xx_rec, headers1xx_rec.as_ref()),
            (request_stream_id, true, headers1xx)
        );

        let (stream_id_200_rec, interim200_rec, headers200_rec) = events.next().unwrap();
        assert_eq!(
            (stream_id_200_rec, interim200_rec, headers200_rec.as_ref()),
            (request_stream_id, false, headers200)
        );
        assert!(events.next().is_none());
    }

    #[test]
    fn response_wo_status() {
        let (mut client, mut server, request_stream_id) = connect_and_send_request(true);

        setup_server_side_encoder(&mut client, &mut server);

        let mut d = Encoder::default();
        let headers = vec![
            Header::new("my-header", "my-header"),
            Header::new("content-length", "3"),
        ];
        server.encode_headers(request_stream_id, &headers, &mut d);

        // Send response
        server_send_response_and_exchange_packet(
            &mut client,
            &mut server,
            request_stream_id,
            &d,
            false,
        );

        // Stream has been reset because of the malformed headers.
        let e = client.events().next().unwrap();
        assert_eq!(
            e,
            Http3ClientEvent::Reset {
                stream_id: request_stream_id,
                error: Error::InvalidHeader.code(),
                local: true,
            }
        );

        let out = client.process(None, now());
        mem::drop(server.conn.process(out.as_dgram_ref(), now()));

        // Check that server has received a reset.
        let stop_sending_event = |e| {
            matches!(e, ConnectionEvent::SendStreamStopSending {
            stream_id,
            app_error
        } if stream_id == request_stream_id && app_error == Error::InvalidHeader.code())
        };
        assert!(server.conn.events().any(stop_sending_event));

        // Stream should now be closed and gone
        let mut buf = [0_u8; 100];
        assert_eq!(
            client.read_data(now(), StreamId::new(0), &mut buf),
            Err(Error::InvalidStreamId)
        );
    }

    // Client: receive a push stream
    #[test]
    fn push_single_with_1xx() {
        const FIRST_PUSH_ID: u64 = 0;
        // Connect and send a request
        let (mut client, mut server, request_stream_id) = connect_and_send_request(true);

        // Send a push promise.
        send_push_promise(&mut server.conn, request_stream_id, FIRST_PUSH_ID);
        // Create a push stream
        let push_stream_id = server.conn.stream_create(StreamType::UniDi).unwrap();

        let mut d = Encoder::default();
        let headers1xx: &[Header] = &[Header::new(":status", "100")];
        server.encode_headers(push_stream_id, headers1xx, &mut d);

        let headers200: &[Header] = &[
            Header::new(":status", "200"),
            Header::new("my-header", "my-header"),
            Header::new("content-length", "3"),
        ];
        server.encode_headers(push_stream_id, headers200, &mut d);

        // create a push stream.
        send_data_on_push(
            &mut server.conn,
            push_stream_id,
            u8::try_from(FIRST_PUSH_ID).unwrap(),
            &d,
            true,
        );

        server_send_response_and_exchange_packet(
            &mut client,
            &mut server,
            request_stream_id,
            HTTP_RESPONSE_2,
            true,
        );

        let mut events = client.events().filter_map(|e| {
            if let Http3ClientEvent::PushHeaderReady {
                push_id,
                interim,
                headers,
                ..
            } = e
            {
                Some((push_id, interim, headers))
            } else {
                None
            }
        });

        let (push_id_1xx_rec, interim1xx_rec, headers1xx_rec) = events.next().unwrap();
        assert_eq!(
            (push_id_1xx_rec, interim1xx_rec, headers1xx_rec.as_ref()),
            (FIRST_PUSH_ID, true, headers1xx)
        );

        let (push_id_200_rec, interim200_rec, headers200_rec) = events.next().unwrap();
        assert_eq!(
            (push_id_200_rec, interim200_rec, headers200_rec.as_ref()),
            (FIRST_PUSH_ID, false, headers200)
        );
        assert!(events.next().is_none());
    }

    // Client: receive a push stream
    #[test]
    fn push_single_wo_status() {
        const FIRST_PUSH_ID: u64 = 0;
        // Connect and send a request
        let (mut client, mut server, request_stream_id) = connect_and_send_request(true);

        // Send a push promise.
        send_push_promise(&mut server.conn, request_stream_id, FIRST_PUSH_ID);
        // Create a push stream
        let push_stream_id = server.conn.stream_create(StreamType::UniDi).unwrap();

        let mut d = Encoder::default();
        let headers = vec![
            Header::new("my-header", "my-header"),
            Header::new("content-length", "3"),
        ];
        server.encode_headers(request_stream_id, &headers, &mut d);

        send_data_on_push(
            &mut server.conn,
            push_stream_id,
            u8::try_from(FIRST_PUSH_ID).unwrap(),
            &d,
            false,
        );

        server_send_response_and_exchange_packet(
            &mut client,
            &mut server,
            request_stream_id,
            HTTP_RESPONSE_2,
            true,
        );

        // Stream has been reset because of thei malformed headers.
        let push_reset_event = |e| {
            matches!(e, Http3ClientEvent::PushReset {
            push_id,
            error,
        } if push_id == FIRST_PUSH_ID && error == Error::InvalidHeader.code())
        };

        assert!(client.events().any(push_reset_event));

        let out = client.process(None, now());
        mem::drop(server.conn.process(out.as_dgram_ref(), now()));

        // Check that server has received a reset.
        let stop_sending_event = |e| {
            matches!(e, ConnectionEvent::SendStreamStopSending {
            stream_id,
            app_error
        } if stream_id == push_stream_id && app_error == Error::InvalidHeader.code())
        };
        assert!(server.conn.events().any(stop_sending_event));
    }

    fn handshake_client_error(client: &mut Http3Client, server: &mut TestServer, error: &Error) {
        let out = handshake_only(client, server);
        client.process(out.as_dgram_ref(), now());
        assert_closed(client, error);
    }

    /// Client fails to create a control stream, since server does not allow it.
    #[test]
    fn client_control_stream_create_failed() {
        let mut client = default_http3_client();
        let mut server = TestServer::new_with_conn(new_server(
            DEFAULT_ALPN_H3,
            ConnectionParameters::default().max_streams(StreamType::UniDi, 0),
        ));
        handshake_client_error(&mut client, &mut server, &Error::StreamLimitError);
    }

    /// 2 streams isn't enough for control and QPACK streams.
    #[test]
    fn client_qpack_stream_create_failed() {
        let mut client = default_http3_client();
        let mut server = TestServer::new_with_conn(new_server(
            DEFAULT_ALPN_H3,
            ConnectionParameters::default().max_streams(StreamType::UniDi, 2),
        ));
        handshake_client_error(&mut client, &mut server, &Error::StreamLimitError);
    }

    fn do_malformed_response_test(headers: &[Header]) {
        let (mut client, mut server, request_stream_id) = connect_and_send_request(true);

        setup_server_side_encoder(&mut client, &mut server);

        let mut d = Encoder::default();
        server.encode_headers(request_stream_id, headers, &mut d);

        // Send response
        server_send_response_and_exchange_packet(
            &mut client,
            &mut server,
            request_stream_id,
            &d,
            false,
        );

        // Stream has been reset because of the malformed headers.
        let e = client.events().next().unwrap();
        assert_eq!(
            e,
            Http3ClientEvent::Reset {
                stream_id: request_stream_id,
                error: Error::InvalidHeader.code(),
                local: true,
            }
        );
    }

    #[test]
    fn malformed_response_pseudo_header_after_regular_header() {
        do_malformed_response_test(&[
            Header::new("content-type", "text/plain"),
            Header::new(":status", "100"),
        ]);
    }

    #[test]
    fn malformed_response_undefined_pseudo_header() {
        do_malformed_response_test(&[Header::new(":status", "200"), Header::new(":cheese", "200")]);
    }

    #[test]
    fn malformed_response_duplicate_pseudo_header() {
        do_malformed_response_test(&[
            Header::new(":status", "200"),
            Header::new(":status", "100"),
            Header::new("content-type", "text/plain"),
        ]);
    }

    #[test]
    fn malformed_response_uppercase_header() {
        do_malformed_response_test(&[
            Header::new(":status", "200"),
            Header::new("content-Type", "text/plain"),
        ]);
    }

    #[test]
    fn malformed_response_excluded_header() {
        let (mut client, mut server, request_stream_id) = connect_and_send_request(true);

        setup_server_side_encoder(&mut client, &mut server);

        let mut d = Encoder::default();
        server.encode_headers(
            request_stream_id,
            &[
                Header::new(":status", "200"),
                Header::new("content-type", "text/plain"),
                Header::new("connection", "close"),
            ],
            &mut d,
        );

        // Send response
        server_send_response_and_exchange_packet(
            &mut client,
            &mut server,
            request_stream_id,
            &d,
            false,
        );

        // Stream has been reset because of the malformed headers.
        let e = client.events().next().unwrap();
        assert_eq!(
            e,
            Http3ClientEvent::HeaderReady {
                stream_id: request_stream_id,
                headers: vec![
                    Header::new(":status", "200"),
                    Header::new("content-type", "text/plain")
                ],
                interim: false,
                fin: false,
            }
        );
    }

    #[test]
    fn malformed_response_excluded_byte_in_header() {
        do_malformed_response_test(&[
            Header::new(":status", "200"),
            Header::new("content:type", "text/plain"),
        ]);
    }

    #[test]
    fn malformed_response_request_header_in_response() {
        do_malformed_response_test(&[
            Header::new(":status", "200"),
            Header::new(":method", "GET"),
            Header::new("content-type", "text/plain"),
        ]);
    }

    fn maybe_authenticate(conn: &mut Http3Client) {
        let authentication_needed = |e| matches!(e, Http3ClientEvent::AuthenticationNeeded);
        if conn.events().any(authentication_needed) {
            conn.authenticated(AuthenticationStatus::Ok, now());
        }
    }

    const MAX_TABLE_SIZE: u64 = 65536;
    const MAX_BLOCKED_STREAMS: u16 = 5;

    fn get_resumption_token(server: &mut Http3Server) -> ResumptionToken {
        let mut client = default_http3_client_param(MAX_TABLE_SIZE);

        let mut datagram = None;
        let is_done = |c: &Http3Client| matches!(c.state(), Http3State::Connected);
        while !is_done(&mut client) {
            maybe_authenticate(&mut client);
            datagram = client.process(datagram.as_ref(), now()).dgram();
            datagram = server.process(datagram.as_ref(), now()).dgram();
        }

        // exchange qpack settings, server will send a token as well.
        datagram = client.process(datagram.as_ref(), now()).dgram();
        datagram = server.process(datagram.as_ref(), now()).dgram();
        mem::drop(client.process(datagram.as_ref(), now()).dgram());

        client
            .events()
            .find_map(|e| {
                if let Http3ClientEvent::ResumptionToken(token) = e {
                    Some(token)
                } else {
                    None
                }
            })
            .unwrap()
    }

    // Test that decoder stream type is always sent before any other instruction also
    // in case when 0RTT is used.
    // A client will send a request that uses the dynamic table. This will trigger a header-ack
    // from a server. We will use stats to check that a header-ack has been received.
    #[test]
    fn zerortt_request_use_dynamic_table() {
        let mut server = Http3Server::new(
            now(),
            DEFAULT_KEYS,
            DEFAULT_ALPN_H3,
            anti_replay(),
            Rc::new(RefCell::new(CountingConnectionIdGenerator::default())),
            Http3Parameters::default()
                .max_table_size_encoder(MAX_TABLE_SIZE)
                .max_table_size_decoder(MAX_TABLE_SIZE)
                .max_blocked_streams(MAX_BLOCKED_STREAMS),
            None,
        )
        .unwrap();

        let token = get_resumption_token(&mut server);
        // Make a new connection.
        let mut client = default_http3_client_param(MAX_TABLE_SIZE);
        assert_eq!(client.state(), Http3State::Initializing);
        client
            .enable_resumption(now(), &token)
            .expect("Set resumption token.");

        assert_eq!(client.state(), Http3State::ZeroRtt);
        let zerortt_event = |e| matches!(e, Http3ClientEvent::StateChange(Http3State::ZeroRtt));
        assert!(client.events().any(zerortt_event));

        // Make a request that uses the dynamic table.
        _ = make_request(&mut client, true, &[Header::new("myheaders", "myvalue")]);
        // Assert that the request has used dynamic table. That will trigger a header_ack.
        assert_eq!(client.qpack_encoder_stats().dynamic_table_references, 1);

        // Exchange packets until header-ack is received.
        // These many packet exchange is needed, to get a header-ack.
        // TODO this may be optimize at Http3Server.
        let out = client.process(None, now());
        let out = server.process(out.as_dgram_ref(), now());
        let out = client.process(out.as_dgram_ref(), now());
        let out = server.process(out.as_dgram_ref(), now());
        let out = client.process(out.as_dgram_ref(), now());
        let out = server.process(out.as_dgram_ref(), now());
        let out = client.process(out.as_dgram_ref(), now());
        let out = server.process(out.as_dgram_ref(), now());
        mem::drop(client.process(out.as_dgram_ref(), now()));

        // The header ack for the first request has been received.
        assert_eq!(client.qpack_encoder_stats().header_acks_recv, 1);
    }

    fn manipulate_conrol_stream(client: &mut Http3Client, stream_id: StreamId) {
        assert_eq!(
            client
                .cancel_fetch(stream_id, Error::HttpNoError.code())
                .unwrap_err(),
            Error::InvalidStreamId
        );
        assert_eq!(
            client.stream_close_send(stream_id).unwrap_err(),
            Error::InvalidStreamId
        );
        let mut buf = [0; 2];
        assert_eq!(
            client.send_data(stream_id, &buf).unwrap_err(),
            Error::InvalidStreamId
        );
        assert_eq!(
            client.read_data(now(), stream_id, &mut buf).unwrap_err(),
            Error::InvalidStreamId
        );
    }

    #[test]
    fn manipulate_conrol_streams() {
        let (mut client, server, request_stream_id) = connect_and_send_request(false);
        manipulate_conrol_stream(&mut client, CLIENT_SIDE_CONTROL_STREAM_ID);
        manipulate_conrol_stream(&mut client, CLIENT_SIDE_ENCODER_STREAM_ID);
        manipulate_conrol_stream(&mut client, CLIENT_SIDE_DECODER_STREAM_ID);
        manipulate_conrol_stream(&mut client, server.control_stream_id.unwrap());
        manipulate_conrol_stream(&mut client, server.encoder_stream_id.unwrap());
        manipulate_conrol_stream(&mut client, server.decoder_stream_id.unwrap());
        client
            .cancel_fetch(request_stream_id, Error::HttpNoError.code())
            .unwrap();
    }

    // Client: receive a push stream
    #[test]
    fn incomple_push_stream() {
        let (mut client, mut server) = connect();

        // Create a push stream
        let push_stream_id = server.conn.stream_create(StreamType::UniDi).unwrap();
        _ = server
            .conn
            .stream_send(push_stream_id, PUSH_STREAM_TYPE)
            .unwrap();
        _ = server.conn.stream_send(push_stream_id, &[0]).unwrap();
        server.conn.stream_close_send(push_stream_id).unwrap();
        let out = server.conn.process(None, now());
        client.process(out.as_dgram_ref(), now());
        assert_closed(&client, &Error::HttpGeneralProtocol);
    }

    #[test]
    fn priority_update_during_full_buffer() {
        // set a lower MAX_DATA on the server side to restrict the data the client can send
        let (mut client, mut server) =
            connect_with_connection_parameters(ConnectionParameters::default().max_data(1200));

        let request_stream_id = make_request_and_exchange_pkts(&mut client, &mut server, false);
        let data_writable = |e| matches!(e, Http3ClientEvent::DataWritable { .. });
        assert!(client.events().any(data_writable));
        // Send a lot of data to reach the flow control limit
        client.send_data(request_stream_id, &[0; 2000]).unwrap();

        // now queue a priority_update packet for that stream
        assert!(client
            .priority_update(request_stream_id, Priority::new(6, false))
            .unwrap());

        let md_before = server.conn.stats().frame_tx.max_data;

        // sending the http request and most most of the request data
        let out = client.process(None, now());
        let out = server.conn.process(out.as_dgram_ref(), now());

        // the server responses with an ack, but the max_data didn't change
        assert_eq!(md_before, server.conn.stats().frame_tx.max_data);

        let out = client.process(out.as_dgram_ref(), now());
        let out = server.conn.process(out.as_dgram_ref(), now());

        // the server increased the max_data during the second read if that isn't the case
        // in the future and therefore this asserts fails, the request data on stream 0 could be
        // read to cause a max_update frame
        assert_eq!(md_before + 1, server.conn.stats().frame_tx.max_data);

        // make sure that the server didn't receive a priority_update on client control stream
        // (stream_id 2) yet
        let mut buf = [0; 32];
        assert_eq!(
            server.conn.stream_recv(StreamId::new(2), &mut buf),
            Ok((0, false))
        );

        // the client now sends the priority update
        let out = client.process(out.as_dgram_ref(), now());
        server
            .conn
            .process_input(out.as_dgram_ref().unwrap(), now());

        // check that the priority_update arrived at the client control stream
        let num_read = server.conn.stream_recv(StreamId::new(2), &mut buf).unwrap();
        assert_eq!(b"\x80\x0f\x07\x00\x04\x00\x75\x3d\x36", &buf[0..num_read.0]);
    }

    #[test]
    fn error_request_stream() {
        let (mut client, mut server, request_stream_id) = connect_and_send_request(true);

        setup_server_side_encoder(&mut client, &mut server);

        let headers = vec![
            Header::new(":status", "200"),
            Header::new(":method", "GET"), // <- invalid
            Header::new("my-header", "my-header"),
            Header::new("content-length", "3"),
        ];
        let encoded_headers = server.encoder.borrow_mut().encode_header_block(
            &mut server.conn,
            &headers,
            request_stream_id,
        );
        let hframe = HFrame::Headers {
            header_block: encoded_headers.to_vec(),
        };

        // Send the encoder instructions, but delay them so that the stream is blocked on decoding
        // headers.
        let encoder_inst_pkt = server.conn.process(None, now());

        // Send response
        let mut d = Encoder::default();
        hframe.encode(&mut d);
        let d_frame = HFrame::Data { len: 3 };
        d_frame.encode(&mut d);
        d.encode(b"abc");
        server_send_response_and_exchange_packet(
            &mut client,
            &mut server,
            request_stream_id,
            &d,
            true,
        );

        // Let client receive the encoder instructions.
        client.process_input(encoder_inst_pkt.as_dgram_ref().unwrap(), now());

        let reset_event = |e| matches!(e, Http3ClientEvent::Reset { stream_id, .. } if stream_id == request_stream_id);
        assert!(client.events().any(reset_event));
    }

    #[test]
    fn response_w_101() {
        let (mut client, mut server, request_stream_id) = connect_and_send_request(true);

        setup_server_side_encoder(&mut client, &mut server);

        let mut d = Encoder::default();
        let headers1xx = &[Header::new(":status", "101")];
        server.encode_headers(request_stream_id, headers1xx, &mut d);

        // Send 101 response.
        server_send_response_and_exchange_packet(
            &mut client,
            &mut server,
            request_stream_id,
            &d,
            false,
        );

        // Stream has been reset because of the 101 response.
        let e = client.events().next().unwrap();
        assert_eq!(
            e,
            Http3ClientEvent::Reset {
                stream_id: request_stream_id,
                error: Error::InvalidHeader.code(),
                local: true,
            }
        );
    }
}<|MERGE_RESOLUTION|>--- conflicted
+++ resolved
@@ -1291,13 +1291,8 @@
     use neqo_crypto::{AllowZeroRtt, AntiReplay, ResumptionToken};
     use neqo_qpack::{encoder::QPackEncoder, QpackSettings};
     use neqo_transport::{
-<<<<<<< HEAD
-        ConnectionError, ConnectionEvent, ConnectionParameters, Output, State, StreamId,
-        StreamType, Version, INITIAL_RECV_BUFFER_SIZE, INITIAL_SEND_BUFFER_SIZE,
-=======
         CloseReason, ConnectionEvent, ConnectionParameters, Output, State, StreamId, StreamType,
-        Version, RECV_BUFFER_SIZE, SEND_BUFFER_SIZE,
->>>>>>> bb88aab4
+        Version, INITIAL_RECV_BUFFER_SIZE, INITIAL_SEND_BUFFER_SIZE,
     };
     use test_fixture::{
         anti_replay, default_server_h3, fixture_init, new_server, now,
