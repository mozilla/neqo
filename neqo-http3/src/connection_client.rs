// Licensed under the Apache License, Version 2.0 <LICENSE-APACHE or
// http://www.apache.org/licenses/LICENSE-2.0> or the MIT license
// <LICENSE-MIT or http://opensource.org/licenses/MIT>, at your
// option. This file may not be copied, modified, or distributed
// except according to those terms.

use crate::{
    client_events::{Http3ClientEvent, Http3ClientEvents},
    connection::{Http3Connection, Http3State, RequestDescription},
    frames::HFrame,
    push_controller::{PushController, RecvPushEvents},
    recv_message::{RecvMessage, RecvMessageInfo},
    request_target::AsRequestTarget,
    settings::HSettings,
    Http3Parameters, Http3StreamType, NewStreamType, Priority, PriorityHandler, ReceiveOutput,
};
use neqo_common::{
    event::Provider as EventProvider, hex, hex_with_len, qdebug, qinfo, qlog::NeqoQlog, qtrace,
    Datagram, Decoder, Encoder, Header, MessageType, Role,
};
use neqo_crypto::{agent::CertificateInfo, AuthenticationStatus, ResumptionToken, SecretAgentInfo};
use neqo_qpack::Stats as QpackStats;
use neqo_transport::{
<<<<<<< HEAD
    send_stream::SendStreamStats, streams::SendOrder, AppError, Connection, ConnectionEvent,
    ConnectionId, ConnectionIdGenerator, DatagramTracking, Output, Stats as TransportStats,
    StreamId, StreamType, Version, ZeroRttState,
=======
    streams::SendOrder, AppError, Connection, ConnectionEvent, ConnectionId, ConnectionIdGenerator,
    DatagramTracking, Output, RecvStreamStats, SendStreamStats, Stats as TransportStats, StreamId,
    StreamType, Version, ZeroRttState,
>>>>>>> 88c7e493
};
use std::{
    cell::RefCell,
    convert::TryFrom,
    fmt::{Debug, Display},
    mem,
    net::SocketAddr,
    rc::Rc,
    time::Instant,
};

use crate::{Error, Res};

// This is used for filtering send_streams and recv_Streams with a stream_ids greater than or equal a given id.
// Only the same type (bidirectional or unidirectionsl) streams are filtered.
fn id_gte<U>(base: StreamId) -> impl FnMut((&StreamId, &U)) -> Option<StreamId> + 'static
where
    U: ?Sized,
{
    move |(id, _)| {
        if *id >= base && !(id.is_bidi() ^ base.is_bidi()) {
            Some(*id)
        } else {
            None
        }
    }
}

fn alpn_from_quic_version(version: Version) -> &'static str {
    match version {
        Version::Version2 | Version::Version1 => "h3",
        Version::Draft29 => "h3-29",
        Version::Draft30 => "h3-30",
        Version::Draft31 => "h3-31",
        Version::Draft32 => "h3-32",
    }
}

/// # The HTTP/3 client API
///
/// This module implements the HTTP/3 client API. The main implementation of the protocol is in
/// [connection.rs](https://github.com/mozilla/neqo/blob/main/neqo-http3/src/connection.rs) which
/// implements common behavior for the client-side and the server-side. `Http3Client` structure
/// implements the public API and set of functions that differ between the client and the server.

/// The API is used for:
/// - create and close an endpoint:
///   - [`new`](struct.Http3Client.html#method.new)
///   - [`new_with_conn`](struct.Http3Client.html#method.new_with_conn)
///   - [`close`](struct.Http3Client.html#method.close)
/// - configuring an endpoint:
///   - [`authenticated`](struct.Http3Client.html#method.authenticated)
///   - [`enable_ech`](struct.Http3Client.html#method.enable_ech)
///   - [`enable_resumption`](struct.Http3Client.html#method.enable_resumption)
///   - [`initiate_key_update`](struct.Http3Client.html#method.initiate_key_update)
///   - [`set_qlog`](struct.Http3Client.html#method.set_qlog)
/// - retrieving information about a connection:
/// - [`peer_certificate`](struct.Http3Client.html#method.peer_certificate)
///   - [`qpack_decoder_stats`](struct.Http3Client.html#method.qpack_decoder_stats)
///   - [`qpack_encoder_stats`](struct.Http3Client.html#method.qpack_encoder_stats)
///   - [`transport_stats`](struct.Http3Client.html#method.transport_stats)
///   - [`state`](struct.Http3Client.html#method.state)
///   - [`take_resumption_token`](struct.Http3Client.html#method.take_resumption_token)
///   - [`tls_inf`](struct.Http3Client.html#method.tls_info)
/// - driving HTTP/3 session:
///   - [`process_output`](struct.Http3Client.html#method.process_output)
///   - [`process_input`](struct.Http3Client.html#method.process_input)
///   - [`process`](struct.Http3Client.html#method.process)
/// - create requests, send/receive data, and cancel requests:
///   - [`fetch`](struct.Http3Client.html#method.fetch)
///   - [`send_data`](struct.Http3Client.html#method.send_data)
///   - [`read_dara`](struct.Http3Client.html#method.read_data)
///   - [`stream_close_send`](struct.Http3Client.html#method.stream_close_send)
///   - [`cancel_fetch`](struct.Http3Client.html#method.cancel_fetch)
///   - [`stream_reset_send`](struct.Http3Client.html#method.stream_reset_send)
///   - [`stream_stop_sending`](struct.Http3Client.html#method.stream_stop_sending)
///   - [`set_stream_max_data`](struct.Http3Client.html#method.set_stream_max_data)
/// - priority feature:
///   - [`priority_update`](struct.Http3Client.html#method.priority_update)
/// - `WebTransport` feature:
///   - [`webtransport_create_session`](struct.Http3Client.html#method.webtransport_create_session)
///   - [`webtransport_close_session`](struct.Http3Client.html#method.webtransport_close_session)
///   - [`webtransport_create_stream`](struct.Http3Client.html#method.webtransport_create_sstream)
///   - [`webtransport_enabled`](struct.Http3Client.html#method.webtransport_enabled)
///
/// ## Examples
///
/// ### Fetching a resource
///
/// ```ignore
/// let mut client = Http3Client::new(...);
///
/// // Perform a handshake
/// ...
///
/// let req = client
///     .fetch(
///         Instant::now(),
///         "GET",
///         &("https", "something.com", "/"),
///         &[Header::new("example1", "value1"), Header::new("example1", "value2")],
///         Priority::default(),
///     )
///     .unwrap();
///
/// client.stream_close_send(req).unwrap();
///
/// loop {
///     // exchange packets
///     ...
///
///     while let Some(event) = client.next_event() {
///         match event {
///             Http3ClientEvent::HeaderReady { stream_id, headers, interim, fin } => {
///                 println!("New response headers received for stream {:?} [fin={?}, interim={:?}]: {:?}",
///                     stream_id,
///                     fin,
///                     interim,
///                     headers,
///                 );
///             }
///             Http3ClientEvent::DataReadable { stream_id } => {
///                 println!("New data available on stream {}", stream_id);
///                let mut buf = [0; 100];
///                let (amount, fin) = client.read_data(now(), stream_id, &mut buf).unwrap();
///                 println!("Read {:?} bytes from stream {:?} [fin={?}]",
///                     amount,
///                     stream_id,
///                     fin,
///                 );
///             }
///             _ => {
///                 println!("Unhandled event {:?}", event);
///             }
///         }
///     }
/// }
///```
///
/// ### Creating a `WebTransport` session
///
/// ```ignore
/// let mut client = Http3Client::new(...);
///
/// // Perform a handshake
/// ...
///
/// // Create a session
/// let wt_session_id = client
///     .webtransport_create_session(now(), &("https", "something.com", "/"), &[])
///     .unwrap();
///
/// loop {
///     // exchange packets
///     ...
///
///     while let Some(event) = client.next_event() {
///         match event {
///             Http3ClientEvent::WebTransport(WebTransportEvent::Session{
///                 stream_id,
///                 status,
///                 ..
///             }) => {
///                 println!("The response from the server: WebTransport session ID {:?} status={:?}",
///                     stream_id,
///                     status,
///                 );
///             }
///             _ => {
///                 println!("Unhandled event {:?}", event);
///             }
///         }
///     }
/// }
///
///```
///
/// ### `WebTransport`: create a stream, send and receive data on the stream
///
/// ```ignore
/// const BUF_CLIENT: &[u8] = &[0; 10];
/// // wt_session_id is the session ID of a newly created WebTransport session, see the example above.
///
/// // create a  stream
/// let wt_stream_id = client
///     .webtransport_create_stream(wt_session_id, StreamType::BiDi)
///     .unwrap();
///
/// // send data
/// let data_sent = client.send_data(wt_stream_id, BUF_CLIENT).unwrap();
/// assert_eq!(data_sent, BUF_CLIENT.len());
///
/// // close stream for sending
/// client.stream_close_send(wt_stream_id).unwrap();
///
/// // wait for data from the server
/// loop {
///     // exchange packets
///     ...
///
///     while let Some(event) = client.next_event() {
///         match event {
///             Http3ClientEvent::DataReadable{ stream_id } => {
///                 println!("Data receivedd form the server on WebTransport stream ID {:?}",
///                     stream_id,
///                 );
///                 let mut buf = [0; 100];
///                 let (amount, fin) = client.read_data(now(), stream_id, &mut buf).unwrap();
///                 println!("Read {:?} bytes from stream {:?} [fin={?}]",
///                     amount,
///                     stream_id,
///                     fin,
///                 );
///             }
///             _ => {
///                 println!("Unhandled event {:?}", event);
///             }
///         }
///     }
/// }
/// ```
///
/// ### `WebTransport`: receive a new stream form the server
///
/// ```ignore
/// // wt_session_id is the session ID of a newly created WebTransport session, see the example above.
///
/// // wait for a new stream from the server
/// loop {
///     // exchange packets
///     ...
///
///     while let Some(event) = client.next_event() {
///         match event {
///             Http3ClientEvent::WebTransport(WebTransportEvent::NewStream {
///                 stream_id,
///                 session_id,
///             }) => {
///                 println!("New stream received on session{:?}, stream id={:?} stream type={:?}",
///                     sesson_id.stream_id(),
///                     stream_id.stream_id(),
///                     stream_id.stream_type()
///                 );
///             }
///             Http3ClientEvent::DataReadable{ stream_id } => {
///                 println!("Data receivedd form the server on WebTransport stream ID {:?}",
///                     stream_id,
///                 );
///                 let mut buf = [0; 100];
///                 let (amount, fin) = client.read_data(now(), stream_id, &mut buf).unwrap();
///                 println!("Read {:?} bytes from stream {:?} [fin={:?}]",
///                     amount,
///                     stream_id,
///                     fin,
///                 );
///             }
///             _ => {
///                 println!("Unhandled event {:?}", event);
///             }
///         }
///     }
/// }
/// ```
///
pub struct Http3Client {
    conn: Connection,
    base_handler: Http3Connection,
    events: Http3ClientEvents,
    push_handler: Rc<RefCell<PushController>>,
}

impl Display for Http3Client {
    fn fmt(&self, f: &mut ::std::fmt::Formatter) -> ::std::fmt::Result {
        write!(f, "Http3 client")
    }
}

impl Http3Client {
    /// # Errors
    /// Making a `neqo-transport::connection` may produce an error. This can only be a crypto error if
    /// the crypto context can't be created or configured.
    pub fn new(
        server_name: impl Into<String>,
        cid_manager: Rc<RefCell<dyn ConnectionIdGenerator>>,
        local_addr: SocketAddr,
        remote_addr: SocketAddr,
        http3_parameters: Http3Parameters,
        now: Instant,
    ) -> Res<Self> {
        Ok(Self::new_with_conn(
            Connection::new_client(
                server_name,
                &[alpn_from_quic_version(
                    http3_parameters
                        .get_connection_parameters()
                        .get_versions()
                        .initial(),
                )],
                cid_manager,
                local_addr,
                remote_addr,
                http3_parameters.get_connection_parameters().clone(),
                now,
            )?,
            http3_parameters,
        ))
    }

    /// This is a similar function to `new`. In this case, `neqo-transport::connection` has been
    /// already created.
    ///
    /// It is recommended to use `new` instead.
    #[must_use]
    pub fn new_with_conn(c: Connection, http3_parameters: Http3Parameters) -> Self {
        let events = Http3ClientEvents::default();
        let webtransport = http3_parameters.get_webtransport();
        let push_streams = http3_parameters.get_max_concurrent_push_streams();
        let mut base_handler = Http3Connection::new(http3_parameters, Role::Client);
        if webtransport {
            base_handler.set_features_listener(events.clone());
        }
        Self {
            conn: c,
            events: events.clone(),
            push_handler: Rc::new(RefCell::new(PushController::new(push_streams, events))),
            base_handler,
        }
    }

    #[must_use]
    pub fn role(&self) -> Role {
        self.conn.role()
    }

    /// The function returns the current state of the connection.
    #[must_use]
    pub fn state(&self) -> Http3State {
        self.base_handler.state()
    }

    #[must_use]
    pub fn tls_info(&self) -> Option<&SecretAgentInfo> {
        self.conn.tls_info()
    }

    /// Get the peer's certificate.
    #[must_use]
    pub fn peer_certificate(&self) -> Option<CertificateInfo> {
        self.conn.peer_certificate()
    }

    /// This called when peer certificates have been verified.
    ///
    /// `Http3ClientEvent::AuthenticationNeeded` event is emitted when peer’s certificates are
    /// available and need to be verified. When the verification is completed this function is
    /// called. To inform HTTP/3 session of the verification results.
    pub fn authenticated(&mut self, status: AuthenticationStatus, now: Instant) {
        self.conn.authenticated(status, now);
    }

    pub fn set_qlog(&mut self, qlog: NeqoQlog) {
        self.conn.set_qlog(qlog);
    }

    /// Enable encrypted client hello (ECH).
    ///
    /// # Errors
    /// Fails when the configuration provided is bad.
    pub fn enable_ech(&mut self, ech_config_list: impl AsRef<[u8]>) -> Res<()> {
        self.conn.client_enable_ech(ech_config_list)?;
        Ok(())
    }

    /// Get the connection id, which is useful for disambiguating connections to
    /// the same origin.
    #[must_use]
    pub fn connection_id(&self) -> &ConnectionId {
        self.conn.odcid().expect("Client always has odcid")
    }

    fn encode_resumption_token(&self, token: &ResumptionToken) -> Option<ResumptionToken> {
        self.base_handler.get_settings().map(|settings| {
            let mut enc = Encoder::default();
            settings.encode_frame_contents(&mut enc);
            enc.encode(token.as_ref());
            ResumptionToken::new(enc.into(), token.expiration_time())
        })
    }

    /// The correct way to obtain a resumption token is to wait for the
    /// `Http3ClientEvent::ResumptionToken` event. To emit the event we are waiting for a
    /// resumtion token and a `NEW_TOKEN` frame to arrive. Some servers don't send `NEW_TOKEN`
    /// frames and in this case, we wait for 3xPTO before emitting an event. This is especially a
    /// problem for short-lived connections, where the connection is closed before any events are
    /// released. This function retrieves the token, without waiting for a `NEW_TOKEN` frame to
    /// arrive.
    ///
    /// In addition to the token, HTTP/3 settings are encoded into the token before giving it to
    /// the application(`encode_resumption_token`). When the resumption token is supplied to a new
    /// connection the HTTP/3 setting will be decoded and used until the setting are received from
    /// the server.
    pub fn take_resumption_token(&mut self, now: Instant) -> Option<ResumptionToken> {
        self.conn
            .take_resumption_token(now)
            .and_then(|t| self.encode_resumption_token(&t))
    }

    /// This may be call if an application has a resumption token. This must be called before connection starts.
    ///
    /// The resumption token also contains encoded HTTP/3 settings. The settings will be decoded
    /// and used until the setting are received from the server.
    ///
    /// # Errors
    /// An error is return if token cannot be decoded or a connection is is a wrong state.
    /// # Panics
    /// On closing if the base handler can't handle it (debug only).
    pub fn enable_resumption(&mut self, now: Instant, token: impl AsRef<[u8]>) -> Res<()> {
        if self.base_handler.state != Http3State::Initializing {
            return Err(Error::InvalidState);
        }
        let mut dec = Decoder::from(token.as_ref());
        let Some(settings_slice) = dec.decode_vvec() else { return Err(Error::InvalidResumptionToken) };
        qtrace!([self], "  settings {}", hex_with_len(settings_slice));
        let mut dec_settings = Decoder::from(settings_slice);
        let mut settings = HSettings::default();
        Error::map_error(
            settings.decode_frame_contents(&mut dec_settings),
            Error::InvalidResumptionToken,
        )?;
        let tok = dec.decode_remainder();
        qtrace!([self], "  Transport token {}", hex(tok));
        self.conn.enable_resumption(now, tok)?;
        if self.conn.state().closed() {
            let state = self.conn.state().clone();
            let res = self
                .base_handler
                .handle_state_change(&mut self.conn, &state);
            debug_assert_eq!(Ok(true), res);
            return Err(Error::FatalError);
        }
        if self.conn.zero_rtt_state() == ZeroRttState::Sending {
            self.base_handler
                .set_0rtt_settings(&mut self.conn, settings)?;
            self.events
                .connection_state_change(self.base_handler.state());
            self.push_handler
                .borrow_mut()
                .maybe_send_max_push_id_frame(&mut self.base_handler);
        }
        Ok(())
    }

    /// This is call to close a connection.
    pub fn close<S>(&mut self, now: Instant, error: AppError, msg: S)
    where
        S: AsRef<str> + Display,
    {
        qinfo!([self], "Close the connection error={} msg={}.", error, msg);
        if !matches!(
            self.base_handler.state,
            Http3State::Closing(_) | Http3State::Closed(_)
        ) {
            self.push_handler.borrow_mut().clear();
            self.conn.close(now, error, msg);
            self.base_handler.close(error);
            self.events
                .connection_state_change(self.base_handler.state());
        }
    }

    /// Attempt to force a key update.
    /// # Errors
    /// If the connection isn't confirmed, or there is an outstanding key update, this
    /// returns `Err(Error::TransportError(neqo_transport::Error::KeyUpdateBlocked))`.
    pub fn initiate_key_update(&mut self) -> Res<()> {
        self.conn.initiate_key_update()?;
        Ok(())
    }

    // API: Request/response

    /// The function fetches a resource using `method`, `target` and `headers`. A response body
    /// may be added by calling `send_data`. `stream_close_send` must be sent to finish the request
    /// even if request data are not sent.
    /// # Errors
    /// If a new stream cannot be created an error will be return.
    /// # Panics
    /// `SendMessage` implements `http_stream` so it will not panic.
    pub fn fetch<'x, 't: 'x, T>(
        &mut self,
        now: Instant,
        method: &'t str,
        target: &'t T,
        headers: &'t [Header],
        priority: Priority,
    ) -> Res<StreamId>
    where
        T: AsRequestTarget<'x> + ?Sized + Debug,
    {
        let output = self.base_handler.fetch(
            &mut self.conn,
            Box::new(self.events.clone()),
            Box::new(self.events.clone()),
            Some(Rc::clone(&self.push_handler)),
            &RequestDescription {
                method,
                connect_type: None,
                target,
                headers,
                priority,
            },
        );
        if let Err(e) = &output {
            if e.connection_error() {
                self.close(now, e.code(), "");
            }
        }
        output
    }

    /// Send an [`PRIORITY_UPDATE`-frame][1] on next `Http3Client::process_output()` call.
    /// Returns if the priority got changed.
    /// # Errors
    /// `InvalidStreamId` if the stream does not exist
    ///
    /// [1]: https://datatracker.ietf.org/doc/html/draft-kazuho-httpbis-priority-04#section-5.2
    pub fn priority_update(&mut self, stream_id: StreamId, priority: Priority) -> Res<bool> {
        self.base_handler.queue_update_priority(stream_id, priority)
    }

    /// An application may cancel a stream(request).
    /// Both sides, the receiviing and sending side, sending and receiving side, will be closed.
    /// # Errors
    /// An error will be return if a stream does not exist.
    pub fn cancel_fetch(&mut self, stream_id: StreamId, error: AppError) -> Res<()> {
        qinfo!([self], "reset_stream {} error={}.", stream_id, error);
        self.base_handler
            .cancel_fetch(stream_id, error, &mut self.conn)
    }

    /// This is call when application is done sending a request.
    /// # Errors
    /// An error will be return if stream does not exist.
    pub fn stream_close_send(&mut self, stream_id: StreamId) -> Res<()> {
        qinfo!([self], "Close sending side stream={}.", stream_id);
        self.base_handler
            .stream_close_send(&mut self.conn, stream_id)
    }

    /// # Errors
    /// An error will be return if a stream does not exist.
    pub fn stream_reset_send(&mut self, stream_id: StreamId, error: AppError) -> Res<()> {
        qinfo!([self], "stream_reset_send {} error={}.", stream_id, error);
        self.base_handler
            .stream_reset_send(&mut self.conn, stream_id, error)
    }

    /// # Errors
    /// An error will be return if a stream does not exist.
    pub fn stream_stop_sending(&mut self, stream_id: StreamId, error: AppError) -> Res<()> {
        qinfo!([self], "stream_stop_sending {} error={}.", stream_id, error);
        self.base_handler
            .stream_stop_sending(&mut self.conn, stream_id, error)
    }

    /// This function is used for regular HTTP requests and `WebTransport` streams.
    /// In the case of regular HTTP requests, the request body is supplied using this function, and
    /// headers are supplied through the `fetch` function.
    ///
    /// # Errors
    /// `InvalidStreamId` if the stream does not exist,
    /// `AlreadyClosed` if the stream has already been closed.
    /// `TransportStreamDoesNotExist` if the transport stream does not exist (this may happen if `process_output`
    /// has not been called when needed, and HTTP3 layer has not picked up the info that the stream has been closed.)
    /// `InvalidInput` if an empty buffer has been supplied.
    pub fn send_data(&mut self, stream_id: StreamId, buf: &[u8]) -> Res<usize> {
        qinfo!(
            [self],
            "send_data from stream {} sending {} bytes.",
            stream_id,
            buf.len()
        );
        self.base_handler
            .send_streams
            .get_mut(&stream_id)
            .ok_or(Error::InvalidStreamId)?
            .send_data(&mut self.conn, buf)
    }

    /// Response data are read directly into a buffer supplied as a parameter of this function to avoid copying
    /// data.
    /// # Errors
    /// It returns an error if a stream does not exist or an error happen while reading a stream, e.g.
    /// early close, protocol error, etc.
    pub fn read_data(
        &mut self,
        now: Instant,
        stream_id: StreamId,
        buf: &mut [u8],
    ) -> Res<(usize, bool)> {
        qinfo!([self], "read_data from stream {}.", stream_id);
        let res = self.base_handler.read_data(&mut self.conn, stream_id, buf);
        if let Err(e) = &res {
            if e.connection_error() {
                self.close(now, e.code(), "");
            }
        }
        res
    }

    // API: Push streams

    /// Cancel a push
    /// # Errors
    /// `InvalidStreamId` if the stream does not exist.
    pub fn cancel_push(&mut self, push_id: u64) -> Res<()> {
        self.push_handler
            .borrow_mut()
            .cancel(push_id, &mut self.conn, &mut self.base_handler)
    }

    /// Push response data are read directly into a buffer supplied as a parameter of this function
    /// to avoid copying data.
    /// # Errors
    /// It returns an error if a stream does not exist(`InvalidStreamId`) or an error has happened while
    /// reading a stream, e.g. early close, protocol error, etc.
    pub fn push_read_data(
        &mut self,
        now: Instant,
        push_id: u64,
        buf: &mut [u8],
    ) -> Res<(usize, bool)> {
        let stream_id = self
            .push_handler
            .borrow_mut()
            .get_active_stream_id(push_id)
            .ok_or(Error::InvalidStreamId)?;
        self.conn.stream_keep_alive(stream_id, true)?;
        self.read_data(now, stream_id, buf)
    }

    // API WebTransport

    /// # Errors
    /// If `WebTransport` cannot be created, e.g. the `WebTransport` support is
    /// not negotiated or the HTTP/3 connection is closed.
    pub fn webtransport_create_session<'x, 't: 'x, T>(
        &mut self,
        now: Instant,
        target: &'t T,
        headers: &'t [Header],
    ) -> Res<StreamId>
    where
        T: AsRequestTarget<'x> + ?Sized + Debug,
    {
        let output = self.base_handler.webtransport_create_session(
            &mut self.conn,
            Box::new(self.events.clone()),
            target,
            headers,
        );

        if let Err(e) = &output {
            if e.connection_error() {
                self.close(now, e.code(), "");
            }
        }
        output
    }

    /// Close `WebTransport` cleanly
    /// # Errors
    /// `InvalidStreamId` if the stream does not exist,
    /// `TransportStreamDoesNotExist` if the transport stream does not exist (this may happen if `process_output`
    /// has not been called when needed, and HTTP3 layer has not picked up the info that the stream has been closed.)
    /// `InvalidInput` if an empty buffer has been supplied.
    pub fn webtransport_close_session(
        &mut self,
        session_id: StreamId,
        error: u32,
        message: &str,
    ) -> Res<()> {
        self.base_handler
            .webtransport_close_session(&mut self.conn, session_id, error, message)
    }

    /// # Errors
    /// This may return an error if the particular session does not exist
    /// or the connection is not in the active state.
    pub fn webtransport_create_stream(
        &mut self,
        session_id: StreamId,
        stream_type: StreamType,
    ) -> Res<StreamId> {
        self.base_handler.webtransport_create_stream_local(
            &mut self.conn,
            session_id,
            stream_type,
            Box::new(self.events.clone()),
            Box::new(self.events.clone()),
        )
    }

    /// Send `WebTransport` datagram.
    /// # Errors
    /// It may return `InvalidStreamId` if a stream does not exist anymore.
    /// The function returns `TooMuchData` if the supply buffer is bigger than
    /// the allowed remote datagram size.
    pub fn webtransport_send_datagram(
        &mut self,
        session_id: StreamId,
        buf: &[u8],
        id: impl Into<DatagramTracking>,
    ) -> Res<()> {
        qtrace!("webtransport_send_datagram session:{:?}", session_id);
        self.base_handler
            .webtransport_send_datagram(session_id, &mut self.conn, buf, id)
    }

    /// Returns the current max size of a datagram that can fit into a packet.
    /// The value will change over time depending on the encoded size of the
    ///  packet number, ack frames, etc.
    /// # Errors
    /// The function returns `NotAvailable` if datagrams are not enabled.
    /// # Panics
    /// This cannot panic. The max varint length is 8.
    pub fn webtransport_max_datagram_size(&self, session_id: StreamId) -> Res<u64> {
        Ok(self.conn.max_datagram_size()?
            - u64::try_from(Encoder::varint_len(session_id.as_u64())).unwrap())
    }

    /// Sets the `SendOrder` for a given stream
    /// # Errors
    /// It may return `InvalidStreamId` if a stream does not exist anymore.
    /// # Panics
    /// This cannot panic.
    pub fn webtransport_set_sendorder(
        &mut self,
        stream_id: StreamId,
        sendorder: SendOrder,
    ) -> Res<()> {
        Http3Connection::stream_set_sendorder(&mut self.conn, stream_id, Some(sendorder))
    }

<<<<<<< HEAD
=======
    /// Sets the `Fairness` for a given stream
    /// # Errors
    /// It may return `InvalidStreamId` if a stream does not exist anymore.
    /// # Panics
    /// This cannot panic.
    pub fn webtransport_set_fairness(&mut self, stream_id: StreamId, fairness: bool) -> Res<()> {
        Http3Connection::stream_set_fairness(&mut self.conn, stream_id, fairness)
    }

>>>>>>> 88c7e493
    /// Returns the current `SendStreamStats` of a `WebTransportSendStream`.
    /// # Errors
    /// `InvalidStreamId` if the stream does not exist.
    pub fn webtransport_send_stream_stats(&mut self, stream_id: StreamId) -> Res<SendStreamStats> {
        self.base_handler
            .send_streams
            .get_mut(&stream_id)
            .ok_or(Error::InvalidStreamId)?
            .stats(&mut self.conn)
    }

    /// Returns the current `RecvStreamStats` of a `WebTransportRecvStream`.
    /// # Errors
    /// `InvalidStreamId` if the stream does not exist.
    pub fn webtransport_recv_stream_stats(&mut self, stream_id: StreamId) -> Res<RecvStreamStats> {
        self.base_handler
            .recv_streams
            .get_mut(&stream_id)
            .ok_or(Error::InvalidStreamId)?
            .stats(&mut self.conn)
    }

    /// This function combines  `process_input` and `process_output` function.
    pub fn process(&mut self, dgram: Option<Datagram>, now: Instant) -> Output {
        qtrace!([self], "Process.");
        if let Some(d) = dgram {
            self.process_input(d, now);
        }
        self.process_output(now)
    }

    /// The function should be called when there is a new UDP packet available. The function will
    /// handle the packet payload.
    ///
    /// First, the payload will be handled by the QUIC layer. Afterward, `process_http3` will be
    /// called to handle new [`ConnectionEvent`][1]s.
    ///
    /// After this function is called `process_output` should be called to check whether new
    /// packets need to be sent or if a timer needs to be updated.
    ///
    /// [1]: ../neqo_transport/enum.ConnectionEvent.html
    pub fn process_input(&mut self, dgram: Datagram, now: Instant) {
        qtrace!([self], "Process input.");
        self.conn.process_input(dgram, now);
        self.process_http3(now);
    }

    /// This should not be used because it gives access to functionalities that may disrupt the
    /// proper functioning of the HTTP/3 session.
    /// Only used by `neqo-interop`.
    pub fn conn(&mut self) -> &mut Connection {
        &mut self.conn
    }

    /// Process HTTP3 layer.
    /// When `process_output`, `process_input`, or `process` is called we must call this function
    /// as well. The functions calls `Http3Client::check_connection_events` to handle events from
    /// the QUC layer and calls `Http3Connection::process_sending` to ensure that HTTP/3 layer
    /// data, e.g. control frames, are sent.
    fn process_http3(&mut self, now: Instant) {
        qtrace!([self], "Process http3 internal.");
        match self.base_handler.state() {
            Http3State::ZeroRtt | Http3State::Connected | Http3State::GoingAway(..) => {
                let res = self.check_connection_events();
                if self.check_result(now, &res) {
                    return;
                }
                self.push_handler
                    .borrow_mut()
                    .maybe_send_max_push_id_frame(&mut self.base_handler);
                let res = self.base_handler.process_sending(&mut self.conn);
                self.check_result(now, &res);
            }
            Http3State::Closed { .. } => {}
            _ => {
                let res = self.check_connection_events();
                _ = self.check_result(now, &res);
            }
        }
    }

    /// The function should be called to check if there is a new UDP packet to be sent. It should
    /// be called after a new packet is received and processed and after a timer expires (QUIC
    /// needs timers to handle events like PTO detection and timers are not implemented by the neqo
    /// library, but instead must be driven by the application).
    ///
    /// `process_output` can return:
    /// - a [`Output::Datagram(Datagram)`][1]: data that should be sent as a UDP payload,
    /// - a [`Output::Callback(Duration)`][1]: the duration of a  timer. `process_output` should be called at least after the time expires,
    /// - [`Output::None`][1]: this is returned when `Nttp3Client` is done and can be destroyed.
    ///
    /// The application should call this function repeatedly until a timer value or None is
    /// returned. After that, the application should call the function again if a new UDP packet is
    /// received and processed or the timer value expires.
    ///
    /// The HTTP/3 neqo implementation drives the HTTP/3 and QUC layers, therefore this function
    /// will call both layers:
    ///  - First it calls HTTP/3 layer processing (`process_http3`) to make sure the layer writes
    ///    data to QUIC layer or cancels streams if needed.
    ///  - Then QUIC layer processing is called - [`Connection::process_output`][3]. This produces a
    ///    packet or a timer value. It may also produce ned [`ConnectionEvent`][2]s, e.g. connection
    ///    state-change event.
    ///  - Therefore the HTTP/3 layer processing (`process_http3`) is called again.
    ///
    /// [1]: ../neqo_transport/enum.Output.html
    /// [2]: ../neqo_transport/struct.ConnectionEvents.html
    /// [3]: ../neqo_transport/struct.Connection.html#method.process_output
    pub fn process_output(&mut self, now: Instant) -> Output {
        qtrace!([self], "Process output.");

        // Maybe send() stuff on http3-managed streams
        self.process_http3(now);

        let out = self.conn.process_output(now);

        // Update H3 for any transport state changes and events
        self.process_http3(now);

        out
    }

    /// This function takes the provided result and check for an error.
    /// An error results in closing the connection.
    fn check_result<ERR>(&mut self, now: Instant, res: &Res<ERR>) -> bool {
        match &res {
            Err(Error::HttpGoaway) => {
                qinfo!([self], "Connection error: goaway stream_id increased.");
                self.close(
                    now,
                    Error::HttpGeneralProtocol.code(),
                    "Connection error: goaway stream_id increased",
                );
                true
            }
            Err(e) => {
                qinfo!([self], "Connection error: {}.", e);
                self.close(now, e.code(), &format!("{e}"));
                true
            }
            _ => false,
        }
    }

    /// This function checks [`ConnectionEvent`][2]s emitted by the QUIC layer, e.g. connection change
    /// state events, new incoming stream data is available, a stream is was reset, etc. The HTTP/3
    /// layer needs to handle these events. Most of the events are handled by
    /// [`Http3Connection`][1] by calling appropriate functions, e.g. `handle_state_change`,
    /// `handle_stream_reset`, etc. [`Http3Connection`][1] handle functionalities that are common
    /// for the client and server side. Some of the functionalities are specific to the client and
    /// they are handled by `Http3Client`. For example, [`ConnectionEvent::RecvStreamReadable`][3] event
    /// is handled by `Http3Client::handle_stream_readable`. The  function calls
    /// `Http3Connection::handle_stream_readable` and then hands the return value as appropriate
    /// for the client-side.
    ///
    /// [1]: https://github.com/mozilla/neqo/blob/main/neqo-http3/src/connection.rs
    /// [2]: ../neqo_transport/enum.ConnectionEvent.html
    /// [3]: ../neqo_transport/enum.ConnectionEvent.html#variant.RecvStreamReadable
    fn check_connection_events(&mut self) -> Res<()> {
        qtrace!([self], "Check connection events.");
        while let Some(e) = self.conn.next_event() {
            qdebug!([self], "check_connection_events - event {:?}.", e);
            match e {
                ConnectionEvent::NewStream { stream_id } => {
                    // During this event we only add a new stream to the Http3Connection stream list,
                    // with NewStreamHeadReader stream handler.
                    // This function will not read from the stream and try to decode the stream.
                    // RecvStreamReadable  will be emitted after this event and reading, i.e. decoding
                    // of a stream will happen during that event.
                    self.base_handler.add_new_stream(stream_id);
                }
                ConnectionEvent::SendStreamWritable { stream_id } => {
                    if let Some(s) = self.base_handler.send_streams.get_mut(&stream_id) {
                        s.stream_writable();
                    }
                }
                ConnectionEvent::RecvStreamReadable { stream_id } => {
                    self.handle_stream_readable(stream_id)?;
                }
                ConnectionEvent::RecvStreamReset {
                    stream_id,
                    app_error,
                } => self
                    .base_handler
                    .handle_stream_reset(stream_id, app_error, &mut self.conn)?,
                ConnectionEvent::SendStreamStopSending {
                    stream_id,
                    app_error,
                } => self.base_handler.handle_stream_stop_sending(
                    stream_id,
                    app_error,
                    &mut self.conn,
                )?,

                ConnectionEvent::SendStreamCreatable { stream_type } => {
                    self.events.new_requests_creatable(stream_type);
                }
                ConnectionEvent::AuthenticationNeeded => self.events.authentication_needed(),
                ConnectionEvent::EchFallbackAuthenticationNeeded { public_name } => {
                    self.events.ech_fallback_authentication_needed(public_name);
                }
                ConnectionEvent::StateChange(state) => {
                    if self
                        .base_handler
                        .handle_state_change(&mut self.conn, &state)?
                    {
                        self.events
                            .connection_state_change(self.base_handler.state());
                    }
                }
                ConnectionEvent::ZeroRttRejected => {
                    self.base_handler.handle_zero_rtt_rejected()?;
                    self.events.zero_rtt_rejected();
                    self.push_handler.borrow_mut().handle_zero_rtt_rejected();
                }
                ConnectionEvent::ResumptionToken(token) => {
                    if let Some(t) = self.encode_resumption_token(&token) {
                        self.events.resumption_token(t);
                    }
                }
                ConnectionEvent::Datagram(dgram) => {
                    self.base_handler.handle_datagram(&dgram);
                }
                ConnectionEvent::SendStreamComplete { .. }
                | ConnectionEvent::OutgoingDatagramOutcome { .. }
                | ConnectionEvent::IncomingDatagramDropped => {}
            }
        }
        Ok(())
    }

    /// This function handled new data available on a stream. It calls
    /// `Http3Client::handle_stream_readable` and handles its response. Reading streams are mostly
    /// handled by [`Http3Connection`][1] because most part of it is common for the client and
    /// server. The following actions need to be handled by the client-specific code:
    ///  - `ReceiveOutput::NewStream(NewStreamType::Push(_))` - the server cannot receive a push
    ///    stream,
    ///  - `ReceiveOutput::NewStream(NewStreamType::Http)` - client cannot  receive a
    ///    server-initiated HTTP request,
    ///  - `ReceiveOutput::NewStream(NewStreamType::WebTransportStream(_))` - because
    ///    `Http3ClientEvents`is needed and events handler is specific to the client.
    ///  - `ReceiveOutput::ControlFrames(control_frames)` - some control frame handling differs
    ///     between the  client and the server:
    ///     - `HFrame::CancelPush` - only the client-side may receive it,
    ///     - `HFrame::MaxPushId { .. }`, `HFrame::PriorityUpdateRequest { .. } ` and
    ///        `HFrame::PriorityUpdatePush` can only be receive on the server side,
    ///     - `HFrame::Goaway { stream_id }` needs specific handling by the client by the protocol
    ///        specification.
    ///
    /// [1]: https://github.com/mozilla/neqo/blob/main/neqo-http3/src/connection.rs
    fn handle_stream_readable(&mut self, stream_id: StreamId) -> Res<()> {
        match self
            .base_handler
            .handle_stream_readable(&mut self.conn, stream_id)?
        {
            ReceiveOutput::NewStream(NewStreamType::Push(push_id)) => {
                self.handle_new_push_stream(stream_id, push_id)
            }
            ReceiveOutput::NewStream(NewStreamType::Http) => Err(Error::HttpStreamCreation),
            ReceiveOutput::NewStream(NewStreamType::WebTransportStream(session_id)) => {
                self.base_handler.webtransport_create_stream_remote(
                    StreamId::from(session_id),
                    stream_id,
                    Box::new(self.events.clone()),
                    Box::new(self.events.clone()),
                )?;
                let res = self
                    .base_handler
                    .handle_stream_readable(&mut self.conn, stream_id)?;
                debug_assert!(matches!(res, ReceiveOutput::NoOutput));
                Ok(())
            }
            ReceiveOutput::ControlFrames(control_frames) => {
                for f in control_frames {
                    match f {
                        HFrame::CancelPush { push_id } => self
                            .push_handler
                            .borrow_mut()
                            .handle_cancel_push(push_id, &mut self.conn, &mut self.base_handler),
                        HFrame::MaxPushId { .. }
                        | HFrame::PriorityUpdateRequest { .. }
                        | HFrame::PriorityUpdatePush { .. } => Err(Error::HttpFrameUnexpected),
                        HFrame::Goaway { stream_id } => self.handle_goaway(stream_id),
                        _ => {
                            unreachable!(
                                "we should only put MaxPushId, Goaway and PriorityUpdates into control_frames."
                            );
                        }
                    }?;
                }
                Ok(())
            }
            _ => Ok(()),
        }
    }

    fn handle_new_push_stream(&mut self, stream_id: StreamId, push_id: u64) -> Res<()> {
        if !self.push_handler.borrow().can_receive_push() {
            return Err(Error::HttpId);
        }

        // Add a new push stream to `PushController`. `add_new_push_stream` may return an error
        // (this will be a connection error) or a bool.
        // If false is returned that means that the stream should be reset because the push has
        // been already canceled (CANCEL_PUSH frame or canceling push from the application).
        if !self
            .push_handler
            .borrow_mut()
            .add_new_push_stream(push_id, stream_id)?
        {
            // We are not interested in the result of stream_stop_sending, we are not interested
            // in this stream.
            mem::drop(
                self.conn
                    .stream_stop_sending(stream_id, Error::HttpRequestCancelled.code()),
            );
            return Ok(());
        }

        self.base_handler.add_recv_stream(
            stream_id,
            Box::new(RecvMessage::new(
                &RecvMessageInfo {
                    message_type: MessageType::Response,
                    stream_type: Http3StreamType::Push,
                    stream_id,
                    header_frame_type_read: false,
                },
                Rc::clone(&self.base_handler.qpack_decoder),
                Box::new(RecvPushEvents::new(push_id, Rc::clone(&self.push_handler))),
                None,
                // TODO: think about the right prority for the push streams.
                PriorityHandler::new(true, Priority::default()),
            )),
        );
        let res = self
            .base_handler
            .handle_stream_readable(&mut self.conn, stream_id)?;
        debug_assert!(matches!(res, ReceiveOutput::NoOutput));
        Ok(())
    }

    fn handle_goaway(&mut self, goaway_stream_id: StreamId) -> Res<()> {
        qinfo!([self], "handle_goaway {}", goaway_stream_id);

        if goaway_stream_id.is_uni() || goaway_stream_id.is_server_initiated() {
            return Err(Error::HttpId);
        }

        match self.base_handler.state {
            Http3State::Connected => {
                self.base_handler.state = Http3State::GoingAway(goaway_stream_id);
            }
            Http3State::GoingAway(ref mut stream_id) => {
                if goaway_stream_id > *stream_id {
                    return Err(Error::HttpGoaway);
                }
                *stream_id = goaway_stream_id;
            }
            Http3State::Closing(..) | Http3State::Closed(..) => {}
            _ => unreachable!("Should not receive Goaway frame in this state."),
        }

        // Issue reset events for streams >= goaway stream id
        let send_ids: Vec<StreamId> = self
            .base_handler
            .send_streams
            .iter()
            .filter_map(id_gte(goaway_stream_id))
            .collect();
        for id in send_ids {
            // We do not care about streams that are going to be closed.
            mem::drop(self.base_handler.handle_stream_stop_sending(
                id,
                Error::HttpRequestRejected.code(),
                &mut self.conn,
            ));
        }

        let recv_ids: Vec<StreamId> = self
            .base_handler
            .recv_streams
            .iter()
            .filter_map(id_gte(goaway_stream_id))
            .collect();
        for id in recv_ids {
            // We do not care about streams that are going to be closed.
            mem::drop(self.base_handler.handle_stream_reset(
                id,
                Error::HttpRequestRejected.code(),
                &mut self.conn,
            ));
        }

        self.events.goaway_received();

        Ok(())
    }

    /// Increases `max_stream_data` for a `stream_id`.
    /// # Errors
    /// Returns `InvalidStreamId` if a stream does not exist or the receiving
    /// side is closed.
    pub fn set_stream_max_data(&mut self, stream_id: StreamId, max_data: u64) -> Res<()> {
        self.conn.set_stream_max_data(stream_id, max_data)?;
        Ok(())
    }

    #[must_use]
    pub fn qpack_decoder_stats(&self) -> QpackStats {
        self.base_handler.qpack_decoder.borrow().stats()
    }

    #[must_use]
    pub fn qpack_encoder_stats(&self) -> QpackStats {
        self.base_handler.qpack_encoder.borrow().stats()
    }

    #[must_use]
    pub fn transport_stats(&self) -> TransportStats {
        self.conn.stats()
    }

    #[must_use]
    pub fn webtransport_enabled(&self) -> bool {
        self.base_handler.webtransport_enabled()
    }
}

impl EventProvider for Http3Client {
    type Event = Http3ClientEvent;

    /// Return true if there are outstanding events.
    fn has_events(&self) -> bool {
        self.events.has_events()
    }

    /// Get events that indicate state changes on the connection. This method
    /// correctly handles cases where handling one event can obsolete
    /// previously-queued events, or cause new events to be generated.
    fn next_event(&mut self) -> Option<Self::Event> {
        self.events.next_event()
    }
}

#[cfg(test)]
mod tests {
    use super::{
        AuthenticationStatus, Connection, Error, HSettings, Header, Http3Client, Http3ClientEvent,
        Http3Parameters, Http3State, Rc, RefCell,
    };
    use crate::{
        frames::{HFrame, H3_FRAME_TYPE_SETTINGS, H3_RESERVED_FRAME_TYPES},
        qpack_encoder_receiver::EncoderRecvStream,
        settings::{HSetting, HSettingType, H3_RESERVED_SETTINGS},
        Http3Server, Priority, RecvStream,
    };
    use neqo_common::{event::Provider, qtrace, Datagram, Decoder, Encoder};
    use neqo_crypto::{AllowZeroRtt, AntiReplay, ResumptionToken};
    use neqo_qpack::{encoder::QPackEncoder, QpackSettings};
    use neqo_transport::{
        ConnectionError, ConnectionEvent, ConnectionParameters, Output, State, StreamId,
        StreamType, Version, RECV_BUFFER_SIZE, SEND_BUFFER_SIZE,
    };
    use std::{convert::TryFrom, mem, time::Duration};
    use test_fixture::{
        addr, anti_replay, default_server_h3, fixture_init, new_server, now,
        CountingConnectionIdGenerator, DEFAULT_ALPN_H3, DEFAULT_KEYS, DEFAULT_SERVER_NAME,
    };

    fn assert_closed(client: &Http3Client, expected: &Error) {
        match client.state() {
            Http3State::Closing(err) | Http3State::Closed(err) => {
                assert_eq!(err, ConnectionError::Application(expected.code()));
            }
            _ => panic!("Wrong state {:?}", client.state()),
        };
    }

    /// Create a http3 client with default configuration.
    pub fn default_http3_client() -> Http3Client {
        default_http3_client_param(100)
    }

    pub fn default_http3_client_param(max_table_size: u64) -> Http3Client {
        fixture_init();
        Http3Client::new(
            DEFAULT_SERVER_NAME,
            Rc::new(RefCell::new(CountingConnectionIdGenerator::default())),
            addr(),
            addr(),
            Http3Parameters::default()
                .connection_parameters(
                    // Disable compatible upgrade, which complicates tests.
                    ConnectionParameters::default()
                        .versions(Version::default(), vec![Version::default()]),
                )
                .max_table_size_encoder(max_table_size)
                .max_table_size_decoder(max_table_size)
                .max_blocked_streams(100)
                .max_concurrent_push_streams(5),
            now(),
        )
        .expect("create a default client")
    }

    const CONTROL_STREAM_TYPE: &[u8] = &[0x0];

    // Encoder stream data
    const ENCODER_STREAM_DATA: &[u8] = &[0x2];
    const ENCODER_STREAM_CAP_INSTRUCTION: &[u8] = &[0x3f, 0x45];

    // Encoder stream data with a change capacity instruction(0x3f, 0x45 = change capacity to 100)
    // This data will be send when 0-RTT is used and we already have a max_table_capacity from
    // resumed settings.
    const ENCODER_STREAM_DATA_WITH_CAP_INSTRUCTION: &[u8] = &[0x2, 0x3f, 0x45];

    const ENCODER_STREAM_DATA_WITH_CAP_INST_AND_ENCODING_INST: &[u8] = &[
        0x2, 0x3f, 0x45, 0x67, 0xa7, 0xd4, 0xe5, 0x1c, 0x85, 0xb1, 0x1f, 0x86, 0xa7, 0xd7, 0x71,
        0xd1, 0x69, 0x7f,
    ];

    // Decoder stream data
    const DECODER_STREAM_DATA: &[u8] = &[0x3];

    const PUSH_STREAM_TYPE: &[u8] = &[0x1];

    const CLIENT_SIDE_CONTROL_STREAM_ID: StreamId = StreamId::new(2);
    const CLIENT_SIDE_ENCODER_STREAM_ID: StreamId = StreamId::new(6);
    const CLIENT_SIDE_DECODER_STREAM_ID: StreamId = StreamId::new(10);

    struct TestServer {
        settings: HFrame,
        conn: Connection,
        control_stream_id: Option<StreamId>,
        encoder: Rc<RefCell<QPackEncoder>>,
        encoder_receiver: EncoderRecvStream,
        encoder_stream_id: Option<StreamId>,
        decoder_stream_id: Option<StreamId>,
    }

    impl TestServer {
        pub fn new() -> Self {
            Self::new_with_settings(&[
                HSetting::new(HSettingType::MaxTableCapacity, 100),
                HSetting::new(HSettingType::BlockedStreams, 100),
                HSetting::new(HSettingType::MaxHeaderListSize, 10000),
            ])
        }

        pub fn new_with_settings(server_settings: &[HSetting]) -> Self {
            fixture_init();
            let max_table_size = server_settings
                .iter()
                .find(|s| s.setting_type == HSettingType::MaxTableCapacity)
                .map_or(100, |s| s.value);
            let max_blocked_streams = u16::try_from(
                server_settings
                    .iter()
                    .find(|s| s.setting_type == HSettingType::BlockedStreams)
                    .map_or(100, |s| s.value),
            )
            .unwrap();
            let qpack = Rc::new(RefCell::new(QPackEncoder::new(
                &QpackSettings {
                    max_table_size_encoder: max_table_size,
                    max_table_size_decoder: max_table_size,
                    max_blocked_streams,
                },
                true,
            )));
            Self {
                settings: HFrame::Settings {
                    settings: HSettings::new(server_settings),
                },
                conn: default_server_h3(),
                control_stream_id: None,
                encoder: Rc::clone(&qpack),
                encoder_receiver: EncoderRecvStream::new(CLIENT_SIDE_DECODER_STREAM_ID, qpack),
                encoder_stream_id: None,
                decoder_stream_id: None,
            }
        }

        pub fn new_with_conn(conn: Connection) -> Self {
            let qpack = Rc::new(RefCell::new(QPackEncoder::new(
                &QpackSettings {
                    max_table_size_encoder: 128,
                    max_table_size_decoder: 128,
                    max_blocked_streams: 0,
                },
                true,
            )));
            Self {
                settings: HFrame::Settings {
                    settings: HSettings::new(&[]),
                },
                conn,
                control_stream_id: None,
                encoder: Rc::clone(&qpack),
                encoder_receiver: EncoderRecvStream::new(CLIENT_SIDE_DECODER_STREAM_ID, qpack),
                encoder_stream_id: None,
                decoder_stream_id: None,
            }
        }

        pub fn create_qpack_streams(&mut self) {
            // Create a QPACK encoder stream
            self.encoder_stream_id = Some(self.conn.stream_create(StreamType::UniDi).unwrap());
            self.encoder
                .borrow_mut()
                .add_send_stream(self.encoder_stream_id.unwrap());
            self.encoder
                .borrow_mut()
                .send_encoder_updates(&mut self.conn)
                .unwrap();

            // Create decoder stream
            self.decoder_stream_id = Some(self.conn.stream_create(StreamType::UniDi).unwrap());
            assert_eq!(
                self.conn
                    .stream_send(self.decoder_stream_id.unwrap(), DECODER_STREAM_DATA)
                    .unwrap(),
                1
            );
        }

        pub fn create_control_stream(&mut self) {
            // Create control stream
            let control = self.conn.stream_create(StreamType::UniDi).unwrap();
            qtrace!(["TestServer"], "control stream: {}", control);
            self.control_stream_id = Some(control);
            // Send stream type on the control stream.
            assert_eq!(
                self.conn
                    .stream_send(self.control_stream_id.unwrap(), CONTROL_STREAM_TYPE)
                    .unwrap(),
                1
            );

            // Encode a settings frame and send it.
            let mut enc = Encoder::default();
            self.settings.encode(&mut enc);
            assert_eq!(
                self.conn
                    .stream_send(self.control_stream_id.unwrap(), enc.as_ref())
                    .unwrap(),
                enc.len()
            );
        }

        pub fn check_client_control_qpack_streams_no_resumption(&mut self) {
            self.check_client_control_qpack_streams(
                ENCODER_STREAM_DATA,
                EXPECTED_REQUEST_HEADER_FRAME,
                false,
                true,
            );
        }

        pub fn check_control_qpack_request_streams_resumption(
            &mut self,
            expect_encoder_stream_data: &[u8],
            expect_request_header: &[u8],
            expect_request: bool,
        ) {
            self.check_client_control_qpack_streams(
                expect_encoder_stream_data,
                expect_request_header,
                expect_request,
                false,
            );
        }

        // Check that server has received correct settings and qpack streams.
        pub fn check_client_control_qpack_streams(
            &mut self,
            expect_encoder_stream_data: &[u8],
            expect_request_header: &[u8],
            expect_request: bool,
            expect_connected: bool,
        ) {
            let mut connected = false;
            let mut control_stream = false;
            let mut qpack_decoder_stream = false;
            let mut qpack_encoder_stream = false;
            let mut request = false;
            while let Some(e) = self.conn.next_event() {
                match e {
                    ConnectionEvent::NewStream { stream_id }
                    | ConnectionEvent::SendStreamWritable { stream_id } => {
                        if expect_request {
                            assert!(matches!(stream_id.as_u64(), 2 | 6 | 10 | 0));
                        } else {
                            assert!(matches!(stream_id.as_u64(), 2 | 6 | 10));
                        }
                    }
                    ConnectionEvent::RecvStreamReadable { stream_id } => {
                        if stream_id == CLIENT_SIDE_CONTROL_STREAM_ID {
                            self.check_control_stream();
                            control_stream = true;
                        } else if stream_id == CLIENT_SIDE_ENCODER_STREAM_ID {
                            // the qpack encoder stream
                            self.read_and_check_stream_data(
                                stream_id,
                                expect_encoder_stream_data,
                                false,
                            );
                            qpack_encoder_stream = true;
                        } else if stream_id == CLIENT_SIDE_DECODER_STREAM_ID {
                            // the qpack decoder stream
                            self.read_and_check_stream_data(stream_id, DECODER_STREAM_DATA, false);
                            qpack_decoder_stream = true;
                        } else if stream_id == 0 {
                            assert!(expect_request);
                            self.read_and_check_stream_data(stream_id, expect_request_header, true);
                            request = true;
                        } else {
                            panic!("unexpected event");
                        }
                    }
                    ConnectionEvent::StateChange(State::Connected) => connected = true,
                    ConnectionEvent::StateChange(_)
                    | ConnectionEvent::SendStreamCreatable { .. } => {}
                    _ => panic!("unexpected event"),
                }
            }
            assert_eq!(connected, expect_connected);
            assert!(control_stream);
            assert!(qpack_encoder_stream);
            assert!(qpack_decoder_stream);
            assert_eq!(request, expect_request);
        }

        // Check that the control stream contains default values.
        // Expect a SETTINGS frame, some grease, and a MAX_PUSH_ID frame.
        // The default test configuration uses:
        //  - max_table_capacity = 100
        //  - max_blocked_streams = 100
        // and a maximum of 5 push streams.
        fn check_control_stream(&mut self) {
            let mut buf = [0_u8; 100];
            let (amount, fin) = self
                .conn
                .stream_recv(CLIENT_SIDE_CONTROL_STREAM_ID, &mut buf)
                .unwrap();
            let mut dec = Decoder::from(&buf[..amount]);
            assert_eq!(dec.decode_varint().unwrap(), 0); // control stream type
            assert_eq!(dec.decode_varint().unwrap(), 4); // SETTINGS
            assert_eq!(
                dec.decode_vvec().unwrap(),
                &[1, 0x40, 0x64, 7, 0x40, 0x64, 0xab, 0x60, 0x37, 0x42, 0x00]
            );

            assert_eq!((dec.decode_varint().unwrap() - 0x21) % 0x1f, 0); // Grease
            assert!(dec.decode_vvec().unwrap().len() < 8);

            assert_eq!(dec.decode_varint().unwrap(), 0xd); // MAX_PUSH_ID
            assert_eq!(dec.decode_vvec().unwrap(), &[5]);

            assert_eq!(dec.remaining(), 0);
            assert!(!fin);
        }

        pub fn read_and_check_stream_data(
            &mut self,
            stream_id: StreamId,
            expected_data: &[u8],
            expected_fin: bool,
        ) {
            let mut buf = [0_u8; 100];
            let (amount, fin) = self.conn.stream_recv(stream_id, &mut buf).unwrap();
            assert_eq!(fin, expected_fin);
            assert_eq!(amount, expected_data.len());
            assert_eq!(&buf[..amount], expected_data);
        }

        pub fn encode_headers(
            &mut self,
            stream_id: StreamId,
            headers: &[Header],
            encoder: &mut Encoder,
        ) {
            let header_block =
                self.encoder
                    .borrow_mut()
                    .encode_header_block(&mut self.conn, headers, stream_id);
            let hframe = HFrame::Headers {
                header_block: header_block.as_ref().to_vec(),
            };
            hframe.encode(encoder);
        }
    }

    fn handshake_only(client: &mut Http3Client, server: &mut TestServer) -> Output {
        assert_eq!(client.state(), Http3State::Initializing);
        let out = client.process(None, now());
        assert_eq!(client.state(), Http3State::Initializing);

        assert_eq!(*server.conn.state(), State::Init);
        let out = server.conn.process(out.dgram(), now());
        assert_eq!(*server.conn.state(), State::Handshaking);

        let out = client.process(out.dgram(), now());
        let out = server.conn.process(out.dgram(), now());
        assert!(out.as_dgram_ref().is_none());

        let authentication_needed = |e| matches!(e, Http3ClientEvent::AuthenticationNeeded);
        assert!(client.events().any(authentication_needed));
        client.authenticated(AuthenticationStatus::Ok, now());
        out
    }

    // Perform only Quic transport handshake.
    fn connect_only_transport_with(client: &mut Http3Client, server: &mut TestServer) {
        let out = handshake_only(client, server);

        let out = client.process(out.dgram(), now());
        let connected = |e| matches!(e, Http3ClientEvent::StateChange(Http3State::Connected));
        assert!(client.events().any(connected));

        assert_eq!(client.state(), Http3State::Connected);
        server.conn.process_input(out.dgram().unwrap(), now());
        assert!(server.conn.state().connected());
    }

    // Perform only Quic transport handshake.
    fn connect_only_transport() -> (Http3Client, TestServer) {
        let mut client = default_http3_client();
        let mut server = TestServer::new();
        connect_only_transport_with(&mut client, &mut server);
        (client, server)
    }

    fn send_and_receive_client_settings(client: &mut Http3Client, server: &mut TestServer) {
        // send and receive client settings
        let dgram = client.process(None, now()).dgram();
        server.conn.process_input(dgram.unwrap(), now());
        server.check_client_control_qpack_streams_no_resumption();
    }

    // Perform Quic transport handshake and exchange Http3 settings.
    fn connect_with(client: &mut Http3Client, server: &mut TestServer) {
        connect_only_transport_with(client, server);

        send_and_receive_client_settings(client, server);

        server.create_control_stream();

        server.create_qpack_streams();
        // Send the server's control and qpack streams data.
        let dgram = server.conn.process(None, now()).dgram();
        client.process_input(dgram.unwrap(), now());

        // assert no error occured.
        assert_eq!(client.state(), Http3State::Connected);
    }

    // Perform Quic transport handshake and exchange Http3 settings.
    fn connect_with_connection_parameters(
        server_conn_params: ConnectionParameters,
    ) -> (Http3Client, TestServer) {
        // connecting with default max_table_size
        let mut client = default_http3_client_param(100);
        let server = Connection::new_server(
            test_fixture::DEFAULT_KEYS,
            test_fixture::DEFAULT_ALPN_H3,
            Rc::new(RefCell::new(CountingConnectionIdGenerator::default())),
            server_conn_params,
        )
        .unwrap();
        let mut server = TestServer::new_with_conn(server);
        connect_with(&mut client, &mut server);
        (client, server)
    }

    // Perform Quic transport handshake and exchange Http3 settings.
    fn connect() -> (Http3Client, TestServer) {
        let mut client = default_http3_client();
        let mut server = TestServer::new();
        connect_with(&mut client, &mut server);
        (client, server)
    }

    // Fetch request fetch("GET", "https", "something.com", "/", headers).
    fn make_request(
        client: &mut Http3Client,
        close_sending_side: bool,
        headers: &[Header],
    ) -> StreamId {
        let request_stream_id = client
            .fetch(
                now(),
                "GET",
                "https://something.com/",
                headers,
                Priority::default(),
            )
            .unwrap();
        if close_sending_side {
            client.stream_close_send(request_stream_id).unwrap();
        }
        request_stream_id
    }

    // For fetch request fetch("GET", "https", "something.com", "/", &[])
    // the following request header frame will be sent:
    const EXPECTED_REQUEST_HEADER_FRAME: &[u8] = &[
        0x01, 0x10, 0x00, 0x00, 0xd1, 0xd7, 0x50, 0x89, 0x41, 0xe9, 0x2a, 0x67, 0x35, 0x53, 0x2e,
        0x43, 0xd3, 0xc1,
    ];

    // For fetch request fetch("GET", "https", "something.com", "/", &[(String::from("myheaders", "myvalue"))])
    // the following request header frame will be sent:
    const EXPECTED_REQUEST_HEADER_FRAME_VERSION2: &[u8] = &[
        0x01, 0x11, 0x02, 0x80, 0xd1, 0xd7, 0x50, 0x89, 0x41, 0xe9, 0x2a, 0x67, 0x35, 0x53, 0x2e,
        0x43, 0xd3, 0xc1, 0x10,
    ];

    const HTTP_HEADER_FRAME_0: &[u8] = &[0x01, 0x06, 0x00, 0x00, 0xd9, 0x54, 0x01, 0x30];

    // The response header from HTTP_HEADER_FRAME (0x01, 0x06, 0x00, 0x00, 0xd9, 0x54, 0x01, 0x30) are
    // decoded into:
    fn check_response_header_0(header: &[Header]) {
        let expected_response_header_0 = &[
            Header::new(":status", "200"),
            Header::new("content-length", "0"),
        ];
        assert_eq!(header, expected_response_header_0);
    }

    const HTTP_RESPONSE_1: &[u8] = &[
        // headers
        0x01, 0x06, 0x00, 0x00, 0xd9, 0x54, 0x01, 0x37, // the first data frame
        0x0, 0x3, 0x61, 0x62, 0x63, // the second data frame
        0x0, 0x4, 0x64, 0x65, 0x66, 0x67,
    ];

    const HTTP_RESPONSE_HEADER_ONLY_1: &[u8] = &[
        // headers
        0x01, 0x06, 0x00, 0x00, 0xd9, 0x54, 0x01, 0x37,
    ];
    const HTTP_RESPONSE_DATA_FRAME_1_ONLY_1: &[u8] = &[0x0, 0x3, 0x61, 0x62, 0x63];

    const HTTP_RESPONSE_DATA_FRAME_2_ONLY_1: &[u8] = &[0x0, 0x4, 0x64, 0x65, 0x66, 0x67];

    // The response header from HTTP_RESPONSE_1 (0x01, 0x06, 0x00, 0x00, 0xd9, 0x54, 0x01, 0x36) are
    // decoded into:
    fn check_response_header_1(header: &[Header]) {
        let expected_response_header_1 = &[
            Header::new(":status", "200"),
            Header::new("content-length", "7"),
        ];
        assert_eq!(header, expected_response_header_1);
    }

    const EXPECTED_RESPONSE_DATA_1: &[u8] = &[0x61, 0x62, 0x63, 0x64, 0x65, 0x66, 0x67];

    const HTTP_RESPONSE_2: &[u8] = &[
        // headers
        0x01, 0x06, 0x00, 0x00, 0xd9, 0x54, 0x01, 0x33, // the data frame
        0x0, 0x3, 0x61, 0x62, 0x63,
    ];

    const HTTP_RESPONSE_HEADER_ONLY_2: &[u8] = &[
        // headers
        0x01, 0x06, 0x00, 0x00, 0xd9, 0x54, 0x01, 0x33,
    ];

    const HTTP_RESPONSE_DATA_FRAME_ONLY_2: &[u8] = &[
        // the data frame
        0x0, 0x3, 0x61, 0x62, 0x63,
    ];

    // The response header from HTTP_RESPONSE_2 (0x01, 0x06, 0x00, 0x00, 0xd9, 0x54, 0x01, 0x36) are
    // decoded into:
    fn check_response_header_2(header: &[Header]) {
        let expected_response_header_2 = &[
            Header::new(":status", "200"),
            Header::new("content-length", "3"),
        ];
        assert_eq!(header, expected_response_header_2);
    }

    // The data frame payload from HTTP_RESPONSE_2 is:
    const EXPECTED_RESPONSE_DATA_2_FRAME_1: &[u8] = &[0x61, 0x62, 0x63];

    fn make_request_and_exchange_pkts(
        client: &mut Http3Client,
        server: &mut TestServer,
        close_sending_side: bool,
    ) -> StreamId {
        let request_stream_id = make_request(client, close_sending_side, &[]);

        let dgram = client.process(None, now()).dgram();
        server.conn.process_input(dgram.unwrap(), now());

        // find the new request/response stream and send frame v on it.
        while let Some(e) = server.conn.next_event() {
            match e {
                ConnectionEvent::NewStream { stream_id } => {
                    assert_eq!(stream_id, request_stream_id);
                    assert_eq!(stream_id.stream_type(), StreamType::BiDi);
                }
                ConnectionEvent::RecvStreamReadable { stream_id } => {
                    if stream_id == CLIENT_SIDE_ENCODER_STREAM_ID {
                        server.read_and_check_stream_data(
                            stream_id,
                            ENCODER_STREAM_CAP_INSTRUCTION,
                            false,
                        );
                    } else {
                        assert_eq!(stream_id, request_stream_id);
                        server.read_and_check_stream_data(
                            stream_id,
                            EXPECTED_REQUEST_HEADER_FRAME,
                            close_sending_side,
                        );
                    }
                }
                _ => {}
            }
        }
        let dgram = server.conn.process_output(now()).dgram();
        if let Some(d) = dgram {
            client.process_input(d, now());
        }
        request_stream_id
    }

    fn connect_and_send_request(close_sending_side: bool) -> (Http3Client, TestServer, StreamId) {
        let (mut client, mut server) = connect();
        let request_stream_id =
            make_request_and_exchange_pkts(&mut client, &mut server, close_sending_side);
        assert_eq!(request_stream_id, 0);

        (client, server, request_stream_id)
    }

    fn server_send_response_and_exchange_packet(
        client: &mut Http3Client,
        server: &mut TestServer,
        stream_id: StreamId,
        response: impl AsRef<[u8]>,
        close_stream: bool,
    ) {
        _ = server
            .conn
            .stream_send(stream_id, response.as_ref())
            .unwrap();
        if close_stream {
            server.conn.stream_close_send(stream_id).unwrap();
        }
        let out = server.conn.process(None, now());
        let out = client.process(out.dgram(), now());
        mem::drop(server.conn.process(out.dgram(), now()));
    }

    const PUSH_PROMISE_DATA: &[u8] = &[
        0x00, 0x00, 0xd1, 0xd7, 0x50, 0x89, 0x41, 0xe9, 0x2a, 0x67, 0x35, 0x53, 0x2e, 0x43, 0xd3,
        0xc1,
    ];

    fn check_pushpromise_header(header: &[Header]) {
        let expected_response_header_1 = &[
            Header::new(":method", "GET"),
            Header::new(":scheme", "https"),
            Header::new(":authority", "something.com"),
            Header::new(":path", "/"),
        ];
        assert_eq!(header, expected_response_header_1);
    }

    // Send a push promise with push_id and request_stream_id.
    fn send_push_promise(conn: &mut Connection, stream_id: StreamId, push_id: u64) {
        let frame = HFrame::PushPromise {
            push_id,
            header_block: PUSH_PROMISE_DATA.to_vec(),
        };
        let mut d = Encoder::default();
        frame.encode(&mut d);
        _ = conn.stream_send(stream_id, d.as_ref()).unwrap();
    }

    fn send_push_data_and_exchange_packets(
        client: &mut Http3Client,
        server: &mut TestServer,
        push_id: u8,
        close_push_stream: bool,
    ) -> StreamId {
        let push_stream_id = send_push_data(&mut server.conn, push_id, close_push_stream);

        let out = server.conn.process(None, now());
        let out = client.process(out.dgram(), now());
        mem::drop(server.conn.process(out.dgram(), now()));

        push_stream_id
    }

    fn send_push_promise_and_exchange_packets(
        client: &mut Http3Client,
        server: &mut TestServer,
        stream_id: StreamId,
        push_id: u64,
    ) {
        send_push_promise(&mut server.conn, stream_id, push_id);

        let out = server.conn.process(None, now());
        let out = client.process(out.dgram(), now());
        mem::drop(server.conn.process(out.dgram(), now()));
    }

    fn send_cancel_push_and_exchange_packets(
        client: &mut Http3Client,
        server: &mut TestServer,
        push_id: u64,
    ) {
        let frame = HFrame::CancelPush { push_id };
        let mut d = Encoder::default();
        frame.encode(&mut d);
        server
            .conn
            .stream_send(server.control_stream_id.unwrap(), d.as_ref())
            .unwrap();

        let out = server.conn.process(None, now());
        let out = client.process(out.dgram(), now());
        mem::drop(server.conn.process(out.dgram(), now()));
    }

    const PUSH_DATA: &[u8] = &[
        // headers
        0x01, 0x06, 0x00, 0x00, 0xd9, 0x54, 0x01, 0x34, // the data frame.
        0x0, 0x4, 0x61, 0x62, 0x63, 0x64,
    ];

    // The response header from PUSH_DATA (0x01, 0x06, 0x00, 0x00, 0xd9, 0x54, 0x01, 0x34) are
    // decoded into:
    fn check_push_response_header(header: &[Header]) {
        let expected_push_response_header = vec![
            Header::new(":status", "200"),
            Header::new("content-length", "4"),
        ];
        assert_eq!(header, &expected_push_response_header[..]);
    }

    // The data frame payload from PUSH_DATA is:
    const EXPECTED_PUSH_RESPONSE_DATA_FRAME: &[u8] = &[0x61, 0x62, 0x63, 0x64];

    // Send push data on a push stream:
    //  1) push_stream_type PUSH_STREAM_TYPE
    //  2) push_id
    //  3) PUSH_DATA that contains encoded headers and a data frame.
    // This function can only handle small push_id numbers that fit in a varint of length 1 byte.
    fn send_data_on_push(
        conn: &mut Connection,
        push_stream_id: StreamId,
        push_id: u8,
        data: impl AsRef<[u8]>,
        close_push_stream: bool,
    ) {
        // send data
        _ = conn.stream_send(push_stream_id, PUSH_STREAM_TYPE).unwrap();
        _ = conn.stream_send(push_stream_id, &[push_id]).unwrap();
        _ = conn.stream_send(push_stream_id, data.as_ref()).unwrap();
        if close_push_stream {
            conn.stream_close_send(push_stream_id).unwrap();
        }
    }

    // Send push data on a push stream:
    //  1) push_stream_type PUSH_STREAM_TYPE
    //  2) push_id
    //  3) PUSH_DATA that contains encoded headers and a data frame.
    // This function can only handle small push_id numbers that fit in a varint of length 1 byte.
    fn send_push_data(conn: &mut Connection, push_id: u8, close_push_stream: bool) -> StreamId {
        send_push_with_data(conn, push_id, PUSH_DATA, close_push_stream)
    }

    // Send push data on a push stream:
    //  1) push_stream_type PUSH_STREAM_TYPE
    //  2) push_id
    //  3) and supplied push data.
    // This function can only handle small push_id numbers that fit in a varint of length 1 byte.
    fn send_push_with_data(
        conn: &mut Connection,
        push_id: u8,
        data: &[u8],
        close_push_stream: bool,
    ) -> StreamId {
        // create a push stream
        let push_stream_id = conn.stream_create(StreamType::UniDi).unwrap();
        // send data
        send_data_on_push(conn, push_stream_id, push_id, data, close_push_stream);
        push_stream_id
    }

    struct PushPromiseInfo {
        pub push_id: u64,
        pub ref_stream_id: StreamId,
    }

    // Helper function: read response when a server sends:
    // - HTTP_RESPONSE_2 on the request_stream_id stream,
    // - a number of push promises described by a list of PushPromiseInfo.
    // - and a push streams with push_id in the push_streams list.
    // All push stream contain PUSH_DATA that decodes to headers (that can be checked by calling
    // check_push_response_header) and EXPECTED_PUSH_RESPONSE_DATA_FRAME
    fn read_response_and_push_events(
        client: &mut Http3Client,
        push_promises: &[PushPromiseInfo],
        push_streams: &[u64],
        response_stream_id: StreamId,
    ) {
        let mut num_push_promises = 0;
        let mut num_push_stream_headers = 0;
        let mut num_push_stream_data = 0;
        while let Some(e) = client.next_event() {
            match e {
                Http3ClientEvent::PushPromise {
                    push_id,
                    request_stream_id,
                    headers,
                } => {
                    assert!(push_promises
                        .iter()
                        .any(|p| p.push_id == push_id && p.ref_stream_id == request_stream_id));
                    check_pushpromise_header(&headers[..]);
                    num_push_promises += 1;
                }
                Http3ClientEvent::PushHeaderReady {
                    push_id,
                    headers,
                    interim,
                    fin,
                } => {
                    assert!(push_streams.contains(&push_id));
                    check_push_response_header(&headers);
                    num_push_stream_headers += 1;
                    assert!(!fin);
                    assert!(!interim);
                }
                Http3ClientEvent::PushDataReadable { push_id } => {
                    assert!(push_streams.contains(&push_id));
                    let mut buf = [0_u8; 100];
                    let (amount, fin) = client.push_read_data(now(), push_id, &mut buf).unwrap();
                    assert!(fin);
                    assert_eq!(amount, EXPECTED_PUSH_RESPONSE_DATA_FRAME.len());
                    assert_eq!(&buf[..amount], EXPECTED_PUSH_RESPONSE_DATA_FRAME);
                    num_push_stream_data += 1;
                }
                Http3ClientEvent::HeaderReady {
                    stream_id,
                    headers,
                    interim,
                    fin,
                } => {
                    assert_eq!(stream_id, response_stream_id);
                    check_response_header_2(&headers);
                    assert!(!fin);
                    assert!(!interim);
                }
                Http3ClientEvent::DataReadable { stream_id } => {
                    assert_eq!(stream_id, response_stream_id);
                    let mut buf = [0_u8; 100];
                    let (amount, _) = client.read_data(now(), stream_id, &mut buf).unwrap();
                    assert_eq!(amount, EXPECTED_RESPONSE_DATA_2_FRAME_1.len());
                    assert_eq!(&buf[..amount], EXPECTED_RESPONSE_DATA_2_FRAME_1);
                }
                _ => {}
            }
        }

        assert_eq!(num_push_promises, push_promises.len());
        assert_eq!(num_push_stream_headers, push_streams.len());
        assert_eq!(num_push_stream_data, push_streams.len());
    }

    // Client: Test receiving a new control stream and a SETTINGS frame.
    #[test]
    fn test_client_connect_and_exchange_qpack_and_control_streams() {
        mem::drop(connect());
    }

    // Client: Test that the connection will be closed if control stream
    // has been closed.
    #[test]
    fn test_client_close_control_stream() {
        let (mut client, mut server) = connect();
        server
            .conn
            .stream_close_send(server.control_stream_id.unwrap())
            .unwrap();
        let out = server.conn.process(None, now());
        client.process(out.dgram(), now());
        assert_closed(&client, &Error::HttpClosedCriticalStream);
    }

    // Client: Test that the connection will be closed if the local control stream
    // has been reset.
    #[test]
    fn test_client_reset_control_stream() {
        let (mut client, mut server) = connect();
        server
            .conn
            .stream_reset_send(server.control_stream_id.unwrap(), Error::HttpNoError.code())
            .unwrap();
        let out = server.conn.process(None, now());
        client.process(out.dgram(), now());
        assert_closed(&client, &Error::HttpClosedCriticalStream);
    }

    // Client: Test that the connection will be closed if the server side encoder stream
    // has been reset.
    #[test]
    fn test_client_reset_server_side_encoder_stream() {
        let (mut client, mut server) = connect();
        server
            .conn
            .stream_reset_send(server.encoder_stream_id.unwrap(), Error::HttpNoError.code())
            .unwrap();
        let out = server.conn.process(None, now());
        client.process(out.dgram(), now());
        assert_closed(&client, &Error::HttpClosedCriticalStream);
    }

    // Client: Test that the connection will be closed if the server side decoder stream
    // has been reset.
    #[test]
    fn test_client_reset_server_side_decoder_stream() {
        let (mut client, mut server) = connect();
        server
            .conn
            .stream_reset_send(server.decoder_stream_id.unwrap(), Error::HttpNoError.code())
            .unwrap();
        let out = server.conn.process(None, now());
        client.process(out.dgram(), now());
        assert_closed(&client, &Error::HttpClosedCriticalStream);
    }

    // Client: Test that the connection will be closed if the local control stream
    // has received a stop_sending.
    #[test]
    fn test_client_stop_sending_control_stream() {
        let (mut client, mut server) = connect();
        server
            .conn
            .stream_stop_sending(CLIENT_SIDE_CONTROL_STREAM_ID, Error::HttpNoError.code())
            .unwrap();
        let out = server.conn.process(None, now());
        client.process(out.dgram(), now());
        assert_closed(&client, &Error::HttpClosedCriticalStream);
    }

    // Client: Test that the connection will be closed if the client side encoder stream
    // has received a stop_sending.
    #[test]
    fn test_client_stop_sending_encoder_stream() {
        let (mut client, mut server) = connect();
        server
            .conn
            .stream_stop_sending(CLIENT_SIDE_ENCODER_STREAM_ID, Error::HttpNoError.code())
            .unwrap();
        let out = server.conn.process(None, now());
        client.process(out.dgram(), now());
        assert_closed(&client, &Error::HttpClosedCriticalStream);
    }

    // Client: Test that the connection will be closed if the client side decoder stream
    // has received a stop_sending.
    #[test]
    fn test_client_stop_sending_decoder_stream() {
        let (mut client, mut server) = connect();
        server
            .conn
            .stream_stop_sending(CLIENT_SIDE_DECODER_STREAM_ID, Error::HttpNoError.code())
            .unwrap();
        let out = server.conn.process(None, now());
        client.process(out.dgram(), now());
        assert_closed(&client, &Error::HttpClosedCriticalStream);
    }

    // Client: test missing SETTINGS frame
    // (the first frame sent is a garbage frame).
    #[test]
    fn test_client_missing_settings() {
        let (mut client, mut server) = connect_only_transport();
        // Create server control stream.
        let control_stream = server.conn.stream_create(StreamType::UniDi).unwrap();
        // Send a HEADERS frame instead (which contains garbage).
        let sent = server
            .conn
            .stream_send(control_stream, &[0x0, 0x1, 0x3, 0x0, 0x1, 0x2]);
        assert_eq!(sent, Ok(6));
        let out = server.conn.process(None, now());
        client.process(out.dgram(), now());
        assert_closed(&client, &Error::HttpMissingSettings);
    }

    // Client: receiving SETTINGS frame twice causes connection close
    // with error HTTP_UNEXPECTED_FRAME.
    #[test]
    fn test_client_receive_settings_twice() {
        let (mut client, mut server) = connect();
        // send the second SETTINGS frame.
        let sent = server.conn.stream_send(
            server.control_stream_id.unwrap(),
            &[0x4, 0x6, 0x1, 0x40, 0x64, 0x7, 0x40, 0x64],
        );
        assert_eq!(sent, Ok(8));
        let out = server.conn.process(None, now());
        client.process(out.dgram(), now());
        assert_closed(&client, &Error::HttpFrameUnexpected);
    }

    fn test_wrong_frame_on_control_stream(v: &[u8]) {
        let (mut client, mut server) = connect();

        // send a frame that is not allowed on the control stream.
        _ = server
            .conn
            .stream_send(server.control_stream_id.unwrap(), v)
            .unwrap();

        let out = server.conn.process(None, now());
        client.process(out.dgram(), now());

        assert_closed(&client, &Error::HttpFrameUnexpected);
    }

    // send DATA frame on a cortrol stream
    #[test]
    fn test_data_frame_on_control_stream() {
        test_wrong_frame_on_control_stream(&[0x0, 0x2, 0x1, 0x2]);
    }

    // send HEADERS frame on a cortrol stream
    #[test]
    fn test_headers_frame_on_control_stream() {
        test_wrong_frame_on_control_stream(&[0x1, 0x2, 0x1, 0x2]);
    }

    // send PUSH_PROMISE frame on a cortrol stream
    #[test]
    fn test_push_promise_frame_on_control_stream() {
        test_wrong_frame_on_control_stream(&[0x5, 0x2, 0x1, 0x2]);
    }

    // send PRIORITY_UPDATE frame on a control stream to the client
    #[test]
    fn test_priority_update_request_on_control_stream() {
        test_wrong_frame_on_control_stream(&[0x80, 0x0f, 0x07, 0x00, 0x01, 0x03]);
    }

    #[test]
    fn test_priority_update_push_on_control_stream() {
        test_wrong_frame_on_control_stream(&[0x80, 0x0f, 0x07, 0x01, 0x01, 0x03]);
    }

    fn test_wrong_frame_on_push_stream(v: &[u8]) {
        let (mut client, mut server, request_stream_id) = connect_and_send_request(false);

        send_push_promise(&mut server.conn, request_stream_id, 0);
        // Create a push stream
        let push_stream_id = server.conn.stream_create(StreamType::UniDi).unwrap();

        // Send the push stream type byte, push_id and frame v.
        _ = server
            .conn
            .stream_send(push_stream_id, &[0x01, 0x0])
            .unwrap();
        _ = server.conn.stream_send(push_stream_id, v).unwrap();

        let out = server.conn.process(None, now());
        let out = client.process(out.dgram(), now());
        mem::drop(server.conn.process(out.dgram(), now()));

        assert_closed(&client, &Error::HttpFrameUnexpected);
    }

    #[test]
    fn test_cancel_push_frame_on_push_stream() {
        test_wrong_frame_on_push_stream(&[0x3, 0x1, 0x5]);
    }

    #[test]
    fn test_settings_frame_on_push_stream() {
        test_wrong_frame_on_push_stream(&[0x4, 0x4, 0x6, 0x4, 0x8, 0x4]);
    }

    #[test]
    fn test_push_promise_frame_on_push_stream() {
        test_wrong_frame_on_push_stream(&[0x5, 0x2, 0x1, 0x2]);
    }

    #[test]
    fn test_priority_update_request_on_push_stream() {
        test_wrong_frame_on_push_stream(&[0x80, 0x0f, 0x07, 0x00, 0x01, 0x03]);
    }

    #[test]
    fn test_priority_update_push_on_push_stream() {
        test_wrong_frame_on_push_stream(&[0x80, 0x0f, 0x07, 0x01, 0x01, 0x03]);
    }

    #[test]
    fn test_goaway_frame_on_push_stream() {
        test_wrong_frame_on_push_stream(&[0x7, 0x1, 0x5]);
    }

    #[test]
    fn test_max_push_id_frame_on_push_stream() {
        test_wrong_frame_on_push_stream(&[0xd, 0x1, 0x5]);
    }

    // send DATA frame before a header frame
    #[test]
    fn test_data_frame_on_push_stream() {
        test_wrong_frame_on_push_stream(&[0x0, 0x2, 0x1, 0x2]);
    }

    // Client: receive unknown stream type
    // This function also tests getting stream id that does not fit into a single byte.
    #[test]
    fn test_client_received_unknown_stream() {
        let (mut client, mut server) = connect();

        // create a stream with unknown type.
        let new_stream_id = server.conn.stream_create(StreamType::UniDi).unwrap();
        _ = server
            .conn
            .stream_send(new_stream_id, &[0x41, 0x19, 0x4, 0x4, 0x6, 0x0, 0x8, 0x0])
            .unwrap();
        let out = server.conn.process(None, now());
        let out = client.process(out.dgram(), now());
        mem::drop(server.conn.process(out.dgram(), now()));

        // check for stop-sending with Error::HttpStreamCreation.
        let mut stop_sending_event_found = false;
        while let Some(e) = server.conn.next_event() {
            if let ConnectionEvent::SendStreamStopSending {
                stream_id,
                app_error,
            } = e
            {
                stop_sending_event_found = true;
                assert_eq!(stream_id, new_stream_id);
                assert_eq!(app_error, Error::HttpStreamCreation.code());
            }
        }
        assert!(stop_sending_event_found);
        assert_eq!(client.state(), Http3State::Connected);
    }

    // Test wrong frame on req/rec stream
    fn test_wrong_frame_on_request_stream(v: &[u8]) {
        let (mut client, mut server, request_stream_id) = connect_and_send_request(false);

        _ = server.conn.stream_send(request_stream_id, v).unwrap();

        // Generate packet with the above bad h3 input
        let out = server.conn.process(None, now());
        // Process bad input and close the connection.
        mem::drop(client.process(out.dgram(), now()));

        assert_closed(&client, &Error::HttpFrameUnexpected);
    }

    #[test]
    fn test_cancel_push_frame_on_request_stream() {
        test_wrong_frame_on_request_stream(&[0x3, 0x1, 0x5]);
    }

    #[test]
    fn test_settings_frame_on_request_stream() {
        test_wrong_frame_on_request_stream(&[0x4, 0x4, 0x6, 0x4, 0x8, 0x4]);
    }

    #[test]
    fn test_goaway_frame_on_request_stream() {
        test_wrong_frame_on_request_stream(&[0x7, 0x1, 0x5]);
    }

    #[test]
    fn test_max_push_id_frame_on_request_stream() {
        test_wrong_frame_on_request_stream(&[0xd, 0x1, 0x5]);
    }

    #[test]
    fn test_priority_update_request_on_request_stream() {
        test_wrong_frame_on_request_stream(&[0x80, 0x0f, 0x07, 0x00, 0x01, 0x03]);
    }

    #[test]
    fn test_priority_update_push_on_request_stream() {
        test_wrong_frame_on_request_stream(&[0x80, 0x0f, 0x07, 0x01, 0x01, 0x03]);
    }

    // Test reading of a slowly streamed frame. bytes are received one by one
    #[test]
    fn test_frame_reading() {
        let (mut client, mut server) = connect_only_transport();

        // create a control stream.
        let control_stream = server.conn.stream_create(StreamType::UniDi).unwrap();

        // send the stream type
        let mut sent = server.conn.stream_send(control_stream, &[0x0]);
        assert_eq!(sent, Ok(1));
        let out = server.conn.process(None, now());
        client.process(out.dgram(), now());

        // start sending SETTINGS frame
        sent = server.conn.stream_send(control_stream, &[0x4]);
        assert_eq!(sent, Ok(1));
        let out = server.conn.process(None, now());
        client.process(out.dgram(), now());

        sent = server.conn.stream_send(control_stream, &[0x4]);
        assert_eq!(sent, Ok(1));
        let out = server.conn.process(None, now());
        client.process(out.dgram(), now());

        sent = server.conn.stream_send(control_stream, &[0x6]);
        assert_eq!(sent, Ok(1));
        let out = server.conn.process(None, now());
        client.process(out.dgram(), now());

        sent = server.conn.stream_send(control_stream, &[0x0]);
        assert_eq!(sent, Ok(1));
        let out = server.conn.process(None, now());
        client.process(out.dgram(), now());

        sent = server.conn.stream_send(control_stream, &[0x8]);
        assert_eq!(sent, Ok(1));
        let out = server.conn.process(None, now());
        client.process(out.dgram(), now());

        sent = server.conn.stream_send(control_stream, &[0x0]);
        assert_eq!(sent, Ok(1));
        let out = server.conn.process(None, now());
        client.process(out.dgram(), now());

        assert_eq!(client.state(), Http3State::Connected);

        // Now test PushPromise
        sent = server.conn.stream_send(control_stream, &[0x5]);
        assert_eq!(sent, Ok(1));
        let out = server.conn.process(None, now());
        client.process(out.dgram(), now());

        sent = server.conn.stream_send(control_stream, &[0x5]);
        assert_eq!(sent, Ok(1));
        let out = server.conn.process(None, now());
        client.process(out.dgram(), now());

        sent = server.conn.stream_send(control_stream, &[0x4]);
        assert_eq!(sent, Ok(1));
        let out = server.conn.process(None, now());
        client.process(out.dgram(), now());

        sent = server.conn.stream_send(control_stream, &[0x61]);
        assert_eq!(sent, Ok(1));
        let out = server.conn.process(None, now());
        client.process(out.dgram(), now());

        sent = server.conn.stream_send(control_stream, &[0x62]);
        assert_eq!(sent, Ok(1));
        let out = server.conn.process(None, now());
        client.process(out.dgram(), now());

        sent = server.conn.stream_send(control_stream, &[0x63]);
        assert_eq!(sent, Ok(1));
        let out = server.conn.process(None, now());
        client.process(out.dgram(), now());

        sent = server.conn.stream_send(control_stream, &[0x64]);
        assert_eq!(sent, Ok(1));
        let out = server.conn.process(None, now());
        client.process(out.dgram(), now());

        // PUSH_PROMISE on a control stream will cause an error
        assert_closed(&client, &Error::HttpFrameUnexpected);
    }

    #[test]
    fn fetch_basic() {
        // Connect exchange headers and send a request. Also check if the correct header frame has been sent.
        let (mut client, mut server, request_stream_id) = connect_and_send_request(true);

        // send response - 200  Content-Length: 7
        // with content: 'abcdefg'.
        // The content will be send in 2 DATA frames.
        server_send_response_and_exchange_packet(
            &mut client,
            &mut server,
            request_stream_id,
            HTTP_RESPONSE_1,
            true,
        );

        let http_events = client.events().collect::<Vec<_>>();
        assert_eq!(http_events.len(), 2);
        for e in http_events {
            match e {
                Http3ClientEvent::HeaderReady {
                    stream_id,
                    headers,
                    interim,
                    fin,
                } => {
                    assert_eq!(stream_id, request_stream_id);
                    check_response_header_1(&headers);
                    assert!(!fin);
                    assert!(!interim);
                }
                Http3ClientEvent::DataReadable { stream_id } => {
                    assert_eq!(stream_id, request_stream_id);
                    let mut buf = [0_u8; 100];
                    let (amount, fin) = client.read_data(now(), stream_id, &mut buf).unwrap();
                    assert!(fin);
                    assert_eq!(amount, EXPECTED_RESPONSE_DATA_1.len());
                    assert_eq!(&buf[..amount], EXPECTED_RESPONSE_DATA_1);
                }
                _ => {}
            }
        }

        // after this stream will be removed from hcoon. We will check this by trying to read
        // from the stream and that should fail.
        let mut buf = [0_u8; 100];
        let res = client.read_data(now(), request_stream_id, &mut buf);
        assert_eq!(res.unwrap_err(), Error::InvalidStreamId);

        client.close(now(), 0, "");
    }

    /// Force both endpoints into an idle state.
    /// Do this by opening unidirectional streams at both endpoints and sending
    /// a partial unidirectional stream type (which the receiver has to buffer),
    /// then delivering packets out of order.
    /// This forces the receiver to create an acknowledgment, which will allow
    /// the peer to become idle.
    fn force_idle(client: &mut Http3Client, server: &mut TestServer) {
        // Send a partial unidirectional stream ID.
        // Note that this can't close the stream as that causes the receiver
        // to send `MAX_STREAMS`, which would prevent it from becoming idle.
        fn dgram(c: &mut Connection) -> Datagram {
            let stream = c.stream_create(StreamType::UniDi).unwrap();
            _ = c.stream_send(stream, &[0xc0]).unwrap();
            c.process_output(now()).dgram().unwrap()
        }

        let d1 = dgram(&mut client.conn);
        let d2 = dgram(&mut client.conn);
        server.conn.process_input(d2, now());
        server.conn.process_input(d1, now());
        let d3 = dgram(&mut server.conn);
        let d4 = dgram(&mut server.conn);
        client.process_input(d4, now());
        client.process_input(d3, now());
        let ack = client.process_output(now()).dgram();
        server.conn.process_input(ack.unwrap(), now());
    }

    /// The client should keep a connection alive if it has unanswered requests.
    #[test]
    fn fetch_keep_alive() {
        let (mut client, mut server, _request_stream_id) = connect_and_send_request(true);
        force_idle(&mut client, &mut server);

        let idle_timeout = ConnectionParameters::default().get_idle_timeout();
        assert_eq!(client.process_output(now()).callback(), idle_timeout / 2);
    }

    // Helper function: read response when a server sends HTTP_RESPONSE_2.
    fn read_response(
        client: &mut Http3Client,
        server: &mut Connection,
        request_stream_id: StreamId,
    ) {
        let out = server.process(None, now());
        client.process(out.dgram(), now());

        while let Some(e) = client.next_event() {
            match e {
                Http3ClientEvent::HeaderReady {
                    stream_id,
                    headers,
                    interim,
                    fin,
                } => {
                    assert_eq!(stream_id, request_stream_id);
                    check_response_header_2(&headers);
                    assert!(!fin);
                    assert!(!interim);
                }
                Http3ClientEvent::DataReadable { stream_id } => {
                    assert_eq!(stream_id, request_stream_id);
                    let mut buf = [0_u8; 100];
                    let (amount, fin) = client.read_data(now(), stream_id, &mut buf).unwrap();
                    assert!(fin);
                    assert_eq!(amount, EXPECTED_RESPONSE_DATA_2_FRAME_1.len());
                    assert_eq!(&buf[..amount], EXPECTED_RESPONSE_DATA_2_FRAME_1);
                }
                _ => {}
            }
        }

        // after this stream will be removed from client. We will check this by trying to read
        // from the stream and that should fail.
        let mut buf = [0_u8; 100];
        let res = client.read_data(now(), request_stream_id, &mut buf);
        assert!(res.is_err());
        assert_eq!(res.unwrap_err(), Error::InvalidStreamId);

        client.close(now(), 0, "");
    }

    // Data sent with a request:
    const REQUEST_BODY: &[u8] = &[0x64, 0x65, 0x66];
    // Corresponding data frame that server will receive.
    const EXPECTED_REQUEST_BODY_FRAME: &[u8] = &[0x0, 0x3, 0x64, 0x65, 0x66];

    // Send a request with the request body.
    #[test]
    fn fetch_with_data() {
        // Connect exchange headers and send a request. Also check if the correct header frame has been sent.
        let (mut client, mut server, request_stream_id) = connect_and_send_request(false);

        // Get DataWritable for the request stream so that we can write the request body.
        let data_writable = |e| matches!(e, Http3ClientEvent::DataWritable { .. });
        assert!(client.events().any(data_writable));
        let sent = client.send_data(request_stream_id, REQUEST_BODY).unwrap();
        assert_eq!(sent, REQUEST_BODY.len());
        client.stream_close_send(request_stream_id).unwrap();

        let out = client.process(None, now());
        mem::drop(server.conn.process(out.dgram(), now()));

        // find the new request/response stream and send response on it.
        while let Some(e) = server.conn.next_event() {
            match e {
                ConnectionEvent::NewStream { stream_id } => {
                    assert_eq!(stream_id, request_stream_id);
                    assert_eq!(stream_id.stream_type(), StreamType::BiDi);
                }
                ConnectionEvent::RecvStreamReadable { stream_id } => {
                    assert_eq!(stream_id, request_stream_id);

                    // Read request body.
                    let mut buf = [0_u8; 100];
                    let (amount, fin) = server.conn.stream_recv(stream_id, &mut buf).unwrap();
                    assert!(fin);
                    assert_eq!(amount, EXPECTED_REQUEST_BODY_FRAME.len());
                    assert_eq!(&buf[..amount], EXPECTED_REQUEST_BODY_FRAME);

                    // send response - 200  Content-Length: 3
                    // with content: 'abc'.
                    _ = server.conn.stream_send(stream_id, HTTP_RESPONSE_2).unwrap();
                    server.conn.stream_close_send(stream_id).unwrap();
                }
                _ => {}
            }
        }

        read_response(&mut client, &mut server.conn, request_stream_id);
    }

    // send a request with request body containing request_body. We expect to receive expected_data_frame_header.
    fn fetch_with_data_length_xbytes(request_body: &[u8], expected_data_frame_header: &[u8]) {
        // Connect exchange headers and send a request. Also check if the correct header frame has been sent.
        let (mut client, mut server, request_stream_id) = connect_and_send_request(false);

        // Get DataWritable for the request stream so that we can write the request body.
        let data_writable = |e| matches!(e, Http3ClientEvent::DataWritable { .. });
        assert!(client.events().any(data_writable));
        let sent = client.send_data(request_stream_id, request_body);
        assert_eq!(sent, Ok(request_body.len()));

        // Close stream.
        client.stream_close_send(request_stream_id).unwrap();

        // We need to loop a bit until all data has been sent.
        let mut out = client.process(None, now());
        for _i in 0..20 {
            out = server.conn.process(out.dgram(), now());
            out = client.process(out.dgram(), now());
        }

        // check request body is received.
        // Then send a response.
        while let Some(e) = server.conn.next_event() {
            if let ConnectionEvent::RecvStreamReadable { stream_id } = e {
                if stream_id == request_stream_id {
                    // Read the DATA frame.
                    let mut buf = vec![1_u8; RECV_BUFFER_SIZE];
                    let (amount, fin) = server.conn.stream_recv(stream_id, &mut buf).unwrap();
                    assert!(fin);
                    assert_eq!(
                        amount,
                        request_body.len() + expected_data_frame_header.len()
                    );

                    // Check the DATA frame header
                    assert_eq!(
                        &buf[..expected_data_frame_header.len()],
                        expected_data_frame_header
                    );

                    // Check data.
                    assert_eq!(&buf[expected_data_frame_header.len()..amount], request_body);

                    // send response - 200  Content-Length: 3
                    // with content: 'abc'.
                    _ = server.conn.stream_send(stream_id, HTTP_RESPONSE_2).unwrap();
                    server.conn.stream_close_send(stream_id).unwrap();
                }
            }
        }

        read_response(&mut client, &mut server.conn, request_stream_id);
    }

    // send a request with 63 bytes. The DATA frame length field will still have 1 byte.
    #[test]
    fn fetch_with_data_length_63bytes() {
        fetch_with_data_length_xbytes(&[0_u8; 63], &[0x0, 0x3f]);
    }

    // send a request with 64 bytes. The DATA frame length field will need 2 byte.
    #[test]
    fn fetch_with_data_length_64bytes() {
        fetch_with_data_length_xbytes(&[0_u8; 64], &[0x0, 0x40, 0x40]);
    }

    // send a request with 16383 bytes. The DATA frame length field will still have 2 byte.
    #[test]
    fn fetch_with_data_length_16383bytes() {
        fetch_with_data_length_xbytes(&[0_u8; 16383], &[0x0, 0x7f, 0xff]);
    }

    // send a request with 16384 bytes. The DATA frame length field will need 4 byte.
    #[test]
    fn fetch_with_data_length_16384bytes() {
        fetch_with_data_length_xbytes(&[0_u8; 16384], &[0x0, 0x80, 0x0, 0x40, 0x0]);
    }

    // Send 2 data frames so that the second one cannot fit into the send_buf and it is only
    // partialy sent. We check that the sent data is correct.
    #[allow(clippy::useless_vec)]
    fn fetch_with_two_data_frames(
        first_frame: &[u8],
        expected_first_data_frame_header: &[u8],
        expected_second_data_frame_header: &[u8],
        expected_second_data_frame: &[u8],
    ) {
        // Connect exchange headers and send a request. Also check if the correct header frame has been sent.
        let (mut client, mut server, request_stream_id) = connect_and_send_request(false);

        // Get DataWritable for the request stream so that we can write the request body.
        let data_writable = |e| matches!(e, Http3ClientEvent::DataWritable { .. });
        assert!(client.events().any(data_writable));

        // Send the first frame.
        let sent = client.send_data(request_stream_id, first_frame);
        assert_eq!(sent, Ok(first_frame.len()));

        // The second frame cannot fit.
        let sent = client.send_data(request_stream_id, &vec![0_u8; SEND_BUFFER_SIZE]);
        assert_eq!(sent, Ok(expected_second_data_frame.len()));

        // Close stream.
        client.stream_close_send(request_stream_id).unwrap();

        let mut out = client.process(None, now());
        // We need to loop a bit until all data has been sent. Once for every 1K
        // of data.
        for _i in 0..SEND_BUFFER_SIZE / 1000 {
            out = server.conn.process(out.dgram(), now());
            out = client.process(out.dgram(), now());
        }

        //  check received frames and send a response.
        while let Some(e) = server.conn.next_event() {
            if let ConnectionEvent::RecvStreamReadable { stream_id } = e {
                if stream_id == request_stream_id {
                    // Read DATA frames.
                    let mut buf = vec![1_u8; RECV_BUFFER_SIZE];
                    let (amount, fin) = server.conn.stream_recv(stream_id, &mut buf).unwrap();
                    assert!(fin);
                    assert_eq!(
                        amount,
                        expected_first_data_frame_header.len()
                            + first_frame.len()
                            + expected_second_data_frame_header.len()
                            + expected_second_data_frame.len()
                    );

                    // Check the first DATA frame header
                    let end = expected_first_data_frame_header.len();
                    assert_eq!(&buf[..end], expected_first_data_frame_header);

                    // Check the first frame data.
                    let start = end;
                    let end = end + first_frame.len();
                    assert_eq!(&buf[start..end], first_frame);

                    // Check the second DATA frame header
                    let start2 = end;
                    let end2 = end + expected_second_data_frame_header.len();
                    assert_eq!(&buf[start2..end2], expected_second_data_frame_header);

                    // Check the second frame data.
                    let start3 = end2;
                    let end3 = end2 + expected_second_data_frame.len();
                    assert_eq!(&buf[start3..end3], expected_second_data_frame);

                    // send response - 200  Content-Length: 3
                    // with content: 'abc'.
                    _ = server.conn.stream_send(stream_id, HTTP_RESPONSE_2).unwrap();
                    server.conn.stream_close_send(stream_id).unwrap();
                }
            }
        }

        read_response(&mut client, &mut server.conn, request_stream_id);
    }

    fn alloc_buffer(size: usize) -> (Vec<u8>, Vec<u8>) {
        let data_frame = HFrame::Data { len: size as u64 };
        let mut enc = Encoder::default();
        data_frame.encode(&mut enc);

        (vec![0_u8; size], enc.as_ref().to_vec())
    }

    // Send 2 frames. For the second one we can only send 63 bytes.
    // After the first frame there is exactly 63+2 bytes left in the send buffer.
    #[test]
    fn fetch_two_data_frame_second_63bytes() {
        let (buf, hdr) = alloc_buffer(SEND_BUFFER_SIZE - 88);
        fetch_with_two_data_frames(&buf, &hdr, &[0x0, 0x3f], &[0_u8; 63]);
    }

    // Send 2 frames. For the second one we can only send 63 bytes.
    // After the first frame there is exactly 63+3 bytes left in the send buffer,
    // but we can only send 63 bytes.
    #[test]
    fn fetch_two_data_frame_second_63bytes_place_for_66() {
        let (buf, hdr) = alloc_buffer(SEND_BUFFER_SIZE - 89);
        fetch_with_two_data_frames(&buf, &hdr, &[0x0, 0x3f], &[0_u8; 63]);
    }

    // Send 2 frames. For the second one we can only send 64 bytes.
    // After the first frame there is exactly 64+3 bytes left in the send buffer,
    // but we can only send 64 bytes.
    #[test]
    fn fetch_two_data_frame_second_64bytes_place_for_67() {
        let (buf, hdr) = alloc_buffer(SEND_BUFFER_SIZE - 90);
        fetch_with_two_data_frames(&buf, &hdr, &[0x0, 0x40, 0x40], &[0_u8; 64]);
    }

    // Send 2 frames. For the second one we can only send 16383 bytes.
    // After the first frame there is exactly 16383+3 bytes left in the send buffer.
    #[test]
    fn fetch_two_data_frame_second_16383bytes() {
        let (buf, hdr) = alloc_buffer(SEND_BUFFER_SIZE - 16409);
        fetch_with_two_data_frames(&buf, &hdr, &[0x0, 0x7f, 0xff], &[0_u8; 16383]);
    }

    // Send 2 frames. For the second one we can only send 16383 bytes.
    // After the first frame there is exactly 16383+4 bytes left in the send buffer, but we can only send 16383 bytes.
    #[test]
    fn fetch_two_data_frame_second_16383bytes_place_for_16387() {
        let (buf, hdr) = alloc_buffer(SEND_BUFFER_SIZE - 16410);
        fetch_with_two_data_frames(&buf, &hdr, &[0x0, 0x7f, 0xff], &[0_u8; 16383]);
    }

    // Send 2 frames. For the second one we can only send 16383 bytes.
    // After the first frame there is exactly 16383+5 bytes left in the send buffer, but we can only send 16383 bytes.
    #[test]
    fn fetch_two_data_frame_second_16383bytes_place_for_16388() {
        let (buf, hdr) = alloc_buffer(SEND_BUFFER_SIZE - 16411);
        fetch_with_two_data_frames(&buf, &hdr, &[0x0, 0x7f, 0xff], &[0_u8; 16383]);
    }

    // Send 2 frames. For the second one we can send 16384 bytes.
    // After the first frame there is exactly 16384+5 bytes left in the send buffer, but we can send 16384 bytes.
    #[test]
    fn fetch_two_data_frame_second_16384bytes_place_for_16389() {
        let (buf, hdr) = alloc_buffer(SEND_BUFFER_SIZE - 16412);
        fetch_with_two_data_frames(&buf, &hdr, &[0x0, 0x80, 0x0, 0x40, 0x0], &[0_u8; 16384]);
    }

    // Test receiving STOP_SENDING with the HttpNoError error code.
    #[test]
    fn test_stop_sending_early_response() {
        // Connect exchange headers and send a request. Also check if the correct header frame has been sent.
        let (mut client, mut server, request_stream_id) = connect_and_send_request(false);

        // Stop sending with early_response.
        assert_eq!(
            Ok(()),
            server
                .conn
                .stream_stop_sending(request_stream_id, Error::HttpNoError.code())
        );

        // send response - 200  Content-Length: 3
        // with content: 'abc'.
        server_send_response_and_exchange_packet(
            &mut client,
            &mut server,
            request_stream_id,
            HTTP_RESPONSE_2,
            true,
        );

        let mut stop_sending = false;
        let mut response_headers = false;
        let mut response_body = false;
        while let Some(e) = client.next_event() {
            match e {
                Http3ClientEvent::StopSending { stream_id, error } => {
                    assert_eq!(stream_id, request_stream_id);
                    assert_eq!(error, Error::HttpNoError.code());
                    // assert that we cannot send any more request data.
                    assert_eq!(
                        Err(Error::InvalidStreamId),
                        client.send_data(request_stream_id, &[0_u8; 10])
                    );
                    stop_sending = true;
                }
                Http3ClientEvent::HeaderReady {
                    stream_id,
                    headers,
                    interim,
                    fin,
                } => {
                    assert_eq!(stream_id, request_stream_id);
                    check_response_header_2(&headers);
                    assert!(!fin);
                    assert!(!interim);
                    response_headers = true;
                }
                Http3ClientEvent::DataReadable { stream_id } => {
                    assert_eq!(stream_id, request_stream_id);
                    let mut buf = [0_u8; 100];
                    let (amount, fin) = client.read_data(now(), stream_id, &mut buf).unwrap();
                    assert!(fin);
                    assert_eq!(amount, EXPECTED_RESPONSE_DATA_2_FRAME_1.len());
                    assert_eq!(&buf[..amount], EXPECTED_RESPONSE_DATA_2_FRAME_1);
                    response_body = true;
                }
                _ => {}
            }
        }
        assert!(response_headers);
        assert!(response_body);
        assert!(stop_sending);

        // after this stream will be removed from client. We will check this by trying to read
        // from the stream and that should fail.
        let mut buf = [0_u8; 100];
        let res = client.read_data(now(), request_stream_id, &mut buf);
        assert!(res.is_err());
        assert_eq!(res.unwrap_err(), Error::InvalidStreamId);

        client.close(now(), 0, "");
    }

    // Server sends stop sending and reset.
    #[test]
    fn test_stop_sending_other_error_with_reset() {
        // Connect exchange headers and send a request. Also check if the correct header frame has been sent.
        let (mut client, mut server, request_stream_id) = connect_and_send_request(false);

        // Stop sending with RequestRejected.
        assert_eq!(
            Ok(()),
            server
                .conn
                .stream_stop_sending(request_stream_id, Error::HttpRequestRejected.code())
        );
        // also reset with RequestRejected.
        assert_eq!(
            Ok(()),
            server
                .conn
                .stream_reset_send(request_stream_id, Error::HttpRequestRejected.code())
        );

        let out = server.conn.process(None, now());
        client.process(out.dgram(), now());

        let mut reset = false;
        let mut stop_sending = false;
        while let Some(e) = client.next_event() {
            match e {
                Http3ClientEvent::StopSending { stream_id, error } => {
                    assert_eq!(stream_id, request_stream_id);
                    assert_eq!(error, Error::HttpRequestRejected.code());
                    stop_sending = true;
                }
                Http3ClientEvent::Reset {
                    stream_id,
                    error,
                    local,
                } => {
                    assert_eq!(stream_id, request_stream_id);
                    assert_eq!(error, Error::HttpRequestRejected.code());
                    assert!(!local);
                    reset = true;
                }
                Http3ClientEvent::HeaderReady { .. } | Http3ClientEvent::DataReadable { .. } => {
                    panic!("We should not get any headers or data");
                }
                _ => {}
            }
        }

        assert!(reset);
        assert!(stop_sending);

        // after this stream will be removed from client. We will check this by trying to read
        // from the stream and that should fail.
        let mut buf = [0_u8; 100];
        let res = client.read_data(now(), request_stream_id, &mut buf);
        assert!(res.is_err());
        assert_eq!(res.unwrap_err(), Error::InvalidStreamId);

        client.close(now(), 0, "");
    }

    // Server sends stop sending with RequestRejected, but it does not send reset.
    #[test]
    fn test_stop_sending_other_error_wo_reset() {
        // Connect exchange headers and send a request. Also check if the correct header frame has been sent.
        let (mut client, mut server, request_stream_id) = connect_and_send_request(false);

        // Stop sending with RequestRejected.
        assert_eq!(
            Ok(()),
            server
                .conn
                .stream_stop_sending(request_stream_id, Error::HttpRequestRejected.code())
        );

        let out = server.conn.process(None, now());
        client.process(out.dgram(), now());

        let mut stop_sending = false;

        while let Some(e) = client.next_event() {
            match e {
                Http3ClientEvent::StopSending { stream_id, error } => {
                    assert_eq!(stream_id, request_stream_id);
                    assert_eq!(error, Error::HttpRequestRejected.code());
                    stop_sending = true;
                }
                Http3ClientEvent::Reset { .. } => {
                    panic!("We should not get StopSending.");
                }
                Http3ClientEvent::HeaderReady { .. } | Http3ClientEvent::DataReadable { .. } => {
                    panic!("We should not get any headers or data");
                }
                _ => {}
            }
        }

        assert!(stop_sending);

        // after this we can still read from a stream.
        let mut buf = [0_u8; 100];
        let res = client.read_data(now(), request_stream_id, &mut buf);
        assert!(res.is_ok());

        client.close(now(), 0, "");
    }

    // Server sends stop sending and reset. We have some events for that stream already
    // in client.events. The events will be removed.
    #[test]
    fn test_stop_sending_and_reset_other_error_with_events() {
        // Connect exchange headers and send a request. Also check if the correct header frame has been sent.
        let (mut client, mut server, request_stream_id) = connect_and_send_request(false);

        // send response - 200  Content-Length: 3
        // with content: 'abc'.
        server_send_response_and_exchange_packet(
            &mut client,
            &mut server,
            request_stream_id,
            HTTP_RESPONSE_2,
            false,
        );
        // At this moment we have some new events, i.e. a HeadersReady event

        // Send a stop sending and reset.
        assert_eq!(
            Ok(()),
            server
                .conn
                .stream_stop_sending(request_stream_id, Error::HttpRequestCancelled.code())
        );
        assert_eq!(
            Ok(()),
            server
                .conn
                .stream_reset_send(request_stream_id, Error::HttpRequestCancelled.code())
        );

        let out = server.conn.process(None, now());
        client.process(out.dgram(), now());

        let mut reset = false;

        while let Some(e) = client.next_event() {
            match e {
                Http3ClientEvent::StopSending { stream_id, error } => {
                    assert_eq!(stream_id, request_stream_id);
                    assert_eq!(error, Error::HttpRequestCancelled.code());
                }
                Http3ClientEvent::Reset {
                    stream_id,
                    error,
                    local,
                } => {
                    assert_eq!(stream_id, request_stream_id);
                    assert_eq!(error, Error::HttpRequestCancelled.code());
                    assert!(!local);
                    reset = true;
                }
                Http3ClientEvent::HeaderReady { .. } | Http3ClientEvent::DataReadable { .. } => {
                    panic!("We should not get any headers or data");
                }
                _ => {}
            }
        }

        assert!(reset);

        // after this stream will be removed from client. We will check this by trying to read
        // from the stream and that should fail.
        let mut buf = [0_u8; 100];
        let res = client.read_data(now(), request_stream_id, &mut buf);
        assert!(res.is_err());
        assert_eq!(res.unwrap_err(), Error::InvalidStreamId);

        client.close(now(), 0, "");
    }

    // Server sends stop sending with code that is not HttpNoError.
    // We have some events for that stream already in the client.events.
    // The events will be removed.
    #[test]
    fn test_stop_sending_other_error_with_events() {
        // Connect exchange headers and send a request. Also check if the correct header frame has been sent.
        let (mut client, mut server, request_stream_id) = connect_and_send_request(false);

        // send response - 200  Content-Length: 3
        // with content: 'abc'.
        server_send_response_and_exchange_packet(
            &mut client,
            &mut server,
            request_stream_id,
            HTTP_RESPONSE_2,
            false,
        );
        // At this moment we have some new event, i.e. a HeadersReady event

        // Send a stop sending.
        assert_eq!(
            Ok(()),
            server
                .conn
                .stream_stop_sending(request_stream_id, Error::HttpRequestCancelled.code())
        );

        let out = server.conn.process(None, now());
        client.process(out.dgram(), now());

        let mut stop_sending = false;
        let mut header_ready = false;

        while let Some(e) = client.next_event() {
            match e {
                Http3ClientEvent::StopSending { stream_id, error } => {
                    assert_eq!(stream_id, request_stream_id);
                    assert_eq!(error, Error::HttpRequestCancelled.code());
                    stop_sending = true;
                }
                Http3ClientEvent::Reset { .. } => {
                    panic!("We should not get StopSending.");
                }
                Http3ClientEvent::HeaderReady { .. } | Http3ClientEvent::DataReadable { .. } => {
                    header_ready = true;
                }
                _ => {}
            }
        }

        assert!(stop_sending);
        assert!(header_ready);

        // after this, we can sill read data from a sttream.
        let mut buf = [0_u8; 100];
        let (amount, fin) = client
            .read_data(now(), request_stream_id, &mut buf)
            .unwrap();
        assert!(!fin);
        assert_eq!(amount, EXPECTED_RESPONSE_DATA_2_FRAME_1.len());
        assert_eq!(&buf[..amount], EXPECTED_RESPONSE_DATA_2_FRAME_1);

        client.close(now(), 0, "");
    }

    // Server sends a reset. We will close sending side as well.
    #[test]
    fn test_reset_wo_stop_sending() {
        // Connect exchange headers and send a request. Also check if the correct header frame has been sent.
        let (mut client, mut server, request_stream_id) = connect_and_send_request(false);

        // Send a reset.
        assert_eq!(
            Ok(()),
            server
                .conn
                .stream_reset_send(request_stream_id, Error::HttpRequestCancelled.code())
        );

        let out = server.conn.process(None, now());
        client.process(out.dgram(), now());

        let mut reset = false;

        while let Some(e) = client.next_event() {
            match e {
                Http3ClientEvent::StopSending { .. } => {
                    panic!("We should not get StopSending.");
                }
                Http3ClientEvent::Reset {
                    stream_id,
                    error,
                    local,
                } => {
                    assert_eq!(stream_id, request_stream_id);
                    assert_eq!(error, Error::HttpRequestCancelled.code());
                    assert!(!local);
                    reset = true;
                }
                Http3ClientEvent::HeaderReady { .. } | Http3ClientEvent::DataReadable { .. } => {
                    panic!("We should not get any headers or data");
                }
                _ => {}
            }
        }

        assert!(reset);

        // after this stream will be removed from client. We will check this by trying to read
        // from the stream and that should fail.
        let mut buf = [0_u8; 100];
        let res = client.read_data(now(), request_stream_id, &mut buf);
        assert!(res.is_err());
        assert_eq!(res.unwrap_err(), Error::InvalidStreamId);

        client.close(now(), 0, "");
    }

    fn test_incomplet_frame(buf: &[u8], error: &Error) {
        let (mut client, mut server, request_stream_id) = connect_and_send_request(true);

        server_send_response_and_exchange_packet(
            &mut client,
            &mut server,
            request_stream_id,
            buf,
            true,
        );

        while let Some(e) = client.next_event() {
            if let Http3ClientEvent::DataReadable { stream_id } = e {
                assert_eq!(stream_id, request_stream_id);
                let mut buf_res = [0_u8; 100];
                let res = client.read_data(now(), stream_id, &mut buf_res);
                assert!(res.is_err());
                assert_eq!(res.unwrap_err(), Error::HttpFrame);
            }
        }
        assert_closed(&client, error);
    }

    // Incomplete DATA frame
    #[test]
    fn test_incomplet_data_frame() {
        test_incomplet_frame(&HTTP_RESPONSE_2[..12], &Error::HttpFrame);
    }

    // Incomplete HEADERS frame
    #[test]
    fn test_incomplet_headers_frame() {
        test_incomplet_frame(&HTTP_RESPONSE_2[..7], &Error::HttpFrame);
    }

    #[test]
    fn test_incomplet_unknown_frame() {
        test_incomplet_frame(&[0x21], &Error::HttpFrame);
    }

    // test goaway
    #[test]
    fn test_goaway() {
        let (mut client, mut server) = connect();
        let request_stream_id_1 = make_request(&mut client, false, &[]);
        assert_eq!(request_stream_id_1, 0);
        let request_stream_id_2 = make_request(&mut client, false, &[]);
        assert_eq!(request_stream_id_2, 4);
        let request_stream_id_3 = make_request(&mut client, false, &[]);
        assert_eq!(request_stream_id_3, 8);

        let out = client.process(None, now());
        mem::drop(server.conn.process(out.dgram(), now()));

        _ = server
            .conn
            .stream_send(server.control_stream_id.unwrap(), &[0x7, 0x1, 0x8])
            .unwrap();

        // find the new request/response stream and send frame v on it.
        while let Some(e) = server.conn.next_event() {
            if let ConnectionEvent::RecvStreamReadable { stream_id } = e {
                let mut buf = [0_u8; 100];
                _ = server.conn.stream_recv(stream_id, &mut buf).unwrap();
                if (stream_id == request_stream_id_1) || (stream_id == request_stream_id_2) {
                    // send response - 200  Content-Length: 7
                    // with content: 'abcdefg'.
                    // The content will be send in 2 DATA frames.
                    _ = server.conn.stream_send(stream_id, HTTP_RESPONSE_1).unwrap();
                    server.conn.stream_close_send(stream_id).unwrap();
                }
            }
        }
        let out = server.conn.process(None, now());
        client.process(out.dgram(), now());

        let mut stream_reset = false;
        while let Some(e) = client.next_event() {
            match e {
                Http3ClientEvent::HeaderReady { headers, fin, .. } => {
                    check_response_header_1(&headers);
                    assert!(!fin);
                }
                Http3ClientEvent::DataReadable { stream_id } => {
                    assert!(
                        (stream_id == request_stream_id_1) || (stream_id == request_stream_id_2)
                    );
                    let mut buf = [0_u8; 100];
                    assert_eq!(
                        (EXPECTED_RESPONSE_DATA_1.len(), true),
                        client.read_data(now(), stream_id, &mut buf).unwrap()
                    );
                }
                Http3ClientEvent::Reset {
                    stream_id,
                    error,
                    local,
                } => {
                    assert_eq!(stream_id, request_stream_id_3);
                    assert_eq!(error, Error::HttpRequestRejected.code());
                    assert!(!local);
                    stream_reset = true;
                }
                _ => {}
            }
        }

        assert!(stream_reset);
        assert_eq!(client.state(), Http3State::GoingAway(StreamId::new(8)));

        // Check that a new request cannot be made.
        assert_eq!(
            client.fetch(
                now(),
                "GET",
                &("https", "something.com", "/"),
                &[],
                Priority::default()
            ),
            Err(Error::AlreadyClosed)
        );

        client.close(now(), 0, "");
    }

    #[test]
    fn multiple_goaways() {
        let (mut client, mut server) = connect();
        let request_stream_id_1 = make_request(&mut client, false, &[]);
        assert_eq!(request_stream_id_1, 0);
        let request_stream_id_2 = make_request(&mut client, false, &[]);
        assert_eq!(request_stream_id_2, 4);
        let request_stream_id_3 = make_request(&mut client, false, &[]);
        assert_eq!(request_stream_id_3, 8);

        let out = client.process(None, now());
        mem::drop(server.conn.process(out.dgram(), now()));

        // First send a Goaway frame with an higher number
        _ = server
            .conn
            .stream_send(server.control_stream_id.unwrap(), &[0x7, 0x1, 0x8])
            .unwrap();

        let out = server.conn.process(None, now());
        client.process(out.dgram(), now());

        // Check that there is one reset for stream_id 8
        let mut stream_reset_1 = 0;
        while let Some(e) = client.next_event() {
            if let Http3ClientEvent::Reset {
                stream_id,
                error,
                local,
            } = e
            {
                assert_eq!(stream_id, request_stream_id_3);
                assert_eq!(error, Error::HttpRequestRejected.code());
                assert!(!local);
                stream_reset_1 += 1;
            }
        }

        assert_eq!(stream_reset_1, 1);
        assert_eq!(client.state(), Http3State::GoingAway(StreamId::new(8)));

        // Server sends another GOAWAY frame
        _ = server
            .conn
            .stream_send(server.control_stream_id.unwrap(), &[0x7, 0x1, 0x4])
            .unwrap();

        // Send response for stream 0
        server_send_response_and_exchange_packet(
            &mut client,
            &mut server,
            request_stream_id_1,
            HTTP_RESPONSE_1,
            true,
        );

        let mut stream_reset_2 = 0;
        while let Some(e) = client.next_event() {
            match e {
                Http3ClientEvent::HeaderReady { headers, fin, .. } => {
                    check_response_header_1(&headers);
                    assert!(!fin);
                }
                Http3ClientEvent::DataReadable { stream_id } => {
                    assert!(stream_id == request_stream_id_1);
                    let mut buf = [0_u8; 100];
                    assert_eq!(
                        (EXPECTED_RESPONSE_DATA_1.len(), true),
                        client.read_data(now(), stream_id, &mut buf).unwrap()
                    );
                }
                Http3ClientEvent::Reset {
                    stream_id,
                    error,
                    local,
                } => {
                    assert_eq!(stream_id, request_stream_id_2);
                    assert_eq!(error, Error::HttpRequestRejected.code());
                    assert!(!local);
                    stream_reset_2 += 1;
                }
                _ => {}
            }
        }

        assert_eq!(stream_reset_2, 1);
        assert_eq!(client.state(), Http3State::GoingAway(StreamId::new(4)));
    }

    #[test]
    fn multiple_goaways_stream_id_increased() {
        let (mut client, mut server) = connect();
        let request_stream_id_1 = make_request(&mut client, false, &[]);
        assert_eq!(request_stream_id_1, 0);
        let request_stream_id_2 = make_request(&mut client, false, &[]);
        assert_eq!(request_stream_id_2, 4);
        let request_stream_id_3 = make_request(&mut client, false, &[]);
        assert_eq!(request_stream_id_3, 8);

        // First send a Goaway frame with a smaller number
        _ = server
            .conn
            .stream_send(server.control_stream_id.unwrap(), &[0x7, 0x1, 0x4])
            .unwrap();

        let out = server.conn.process(None, now());
        client.process(out.dgram(), now());

        assert_eq!(client.state(), Http3State::GoingAway(StreamId::new(4)));

        // Now send a Goaway frame with an higher number
        _ = server
            .conn
            .stream_send(server.control_stream_id.unwrap(), &[0x7, 0x1, 0x8])
            .unwrap();

        let out = server.conn.process(None, now());
        client.process(out.dgram(), now());

        assert_closed(&client, &Error::HttpGeneralProtocol);
    }

    #[test]
    fn goaway_wrong_stream_id() {
        let (mut client, mut server) = connect();

        _ = server
            .conn
            .stream_send(server.control_stream_id.unwrap(), &[0x7, 0x1, 0x9])
            .unwrap();

        let out = server.conn.process(None, now());
        client.process(out.dgram(), now());

        assert_closed(&client, &Error::HttpId);
    }

    // Close stream before headers.
    #[test]
    fn test_stream_fin_wo_headers() {
        let (mut client, mut server, request_stream_id) = connect_and_send_request(true);
        // send fin before sending any data.
        server.conn.stream_close_send(request_stream_id).unwrap();

        let out = server.conn.process(None, now());
        client.process(out.dgram(), now());

        // Recv HeaderReady wo headers with fin.
        let e = client.events().next().unwrap();
        assert_eq!(
            e,
            Http3ClientEvent::Reset {
                stream_id: request_stream_id,
                error: Error::HttpGeneralProtocolStream.code(),
                local: true,
            }
        );

        // Stream should now be closed and gone
        let mut buf = [0_u8; 100];
        assert_eq!(
            client.read_data(now(), StreamId::new(0), &mut buf),
            Err(Error::InvalidStreamId)
        );
    }

    // Close stream imemediately after headers.
    #[test]
    fn test_stream_fin_after_headers() {
        let (mut client, mut server, request_stream_id) = connect_and_send_request(true);

        server_send_response_and_exchange_packet(
            &mut client,
            &mut server,
            request_stream_id,
            HTTP_RESPONSE_HEADER_ONLY_2,
            true,
        );

        // Recv HeaderReady with headers and fin.
        let e = client.events().next().unwrap();
        if let Http3ClientEvent::HeaderReady {
            stream_id,
            headers,
            interim,
            fin,
        } = e
        {
            assert_eq!(stream_id, request_stream_id);
            check_response_header_2(&headers);
            assert!(fin);
            assert!(!interim);
        } else {
            panic!("wrong event type");
        }

        // Stream should now be closed and gone
        let mut buf = [0_u8; 100];
        assert_eq!(
            client.read_data(now(), StreamId::new(0), &mut buf),
            Err(Error::InvalidStreamId)
        );
    }

    // Send headers, read headers and than close stream.
    // We should get HeaderReady and a DataReadable
    #[test]
    fn test_stream_fin_after_headers_are_read_wo_data_frame() {
        let (mut client, mut server, request_stream_id) = connect_and_send_request(true);
        // Send some good data wo fin
        server_send_response_and_exchange_packet(
            &mut client,
            &mut server,
            request_stream_id,
            HTTP_RESPONSE_HEADER_ONLY_2,
            false,
        );

        // Recv headers wo fin
        while let Some(e) = client.next_event() {
            match e {
                Http3ClientEvent::HeaderReady {
                    stream_id,
                    headers,
                    interim,
                    fin,
                } => {
                    assert_eq!(stream_id, request_stream_id);
                    check_response_header_2(&headers);
                    assert!(!fin);
                    assert!(!interim);
                }
                Http3ClientEvent::DataReadable { .. } => {
                    panic!("We should not receive a DataGeadable event!");
                }
                _ => {}
            };
        }

        // ok NOW send fin
        server.conn.stream_close_send(request_stream_id).unwrap();

        let out = server.conn.process(None, now());
        client.process(out.dgram(), now());

        // Recv DataReadable wo data with fin
        while let Some(e) = client.next_event() {
            match e {
                Http3ClientEvent::HeaderReady { .. } => {
                    panic!("We should not get another HeaderReady!");
                }
                Http3ClientEvent::DataReadable { stream_id } => {
                    assert_eq!(stream_id, request_stream_id);
                    let mut buf = [0_u8; 100];
                    let res = client.read_data(now(), stream_id, &mut buf);
                    let (len, fin) = res.expect("should read");
                    assert_eq!(0, len);
                    assert!(fin);
                }
                _ => {}
            };
        }

        // Stream should now be closed and gone
        let mut buf = [0_u8; 100];
        assert_eq!(
            client.read_data(now(), StreamId::new(0), &mut buf),
            Err(Error::InvalidStreamId)
        );
    }

    // Send headers and an empty data frame, then close the stream.
    #[test]
    fn test_stream_fin_after_headers_and_a_empty_data_frame() {
        let (mut client, mut server, request_stream_id) = connect_and_send_request(true);

        // Send headers.
        _ = server
            .conn
            .stream_send(request_stream_id, HTTP_RESPONSE_HEADER_ONLY_2)
            .unwrap();
        // Send an empty data frame.
        _ = server
            .conn
            .stream_send(request_stream_id, &[0x00, 0x00])
            .unwrap();
        // ok NOW send fin
        server.conn.stream_close_send(request_stream_id).unwrap();

        let out = server.conn.process(None, now());
        client.process(out.dgram(), now());

        // Recv HeaderReady with fin.
        while let Some(e) = client.next_event() {
            match e {
                Http3ClientEvent::HeaderReady {
                    stream_id,
                    headers,
                    interim,
                    fin,
                } => {
                    assert_eq!(stream_id, request_stream_id);
                    check_response_header_2(&headers);
                    assert!(!fin);
                    assert!(!interim);
                }
                Http3ClientEvent::DataReadable { stream_id } => {
                    assert_eq!(stream_id, request_stream_id);
                    let mut buf = [0_u8; 100];
                    assert_eq!(Ok((0, true)), client.read_data(now(), stream_id, &mut buf));
                }
                _ => {}
            };
        }

        // Stream should now be closed and gone
        let mut buf = [0_u8; 100];
        assert_eq!(
            client.read_data(now(), request_stream_id, &mut buf),
            Err(Error::InvalidStreamId)
        );
    }

    // Send headers and an empty data frame. Read headers and then close the stream.
    // We should get a HeaderReady without fin and a DataReadable wo data and with fin.
    #[test]
    fn test_stream_fin_after_headers_an_empty_data_frame_are_read() {
        let (mut client, mut server, request_stream_id) = connect_and_send_request(true);
        // Send some good data wo fin
        // Send headers.
        _ = server
            .conn
            .stream_send(request_stream_id, HTTP_RESPONSE_HEADER_ONLY_2)
            .unwrap();
        // Send an empty data frame.
        _ = server
            .conn
            .stream_send(request_stream_id, &[0x00, 0x00])
            .unwrap();

        let out = server.conn.process(None, now());
        client.process(out.dgram(), now());

        // Recv headers wo fin
        while let Some(e) = client.next_event() {
            match e {
                Http3ClientEvent::HeaderReady {
                    stream_id,
                    headers,
                    interim,
                    fin,
                } => {
                    assert_eq!(stream_id, request_stream_id);
                    check_response_header_2(&headers);
                    assert!(!fin);
                    assert!(!interim);
                }
                Http3ClientEvent::DataReadable { .. } => {
                    panic!("We should not receive a DataGeadable event!");
                }
                _ => {}
            };
        }

        // ok NOW send fin
        server.conn.stream_close_send(request_stream_id).unwrap();

        let out = server.conn.process(None, now());
        client.process(out.dgram(), now());

        // Recv no data, but do get fin
        while let Some(e) = client.next_event() {
            match e {
                Http3ClientEvent::HeaderReady { .. } => {
                    panic!("We should not get another HeaderReady!");
                }
                Http3ClientEvent::DataReadable { stream_id } => {
                    assert_eq!(stream_id, request_stream_id);
                    let mut buf = [0_u8; 100];
                    let res = client.read_data(now(), stream_id, &mut buf);
                    let (len, fin) = res.expect("should read");
                    assert_eq!(0, len);
                    assert!(fin);
                }
                _ => {}
            };
        }

        // Stream should now be closed and gone
        let mut buf = [0_u8; 100];
        assert_eq!(
            client.read_data(now(), StreamId::new(0), &mut buf),
            Err(Error::InvalidStreamId)
        );
    }

    #[test]
    fn test_stream_fin_after_a_data_frame() {
        let (mut client, mut server, request_stream_id) = connect_and_send_request(true);
        // Send some good data wo fin
        server_send_response_and_exchange_packet(
            &mut client,
            &mut server,
            request_stream_id,
            HTTP_RESPONSE_2,
            false,
        );

        // Recv some good data wo fin
        while let Some(e) = client.next_event() {
            match e {
                Http3ClientEvent::HeaderReady {
                    stream_id,
                    headers,
                    interim,
                    fin,
                } => {
                    assert_eq!(stream_id, request_stream_id);
                    check_response_header_2(&headers);
                    assert!(!fin);
                    assert!(!interim);
                }
                Http3ClientEvent::DataReadable { stream_id } => {
                    assert_eq!(stream_id, request_stream_id);
                    let mut buf = [0_u8; 100];
                    let res = client.read_data(now(), stream_id, &mut buf);
                    let (len, fin) = res.expect("should have data");
                    assert_eq!(len, EXPECTED_RESPONSE_DATA_2_FRAME_1.len());
                    assert_eq!(&buf[..len], EXPECTED_RESPONSE_DATA_2_FRAME_1);
                    assert!(!fin);
                }
                _ => {}
            };
        }

        // ok NOW send fin
        server.conn.stream_close_send(request_stream_id).unwrap();
        let out = server.conn.process(None, now());
        client.process(out.dgram(), now());

        // fin wo data should generate DataReadable
        let e = client.events().next().unwrap();
        if let Http3ClientEvent::DataReadable { stream_id } = e {
            assert_eq!(stream_id, request_stream_id);
            let mut buf = [0; 100];
            let res = client.read_data(now(), stream_id, &mut buf);
            let (len, fin) = res.expect("should read");
            assert_eq!(0, len);
            assert!(fin);
        } else {
            panic!("wrong event type");
        }

        // Stream should now be closed and gone
        let mut buf = [0_u8; 100];
        assert_eq!(
            client.read_data(now(), StreamId::new(0), &mut buf),
            Err(Error::InvalidStreamId)
        );
    }

    #[test]
    fn test_multiple_data_frames() {
        let (mut client, mut server, request_stream_id) = connect_and_send_request(true);

        // Send two data frames with fin
        server_send_response_and_exchange_packet(
            &mut client,
            &mut server,
            request_stream_id,
            HTTP_RESPONSE_1,
            true,
        );

        // Read first frame
        match client.events().nth(1).unwrap() {
            Http3ClientEvent::DataReadable { stream_id } => {
                assert_eq!(stream_id, request_stream_id);
                let mut buf = [0_u8; 100];
                assert_eq!(
                    (EXPECTED_RESPONSE_DATA_1.len(), true),
                    client.read_data(now(), stream_id, &mut buf).unwrap()
                );
            }
            x => {
                panic!("event {:?}", x);
            }
        }

        // Stream should now be closed and gone
        let mut buf = [0_u8; 100];
        assert_eq!(
            client.read_data(now(), StreamId::new(0), &mut buf),
            Err(Error::InvalidStreamId)
        );
    }

    #[test]
    fn test_receive_grease_before_response() {
        // Construct an unknown frame.
        const UNKNOWN_FRAME_LEN: usize = 832;

        let (mut client, mut server, request_stream_id) = connect_and_send_request(true);

        let mut enc = Encoder::with_capacity(UNKNOWN_FRAME_LEN + 4);
        enc.encode_varint(1028_u64); // Arbitrary type.
        enc.encode_varint(UNKNOWN_FRAME_LEN as u64);
        let mut buf: Vec<_> = enc.into();
        buf.resize(UNKNOWN_FRAME_LEN + buf.len(), 0);
        _ = server.conn.stream_send(request_stream_id, &buf).unwrap();

        // Send a headers and a data frame with fin
        server_send_response_and_exchange_packet(
            &mut client,
            &mut server,
            request_stream_id,
            HTTP_RESPONSE_2,
            true,
        );

        // Read first frame
        match client.events().nth(1).unwrap() {
            Http3ClientEvent::DataReadable { stream_id } => {
                assert_eq!(stream_id, request_stream_id);
                let mut buf = [0_u8; 100];
                let (len, fin) = client.read_data(now(), stream_id, &mut buf).unwrap();
                assert_eq!(len, EXPECTED_RESPONSE_DATA_2_FRAME_1.len());
                assert_eq!(&buf[..len], EXPECTED_RESPONSE_DATA_2_FRAME_1);
                assert!(fin);
            }
            x => {
                panic!("event {:?}", x);
            }
        }
        // Stream should now be closed and gone
        let mut buf = [0_u8; 100];
        assert_eq!(
            client.read_data(now(), StreamId::new(0), &mut buf),
            Err(Error::InvalidStreamId)
        );
    }

    #[test]
    fn test_read_frames_header_blocked() {
        let (mut client, mut server, request_stream_id) = connect_and_send_request(true);

        setup_server_side_encoder(&mut client, &mut server);

        let headers = vec![
            Header::new(":status", "200"),
            Header::new("my-header", "my-header"),
            Header::new("content-length", "3"),
        ];
        let encoded_headers = server.encoder.borrow_mut().encode_header_block(
            &mut server.conn,
            &headers,
            request_stream_id,
        );
        let hframe = HFrame::Headers {
            header_block: encoded_headers.to_vec(),
        };

        // Send the encoder instructions, but delay them so that the stream is blocked on decoding headers.
        let encoder_inst_pkt = server.conn.process(None, now());

        // Send response
        let mut d = Encoder::default();
        hframe.encode(&mut d);
        let d_frame = HFrame::Data { len: 3 };
        d_frame.encode(&mut d);
        d.encode(&[0x61, 0x62, 0x63]);
        server_send_response_and_exchange_packet(
            &mut client,
            &mut server,
            request_stream_id,
            &d,
            true,
        );

        let header_ready_event = |e| matches!(e, Http3ClientEvent::HeaderReady { .. });
        assert!(!client.events().any(header_ready_event));

        // Let client receive the encoder instructions.
        mem::drop(client.process(encoder_inst_pkt.dgram(), now()));

        let out = server.conn.process(None, now());
        mem::drop(client.process(out.dgram(), now()));
        mem::drop(client.process(None, now()));

        let mut recv_header = false;
        let mut recv_data = false;
        // Now the stream is unblocked and both headers and data will be consumed.
        while let Some(e) = client.next_event() {
            match e {
                Http3ClientEvent::HeaderReady { stream_id, .. } => {
                    assert_eq!(stream_id, request_stream_id);
                    recv_header = true;
                }
                Http3ClientEvent::DataReadable { stream_id } => {
                    recv_data = true;
                    assert_eq!(stream_id, request_stream_id);
                }
                x => {
                    panic!("event {:?}", x);
                }
            }
        }
        assert!(recv_header && recv_data);
    }

    #[test]
    fn test_read_frames_header_blocked_with_fin_after_headers() {
        let (mut hconn, mut server, request_stream_id) = connect_and_send_request(true);

        setup_server_side_encoder(&mut hconn, &mut server);

        let sent_headers = vec![
            Header::new(":status", "200"),
            Header::new("my-header", "my-header"),
            Header::new("content-length", "0"),
        ];
        let encoded_headers = server.encoder.borrow_mut().encode_header_block(
            &mut server.conn,
            &sent_headers,
            request_stream_id,
        );
        let hframe = HFrame::Headers {
            header_block: encoded_headers.to_vec(),
        };

        // Send the encoder instructions, but delay them so that the stream is blocked on decoding headers.
        let encoder_inst_pkt = server.conn.process(None, now());

        let mut d = Encoder::default();
        hframe.encode(&mut d);

        server_send_response_and_exchange_packet(
            &mut hconn,
            &mut server,
            request_stream_id,
            &d,
            true,
        );

        let header_ready_event = |e| matches!(e, Http3ClientEvent::HeaderReady { .. });
        assert!(!hconn.events().any(header_ready_event));

        // Let client receive the encoder instructions.
        let _out = hconn.process(encoder_inst_pkt.dgram(), now());

        let mut recv_header = false;
        // Now the stream is unblocked. After headers we will receive a fin.
        while let Some(e) = hconn.next_event() {
            if let Http3ClientEvent::HeaderReady {
                stream_id,
                headers,
                interim,
                fin,
            } = e
            {
                assert_eq!(stream_id, request_stream_id);
                assert_eq!(headers.as_ref(), sent_headers);
                assert!(fin);
                assert!(!interim);
                recv_header = true;
            } else {
                panic!("event {:?}", e);
            }
        }
        assert!(recv_header);
    }

    fn exchange_token(client: &mut Http3Client, server: &mut Connection) -> ResumptionToken {
        server.send_ticket(now(), &[]).expect("can send ticket");
        let out = server.process_output(now());
        assert!(out.as_dgram_ref().is_some());
        client.process_input(out.dgram().unwrap(), now());
        // We do not have a token so we need to wait for a resumption token timer to trigger.
        client.process_output(now() + Duration::from_millis(250));
        assert_eq!(client.state(), Http3State::Connected);
        client
            .events()
            .find_map(|e| {
                if let Http3ClientEvent::ResumptionToken(token) = e {
                    Some(token)
                } else {
                    None
                }
            })
            .unwrap()
    }

    fn start_with_0rtt() -> (Http3Client, TestServer) {
        let (mut client, mut server) = connect();
        let token = exchange_token(&mut client, &mut server.conn);

        let mut client = default_http3_client();

        let server = TestServer::new();

        assert_eq!(client.state(), Http3State::Initializing);
        client
            .enable_resumption(now(), &token)
            .expect("Set resumption token.");

        assert_eq!(client.state(), Http3State::ZeroRtt);
        let zerortt_event = |e| matches!(e, Http3ClientEvent::StateChange(Http3State::ZeroRtt));
        assert!(client.events().any(zerortt_event));

        (client, server)
    }

    #[test]
    fn zero_rtt_negotiated() {
        let (mut client, mut server) = start_with_0rtt();

        let out = client.process(None, now());

        assert_eq!(client.state(), Http3State::ZeroRtt);
        assert_eq!(*server.conn.state(), State::Init);
        let out = server.conn.process(out.dgram(), now());

        // Check that control and qpack streams are received and a
        // SETTINGS frame has been received.
        // Also qpack encoder stream will send "change capacity" instruction because it has
        // the peer settings already.
        server.check_control_qpack_request_streams_resumption(
            ENCODER_STREAM_DATA_WITH_CAP_INSTRUCTION,
            EXPECTED_REQUEST_HEADER_FRAME,
            false,
        );

        assert_eq!(*server.conn.state(), State::Handshaking);
        let out = client.process(out.dgram(), now());
        assert_eq!(client.state(), Http3State::Connected);

        mem::drop(server.conn.process(out.dgram(), now()));
        assert!(server.conn.state().connected());

        assert!(client.tls_info().unwrap().resumed());
        assert!(server.conn.tls_info().unwrap().resumed());
    }

    #[test]
    fn zero_rtt_send_request() {
        let (mut client, mut server) = start_with_0rtt();

        let request_stream_id =
            make_request(&mut client, true, &[Header::new("myheaders", "myvalue")]);
        assert_eq!(request_stream_id, 0);

        let out = client.process(None, now());

        assert_eq!(client.state(), Http3State::ZeroRtt);
        assert_eq!(*server.conn.state(), State::Init);
        let out = server.conn.process(out.dgram(), now());

        // Check that control and qpack streams are received and a
        // SETTINGS frame has been received.
        // Also qpack encoder stream will send "change capacity" instruction because it has
        // the peer settings already.
        server.check_control_qpack_request_streams_resumption(
            ENCODER_STREAM_DATA_WITH_CAP_INST_AND_ENCODING_INST,
            EXPECTED_REQUEST_HEADER_FRAME_VERSION2,
            true,
        );

        assert_eq!(*server.conn.state(), State::Handshaking);
        let out = client.process(out.dgram(), now());
        assert_eq!(client.state(), Http3State::Connected);
        let out = server.conn.process(out.dgram(), now());
        assert!(server.conn.state().connected());
        let out = client.process(out.dgram(), now());
        assert!(out.as_dgram_ref().is_none());

        // After the server has been connected, send a response.
        let res = server.conn.stream_send(request_stream_id, HTTP_RESPONSE_2);
        assert_eq!(res, Ok(HTTP_RESPONSE_2.len()));
        server.conn.stream_close_send(request_stream_id).unwrap();

        read_response(&mut client, &mut server.conn, request_stream_id);

        assert!(client.tls_info().unwrap().resumed());
        assert!(server.conn.tls_info().unwrap().resumed());
    }

    #[test]
    fn zero_rtt_before_resumption_token() {
        let mut client = default_http3_client();
        assert!(client
            .fetch(
                now(),
                "GET",
                &("https", "something.com", "/"),
                &[],
                Priority::default()
            )
            .is_err());
    }

    #[test]
    fn zero_rtt_send_reject() {
        let (mut client, mut server) = connect();
        let token = exchange_token(&mut client, &mut server.conn);

        let mut client = default_http3_client();
        let mut server = Connection::new_server(
            test_fixture::DEFAULT_KEYS,
            test_fixture::DEFAULT_ALPN_H3,
            Rc::new(RefCell::new(CountingConnectionIdGenerator::default())),
            ConnectionParameters::default(),
        )
        .unwrap();
        // Using a freshly initialized anti-replay context
        // should result in the server rejecting 0-RTT.
        let ar = AntiReplay::new(now(), test_fixture::ANTI_REPLAY_WINDOW, 1, 3)
            .expect("setup anti-replay");
        server
            .server_enable_0rtt(&ar, AllowZeroRtt {})
            .expect("enable 0-RTT");

        assert_eq!(client.state(), Http3State::Initializing);
        client
            .enable_resumption(now(), &token)
            .expect("Set resumption token.");
        let zerortt_event = |e| matches!(e, Http3ClientEvent::StateChange(Http3State::ZeroRtt));
        assert!(client.events().any(zerortt_event));

        // Send ClientHello.
        let client_hs = client.process(None, now());
        assert!(client_hs.as_dgram_ref().is_some());

        // Create a request
        let request_stream_id = make_request(&mut client, false, &[]);
        assert_eq!(request_stream_id, 0);

        let client_0rtt = client.process(None, now());
        assert!(client_0rtt.as_dgram_ref().is_some());

        let server_hs = server.process(client_hs.dgram(), now());
        assert!(server_hs.as_dgram_ref().is_some()); // Should produce ServerHello etc...
        let server_ignored = server.process(client_0rtt.dgram(), now());
        assert!(server_ignored.as_dgram_ref().is_none());

        // The server shouldn't receive that 0-RTT data.
        let recvd_stream_evt = |e| matches!(e, ConnectionEvent::NewStream { .. });
        assert!(!server.events().any(recvd_stream_evt));

        // Client should get a rejection.
        let client_out = client.process(server_hs.dgram(), now());
        assert!(client_out.as_dgram_ref().is_some());
        let recvd_0rtt_reject = |e| e == Http3ClientEvent::ZeroRttRejected;
        assert!(client.events().any(recvd_0rtt_reject));

        // ...and the client stream should be gone.
        let res = client.stream_close_send(request_stream_id);
        assert!(res.is_err());
        assert_eq!(res.unwrap_err(), Error::InvalidStreamId);

        // Client will send Setting frame and open new qpack streams.
        mem::drop(server.process(client_out.dgram(), now()));
        TestServer::new_with_conn(server).check_client_control_qpack_streams_no_resumption();

        // Check that we can send a request and that the stream_id starts again from 0.
        assert_eq!(make_request(&mut client, false, &[]), 0);
    }

    // Connect to a server, get token and reconnect using 0-rtt. Seerver sends new Settings.
    fn zero_rtt_change_settings(
        original_settings: &[HSetting],
        resumption_settings: &[HSetting],
        expected_client_state: &Http3State,
        expected_encoder_stream_data: &[u8],
    ) {
        let mut client = default_http3_client();
        let mut server = TestServer::new_with_settings(original_settings);
        // Connect and get a token
        connect_with(&mut client, &mut server);
        let token = exchange_token(&mut client, &mut server.conn);

        let mut client = default_http3_client();
        let mut server = TestServer::new_with_settings(resumption_settings);
        assert_eq!(client.state(), Http3State::Initializing);
        client
            .enable_resumption(now(), &token)
            .expect("Set resumption token.");
        assert_eq!(client.state(), Http3State::ZeroRtt);
        let out = client.process(None, now());

        assert_eq!(client.state(), Http3State::ZeroRtt);
        assert_eq!(*server.conn.state(), State::Init);
        let out = server.conn.process(out.dgram(), now());

        // Check that control and qpack streams anda SETTINGS frame are received.
        // Also qpack encoder stream will send "change capacity" instruction because it has
        // the peer settings already.
        server.check_control_qpack_request_streams_resumption(
            expected_encoder_stream_data,
            EXPECTED_REQUEST_HEADER_FRAME,
            false,
        );

        assert_eq!(*server.conn.state(), State::Handshaking);
        let out = client.process(out.dgram(), now());
        assert_eq!(client.state(), Http3State::Connected);

        mem::drop(server.conn.process(out.dgram(), now()));
        assert!(server.conn.state().connected());

        assert!(client.tls_info().unwrap().resumed());
        assert!(server.conn.tls_info().unwrap().resumed());

        // Send new settings.
        let control_stream = server.conn.stream_create(StreamType::UniDi).unwrap();
        let mut enc = Encoder::default();
        server.settings.encode(&mut enc);
        let mut sent = server.conn.stream_send(control_stream, CONTROL_STREAM_TYPE);
        assert_eq!(sent.unwrap(), CONTROL_STREAM_TYPE.len());
        sent = server.conn.stream_send(control_stream, enc.as_ref());
        assert_eq!(sent.unwrap(), enc.len());

        let out = server.conn.process(None, now());
        client.process(out.dgram(), now());

        assert_eq!(&client.state(), expected_client_state);
        assert!(server.conn.state().connected());
    }

    #[test]
    fn zero_rtt_new_server_setting_are_the_same() {
        // Send a new server settings that are the same as the old one.
        zero_rtt_change_settings(
            &[
                HSetting::new(HSettingType::MaxTableCapacity, 100),
                HSetting::new(HSettingType::BlockedStreams, 100),
                HSetting::new(HSettingType::MaxHeaderListSize, 10000),
            ],
            &[
                HSetting::new(HSettingType::MaxTableCapacity, 100),
                HSetting::new(HSettingType::BlockedStreams, 100),
                HSetting::new(HSettingType::MaxHeaderListSize, 10000),
            ],
            &Http3State::Connected,
            ENCODER_STREAM_DATA_WITH_CAP_INSTRUCTION,
        );
    }

    #[test]
    fn zero_rtt_new_server_setting_omit_max_table() {
        // Send a new server settings without MaxTableCapacity
        zero_rtt_change_settings(
            &[
                HSetting::new(HSettingType::MaxTableCapacity, 100),
                HSetting::new(HSettingType::BlockedStreams, 100),
                HSetting::new(HSettingType::MaxHeaderListSize, 10000),
            ],
            &[
                HSetting::new(HSettingType::BlockedStreams, 100),
                HSetting::new(HSettingType::MaxHeaderListSize, 10000),
            ],
            &Http3State::Closing(ConnectionError::Application(265)),
            ENCODER_STREAM_DATA_WITH_CAP_INSTRUCTION,
        );
    }

    #[test]
    fn zero_rtt_new_server_setting_omit_blocked_streams() {
        // Send a new server settings without BlockedStreams
        zero_rtt_change_settings(
            &[
                HSetting::new(HSettingType::MaxTableCapacity, 100),
                HSetting::new(HSettingType::BlockedStreams, 100),
                HSetting::new(HSettingType::MaxHeaderListSize, 10000),
            ],
            &[
                HSetting::new(HSettingType::MaxTableCapacity, 100),
                HSetting::new(HSettingType::MaxHeaderListSize, 10000),
            ],
            &Http3State::Closing(ConnectionError::Application(265)),
            ENCODER_STREAM_DATA_WITH_CAP_INSTRUCTION,
        );
    }

    #[test]
    fn zero_rtt_new_server_setting_omit_header_list_size() {
        // Send a new server settings without MaxHeaderListSize
        zero_rtt_change_settings(
            &[
                HSetting::new(HSettingType::MaxTableCapacity, 100),
                HSetting::new(HSettingType::BlockedStreams, 100),
                HSetting::new(HSettingType::MaxHeaderListSize, 10000),
            ],
            &[
                HSetting::new(HSettingType::MaxTableCapacity, 100),
                HSetting::new(HSettingType::BlockedStreams, 100),
            ],
            &Http3State::Connected,
            ENCODER_STREAM_DATA_WITH_CAP_INSTRUCTION,
        );
    }

    #[test]
    fn zero_rtt_new_server_setting_max_table_size_bigger() {
        // Send a new server settings MaxTableCapacity=200
        zero_rtt_change_settings(
            &[
                HSetting::new(HSettingType::MaxTableCapacity, 100),
                HSetting::new(HSettingType::BlockedStreams, 100),
                HSetting::new(HSettingType::MaxHeaderListSize, 10000),
            ],
            &[
                HSetting::new(HSettingType::MaxTableCapacity, 200),
                HSetting::new(HSettingType::BlockedStreams, 100),
                HSetting::new(HSettingType::MaxHeaderListSize, 10000),
            ],
            &Http3State::Closing(ConnectionError::Application(514)),
            ENCODER_STREAM_DATA_WITH_CAP_INSTRUCTION,
        );
    }

    #[test]
    fn zero_rtt_new_server_setting_max_table_size_smaller() {
        // Send a new server settings MaxTableCapacity=50
        zero_rtt_change_settings(
            &[
                HSetting::new(HSettingType::MaxTableCapacity, 100),
                HSetting::new(HSettingType::BlockedStreams, 100),
                HSetting::new(HSettingType::MaxHeaderListSize, 10000),
            ],
            &[
                HSetting::new(HSettingType::MaxTableCapacity, 50),
                HSetting::new(HSettingType::BlockedStreams, 100),
                HSetting::new(HSettingType::MaxHeaderListSize, 10000),
            ],
            &Http3State::Closing(ConnectionError::Application(265)),
            ENCODER_STREAM_DATA_WITH_CAP_INSTRUCTION,
        );
    }

    #[test]
    fn zero_rtt_new_server_setting_blocked_streams_bigger() {
        // Send a new server settings withBlockedStreams=200
        zero_rtt_change_settings(
            &[
                HSetting::new(HSettingType::MaxTableCapacity, 100),
                HSetting::new(HSettingType::BlockedStreams, 100),
                HSetting::new(HSettingType::MaxHeaderListSize, 10000),
            ],
            &[
                HSetting::new(HSettingType::MaxTableCapacity, 100),
                HSetting::new(HSettingType::BlockedStreams, 200),
                HSetting::new(HSettingType::MaxHeaderListSize, 10000),
            ],
            &Http3State::Connected,
            ENCODER_STREAM_DATA_WITH_CAP_INSTRUCTION,
        );
    }

    #[test]
    fn zero_rtt_new_server_setting_blocked_streams_smaller() {
        // Send a new server settings withBlockedStreams=50
        zero_rtt_change_settings(
            &[
                HSetting::new(HSettingType::MaxTableCapacity, 100),
                HSetting::new(HSettingType::BlockedStreams, 100),
                HSetting::new(HSettingType::MaxHeaderListSize, 10000),
            ],
            &[
                HSetting::new(HSettingType::MaxTableCapacity, 100),
                HSetting::new(HSettingType::BlockedStreams, 50),
                HSetting::new(HSettingType::MaxHeaderListSize, 10000),
            ],
            &Http3State::Closing(ConnectionError::Application(265)),
            ENCODER_STREAM_DATA_WITH_CAP_INSTRUCTION,
        );
    }

    #[test]
    fn zero_rtt_new_server_setting_max_header_size_bigger() {
        // Send a new server settings with MaxHeaderListSize=20000
        zero_rtt_change_settings(
            &[
                HSetting::new(HSettingType::MaxTableCapacity, 100),
                HSetting::new(HSettingType::BlockedStreams, 100),
                HSetting::new(HSettingType::MaxHeaderListSize, 10000),
            ],
            &[
                HSetting::new(HSettingType::MaxTableCapacity, 100),
                HSetting::new(HSettingType::BlockedStreams, 100),
                HSetting::new(HSettingType::MaxHeaderListSize, 20000),
            ],
            &Http3State::Connected,
            ENCODER_STREAM_DATA_WITH_CAP_INSTRUCTION,
        );
    }

    #[test]
    fn zero_rtt_new_server_setting_max_headers_size_smaller() {
        // Send the new server settings with MaxHeaderListSize=5000
        zero_rtt_change_settings(
            &[
                HSetting::new(HSettingType::MaxTableCapacity, 100),
                HSetting::new(HSettingType::BlockedStreams, 100),
                HSetting::new(HSettingType::MaxHeaderListSize, 10000),
            ],
            &[
                HSetting::new(HSettingType::MaxTableCapacity, 100),
                HSetting::new(HSettingType::BlockedStreams, 100),
                HSetting::new(HSettingType::MaxHeaderListSize, 5000),
            ],
            &Http3State::Closing(ConnectionError::Application(265)),
            ENCODER_STREAM_DATA_WITH_CAP_INSTRUCTION,
        );
    }

    #[test]
    fn zero_rtt_max_table_size_first_omitted() {
        // send server original settings without MaxTableCapacity
        // send new server setting with MaxTableCapacity
        zero_rtt_change_settings(
            &[
                HSetting::new(HSettingType::BlockedStreams, 100),
                HSetting::new(HSettingType::MaxHeaderListSize, 10000),
            ],
            &[
                HSetting::new(HSettingType::MaxTableCapacity, 100),
                HSetting::new(HSettingType::BlockedStreams, 100),
                HSetting::new(HSettingType::MaxHeaderListSize, 10000),
            ],
            &Http3State::Connected,
            ENCODER_STREAM_DATA,
        );
    }

    #[test]
    fn zero_rtt_blocked_streams_first_omitted() {
        // Send server original settings without BlockedStreams
        // Send the new server settings with BlockedStreams
        zero_rtt_change_settings(
            &[
                HSetting::new(HSettingType::MaxTableCapacity, 100),
                HSetting::new(HSettingType::MaxHeaderListSize, 10000),
            ],
            &[
                HSetting::new(HSettingType::MaxTableCapacity, 100),
                HSetting::new(HSettingType::BlockedStreams, 100),
                HSetting::new(HSettingType::MaxHeaderListSize, 10000),
            ],
            &Http3State::Connected,
            ENCODER_STREAM_DATA_WITH_CAP_INSTRUCTION,
        );
    }

    #[test]
    fn zero_rtt_max_header_size_first_omitted() {
        // Send server settings without MaxHeaderListSize
        // Send new settings with MaxHeaderListSize.
        zero_rtt_change_settings(
            &[
                HSetting::new(HSettingType::MaxTableCapacity, 100),
                HSetting::new(HSettingType::BlockedStreams, 10000),
            ],
            &[
                HSetting::new(HSettingType::MaxTableCapacity, 100),
                HSetting::new(HSettingType::BlockedStreams, 100),
                HSetting::new(HSettingType::MaxHeaderListSize, 10000),
            ],
            &Http3State::Closing(ConnectionError::Application(265)),
            ENCODER_STREAM_DATA_WITH_CAP_INSTRUCTION,
        );
    }

    #[test]
    fn test_trailers_with_fin_after_headers() {
        // Make a new connection.
        let (mut client, mut server, request_stream_id) = connect_and_send_request(true);

        // Send HEADER frame.
        server_send_response_and_exchange_packet(
            &mut client,
            &mut server,
            request_stream_id,
            HTTP_HEADER_FRAME_0,
            false,
        );

        // Check response headers.
        let mut response_headers = false;
        while let Some(e) = client.next_event() {
            if let Http3ClientEvent::HeaderReady {
                stream_id,
                headers,
                interim,
                fin,
            } = e
            {
                assert_eq!(stream_id, request_stream_id);
                check_response_header_0(&headers);
                assert!(!fin);
                assert!(!interim);
                response_headers = true;
            }
        }
        assert!(response_headers);

        // Send trailers
        server_send_response_and_exchange_packet(
            &mut client,
            &mut server,
            request_stream_id,
            HTTP_HEADER_FRAME_0,
            true,
        );

        let events: Vec<Http3ClientEvent> = client.events().collect();

        // We already had HeaderReady
        let header_ready: fn(&Http3ClientEvent) -> _ =
            |e| matches!(*e, Http3ClientEvent::HeaderReady { .. });
        assert!(!events.iter().any(header_ready));

        // Check that we have a DataReady event. Reading from the stream will return fin=true.
        let data_readable: fn(&Http3ClientEvent) -> _ =
            |e| matches!(*e, Http3ClientEvent::DataReadable { .. });
        assert!(events.iter().any(data_readable));
        let mut buf = [0_u8; 100];
        let (len, fin) = client
            .read_data(now(), request_stream_id, &mut buf)
            .unwrap();
        assert_eq!(0, len);
        assert!(fin);
    }

    #[test]
    fn test_trailers_with_later_fin_after_headers() {
        // Make a new connection.
        let (mut client, mut server, request_stream_id) = connect_and_send_request(true);

        // Send HEADER frame.
        server_send_response_and_exchange_packet(
            &mut client,
            &mut server,
            request_stream_id,
            HTTP_HEADER_FRAME_0,
            false,
        );

        // Check response headers.
        let mut response_headers = false;
        while let Some(e) = client.next_event() {
            if let Http3ClientEvent::HeaderReady {
                stream_id,
                headers,
                interim,
                fin,
            } = e
            {
                assert_eq!(stream_id, request_stream_id);
                check_response_header_0(&headers);
                assert!(!fin);
                assert!(!interim);
                response_headers = true;
            }
        }
        assert!(response_headers);

        // Send trailers
        server_send_response_and_exchange_packet(
            &mut client,
            &mut server,
            request_stream_id,
            HTTP_HEADER_FRAME_0,
            false,
        );

        // Check that we do not have a DataReady event.
        let data_readable = |e| matches!(e, Http3ClientEvent::DataReadable { .. });
        assert!(!client.events().any(data_readable));

        server.conn.stream_close_send(request_stream_id).unwrap();

        let out = server.conn.process(None, now());
        client.process(out.dgram(), now());

        let events: Vec<Http3ClientEvent> = client.events().collect();

        // We already had HeaderReady
        let header_ready: fn(&Http3ClientEvent) -> _ =
            |e| matches!(*e, Http3ClientEvent::HeaderReady { .. });
        assert!(!events.iter().any(header_ready));

        // Check that we have a DataReady event. Reading from the stream will return fin=true.
        let data_readable_fn: fn(&Http3ClientEvent) -> _ =
            |e| matches!(*e, Http3ClientEvent::DataReadable { .. });
        assert!(events.iter().any(data_readable_fn));
        let mut buf = [0_u8; 100];
        let (len, fin) = client
            .read_data(now(), request_stream_id, &mut buf)
            .unwrap();
        assert_eq!(0, len);
        assert!(fin);
    }

    #[test]
    fn test_data_after_trailers_after_headers() {
        // Make a new connection.
        let (mut client, mut server, request_stream_id) = connect_and_send_request(true);

        // Send HEADER frame.
        server_send_response_and_exchange_packet(
            &mut client,
            &mut server,
            request_stream_id,
            HTTP_HEADER_FRAME_0,
            false,
        );

        // Check response headers.
        let mut response_headers = false;
        while let Some(e) = client.next_event() {
            if let Http3ClientEvent::HeaderReady {
                stream_id,
                headers,
                interim,
                fin,
            } = e
            {
                assert_eq!(stream_id, request_stream_id);
                check_response_header_0(&headers);
                assert!(!fin);
                assert!(!interim);
                response_headers = true;
            }
        }
        assert!(response_headers);

        // Send trailers
        server_send_response_and_exchange_packet(
            &mut client,
            &mut server,
            request_stream_id,
            HTTP_HEADER_FRAME_0,
            false,
        );

        // Check that we do not have a DataReady event.
        let data_readable = |e| matches!(e, Http3ClientEvent::DataReadable { .. });
        assert!(!client.events().any(data_readable));

        // Send Data frame.
        server_send_response_and_exchange_packet(
            &mut client,
            &mut server,
            request_stream_id,
            [0x0, 0x3, 0x61, 0x62, 0x63], // a data frame
            false,
        );

        assert_closed(&client, &Error::HttpFrameUnexpected);
    }

    #[test]
    fn transport_stream_readable_event_after_all_data() {
        let (mut client, mut server, request_stream_id) = connect_and_send_request(false);

        // Send headers.
        server_send_response_and_exchange_packet(
            &mut client,
            &mut server,
            request_stream_id,
            HTTP_RESPONSE_2,
            false,
        );

        // Send an empty data frame and a fin
        server_send_response_and_exchange_packet(
            &mut client,
            &mut server,
            request_stream_id,
            [0x0, 0x0],
            true,
        );

        let mut buf = [0_u8; 100];
        assert_eq!(
            client.read_data(now(), StreamId::new(0), &mut buf),
            Ok((3, true))
        );

        client.process(None, now());
    }

    #[test]
    fn no_data_ready_events_after_fin() {
        // Connect exchange headers and send a request. Also check if the correct header frame has been sent.
        let (mut client, mut server, request_stream_id) = connect_and_send_request(true);

        // send response - 200  Content-Length: 7
        // with content: 'abcdefg'.
        // The content will be send in 2 DATA frames.
        server_send_response_and_exchange_packet(
            &mut client,
            &mut server,
            request_stream_id,
            HTTP_RESPONSE_1,
            true,
        );

        let data_readable_event = |e| matches!(e, Http3ClientEvent::DataReadable { stream_id } if stream_id == request_stream_id);
        assert!(client.events().any(data_readable_event));

        let mut buf = [0_u8; 100];
        assert_eq!(
            (EXPECTED_RESPONSE_DATA_1.len(), true),
            client
                .read_data(now(), request_stream_id, &mut buf)
                .unwrap()
        );

        assert!(!client.events().any(data_readable_event));
    }

    #[test]
    fn reading_small_chunks_of_data() {
        let (mut client, mut server, request_stream_id) = connect_and_send_request(true);

        // send response - 200  Content-Length: 7
        // with content: 'abcdefg'.
        // The content will be send in 2 DATA frames.
        server_send_response_and_exchange_packet(
            &mut client,
            &mut server,
            request_stream_id,
            HTTP_RESPONSE_1,
            true,
        );

        let data_readable_event = |e| matches!(e, Http3ClientEvent::DataReadable { stream_id } if stream_id == request_stream_id);
        assert!(client.events().any(data_readable_event));

        let mut buf1 = [0_u8; 1];
        assert_eq!(
            (1, false),
            client
                .read_data(now(), request_stream_id, &mut buf1)
                .unwrap()
        );
        assert!(!client.events().any(data_readable_event));

        // Now read only until the end of the first frame. The firs framee has 3 bytes.
        let mut buf2 = [0_u8; 2];
        assert_eq!(
            (2, false),
            client
                .read_data(now(), request_stream_id, &mut buf2)
                .unwrap()
        );
        assert!(!client.events().any(data_readable_event));

        // Read a half of the second frame.
        assert_eq!(
            (2, false),
            client
                .read_data(now(), request_stream_id, &mut buf2)
                .unwrap()
        );
        assert!(!client.events().any(data_readable_event));

        // Read the rest.
        // Read a half of the second frame.
        assert_eq!(
            (2, true),
            client
                .read_data(now(), request_stream_id, &mut buf2)
                .unwrap()
        );
        assert!(!client.events().any(data_readable_event));
    }

    #[test]
    fn zero_length_data_at_end() {
        let (mut client, mut server, request_stream_id) = connect_and_send_request(true);

        // send response - 200  Content-Length: 7
        // with content: 'abcdefg'.
        // The content will be send in 2 DATA frames.
        server_send_response_and_exchange_packet(
            &mut client,
            &mut server,
            request_stream_id,
            HTTP_RESPONSE_1,
            false,
        );
        // Send a zero-length frame at the end of the stream.
        _ = server.conn.stream_send(request_stream_id, &[0, 0]).unwrap();
        server.conn.stream_close_send(request_stream_id).unwrap();
        let dgram = server.conn.process_output(now()).dgram();
        client.process_input(dgram.unwrap(), now());

        let data_readable_event = |e: &_| matches!(e, Http3ClientEvent::DataReadable { stream_id } if *stream_id == request_stream_id);
        assert_eq!(client.events().filter(data_readable_event).count(), 1);

        let mut buf = [0_u8; 10];
        assert_eq!(
            (7, true),
            client
                .read_data(now(), request_stream_id, &mut buf)
                .unwrap()
        );
        assert!(!client.events().any(|e| data_readable_event(&e)));
    }

    #[test]
    fn stream_blocked_no_remote_encoder_stream() {
        let (mut client, mut server) = connect_only_transport();

        send_and_receive_client_settings(&mut client, &mut server);

        server.create_control_stream();
        // Send the server's control stream data.
        let out = server.conn.process(None, now());
        client.process(out.dgram(), now());

        server.create_qpack_streams();
        let qpack_pkt1 = server.conn.process(None, now());
        // delay delivery of this packet.

        let request_stream_id = make_request(&mut client, true, &[]);
        let out = client.process(None, now());
        mem::drop(server.conn.process(out.dgram(), now()));

        setup_server_side_encoder(&mut client, &mut server);

        let headers = vec![
            Header::new(":status", "200"),
            Header::new("my-header", "my-header"),
            Header::new("content-length", "3"),
        ];
        let encoded_headers = server.encoder.borrow_mut().encode_header_block(
            &mut server.conn,
            &headers,
            request_stream_id,
        );
        let hframe = HFrame::Headers {
            header_block: encoded_headers.to_vec(),
        };

        // Send the encoder instructions,
        let out = server.conn.process(None, now());
        client.process(out.dgram(), now());

        // Send response
        let mut d = Encoder::default();
        hframe.encode(&mut d);
        let d_frame = HFrame::Data { len: 3 };
        d_frame.encode(&mut d);
        d.encode(&[0x61, 0x62, 0x63]);
        _ = server
            .conn
            .stream_send(request_stream_id, d.as_ref())
            .unwrap();
        server.conn.stream_close_send(request_stream_id).unwrap();

        let out = server.conn.process(None, now());
        mem::drop(client.process(out.dgram(), now()));

        let header_ready_event = |e| matches!(e, Http3ClientEvent::HeaderReady { .. });
        assert!(!client.events().any(header_ready_event));

        // Let client receive the encoder instructions.
        mem::drop(client.process(qpack_pkt1.dgram(), now()));

        assert!(client.events().any(header_ready_event));
    }

    // Client: receive a push stream
    #[test]
    fn push_single() {
        // Connect and send a request
        let (mut client, mut server, request_stream_id) = connect_and_send_request(true);

        // Send a push promise.
        send_push_promise(&mut server.conn, request_stream_id, 0);

        // create a push stream.
        _ = send_push_data(&mut server.conn, 0, true);

        server_send_response_and_exchange_packet(
            &mut client,
            &mut server,
            request_stream_id,
            HTTP_RESPONSE_2,
            true,
        );

        read_response_and_push_events(
            &mut client,
            &[PushPromiseInfo {
                push_id: 0,
                ref_stream_id: request_stream_id,
            }],
            &[0],
            request_stream_id,
        );

        assert_eq!(client.state(), Http3State::Connected);

        // Check that the push has been closed, e.g. calling cancel_push should return InvalidStreamId.
        assert_eq!(client.cancel_push(0), Err(Error::InvalidStreamId));
    }

    /// We can't keep the connection alive on the basis of a push promise,
    /// nor do we want to if the push promise is not interesting to the client.
    /// We do the next best thing, which is keep any push stream alive if the
    /// client reads from it.
    #[test]
    fn push_keep_alive() {
        let (mut client, mut server, request_stream_id) = connect_and_send_request(true);
        let idle_timeout = ConnectionParameters::default().get_idle_timeout();

        // Promise a push and deliver, but don't close the stream.
        send_push_promise(&mut server.conn, request_stream_id, 0);
        server_send_response_and_exchange_packet(
            &mut client,
            &mut server,
            request_stream_id,
            HTTP_RESPONSE_2,
            true,
        );
        read_response_and_push_events(
            &mut client,
            &[PushPromiseInfo {
                push_id: 0,
                ref_stream_id: request_stream_id,
            }],
            &[], // No push streams yet.
            request_stream_id,
        );

        // The client will become idle here.
        force_idle(&mut client, &mut server);
        assert_eq!(client.process_output(now()).callback(), idle_timeout);

        // Reading push data will stop the client from being idle.
        _ = send_push_data(&mut server.conn, 0, false);
        let dgram = server.conn.process_output(now()).dgram();
        client.process_input(dgram.unwrap(), now());

        let mut buf = [0; 16];
        let (read, fin) = client.push_read_data(now(), 0, &mut buf).unwrap();
        assert!(read < buf.len());
        assert!(!fin);

        force_idle(&mut client, &mut server);
        assert_eq!(client.process_output(now()).callback(), idle_timeout / 2);
    }

    #[test]
    fn push_multiple() {
        // Connect and send a request
        let (mut client, mut server, request_stream_id) = connect_and_send_request(true);

        // Send a push promise.
        send_push_promise(&mut server.conn, request_stream_id, 0);
        send_push_promise(&mut server.conn, request_stream_id, 1);

        // create a push stream.
        _ = send_push_data(&mut server.conn, 0, true);

        // create a second push stream.
        _ = send_push_data(&mut server.conn, 1, true);

        server_send_response_and_exchange_packet(
            &mut client,
            &mut server,
            request_stream_id,
            HTTP_RESPONSE_2,
            true,
        );

        read_response_and_push_events(
            &mut client,
            &[
                PushPromiseInfo {
                    push_id: 0,
                    ref_stream_id: request_stream_id,
                },
                PushPromiseInfo {
                    push_id: 1,
                    ref_stream_id: request_stream_id,
                },
            ],
            &[0, 1],
            request_stream_id,
        );

        assert_eq!(client.state(), Http3State::Connected);

        // Check that the push has been closed, e.g. calling cancel_push should return InvalidStreamId.
        assert_eq!(client.cancel_push(0), Err(Error::InvalidStreamId));
        assert_eq!(client.cancel_push(1), Err(Error::InvalidStreamId));
    }

    #[test]
    fn push_after_headers() {
        // Connect and send a request
        let (mut client, mut server, request_stream_id) = connect_and_send_request(true);

        // Send response headers
        _ = server
            .conn
            .stream_send(request_stream_id, HTTP_RESPONSE_HEADER_ONLY_2)
            .unwrap();

        // Send a push promise.
        send_push_promise(&mut server.conn, request_stream_id, 0);

        // create a push stream.
        _ = send_push_data(&mut server.conn, 0, true);

        // Send response data
        server_send_response_and_exchange_packet(
            &mut client,
            &mut server,
            request_stream_id,
            HTTP_RESPONSE_DATA_FRAME_ONLY_2,
            true,
        );

        read_response_and_push_events(
            &mut client,
            &[PushPromiseInfo {
                push_id: 0,
                ref_stream_id: request_stream_id,
            }],
            &[0],
            request_stream_id,
        );

        assert_eq!(client.state(), Http3State::Connected);
    }

    #[test]
    fn push_after_response() {
        // Connect and send a request
        let (mut client, mut server, request_stream_id) = connect_and_send_request(true);

        // Send response headers and data frames
        _ = server
            .conn
            .stream_send(request_stream_id, HTTP_RESPONSE_2)
            .unwrap();

        // Send a push promise.
        send_push_promise(&mut server.conn, request_stream_id, 0);
        // create a push stream.
        send_push_data_and_exchange_packets(&mut client, &mut server, 0, true);

        read_response_and_push_events(
            &mut client,
            &[PushPromiseInfo {
                push_id: 0,
                ref_stream_id: request_stream_id,
            }],
            &[0],
            request_stream_id,
        );

        assert_eq!(client.state(), Http3State::Connected);
    }

    fn check_push_events(client: &mut Http3Client) -> bool {
        let any_push_event = |e| {
            matches!(
                e,
                Http3ClientEvent::PushPromise { .. }
                    | Http3ClientEvent::PushHeaderReady { .. }
                    | Http3ClientEvent::PushDataReadable { .. }
            )
        };
        client.events().any(any_push_event)
    }

    fn check_data_readable(client: &mut Http3Client) -> bool {
        let any_data_event = |e| matches!(e, Http3ClientEvent::DataReadable { .. });
        client.events().any(any_data_event)
    }

    fn check_header_ready(client: &mut Http3Client) -> bool {
        let any_event = |e| matches!(e, Http3ClientEvent::HeaderReady { .. });
        client.events().any(any_event)
    }

    fn check_header_ready_and_push_promise(client: &mut Http3Client) -> bool {
        let any_event = |e| {
            matches!(
                e,
                Http3ClientEvent::HeaderReady { .. } | Http3ClientEvent::PushPromise { .. }
            )
        };
        client.events().any(any_event)
    }

    #[test]
    fn push_stream_before_promise() {
        // Connect and send a request
        let (mut client, mut server, request_stream_id) = connect_and_send_request(true);

        // create a push stream.
        send_push_data_and_exchange_packets(&mut client, &mut server, 0, true);

        // Assert that we do not have any push event.
        assert!(!check_push_events(&mut client));

        // Now send push_promise
        send_push_promise_and_exchange_packets(&mut client, &mut server, request_stream_id, 0);

        server_send_response_and_exchange_packet(
            &mut client,
            &mut server,
            request_stream_id,
            HTTP_RESPONSE_2,
            true,
        );

        read_response_and_push_events(
            &mut client,
            &[PushPromiseInfo {
                push_id: 0,
                ref_stream_id: request_stream_id,
            }],
            &[0],
            request_stream_id,
        );

        assert_eq!(client.state(), Http3State::Connected);
    }

    // Test receiving pushes out of order.
    // Push_id 5 is received first, therefore Push_id 3 will be in the PushState:Init state.
    // Start push_id 3 by receiving a push_promise and then a push stream with the push_id 3.
    #[test]
    fn push_out_of_order_1() {
        // Connect and send a request
        let (mut client, mut server, request_stream_id) = connect_and_send_request(true);

        send_push_promise_and_exchange_packets(&mut client, &mut server, request_stream_id, 5);

        send_push_promise_and_exchange_packets(&mut client, &mut server, request_stream_id, 3);
        // Start a push stream with push_id 3.
        send_push_data_and_exchange_packets(&mut client, &mut server, 3, true);

        assert_eq!(client.state(), Http3State::Connected);

        read_response_and_push_events(
            &mut client,
            &[
                PushPromiseInfo {
                    push_id: 5,
                    ref_stream_id: request_stream_id,
                },
                PushPromiseInfo {
                    push_id: 3,
                    ref_stream_id: request_stream_id,
                },
            ],
            &[3],
            request_stream_id,
        );
        assert_eq!(client.state(), Http3State::Connected);
    }

    // Test receiving pushes out of order.
    // Push_id 5 is received first, therefore Push_id 3 will be in the PushState:Init state.
    // Start push_id 3 by receiving a push stream with push_id 3 and then a push_promise.
    #[test]
    fn push_out_of_order_2() {
        // Connect and send a request
        let (mut client, mut server, request_stream_id) = connect_and_send_request(true);

        send_push_promise_and_exchange_packets(&mut client, &mut server, request_stream_id, 5);

        send_push_data_and_exchange_packets(&mut client, &mut server, 3, true);
        send_push_promise_and_exchange_packets(&mut client, &mut server, request_stream_id, 3);

        read_response_and_push_events(
            &mut client,
            &[
                PushPromiseInfo {
                    push_id: 5,
                    ref_stream_id: request_stream_id,
                },
                PushPromiseInfo {
                    push_id: 3,
                    ref_stream_id: request_stream_id,
                },
            ],
            &[3],
            request_stream_id,
        );
        assert_eq!(client.state(), Http3State::Connected);
    }

    // Test receiving pushes out of order.
    // Push_id 5 is received first and read so that it is removed from the list,
    // therefore Push_id 3 will be in the PushState:Init state.
    // Start push_id 3 by receiving a push stream with the push_id 3 and then a push_promise.
    #[test]
    fn push_out_of_order_3() {
        // Connect and send a request
        let (mut client, mut server, request_stream_id) = connect_and_send_request(true);

        send_push_promise_and_exchange_packets(&mut client, &mut server, request_stream_id, 5);
        send_push_data_and_exchange_packets(&mut client, &mut server, 5, true);
        assert_eq!(client.state(), Http3State::Connected);

        // Read push stream with push_id 5 to make it change to closed state.
        read_response_and_push_events(
            &mut client,
            &[PushPromiseInfo {
                push_id: 5,
                ref_stream_id: request_stream_id,
            }],
            &[5],
            request_stream_id,
        );

        send_push_promise_and_exchange_packets(&mut client, &mut server, request_stream_id, 3);
        send_push_data_and_exchange_packets(&mut client, &mut server, 3, true);

        read_response_and_push_events(
            &mut client,
            &[PushPromiseInfo {
                push_id: 3,
                ref_stream_id: request_stream_id,
            }],
            &[3],
            request_stream_id,
        );
        assert_eq!(client.state(), Http3State::Connected);
    }

    // The next test is for receiving a second PushPromise when Push is in the PushPromise state.
    #[test]
    fn multiple_push_promise() {
        // Connect and send a request
        let (mut client, mut server, request_stream_id) = connect_and_send_request(true);

        send_push_promise_and_exchange_packets(&mut client, &mut server, request_stream_id, 5);

        // make a second request.
        let request_stream_id_2 = make_request(&mut client, false, &[]);
        assert_eq!(request_stream_id_2, 4);

        let out = client.process(None, now());
        mem::drop(server.conn.process(out.dgram(), now()));

        send_push_promise_and_exchange_packets(&mut client, &mut server, request_stream_id_2, 5);

        read_response_and_push_events(
            &mut client,
            &[
                PushPromiseInfo {
                    push_id: 5,
                    ref_stream_id: request_stream_id,
                },
                PushPromiseInfo {
                    push_id: 5,
                    ref_stream_id: request_stream_id_2,
                },
            ],
            &[],
            request_stream_id,
        );
        assert_eq!(client.state(), Http3State::Connected);
    }

    // The next test is for receiving a second PushPromise when Push is in the Active state.
    #[test]
    fn multiple_push_promise_active() {
        // Connect and send a request
        let (mut client, mut server, request_stream_id) = connect_and_send_request(true);

        send_push_promise_and_exchange_packets(&mut client, &mut server, request_stream_id, 5);
        send_push_data_and_exchange_packets(&mut client, &mut server, 5, true);

        // make a second request.
        let request_stream_id_2 = make_request(&mut client, false, &[]);
        assert_eq!(request_stream_id_2, 4);

        let out = client.process(None, now());
        mem::drop(server.conn.process(out.dgram(), now()));

        send_push_promise_and_exchange_packets(&mut client, &mut server, request_stream_id_2, 5);

        read_response_and_push_events(
            &mut client,
            &[
                PushPromiseInfo {
                    push_id: 5,
                    ref_stream_id: request_stream_id,
                },
                PushPromiseInfo {
                    push_id: 5,
                    ref_stream_id: request_stream_id_2,
                },
            ],
            &[5],
            request_stream_id,
        );
        assert_eq!(client.state(), Http3State::Connected);
    }

    // The next test is for receiving a second PushPromise when the push is already closed.
    // PushPromise will be ignored for the push streams that are consumed.
    #[test]
    fn multiple_push_promise_closed() {
        // Connect and send a request
        let (mut client, mut server, request_stream_id) = connect_and_send_request(true);

        send_push_promise_and_exchange_packets(&mut client, &mut server, request_stream_id, 5);
        // Start a push stream with push_id 5.
        send_push_data_and_exchange_packets(&mut client, &mut server, 5, true);

        read_response_and_push_events(
            &mut client,
            &[PushPromiseInfo {
                push_id: 5,
                ref_stream_id: request_stream_id,
            }],
            &[5],
            request_stream_id,
        );

        // make a second request.
        let request_stream_id_2 = make_request(&mut client, false, &[]);
        assert_eq!(request_stream_id_2, 4);

        let out = client.process(None, now());
        mem::drop(server.conn.process(out.dgram(), now()));

        send_push_promise_and_exchange_packets(&mut client, &mut server, request_stream_id_2, 5);

        // Check that we do not have a Http3ClientEvent::PushPromise.
        let push_event = |e| matches!(e, Http3ClientEvent::PushPromise { .. });
        assert!(!client.events().any(push_event));
    }

    //  Test that max_push_id is enforced when a push promise frame is received.
    #[test]
    fn exceed_max_push_id_promise() {
        // Connect and send a request
        let (mut client, mut server, request_stream_id) = connect_and_send_request(true);

        // Send a push promise. max_push_id is set to 5, to trigger an error we send push_id=6.
        send_push_promise_and_exchange_packets(&mut client, &mut server, request_stream_id, 6);

        assert_closed(&client, &Error::HttpId);
    }

    // Test that max_push_id is enforced when a push stream is received.
    #[test]
    fn exceed_max_push_id_push_stream() {
        // Connect and send a request
        let (mut client, mut server) = connect();

        // Send a push stream. max_push_id is set to 5, to trigger an error we send push_id=6.
        send_push_data_and_exchange_packets(&mut client, &mut server, 6, true);

        assert_closed(&client, &Error::HttpId);
    }

    // Test that max_push_id is enforced when a cancel push frame is received.
    #[test]
    fn exceed_max_push_id_cancel_push() {
        // Connect and send a request
        let (mut client, mut server, _request_stream_id) = connect_and_send_request(true);

        // Send CANCEL_PUSH for push_id 6.
        send_cancel_push_and_exchange_packets(&mut client, &mut server, 6);

        assert_closed(&client, &Error::HttpId);
    }

    // Test that max_push_id is enforced when an app calls cancel_push.
    #[test]
    fn exceed_max_push_id_cancel_api() {
        // Connect and send a request
        let (mut client, _, _) = connect_and_send_request(true);

        assert_eq!(client.cancel_push(6), Err(Error::HttpId));
        assert_eq!(client.state(), Http3State::Connected);
    }

    #[test]
    fn test_max_push_id_frame_update_is_sent() {
        const MAX_PUSH_ID_FRAME: &[u8] = &[0xd, 0x1, 0x8];

        // Connect and send a request
        let (mut client, mut server, request_stream_id) = connect_and_send_request(true);

        // Send 3 push promises.
        send_push_promise(&mut server.conn, request_stream_id, 0);
        send_push_promise(&mut server.conn, request_stream_id, 1);
        send_push_promise(&mut server.conn, request_stream_id, 2);

        // create 3 push streams.
        send_push_data(&mut server.conn, 0, true);
        send_push_data(&mut server.conn, 1, true);
        send_push_data_and_exchange_packets(&mut client, &mut server, 2, true);

        read_response_and_push_events(
            &mut client,
            &[
                PushPromiseInfo {
                    push_id: 0,
                    ref_stream_id: request_stream_id,
                },
                PushPromiseInfo {
                    push_id: 1,
                    ref_stream_id: request_stream_id,
                },
                PushPromiseInfo {
                    push_id: 2,
                    ref_stream_id: request_stream_id,
                },
            ],
            &[0, 1, 2],
            request_stream_id,
        );

        let out = client.process(None, now());
        mem::drop(server.conn.process(out.dgram(), now()));

        // Check max_push_id frame has been received
        let control_stream_readable =
            |e| matches!(e, ConnectionEvent::RecvStreamReadable{stream_id: x} if x == 2);
        assert!(server.conn.events().any(control_stream_readable));
        let mut buf = [0_u8; 100];
        let (amount, fin) = server.conn.stream_recv(StreamId::new(2), &mut buf).unwrap();
        assert!(!fin);

        assert_eq!(amount, MAX_PUSH_ID_FRAME.len());
        assert_eq!(&buf[..3], MAX_PUSH_ID_FRAME);

        // Check that we can send push_id=8 now
        send_push_promise(&mut server.conn, request_stream_id, 8);
        send_push_data(&mut server.conn, 8, true);

        let out = server.conn.process(None, now());
        let out = client.process(out.dgram(), now());
        mem::drop(server.conn.process(out.dgram(), now()));

        assert_eq!(client.state(), Http3State::Connected);

        read_response_and_push_events(
            &mut client,
            &[PushPromiseInfo {
                push_id: 8,
                ref_stream_id: request_stream_id,
            }],
            &[8],
            request_stream_id,
        );

        assert_eq!(client.state(), Http3State::Connected);
    }

    // Test that 2 push streams with the same push_id are caught.
    #[test]
    fn duplicate_push_stream() {
        // Connect and send a request
        let (mut client, mut server, _request_stream_id) = connect_and_send_request(true);

        // Start a push stream with push_id 0.
        send_push_data_and_exchange_packets(&mut client, &mut server, 0, true);

        // Send it again
        send_push_data_and_exchange_packets(&mut client, &mut server, 0, true);

        assert_closed(&client, &Error::HttpId);
    }

    // Test that 2 push streams with the same push_id are caught.
    #[test]
    fn duplicate_push_stream_active() {
        // Connect and send a request
        let (mut client, mut server, request_stream_id) = connect_and_send_request(true);

        send_push_promise(&mut server.conn, request_stream_id, 0);
        send_push_data_and_exchange_packets(&mut client, &mut server, 0, true);
        // Now the push_stream is in the PushState::Active state

        send_push_data_and_exchange_packets(&mut client, &mut server, 0, true);

        assert_closed(&client, &Error::HttpId);
    }

    fn assert_stop_sending_event(
        server: &mut TestServer,
        push_stream_id: StreamId,
        expected_error: u64,
    ) {
        assert!(server.conn.events().any(|e| matches!(
            e,
            ConnectionEvent::SendStreamStopSending {
                stream_id,
                app_error,
            } if stream_id == push_stream_id && app_error == expected_error
        )));
    }

    // Test CANCEL_PUSH frame: after cancel push any new PUSH_PROMISE or push stream will be ignored.
    #[test]
    fn cancel_push_ignore_promise() {
        // Connect and send a request
        let (mut client, mut server, request_stream_id) = connect_and_send_request(true);

        send_cancel_push_and_exchange_packets(&mut client, &mut server, 0);

        send_push_promise(&mut server.conn, request_stream_id, 0);
        // Start a push stream with push_id 0.
        let push_stream_id =
            send_push_data_and_exchange_packets(&mut client, &mut server, 0, false);

        // Assert that we do not have any push event.
        assert!(!check_push_events(&mut client));

        // Check that the push has been closed, e.g. calling cancel_push should return InvalidStreamId.
        assert_eq!(client.cancel_push(0), Err(Error::InvalidStreamId));

        // Check that the push has been canceled by the client.
        assert_stop_sending_event(
            &mut server,
            push_stream_id,
            Error::HttpRequestCancelled.code(),
        );

        assert_eq!(client.state(), Http3State::Connected);
    }

    // Test CANCEL_PUSH frame: after cancel push any already received PUSH_PROMISE or push stream
    // events will be removed.
    #[test]
    fn cancel_push_removes_push_events() {
        // Connect and send a request
        let (mut client, mut server, request_stream_id) = connect_and_send_request(true);

        send_push_promise(&mut server.conn, request_stream_id, 0);
        let push_stream_id =
            send_push_data_and_exchange_packets(&mut client, &mut server, 0, false);

        send_cancel_push_and_exchange_packets(&mut client, &mut server, 0);

        // Assert that we do not have any push event.
        assert!(!check_push_events(&mut client));

        // Check that the push has been closed, e.g. calling cancel_push should return InvalidStreamId.
        assert_eq!(client.cancel_push(0), Err(Error::InvalidStreamId));

        // Check that the push has been canceled by the client.
        assert_stop_sending_event(
            &mut server,
            push_stream_id,
            Error::HttpRequestCancelled.code(),
        );

        assert_eq!(client.state(), Http3State::Connected);
    }

    // Test CANCEL_PUSH frame: after cancel push any already received push stream will be canceled.
    #[test]
    fn cancel_push_frame_after_push_stream() {
        // Connect and send a request
        let (mut client, mut server, _) = connect_and_send_request(true);

        // Start a push stream with push_id 0.
        let push_stream_id =
            send_push_data_and_exchange_packets(&mut client, &mut server, 0, false);

        send_cancel_push_and_exchange_packets(&mut client, &mut server, 0);

        // Assert that we do not have any push event.
        assert!(!check_push_events(&mut client));

        // Check that the push has been closed, e.g. calling cancel_push should return InvalidStreamId.
        assert_eq!(client.cancel_push(0), Err(Error::InvalidStreamId));

        // Check that the push has been canceled by the client.
        assert_stop_sending_event(
            &mut server,
            push_stream_id,
            Error::HttpRequestCancelled.code(),
        );

        assert_eq!(client.state(), Http3State::Connected);
    }

    // Test a push stream reset after a new PUSH_PROMISE or/and push stream. The events will be ignored.
    #[test]
    fn cancel_push_stream_after_push_promise_and_push_stream() {
        // Connect and send a request
        let (mut client, mut server, request_stream_id) = connect_and_send_request(true);

        send_push_promise(&mut server.conn, request_stream_id, 0);
        // Start a push stream with push_id 0.
        let push_stream_id =
            send_push_data_and_exchange_packets(&mut client, &mut server, 0, false);

        server
            .conn
            .stream_reset_send(push_stream_id, Error::HttpRequestCancelled.code())
            .unwrap();
        let out = server.conn.process(None, now()).dgram();
        client.process(out, now());

        // Assert that we do not have any push event.
        assert!(!check_push_events(&mut client));

        // Check that the push has been closed, e.g. calling cancel_push should return InvalidStreamId.
        assert_eq!(client.cancel_push(0), Err(Error::InvalidStreamId));

        assert_eq!(client.state(), Http3State::Connected);
    }

    // Test that a PUSH_PROMISE will be ignored after a push stream reset.
    #[test]
    fn cancel_push_stream_before_push_promise() {
        // Connect and send a request
        let (mut client, mut server, request_stream_id) = connect_and_send_request(true);

        // Start a push stream with push_id 0.
        let push_stream_id =
            send_push_data_and_exchange_packets(&mut client, &mut server, 0, false);

        server
            .conn
            .stream_reset_send(push_stream_id, Error::HttpRequestCancelled.code())
            .unwrap();
        let out = server.conn.process(None, now()).dgram();
        client.process(out, now());

        send_push_promise_and_exchange_packets(&mut client, &mut server, request_stream_id, 0);

        // Assert that we do not have any push event.
        assert!(!check_push_events(&mut client));

        // Check that the push has been closed, e.g. calling cancel_push should return InvalidStreamId.
        assert_eq!(client.cancel_push(0), Err(Error::InvalidStreamId));

        assert_eq!(client.state(), Http3State::Connected);
    }

    // Test that push_promise events will be removed after application calls cancel_push.
    #[test]
    fn app_cancel_push_after_push_promise() {
        // Connect and send a request
        let (mut client, mut server, request_stream_id) = connect_and_send_request(true);

        send_push_promise_and_exchange_packets(&mut client, &mut server, request_stream_id, 0);

        assert!(client.cancel_push(0).is_ok());

        // Assert that we do not have any push event.
        assert!(!check_push_events(&mut client));

        // Check that the push has been closed, e.g. calling cancel_push should return InvalidStreamId.
        assert_eq!(client.cancel_push(0), Err(Error::InvalidStreamId));

        assert_eq!(client.state(), Http3State::Connected);
    }

    // Test that push_promise and push data events will be removed after application calls cancel_push.
    #[test]
    fn app_cancel_push_after_push_promise_and_push_stream() {
        // Connect and send a request
        let (mut client, mut server, request_stream_id) = connect_and_send_request(true);

        send_push_promise_and_exchange_packets(&mut client, &mut server, request_stream_id, 0);
        let push_stream_id =
            send_push_data_and_exchange_packets(&mut client, &mut server, 0, false);

        assert!(client.cancel_push(0).is_ok());
        let out = client.process(None, now()).dgram();
        mem::drop(server.conn.process(out, now()));

        // Assert that we do not have any push event.
        assert!(!check_push_events(&mut client));

        // Check that the push has been closed, e.g. calling cancel_push should return InvalidStreamId.
        assert_eq!(client.cancel_push(0), Err(Error::InvalidStreamId));

        // Check that the push has been canceled by the client.
        assert_stop_sending_event(
            &mut server,
            push_stream_id,
            Error::HttpRequestCancelled.code(),
        );

        assert_eq!(client.state(), Http3State::Connected);
    }

    // Test that push_promise events will be ignored after application calls cancel_push.
    #[test]
    fn app_cancel_push_before_push_promise() {
        // Connect and send a request
        let (mut client, mut server, request_stream_id) = connect_and_send_request(true);

        send_push_promise_and_exchange_packets(&mut client, &mut server, request_stream_id, 0);
        let push_stream_id =
            send_push_data_and_exchange_packets(&mut client, &mut server, 0, false);

        assert!(client.cancel_push(0).is_ok());
        let out = client.process(None, now()).dgram();
        mem::drop(server.conn.process(out, now()));

        send_push_promise_and_exchange_packets(&mut client, &mut server, request_stream_id, 0);

        // Assert that we do not have any push event.
        assert!(!check_push_events(&mut client));

        // Check that the push has been closed, e.g. calling cancel_push should return InvalidStreamId.
        assert_eq!(client.cancel_push(0), Err(Error::InvalidStreamId));

        // Check that the push has been canceled by the client.
        assert_stop_sending_event(
            &mut server,
            push_stream_id,
            Error::HttpRequestCancelled.code(),
        );

        assert_eq!(client.state(), Http3State::Connected);
    }

    fn setup_server_side_encoder_param(
        client: &mut Http3Client,
        server: &mut TestServer,
        max_blocked_streams: u64,
    ) {
        server
            .encoder
            .borrow_mut()
            .set_max_capacity(max_blocked_streams)
            .unwrap();
        server
            .encoder
            .borrow_mut()
            .set_max_blocked_streams(100)
            .unwrap();
        server
            .encoder
            .borrow_mut()
            .send_encoder_updates(&mut server.conn)
            .unwrap();
        let out = server.conn.process(None, now());
        mem::drop(client.process(out.dgram(), now()));
    }

    fn setup_server_side_encoder(client: &mut Http3Client, server: &mut TestServer) {
        setup_server_side_encoder_param(client, server, 100);
    }

    fn send_push_promise_using_encoder(
        client: &mut Http3Client,
        server: &mut TestServer,
        stream_id: StreamId,
        push_id: u64,
    ) -> Option<Datagram> {
        send_push_promise_using_encoder_with_custom_headers(
            client,
            server,
            stream_id,
            push_id,
            Header::new("my-header", "my-value"),
        )
    }

    fn send_push_promise_using_encoder_with_custom_headers(
        client: &mut Http3Client,
        server: &mut TestServer,
        stream_id: StreamId,
        push_id: u64,
        additional_header: Header,
    ) -> Option<Datagram> {
        let mut headers = vec![
            Header::new(":method", "GET"),
            Header::new(":scheme", "https"),
            Header::new(":authority", "something.com"),
            Header::new(":path", "/"),
            Header::new("content-length", "3"),
        ];
        headers.push(additional_header);

        let encoded_headers =
            server
                .encoder
                .borrow_mut()
                .encode_header_block(&mut server.conn, &headers, stream_id);
        let push_promise_frame = HFrame::PushPromise {
            push_id,
            header_block: encoded_headers.to_vec(),
        };

        // Send the encoder instructions, but delay them so that the stream is blocked on decoding headers.
        let encoder_inst_pkt = server.conn.process(None, now()).dgram();
        assert!(encoder_inst_pkt.is_some());

        let mut d = Encoder::default();
        push_promise_frame.encode(&mut d);
        server_send_response_and_exchange_packet(client, server, stream_id, &d, false);

        encoder_inst_pkt
    }

    #[test]
    fn push_promise_header_decoder_block() {
        let (mut client, mut server, request_stream_id) = connect_and_send_request(true);

        setup_server_side_encoder(&mut client, &mut server);

        let encoder_inst_pkt =
            send_push_promise_using_encoder(&mut client, &mut server, request_stream_id, 0);

        // PushPromise is blocked wathing for encoder instructions.
        assert!(!check_push_events(&mut client));

        // Let client receive the encoder instructions.
        let _out = client.process(encoder_inst_pkt, now());

        // PushPromise is blocked wathing for encoder instructions.
        assert!(check_push_events(&mut client));
    }

    // If PushPromise is blocked, stream data can still be received.
    #[test]
    fn push_promise_blocked_but_stream_is_not_blocked() {
        let (mut client, mut server, request_stream_id) = connect_and_send_request(true);

        setup_server_side_encoder(&mut client, &mut server);

        // Send response headers
        server_send_response_and_exchange_packet(
            &mut client,
            &mut server,
            request_stream_id,
            HTTP_RESPONSE_HEADER_ONLY_1,
            false,
        );

        let encoder_inst_pkt =
            send_push_promise_using_encoder(&mut client, &mut server, request_stream_id, 0);

        // PushPromise is blocked wathing for encoder instructions.
        assert!(!check_push_events(&mut client));

        // Stream data can be still read
        server_send_response_and_exchange_packet(
            &mut client,
            &mut server,
            request_stream_id,
            HTTP_RESPONSE_DATA_FRAME_1_ONLY_1,
            false,
        );

        assert!(check_data_readable(&mut client));

        // Let client receive the encoder instructions.
        let _out = client.process(encoder_inst_pkt, now());

        // PushPromise is blocked wathing for encoder instructions.
        assert!(check_push_events(&mut client));

        // Stream data can be still read
        server_send_response_and_exchange_packet(
            &mut client,
            &mut server,
            request_stream_id,
            HTTP_RESPONSE_DATA_FRAME_2_ONLY_1,
            false,
        );

        assert!(check_data_readable(&mut client));
    }

    // The response Headers are not block if they do not refer the dynamic table.
    #[test]
    fn push_promise_does_not_block_headers() {
        let (mut client, mut server, request_stream_id) = connect_and_send_request(true);

        setup_server_side_encoder(&mut client, &mut server);

        let encoder_inst_pkt =
            send_push_promise_using_encoder(&mut client, &mut server, request_stream_id, 0);

        // PushPromise is blocked wathing for encoder instructions.
        assert!(!check_push_events(&mut client));

        // Send response headers
        server_send_response_and_exchange_packet(
            &mut client,
            &mut server,
            request_stream_id,
            HTTP_RESPONSE_HEADER_ONLY_1,
            false,
        );

        assert!(check_header_ready(&mut client));

        // Let client receive the encoder instructions.
        let _out = client.process(encoder_inst_pkt, now());

        // PushPromise is blocked wathing for encoder instructions.
        assert!(check_push_events(&mut client));
    }

    // The response Headers are blocked if they refer a dynamic table entry.
    #[test]
    fn push_promise_block_headers() {
        let (mut client, mut server, request_stream_id) = connect_and_send_request(true);

        setup_server_side_encoder(&mut client, &mut server);

        // Insert an elemet into a dynamic table.
        // insert "content-length: 1234
        server
            .encoder
            .borrow_mut()
            .send_and_insert(&mut server.conn, b"content-length", b"1234")
            .unwrap();
        let encoder_inst_pkt1 = server.conn.process(None, now()).dgram();
        let _out = client.process(encoder_inst_pkt1, now());

        // Send a PushPromise that is blocked until encoder_inst_pkt2 is process by the client.
        let encoder_inst_pkt2 =
            send_push_promise_using_encoder(&mut client, &mut server, request_stream_id, 0);

        // PushPromise is blocked wathing for encoder instructions.
        assert!(!check_push_events(&mut client));

        let response_headers = vec![
            Header::new(":status", "200"),
            Header::new("content-length", "1234"),
        ];
        let encoded_headers = server.encoder.borrow_mut().encode_header_block(
            &mut server.conn,
            &response_headers,
            request_stream_id,
        );
        let header_hframe = HFrame::Headers {
            header_block: encoded_headers.to_vec(),
        };
        let mut d = Encoder::default();
        header_hframe.encode(&mut d);
        server_send_response_and_exchange_packet(
            &mut client,
            &mut server,
            request_stream_id,
            &d,
            false,
        );

        // The response headers are blocked.
        assert!(!check_header_ready(&mut client));

        // Let client receive the encoder instructions.
        let _out = client.process(encoder_inst_pkt2, now());

        // The response headers are blocked.
        assert!(check_header_ready_and_push_promise(&mut client));
    }

    // In this test there are 2 push promises that are blocked and the response header is
    // blocked as well. After a packet is received only the first push promises is unblocked.
    #[test]
    fn two_push_promises_and_header_block() {
        let mut client = default_http3_client_param(200);
        let mut server = TestServer::new_with_settings(&[
            HSetting::new(HSettingType::MaxTableCapacity, 200),
            HSetting::new(HSettingType::BlockedStreams, 100),
            HSetting::new(HSettingType::MaxHeaderListSize, 10000),
        ]);
        connect_only_transport_with(&mut client, &mut server);
        server.create_control_stream();
        server.create_qpack_streams();
        setup_server_side_encoder_param(&mut client, &mut server, 200);

        let request_stream_id = make_request_and_exchange_pkts(&mut client, &mut server, true);

        // Send a PushPromise that is blocked until encoder_inst_pkt2 is process by the client.
        let encoder_inst_pkt1 = send_push_promise_using_encoder_with_custom_headers(
            &mut client,
            &mut server,
            request_stream_id,
            0,
            Header::new("myn1", "myv1"),
        );

        // PushPromise is blocked wathing for encoder instructions.
        assert!(!check_push_events(&mut client));

        let encoder_inst_pkt2 = send_push_promise_using_encoder_with_custom_headers(
            &mut client,
            &mut server,
            request_stream_id,
            1,
            Header::new("myn2", "myv2"),
        );

        // PushPromise is blocked wathing for encoder instructions.
        assert!(!check_push_events(&mut client));

        let response_headers = vec![
            Header::new(":status", "200"),
            Header::new("content-length", "1234"),
            Header::new("myn3", "myv3"),
        ];
        let encoded_headers = server.encoder.borrow_mut().encode_header_block(
            &mut server.conn,
            &response_headers,
            request_stream_id,
        );
        let header_hframe = HFrame::Headers {
            header_block: encoded_headers.to_vec(),
        };
        let mut d = Encoder::default();
        header_hframe.encode(&mut d);
        server_send_response_and_exchange_packet(
            &mut client,
            &mut server,
            request_stream_id,
            &d,
            false,
        );

        // The response headers are blocked.
        assert!(!check_header_ready(&mut client));

        // Let client receive the encoder instructions.
        let _out = client.process(encoder_inst_pkt1, now());

        assert!(check_push_events(&mut client));

        // Let client receive the encoder instructions.
        let _out = client.process(encoder_inst_pkt2, now());

        assert!(check_header_ready_and_push_promise(&mut client));
    }

    // The PushPromise blocked on header decoding will be canceled if the stream is closed.
    #[test]
    fn blocked_push_promises_canceled() {
        const STREAM_CANCELED_ID_0: &[u8] = &[0x40];

        let (mut client, mut server, request_stream_id) = connect_and_send_request(true);

        setup_server_side_encoder(&mut client, &mut server);

        mem::drop(
            send_push_promise_using_encoder(&mut client, &mut server, request_stream_id, 0)
                .unwrap(),
        );

        server_send_response_and_exchange_packet(
            &mut client,
            &mut server,
            request_stream_id,
            HTTP_RESPONSE_1,
            true,
        );

        // Read response that will make stream change to closed state.
        assert!(check_header_ready(&mut client));
        let mut buf = [0_u8; 100];
        _ = client
            .read_data(now(), request_stream_id, &mut buf)
            .unwrap();

        let out = client.process(None, now());
        mem::drop(server.conn.process(out.dgram(), now()));
        // Check that encoder got stream_canceled instruction.
        let mut inst = [0_u8; 100];
        let (amount, fin) = server
            .conn
            .stream_recv(CLIENT_SIDE_DECODER_STREAM_ID, &mut inst)
            .unwrap();
        assert!(!fin);
        assert_eq!(amount, STREAM_CANCELED_ID_0.len());
        assert_eq!(&inst[..amount], STREAM_CANCELED_ID_0);
    }

    #[test]
    fn data_readable_in_decoder_blocked_state() {
        let (mut client, mut server, request_stream_id) = connect_and_send_request(true);

        setup_server_side_encoder(&mut client, &mut server);

        let headers = vec![
            Header::new(":status", "200"),
            Header::new("my-header", "my-header"),
            Header::new("content-length", "0"),
        ];
        let encoded_headers = server.encoder.borrow_mut().encode_header_block(
            &mut server.conn,
            &headers,
            request_stream_id,
        );
        let hframe = HFrame::Headers {
            header_block: encoded_headers.to_vec(),
        };

        // Delay encoder instruction so that the stream will be blocked.
        let encoder_insts = server.conn.process(None, now());

        // Send response headers.
        let mut d = Encoder::default();
        hframe.encode(&mut d);
        server_send_response_and_exchange_packet(
            &mut client,
            &mut server,
            request_stream_id,
            &d,
            false,
        );

        // Headers are blocked waiting fro the encoder instructions.
        let header_ready_event = |e| matches!(e, Http3ClientEvent::HeaderReady { .. });
        assert!(!client.events().any(header_ready_event));

        // Now send data frame. This will trigger DataRead event.
        let mut d = Encoder::default();
        hframe.encode(&mut d);
        let d_frame = HFrame::Data { len: 0 };
        d_frame.encode(&mut d);
        server_send_response_and_exchange_packet(
            &mut client,
            &mut server,
            request_stream_id,
            &d,
            true,
        );

        // Now read headers.
        mem::drop(client.process(encoder_insts.dgram(), now()));
    }

    #[test]
    fn qpack_stream_reset() {
        let (mut client, mut server, request_stream_id) = connect_and_send_request(true);
        setup_server_side_encoder(&mut client, &mut server);
        // Cancel request.
        mem::drop(client.cancel_fetch(request_stream_id, Error::HttpRequestCancelled.code()));
        assert_eq!(server.encoder.borrow_mut().stats().stream_cancelled_recv, 0);
        let out = client.process(None, now());
        mem::drop(server.conn.process(out.dgram(), now()));
        mem::drop(server.encoder_receiver.receive(&mut server.conn));
        assert_eq!(server.encoder.borrow_mut().stats().stream_cancelled_recv, 1);
    }

    fn send_headers_using_encoder(
        client: &mut Http3Client,
        server: &mut TestServer,
        request_stream_id: StreamId,
        headers: &[Header],
        data: &[u8],
    ) -> Option<Datagram> {
        let encoded_headers = server.encoder.borrow_mut().encode_header_block(
            &mut server.conn,
            headers,
            request_stream_id,
        );
        let hframe = HFrame::Headers {
            header_block: encoded_headers.to_vec(),
        };

        let out = server.conn.process(None, now());

        // Send response
        let mut d = Encoder::default();
        hframe.encode(&mut d);
        let d_frame = HFrame::Data {
            len: u64::try_from(data.len()).unwrap(),
        };
        d_frame.encode(&mut d);
        d.encode(data);
        server_send_response_and_exchange_packet(client, server, request_stream_id, &d, true);

        out.dgram()
    }

    #[test]
    fn qpack_stream_reset_recv() {
        let (mut client, mut server, request_stream_id) = connect_and_send_request(true);
        setup_server_side_encoder(&mut client, &mut server);

        // Cancel request.
        server
            .conn
            .stream_reset_send(request_stream_id, Error::HttpRequestCancelled.code())
            .unwrap();
        assert_eq!(server.encoder.borrow_mut().stats().stream_cancelled_recv, 0);
        let out = server.conn.process(None, now());
        let out = client.process(out.dgram(), now());
        mem::drop(server.conn.process(out.dgram(), now()));
        mem::drop(server.encoder_receiver.receive(&mut server.conn));
        assert_eq!(server.encoder.borrow_mut().stats().stream_cancelled_recv, 1);
    }

    #[test]
    fn qpack_stream_reset_during_header_qpack_blocked() {
        let (mut client, mut server, request_stream_id) = connect_and_send_request(true);

        setup_server_side_encoder(&mut client, &mut server);

        mem::drop(
            send_headers_using_encoder(
                &mut client,
                &mut server,
                request_stream_id,
                &[
                    Header::new(":status", "200"),
                    Header::new("my-header", "my-header"),
                    Header::new("content-length", "3"),
                ],
                &[0x61, 0x62, 0x63],
            )
            .unwrap(),
        );

        let header_ready_event = |e| matches!(e, Http3ClientEvent::HeaderReady { .. });
        assert!(!client.events().any(header_ready_event));

        // Cancel request.
        client
            .cancel_fetch(request_stream_id, Error::HttpRequestCancelled.code())
            .unwrap();

        assert_eq!(server.encoder.borrow_mut().stats().stream_cancelled_recv, 0);
        let out = client.process(None, now());
        mem::drop(server.conn.process(out.dgram(), now()));
        mem::drop(server.encoder_receiver.receive(&mut server.conn).unwrap());
        assert_eq!(server.encoder.borrow_mut().stats().stream_cancelled_recv, 1);
    }

    #[test]
    fn qpack_no_stream_cancelled_after_fin() {
        let (mut client, mut server, request_stream_id) = connect_and_send_request(true);

        setup_server_side_encoder(&mut client, &mut server);

        let encoder_instruct = send_headers_using_encoder(
            &mut client,
            &mut server,
            request_stream_id,
            &[
                Header::new(":status", "200"),
                Header::new("my-header", "my-header"),
                Header::new("content-length", "3"),
            ],
            &[],
        );

        // Exchange encoder instructions
        mem::drop(client.process(encoder_instruct, now()));

        let header_ready_event = |e| matches!(e, Http3ClientEvent::HeaderReady { .. });
        assert!(client.events().any(header_ready_event));
        // After this the recv_stream is in ClosePending state

        // Cancel request.
        client
            .cancel_fetch(request_stream_id, Error::HttpRequestCancelled.code())
            .unwrap();

        assert_eq!(server.encoder.borrow_mut().stats().stream_cancelled_recv, 0);
        let out = client.process(None, now());
        mem::drop(server.conn.process(out.dgram(), now()));
        mem::drop(server.encoder_receiver.receive(&mut server.conn).unwrap());
        assert_eq!(server.encoder.borrow_mut().stats().stream_cancelled_recv, 0);
    }

    #[test]
    fn qpack_stream_reset_push_promise_header_decoder_block() {
        let (mut client, mut server, request_stream_id) = connect_and_send_request(true);

        setup_server_side_encoder(&mut client, &mut server);

        let headers = vec![
            Header::new(":status", "200"),
            Header::new("content-length", "3"),
        ];
        let encoded_headers = server.encoder.borrow_mut().encode_header_block(
            &mut server.conn,
            &headers,
            request_stream_id,
        );
        let hframe = HFrame::Headers {
            header_block: encoded_headers.to_vec(),
        };

        // Send the encoder instructions.
        let out = server.conn.process(None, now());
        mem::drop(client.process(out.dgram(), now()));

        // Send PushPromise that will be blocked waiting for decoder instructions.
        mem::drop(
            send_push_promise_using_encoder(&mut client, &mut server, request_stream_id, 0)
                .unwrap(),
        );

        // Send response
        let mut d = Encoder::default();
        hframe.encode(&mut d);
        let d_frame = HFrame::Data { len: 0 };
        d_frame.encode(&mut d);
        server_send_response_and_exchange_packet(
            &mut client,
            &mut server,
            request_stream_id,
            &d,
            true,
        );

        let header_ready_event = |e| matches!(e, Http3ClientEvent::HeaderReady { .. });
        assert!(client.events().any(header_ready_event));

        // Cancel request.
        client
            .cancel_fetch(request_stream_id, Error::HttpRequestCancelled.code())
            .unwrap();

        let out = client.process(None, now());
        mem::drop(server.conn.process(out.dgram(), now()));
        mem::drop(server.encoder_receiver.receive(&mut server.conn).unwrap());
        assert_eq!(server.encoder.borrow_mut().stats().stream_cancelled_recv, 1);
    }

    #[test]
    fn qpack_stream_reset_dynamic_table_zero() {
        let (mut client, mut server, request_stream_id) = connect_and_send_request(true);
        // Cancel request.
        client
            .cancel_fetch(request_stream_id, Error::HttpRequestCancelled.code())
            .unwrap();
        assert_eq!(server.encoder.borrow_mut().stats().stream_cancelled_recv, 0);
        let out = client.process(None, now());
        mem::drop(server.conn.process(out.dgram(), now()));
        mem::drop(server.encoder_receiver.receive(&mut server.conn).unwrap());
        assert_eq!(server.encoder.borrow_mut().stats().stream_cancelled_recv, 0);
    }

    #[test]
    fn multiple_streams_in_decoder_blocked_state() {
        let (mut client, mut server, request_stream_id) = connect_and_send_request(true);

        setup_server_side_encoder(&mut client, &mut server);

        let headers = vec![
            Header::new(":status", "200"),
            Header::new("my-header", "my-header"),
            Header::new("content-length", "0"),
        ];
        let encoded_headers = server.encoder.borrow_mut().encode_header_block(
            &mut server.conn,
            &headers,
            request_stream_id,
        );
        let hframe = HFrame::Headers {
            header_block: encoded_headers.to_vec(),
        };

        // Delay encoder instruction so that the stream will be blocked.
        let encoder_insts = server.conn.process(None, now());

        // Send response headers.
        let mut d = Encoder::default();
        hframe.encode(&mut d);
        server_send_response_and_exchange_packet(
            &mut client,
            &mut server,
            request_stream_id,
            &d,
            true,
        );

        // Headers are blocked waiting for the encoder instructions.
        let header_ready_event = |e| matches!(e, Http3ClientEvent::HeaderReady { .. });
        assert!(!client.events().any(header_ready_event));

        // Make another request.
        let request2 = make_request_and_exchange_pkts(&mut client, &mut server, true);
        // Send response headers.
        server_send_response_and_exchange_packet(&mut client, &mut server, request2, &d, true);

        // Headers on the second request are blocked as well are blocked
        // waiting for the encoder instructions.
        assert!(!client.events().any(header_ready_event));

        // Now make the encoder instructions available.
        mem::drop(client.process(encoder_insts.dgram(), now()));

        // Header blocks for both streams should be ready.
        let mut count_responses = 0;
        while let Some(e) = client.next_event() {
            if let Http3ClientEvent::HeaderReady { stream_id, .. } = e {
                assert!((stream_id == request_stream_id) || (stream_id == request2));
                count_responses += 1;
            }
        }
        assert_eq!(count_responses, 2);
    }

    #[test]
    fn reserved_frames() {
        for f in H3_RESERVED_FRAME_TYPES {
            let mut enc = Encoder::default();
            enc.encode_varint(*f);
            test_wrong_frame_on_control_stream(enc.as_ref());
            test_wrong_frame_on_push_stream(enc.as_ref());
            test_wrong_frame_on_request_stream(enc.as_ref());
        }
    }

    #[test]
    fn send_reserved_settings() {
        for s in H3_RESERVED_SETTINGS {
            let (mut client, mut server) = connect_only_transport();
            let control_stream = server.conn.stream_create(StreamType::UniDi).unwrap();
            // Send the control stream type(0x0).
            _ = server
                .conn
                .stream_send(control_stream, CONTROL_STREAM_TYPE)
                .unwrap();
            // Create a settings frame of length 2.
            let mut enc = Encoder::default();
            enc.encode_varint(H3_FRAME_TYPE_SETTINGS);
            enc.encode_varint(2_u64);
            // The settings frame contains a reserved settings type and some value (0x1).
            enc.encode_varint(*s);
            enc.encode_varint(1_u64);
            let sent = server.conn.stream_send(control_stream, enc.as_ref());
            assert_eq!(sent, Ok(4));
            let out = server.conn.process(None, now());
            client.process(out.dgram(), now());
            assert_closed(&client, &Error::HttpSettings);
        }
    }

    #[test]
    fn response_w_1xx() {
        let (mut client, mut server, request_stream_id) = connect_and_send_request(true);

        setup_server_side_encoder(&mut client, &mut server);

        let mut d = Encoder::default();
        let headers1xx: &[Header] = &[Header::new(":status", "103")];
        server.encode_headers(request_stream_id, headers1xx, &mut d);

        let headers200: &[Header] = &[
            Header::new(":status", "200"),
            Header::new("my-header", "my-header"),
            Header::new("content-length", "3"),
        ];
        server.encode_headers(request_stream_id, headers200, &mut d);

        // Send 1xx and 200 headers response.
        server_send_response_and_exchange_packet(
            &mut client,
            &mut server,
            request_stream_id,
            &d,
            false,
        );

        // Sending response data.
        server_send_response_and_exchange_packet(
            &mut client,
            &mut server,
            request_stream_id,
            HTTP_RESPONSE_DATA_FRAME_ONLY_2,
            true,
        );

        let mut events = client.events().filter_map(|e| {
            if let Http3ClientEvent::HeaderReady {
                stream_id,
                interim,
                headers,
                ..
            } = e
            {
                Some((stream_id, interim, headers))
            } else {
                None
            }
        });
        let (stream_id_1xx_rec, interim1xx_rec, headers1xx_rec) = events.next().unwrap();
        assert_eq!(
            (stream_id_1xx_rec, interim1xx_rec, headers1xx_rec.as_ref()),
            (request_stream_id, true, headers1xx)
        );

        let (stream_id_200_rec, interim200_rec, headers200_rec) = events.next().unwrap();
        assert_eq!(
            (stream_id_200_rec, interim200_rec, headers200_rec.as_ref()),
            (request_stream_id, false, headers200)
        );
        assert!(events.next().is_none());
    }

    #[test]
    fn response_wo_status() {
        let (mut client, mut server, request_stream_id) = connect_and_send_request(true);

        setup_server_side_encoder(&mut client, &mut server);

        let mut d = Encoder::default();
        let headers = vec![
            Header::new("my-header", "my-header"),
            Header::new("content-length", "3"),
        ];
        server.encode_headers(request_stream_id, &headers, &mut d);

        // Send response
        server_send_response_and_exchange_packet(
            &mut client,
            &mut server,
            request_stream_id,
            &d,
            false,
        );

        // Stream has been reset because of the malformed headers.
        let e = client.events().next().unwrap();
        assert_eq!(
            e,
            Http3ClientEvent::Reset {
                stream_id: request_stream_id,
                error: Error::InvalidHeader.code(),
                local: true,
            }
        );

        let out = client.process(None, now()).dgram();
        mem::drop(server.conn.process(out, now()));

        // Check that server has received a reset.
        let stop_sending_event = |e| {
            matches!(e, ConnectionEvent::SendStreamStopSending {
            stream_id,
            app_error
        } if stream_id == request_stream_id && app_error == Error::InvalidHeader.code())
        };
        assert!(server.conn.events().any(stop_sending_event));

        // Stream should now be closed and gone
        let mut buf = [0_u8; 100];
        assert_eq!(
            client.read_data(now(), StreamId::new(0), &mut buf),
            Err(Error::InvalidStreamId)
        );
    }

    // Client: receive a push stream
    #[test]
    fn push_single_with_1xx() {
        const FIRST_PUSH_ID: u64 = 0;
        // Connect and send a request
        let (mut client, mut server, request_stream_id) = connect_and_send_request(true);

        // Send a push promise.
        send_push_promise(&mut server.conn, request_stream_id, FIRST_PUSH_ID);
        // Create a push stream
        let push_stream_id = server.conn.stream_create(StreamType::UniDi).unwrap();

        let mut d = Encoder::default();
        let headers1xx: &[Header] = &[Header::new(":status", "100")];
        server.encode_headers(push_stream_id, headers1xx, &mut d);

        let headers200: &[Header] = &[
            Header::new(":status", "200"),
            Header::new("my-header", "my-header"),
            Header::new("content-length", "3"),
        ];
        server.encode_headers(push_stream_id, headers200, &mut d);

        // create a push stream.
        send_data_on_push(
            &mut server.conn,
            push_stream_id,
            u8::try_from(FIRST_PUSH_ID).unwrap(),
            &d,
            true,
        );

        server_send_response_and_exchange_packet(
            &mut client,
            &mut server,
            request_stream_id,
            HTTP_RESPONSE_2,
            true,
        );

        let mut events = client.events().filter_map(|e| {
            if let Http3ClientEvent::PushHeaderReady {
                push_id,
                interim,
                headers,
                ..
            } = e
            {
                Some((push_id, interim, headers))
            } else {
                None
            }
        });

        let (push_id_1xx_rec, interim1xx_rec, headers1xx_rec) = events.next().unwrap();
        assert_eq!(
            (push_id_1xx_rec, interim1xx_rec, headers1xx_rec.as_ref()),
            (FIRST_PUSH_ID, true, headers1xx)
        );

        let (push_id_200_rec, interim200_rec, headers200_rec) = events.next().unwrap();
        assert_eq!(
            (push_id_200_rec, interim200_rec, headers200_rec.as_ref()),
            (FIRST_PUSH_ID, false, headers200)
        );
        assert!(events.next().is_none());
    }

    // Client: receive a push stream
    #[test]
    fn push_single_wo_status() {
        const FIRST_PUSH_ID: u64 = 0;
        // Connect and send a request
        let (mut client, mut server, request_stream_id) = connect_and_send_request(true);

        // Send a push promise.
        send_push_promise(&mut server.conn, request_stream_id, FIRST_PUSH_ID);
        // Create a push stream
        let push_stream_id = server.conn.stream_create(StreamType::UniDi).unwrap();

        let mut d = Encoder::default();
        let headers = vec![
            Header::new("my-header", "my-header"),
            Header::new("content-length", "3"),
        ];
        server.encode_headers(request_stream_id, &headers, &mut d);

        send_data_on_push(
            &mut server.conn,
            push_stream_id,
            u8::try_from(FIRST_PUSH_ID).unwrap(),
            &d,
            false,
        );

        server_send_response_and_exchange_packet(
            &mut client,
            &mut server,
            request_stream_id,
            HTTP_RESPONSE_2,
            true,
        );

        // Stream has been reset because of thei malformed headers.
        let push_reset_event = |e| {
            matches!(e, Http3ClientEvent::PushReset {
            push_id,
            error,
        } if push_id == FIRST_PUSH_ID && error == Error::InvalidHeader.code())
        };

        assert!(client.events().any(push_reset_event));

        let out = client.process(None, now()).dgram();
        mem::drop(server.conn.process(out, now()));

        // Check that server has received a reset.
        let stop_sending_event = |e| {
            matches!(e, ConnectionEvent::SendStreamStopSending {
            stream_id,
            app_error
        } if stream_id == push_stream_id && app_error == Error::InvalidHeader.code())
        };
        assert!(server.conn.events().any(stop_sending_event));
    }

    fn handshake_client_error(client: &mut Http3Client, server: &mut TestServer, error: &Error) {
        let out = handshake_only(client, server);
        client.process(out.dgram(), now());
        assert_closed(client, error);
    }

    /// Client fails to create a control stream, since server does not allow it.
    #[test]
    fn client_control_stream_create_failed() {
        let mut client = default_http3_client();
        let mut server = TestServer::new_with_conn(new_server(
            DEFAULT_ALPN_H3,
            ConnectionParameters::default().max_streams(StreamType::UniDi, 0),
        ));
        handshake_client_error(&mut client, &mut server, &Error::StreamLimitError);
    }

    /// 2 streams isn't enough for control and QPACK streams.
    #[test]
    fn client_qpack_stream_create_failed() {
        let mut client = default_http3_client();
        let mut server = TestServer::new_with_conn(new_server(
            DEFAULT_ALPN_H3,
            ConnectionParameters::default().max_streams(StreamType::UniDi, 2),
        ));
        handshake_client_error(&mut client, &mut server, &Error::StreamLimitError);
    }

    fn do_malformed_response_test(headers: &[Header]) {
        let (mut client, mut server, request_stream_id) = connect_and_send_request(true);

        setup_server_side_encoder(&mut client, &mut server);

        let mut d = Encoder::default();
        server.encode_headers(request_stream_id, headers, &mut d);

        // Send response
        server_send_response_and_exchange_packet(
            &mut client,
            &mut server,
            request_stream_id,
            &d,
            false,
        );

        // Stream has been reset because of the malformed headers.
        let e = client.events().next().unwrap();
        assert_eq!(
            e,
            Http3ClientEvent::Reset {
                stream_id: request_stream_id,
                error: Error::InvalidHeader.code(),
                local: true,
            }
        );
    }

    #[test]
    fn malformed_response_pseudo_header_after_regular_header() {
        do_malformed_response_test(&[
            Header::new("content-type", "text/plain"),
            Header::new(":status", "100"),
        ]);
    }

    #[test]
    fn malformed_response_undefined_pseudo_header() {
        do_malformed_response_test(&[Header::new(":status", "200"), Header::new(":cheese", "200")]);
    }

    #[test]
    fn malformed_response_duplicate_pseudo_header() {
        do_malformed_response_test(&[
            Header::new(":status", "200"),
            Header::new(":status", "100"),
            Header::new("content-type", "text/plain"),
        ]);
    }

    #[test]
    fn malformed_response_uppercase_header() {
        do_malformed_response_test(&[
            Header::new(":status", "200"),
            Header::new("content-Type", "text/plain"),
        ]);
    }

    #[test]
    fn malformed_response_excluded_header() {
        let (mut client, mut server, request_stream_id) = connect_and_send_request(true);

        setup_server_side_encoder(&mut client, &mut server);

        let mut d = Encoder::default();
        server.encode_headers(
            request_stream_id,
            &[
                Header::new(":status", "200"),
                Header::new("content-type", "text/plain"),
                Header::new("connection", "close"),
            ],
            &mut d,
        );

        // Send response
        server_send_response_and_exchange_packet(
            &mut client,
            &mut server,
            request_stream_id,
            &d,
            false,
        );

        // Stream has been reset because of the malformed headers.
        let e = client.events().next().unwrap();
        assert_eq!(
            e,
            Http3ClientEvent::HeaderReady {
                stream_id: request_stream_id,
                headers: vec![
                    Header::new(":status", "200"),
                    Header::new("content-type", "text/plain")
                ],
                interim: false,
                fin: false,
            }
        );
    }

    #[test]
    fn malformed_response_excluded_byte_in_header() {
        do_malformed_response_test(&[
            Header::new(":status", "200"),
            Header::new("content:type", "text/plain"),
        ]);
    }

    #[test]
    fn malformed_response_request_header_in_response() {
        do_malformed_response_test(&[
            Header::new(":status", "200"),
            Header::new(":method", "GET"),
            Header::new("content-type", "text/plain"),
        ]);
    }

    fn maybe_authenticate(conn: &mut Http3Client) {
        let authentication_needed = |e| matches!(e, Http3ClientEvent::AuthenticationNeeded);
        if conn.events().any(authentication_needed) {
            conn.authenticated(AuthenticationStatus::Ok, now());
        }
    }

    const MAX_TABLE_SIZE: u64 = 65536;
    const MAX_BLOCKED_STREAMS: u16 = 5;

    fn get_resumption_token(server: &mut Http3Server) -> ResumptionToken {
        let mut client = default_http3_client_param(MAX_TABLE_SIZE);

        let mut datagram = None;
        let is_done = |c: &Http3Client| matches!(c.state(), Http3State::Connected);
        while !is_done(&mut client) {
            maybe_authenticate(&mut client);
            datagram = client.process(datagram, now()).dgram();
            datagram = server.process(datagram, now()).dgram();
        }

        // exchange qpack settings, server will send a token as well.
        datagram = client.process(datagram, now()).dgram();
        datagram = server.process(datagram, now()).dgram();
        mem::drop(client.process(datagram, now()).dgram());

        client
            .events()
            .find_map(|e| {
                if let Http3ClientEvent::ResumptionToken(token) = e {
                    Some(token)
                } else {
                    None
                }
            })
            .unwrap()
    }

    // Test that decoder stream type is always sent before any other instruction also
    // in case when 0RTT is used.
    // A client will send a request that uses the dynamic table. This will trigger a header-ack
    // from a server. We will use stats to check that a header-ack has been received.
    #[test]
    fn zerortt_request_use_dynamic_table() {
        let mut server = Http3Server::new(
            now(),
            DEFAULT_KEYS,
            DEFAULT_ALPN_H3,
            anti_replay(),
            Rc::new(RefCell::new(CountingConnectionIdGenerator::default())),
            Http3Parameters::default()
                .max_table_size_encoder(MAX_TABLE_SIZE)
                .max_table_size_decoder(MAX_TABLE_SIZE)
                .max_blocked_streams(MAX_BLOCKED_STREAMS),
            None,
        )
        .unwrap();

        let token = get_resumption_token(&mut server);
        // Make a new connection.
        let mut client = default_http3_client_param(MAX_TABLE_SIZE);
        assert_eq!(client.state(), Http3State::Initializing);
        client
            .enable_resumption(now(), &token)
            .expect("Set resumption token.");

        assert_eq!(client.state(), Http3State::ZeroRtt);
        let zerortt_event = |e| matches!(e, Http3ClientEvent::StateChange(Http3State::ZeroRtt));
        assert!(client.events().any(zerortt_event));

        // Make a request that uses the dynamic table.
        _ = make_request(&mut client, true, &[Header::new("myheaders", "myvalue")]);
        // Assert that the request has used dynamic table. That will trigger a header_ack.
        assert_eq!(client.qpack_encoder_stats().dynamic_table_references, 1);

        // Exchange packets until header-ack is received.
        // These many packet exchange is needed, to get a header-ack.
        // TODO this may be optimize at Http3Server.
        let out = client.process(None, now()).dgram();
        let out = server.process(out, now()).dgram();
        let out = client.process(out, now()).dgram();
        let out = server.process(out, now()).dgram();
        let out = client.process(out, now()).dgram();
        let out = server.process(out, now()).dgram();
        let out = client.process(out, now()).dgram();
        let out = server.process(out, now()).dgram();
        mem::drop(client.process(out, now()));

        // The header ack for the first request has been received.
        assert_eq!(client.qpack_encoder_stats().header_acks_recv, 1);
    }

    fn manipulate_conrol_stream(client: &mut Http3Client, stream_id: StreamId) {
        assert_eq!(
            client
                .cancel_fetch(stream_id, Error::HttpNoError.code())
                .unwrap_err(),
            Error::InvalidStreamId
        );
        assert_eq!(
            client.stream_close_send(stream_id).unwrap_err(),
            Error::InvalidStreamId
        );
        let mut buf = [0; 2];
        assert_eq!(
            client.send_data(stream_id, &buf).unwrap_err(),
            Error::InvalidStreamId
        );
        assert_eq!(
            client.read_data(now(), stream_id, &mut buf).unwrap_err(),
            Error::InvalidStreamId
        );
    }

    #[test]
    fn manipulate_conrol_streams() {
        let (mut client, server, request_stream_id) = connect_and_send_request(false);
        manipulate_conrol_stream(&mut client, CLIENT_SIDE_CONTROL_STREAM_ID);
        manipulate_conrol_stream(&mut client, CLIENT_SIDE_ENCODER_STREAM_ID);
        manipulate_conrol_stream(&mut client, CLIENT_SIDE_DECODER_STREAM_ID);
        manipulate_conrol_stream(&mut client, server.control_stream_id.unwrap());
        manipulate_conrol_stream(&mut client, server.encoder_stream_id.unwrap());
        manipulate_conrol_stream(&mut client, server.decoder_stream_id.unwrap());
        client
            .cancel_fetch(request_stream_id, Error::HttpNoError.code())
            .unwrap();
    }

    // Client: receive a push stream
    #[test]
    fn incomple_push_stream() {
        let (mut client, mut server) = connect();

        // Create a push stream
        let push_stream_id = server.conn.stream_create(StreamType::UniDi).unwrap();
        _ = server
            .conn
            .stream_send(push_stream_id, PUSH_STREAM_TYPE)
            .unwrap();
        _ = server.conn.stream_send(push_stream_id, &[0]).unwrap();
        server.conn.stream_close_send(push_stream_id).unwrap();
        let out = server.conn.process(None, now());
        client.process(out.dgram(), now());
        assert_closed(&client, &Error::HttpGeneralProtocol);
    }

    #[test]
    fn priority_update_during_full_buffer() {
        // set a lower MAX_DATA on the server side to restrict the data the client can send
        let (mut client, mut server) =
            connect_with_connection_parameters(ConnectionParameters::default().max_data(1200));

        let request_stream_id = make_request_and_exchange_pkts(&mut client, &mut server, false);
        let data_writable = |e| matches!(e, Http3ClientEvent::DataWritable { .. });
        assert!(client.events().any(data_writable));
        // Send a lot of data to reach the flow control limit
        client.send_data(request_stream_id, &[0; 2000]).unwrap();

        // now queue a priority_update packet for that stream
        assert!(client
            .priority_update(request_stream_id, Priority::new(6, false))
            .unwrap());

        let md_before = server.conn.stats().frame_tx.max_data;

        // sending the http request and most most of the request data
        let out = client.process(None, now()).dgram();
        let out = server.conn.process(out, now()).dgram();

        // the server responses with an ack, but the max_data didn't change
        assert_eq!(md_before, server.conn.stats().frame_tx.max_data);

        let out = client.process(out, now()).dgram();
        let out = server.conn.process(out, now()).dgram();

        // the server increased the max_data during the second read if that isn't the case
        // in the future and therefore this asserts fails, the request data on stream 0 could be read
        // to cause a max_update frame
        assert_eq!(md_before + 1, server.conn.stats().frame_tx.max_data);

        // make sure that the server didn't receive a priority_update on client control stream (stream_id 2) yet
        let mut buf = [0; 32];
        assert_eq!(
            server.conn.stream_recv(StreamId::new(2), &mut buf),
            Ok((0, false))
        );

        // the client now sends the priority update
        let out = client.process(out, now()).dgram();
        server.conn.process_input(out.unwrap(), now());

        // check that the priority_update arrived at the client control stream
        let num_read = server.conn.stream_recv(StreamId::new(2), &mut buf).unwrap();
        assert_eq!(b"\x80\x0f\x07\x00\x04\x00\x75\x3d\x36", &buf[0..num_read.0]);
    }

    #[test]
    fn error_request_stream() {
        let (mut client, mut server, request_stream_id) = connect_and_send_request(true);

        setup_server_side_encoder(&mut client, &mut server);

        let headers = vec![
            Header::new(":status", "200"),
            Header::new(":method", "GET"), // <- invalid
            Header::new("my-header", "my-header"),
            Header::new("content-length", "3"),
        ];
        let encoded_headers = server.encoder.borrow_mut().encode_header_block(
            &mut server.conn,
            &headers,
            request_stream_id,
        );
        let hframe = HFrame::Headers {
            header_block: encoded_headers.to_vec(),
        };

        // Send the encoder instructions, but delay them so that the stream is blocked on decoding headers.
        let encoder_inst_pkt = server.conn.process(None, now());

        // Send response
        let mut d = Encoder::default();
        hframe.encode(&mut d);
        let d_frame = HFrame::Data { len: 3 };
        d_frame.encode(&mut d);
        d.encode(b"abc");
        server_send_response_and_exchange_packet(
            &mut client,
            &mut server,
            request_stream_id,
            &d,
            true,
        );

        // Let client receive the encoder instructions.
        client.process_input(encoder_inst_pkt.dgram().unwrap(), now());

        let reset_event = |e| matches!(e, Http3ClientEvent::Reset { stream_id, .. } if stream_id == request_stream_id);
        assert!(client.events().any(reset_event));
    }

    #[test]
    fn response_w_101() {
        let (mut client, mut server, request_stream_id) = connect_and_send_request(true);

        setup_server_side_encoder(&mut client, &mut server);

        let mut d = Encoder::default();
        let headers1xx = &[Header::new(":status", "101")];
        server.encode_headers(request_stream_id, headers1xx, &mut d);

        // Send 101 response.
        server_send_response_and_exchange_packet(
            &mut client,
            &mut server,
            request_stream_id,
            &d,
            false,
        );

        // Stream has been reset because of the 101 response.
        let e = client.events().next().unwrap();
        assert_eq!(
            e,
            Http3ClientEvent::Reset {
                stream_id: request_stream_id,
                error: Error::InvalidHeader.code(),
                local: true,
            }
        );
    }
}<|MERGE_RESOLUTION|>--- conflicted
+++ resolved
@@ -21,15 +21,9 @@
 use neqo_crypto::{agent::CertificateInfo, AuthenticationStatus, ResumptionToken, SecretAgentInfo};
 use neqo_qpack::Stats as QpackStats;
 use neqo_transport::{
-<<<<<<< HEAD
-    send_stream::SendStreamStats, streams::SendOrder, AppError, Connection, ConnectionEvent,
-    ConnectionId, ConnectionIdGenerator, DatagramTracking, Output, Stats as TransportStats,
-    StreamId, StreamType, Version, ZeroRttState,
-=======
     streams::SendOrder, AppError, Connection, ConnectionEvent, ConnectionId, ConnectionIdGenerator,
-    DatagramTracking, Output, RecvStreamStats, SendStreamStats, Stats as TransportStats, StreamId,
+    DatagramTracking, Output, Rsend_stream::SendStreamStats, Stats as TransportStats, StreamId,
     StreamType, Version, ZeroRttState,
->>>>>>> 88c7e493
 };
 use std::{
     cell::RefCell,
@@ -774,8 +768,7 @@
         Http3Connection::stream_set_sendorder(&mut self.conn, stream_id, Some(sendorder))
     }
 
-<<<<<<< HEAD
-=======
+
     /// Sets the `Fairness` for a given stream
     /// # Errors
     /// It may return `InvalidStreamId` if a stream does not exist anymore.
@@ -785,7 +778,6 @@
         Http3Connection::stream_set_fairness(&mut self.conn, stream_id, fairness)
     }
 
->>>>>>> 88c7e493
     /// Returns the current `SendStreamStats` of a `WebTransportSendStream`.
     /// # Errors
     /// `InvalidStreamId` if the stream does not exist.
