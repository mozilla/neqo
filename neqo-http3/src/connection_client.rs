--- conflicted
+++ resolved
@@ -2975,28 +2975,14 @@
 
         let mut client = default_http3_client();
 
-<<<<<<< HEAD
+        let mut cid_mgr = FixedConnectionIdManager::new(10);
+        let initial_source_cid = cid_mgr.generate_cid();
         let mut server = Connection::new_server(
             test_fixture::DEFAULT_KEYS,
             test_fixture::DEFAULT_ALPN,
-            Rc::new(RefCell::new(FixedConnectionIdManager::new(10))),
-=======
-        // Using a freshly initialized anti-replay context
-        // should result in the server rejecting 0-RTT.
-        let ar = AntiReplay::new(now(), test_fixture::ANTI_REPLAY_WINDOW, 1, 3)
-            .expect("setup anti-replay");
-
-        let mut cid_mgr = FixedConnectionIdManager::new(10);
-        let initial_source_cid = cid_mgr.generate_cid();
-
-        let mut server = Connection::new_server(
-            test_fixture::DEFAULT_KEYS,
-            test_fixture::DEFAULT_ALPN,
-            &ar,
             Rc::new(RefCell::new(cid_mgr)),
             QuicVersion::default(),
             initial_source_cid,
->>>>>>> 0aeafc8c
         )
         .unwrap();
         // Using a freshly initialized anti-replay context
