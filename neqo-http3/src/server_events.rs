// Licensed under the Apache License, Version 2.0 <LICENSE-APACHE or
// http://www.apache.org/licenses/LICENSE-2.0> or the MIT license
// <LICENSE-MIT or http://opensource.org/licenses/MIT>, at your
// option. This file may not be copied, modified, or distributed
// except according to those terms.

use std::{
    cell::RefCell,
    collections::VecDeque,
    fmt::{self, Display, Formatter},
    ops::Deref,
    rc::Rc,
};

use neqo_common::{qdebug, Encoder, Header};
use neqo_transport::{
    server::ConnectionRef, AppError, Connection, DatagramTracking, StreamId, StreamType,
};

use crate::{
    connection::{Http3State, WebTransportSessionAcceptAction},
    connection_server::Http3ServerHandler,
    features::extended_connect::SessionCloseReason,
    Error, Http3StreamInfo, Http3StreamType, Priority, Res,
};

#[derive(Debug, Clone)]
pub struct StreamHandler {
    pub conn: ConnectionRef,
    pub handler: Rc<RefCell<Http3ServerHandler>>,
    pub stream_info: Http3StreamInfo,
}

impl Display for StreamHandler {
    fn fmt(&self, f: &mut Formatter) -> fmt::Result {
        let conn: &Connection = &self.conn.borrow();
        write!(f, "conn={conn} stream_info={:?}", self.stream_info)
    }
}

impl std::hash::Hash for StreamHandler {
    fn hash<H: std::hash::Hasher>(&self, state: &mut H) {
        self.conn.hash(state);
        state.write_u64(self.stream_info.stream_id().as_u64());
    }
}

impl PartialEq for StreamHandler {
    fn eq(&self, other: &Self) -> bool {
        self.conn == other.conn && self.stream_info.stream_id() == other.stream_info.stream_id()
    }
}

impl StreamHandler {
    pub const fn stream_id(&self) -> StreamId {
        self.stream_info.stream_id()
    }

    /// Supply a response header to a request.
    ///
    /// # Errors
    ///
    /// It may return `InvalidStreamId` if a stream does not exist anymore.
    pub fn send_headers(&self, headers: &[Header]) -> Res<()> {
        self.handler.borrow_mut().send_headers(
            self.stream_id(),
            headers,
            &mut self.conn.borrow_mut(),
        )
    }

    /// Supply response data to a request.
    ///
    /// # Errors
    ///
    /// It may return `InvalidStreamId` if a stream does not exist anymore.
    pub fn send_data(&self, buf: &[u8]) -> Res<usize> {
        self.handler
            .borrow_mut()
            .send_data(self.stream_id(), buf, &mut self.conn.borrow_mut())
    }

    /// Bytes sendable on stream at the QUIC layer.
    ///
    /// Note that this does not yet account for HTTP3 frame headers.
    ///
    /// # Errors
    ///
    /// It may return `InvalidStreamId` if a stream does not exist anymore.
    pub fn available(&self) -> Res<usize> {
        let stream_id = self.stream_id();
        let n = self.conn.borrow_mut().stream_avail_send_space(stream_id)?;
        Ok(n)
    }

    /// Close sending side.
    ///
    /// # Errors
    ///
    /// It may return `InvalidStreamId` if a stream does not exist anymore.
    pub fn stream_close_send(&self) -> Res<()> {
        self.handler
            .borrow_mut()
            .stream_close_send(self.stream_id(), &mut self.conn.borrow_mut())
    }

    /// Request a peer to stop sending a stream.
    ///
    /// # Errors
    ///
    /// It may return `InvalidStreamId` if a stream does not exist anymore.
    pub fn stream_stop_sending(&self, app_error: AppError) -> Res<()> {
        qdebug!(
            "[{self}] stop sending stream_id:{} error:{app_error}",
            self.stream_info.stream_id()
        );
        self.handler.borrow_mut().stream_stop_sending(
            self.stream_info.stream_id(),
            app_error,
            &mut self.conn.borrow_mut(),
        )
    }

    /// Reset sending side of a stream.
    ///
    /// # Errors
    ///
    /// It may return `InvalidStreamId` if a stream does not exist anymore.
    pub fn stream_reset_send(&self, app_error: AppError) -> Res<()> {
        qdebug!(
            "[{self}] reset send stream_id:{} error:{app_error}",
            self.stream_info.stream_id()
        );
        self.handler.borrow_mut().stream_reset_send(
            self.stream_info.stream_id(),
            app_error,
            &mut self.conn.borrow_mut(),
        )
    }

    /// Reset a stream/request.
    ///
    /// # Errors
    ///
    /// It may return `InvalidStreamId` if a stream does not exist anymore
    pub fn cancel_fetch(&self, app_error: AppError) -> Res<()> {
        qdebug!("[{self}] reset error:{app_error}");
        self.handler.borrow_mut().cancel_fetch(
            self.stream_info.stream_id(),
            app_error,
            &mut self.conn.borrow_mut(),
        )
    }
}

#[derive(Debug, Clone)]
pub struct Http3OrWebTransportStream {
    stream_handler: StreamHandler,
}

impl Display for Http3OrWebTransportStream {
    fn fmt(&self, f: &mut Formatter) -> fmt::Result {
        write!(f, "Stream server {:?}", self.stream_handler)
    }
}

impl Http3OrWebTransportStream {
    pub(crate) const fn new(
        conn: ConnectionRef,
        handler: Rc<RefCell<Http3ServerHandler>>,
        stream_info: Http3StreamInfo,
    ) -> Self {
        Self {
            stream_handler: StreamHandler {
                conn,
                handler,
                stream_info,
            },
        }
    }

    /// Supply a response header to a request.
    ///
    /// # Errors
    ///
    /// It may return `InvalidStreamId` if a stream does not exist anymore.
    pub fn send_headers(&self, headers: &[Header]) -> Res<()> {
        self.stream_handler.send_headers(headers)
    }

    /// Supply response data to a request.
    ///
    /// # Errors
    ///
    /// It may return `InvalidStreamId` if a stream does not exist anymore.
    pub fn send_data(&self, data: &[u8]) -> Res<usize> {
        qdebug!("[{self}] Set new response");
        self.stream_handler.send_data(data)
    }

    /// Close sending side.
    ///
    /// # Errors
    ///
    /// It may return `InvalidStreamId` if a stream does not exist anymore.
    pub fn stream_close_send(&self) -> Res<()> {
        qdebug!("[{self}] Set new response");
        self.stream_handler.stream_close_send()
    }
}

impl Deref for Http3OrWebTransportStream {
    type Target = StreamHandler;
    fn deref(&self) -> &Self::Target {
        &self.stream_handler
    }
}

impl std::hash::Hash for Http3OrWebTransportStream {
    fn hash<H: std::hash::Hasher>(&self, state: &mut H) {
        self.stream_handler.hash(state);
    }
}

impl PartialEq for Http3OrWebTransportStream {
    fn eq(&self, other: &Self) -> bool {
        self.stream_handler == other.stream_handler
    }
}

impl Eq for Http3OrWebTransportStream {}

#[derive(Debug, Clone)]
pub struct WebTransportRequest {
    stream_handler: StreamHandler,
}

impl Display for WebTransportRequest {
    fn fmt(&self, f: &mut Formatter) -> fmt::Result {
        write!(f, "WebTransport session {}", self.stream_handler)
    }
}

impl WebTransportRequest {
    pub(crate) const fn new(
        conn: ConnectionRef,
        handler: Rc<RefCell<Http3ServerHandler>>,
        stream_id: StreamId,
    ) -> Self {
        Self {
            stream_handler: StreamHandler {
                conn,
                handler,
                stream_info: Http3StreamInfo::new(stream_id, Http3StreamType::Http),
            },
        }
    }

    #[must_use]
    pub fn state(&self) -> Http3State {
        self.stream_handler.handler.borrow().state()
    }

    /// Respond to a `WebTransport` session request.
    ///
    /// # Errors
    ///
    /// It may return `InvalidStreamId` if a stream does not exist anymore.
    pub fn response(&self, accept: &WebTransportSessionAcceptAction) -> Res<()> {
        qdebug!("[{self}] Set a response for a WebTransport session");
        self.stream_handler
            .handler
            .borrow_mut()
            .webtransport_session_accept(
                &mut self.stream_handler.conn.borrow_mut(),
                self.stream_handler.stream_info.stream_id(),
                accept,
            )
    }

    /// # Errors
    ///
    /// It may return `InvalidStreamId` if a stream does not exist anymore.
    /// Also return an error if the stream was closed on the transport layer,
    /// but that information is not yet consumed on the  http/3 layer.
    pub fn close_session(&self, error: u32, message: &str) -> Res<()> {
        self.stream_handler
            .handler
            .borrow_mut()
            .webtransport_close_session(
                &mut self.stream_handler.conn.borrow_mut(),
                self.stream_handler.stream_info.stream_id(),
                error,
                message,
            )
    }

    #[must_use]
    pub const fn stream_id(&self) -> StreamId {
        self.stream_handler.stream_id()
    }

    /// Create `WebTransport` stream.
    ///
    /// # Errors
    ///
    /// It may return `InvalidStreamId` if a stream does not exist anymore.
    pub fn create_stream(&self, stream_type: StreamType) -> Res<Http3OrWebTransportStream> {
        let session_id = self.stream_handler.stream_id();
        let id = self
            .stream_handler
            .handler
            .borrow_mut()
            .webtransport_create_stream(
                &mut self.stream_handler.conn.borrow_mut(),
                session_id,
                stream_type,
            )?;

        Ok(Http3OrWebTransportStream::new(
            self.stream_handler.conn.clone(),
            Rc::clone(&self.stream_handler.handler),
            Http3StreamInfo::new(id, Http3StreamType::WebTransport(session_id)),
        ))
    }

    /// Send `WebTransport` datagram.
    ///
    /// # Errors
    ///
    /// It may return `InvalidStreamId` if a stream does not exist anymore.
    /// The function returns `TooMuchData` if the supply buffer is bigger than
    /// the allowed remote datagram size.
    pub fn send_datagram<I: Into<DatagramTracking>>(&self, buf: &[u8], id: I) -> Res<()> {
        let session_id = self.stream_handler.stream_id();
        self.stream_handler
            .handler
            .borrow_mut()
            .webtransport_send_datagram(
                &mut self.stream_handler.conn.borrow_mut(),
                session_id,
                buf,
                id,
            )
    }

    /// Returns the current max size of a datagram that can fit into a packet.
    /// The value will change over time depending on the encoded size of the
    /// packet number, ack frames, etc.
    ///
    /// # Errors
    ///
    /// The function returns `NotAvailable` if datagrams are not enabled.
    ///
    /// # Panics
    ///
    /// This cannot panic. The max varint length is 8.
    pub fn max_datagram_size(&self) -> Res<u64> {
        let max_size = self.stream_handler.conn.borrow().max_datagram_size()?;
        Ok(max_size
            - u64::try_from(Encoder::varint_len(
                self.stream_handler.stream_id().as_u64(),
            ))
            .map_err(|_| Error::Internal)?)
    }
}

impl Deref for WebTransportRequest {
    type Target = StreamHandler;
    fn deref(&self) -> &Self::Target {
        &self.stream_handler
    }
}

<<<<<<< HEAD
=======
impl DerefMut for WebTransportRequest {
    fn deref_mut(&mut self) -> &mut StreamHandler {
        &mut self.stream_handler
    }
}

impl std::hash::Hash for WebTransportRequest {
    fn hash<H: std::hash::Hasher>(&self, state: &mut H) {
        self.stream_handler.hash(state);
    }
}

impl PartialEq for WebTransportRequest {
    fn eq(&self, other: &Self) -> bool {
        self.stream_handler == other.stream_handler
    }
}

>>>>>>> 4fa930a3
#[derive(Debug, Clone)]
pub enum WebTransportServerEvent {
    NewSession {
        session: WebTransportRequest,
        headers: Vec<Header>,
    },
    SessionClosed {
        session: WebTransportRequest,
        reason: SessionCloseReason,
        headers: Option<Vec<Header>>,
    },
    NewStream(Http3OrWebTransportStream),
    Datagram {
        session: WebTransportRequest,
        datagram: Vec<u8>,
    },
}

#[derive(Debug, Clone)]
pub enum Http3ServerEvent {
    /// Headers are ready.
    Headers {
        stream: Http3OrWebTransportStream,
        headers: Vec<Header>,
        fin: bool,
    },
    /// Request data is ready.
    Data {
        stream: Http3OrWebTransportStream,
        data: Vec<u8>,
        fin: bool,
    },
    DataWritable {
        stream: Http3OrWebTransportStream,
    },
    StreamReset {
        stream: Http3OrWebTransportStream,
        error: AppError,
    },
    StreamStopSending {
        stream: Http3OrWebTransportStream,
        error: AppError,
    },
    /// When individual connection change state. It is only used for tests.
    StateChange {
        conn: ConnectionRef,
        state: Http3State,
    },
    PriorityUpdate {
        stream_id: StreamId,
        priority: Priority,
    },
    WebTransport(WebTransportServerEvent),
}

#[derive(Debug, Default, Clone)]
pub struct Http3ServerEvents {
    events: Rc<RefCell<VecDeque<Http3ServerEvent>>>,
}

impl Http3ServerEvents {
    fn insert(&self, event: Http3ServerEvent) {
        self.events.borrow_mut().push_back(event);
    }

    /// Take all events
    pub fn events(&self) -> impl Iterator<Item = Http3ServerEvent> {
        self.events.replace(VecDeque::new()).into_iter()
    }

    /// Whether there is request pending.
    pub fn has_events(&self) -> bool {
        !self.events.borrow().is_empty()
    }

    /// Take the next event if present.
    pub fn next_event(&self) -> Option<Http3ServerEvent> {
        self.events.borrow_mut().pop_front()
    }

    /// Insert a `Headers` event.
    pub(crate) fn headers(
        &self,
        request: Http3OrWebTransportStream,
        headers: Vec<Header>,
        fin: bool,
    ) {
        self.insert(Http3ServerEvent::Headers {
            stream: request,
            headers,
            fin,
        });
    }

    /// Insert a `StateChange` event.
    pub(crate) fn connection_state_change(&self, conn: ConnectionRef, state: Http3State) {
        self.insert(Http3ServerEvent::StateChange { conn, state });
    }

    /// Insert a `Data` event.
    pub(crate) fn data(
        &self,
        conn: ConnectionRef,
        handler: Rc<RefCell<Http3ServerHandler>>,
        stream_info: Http3StreamInfo,
        data: Vec<u8>,
        fin: bool,
    ) {
        self.insert(Http3ServerEvent::Data {
            stream: Http3OrWebTransportStream::new(conn, handler, stream_info),
            data,
            fin,
        });
    }

    pub(crate) fn data_writable(
        &self,
        conn: ConnectionRef,
        handler: Rc<RefCell<Http3ServerHandler>>,
        stream_info: Http3StreamInfo,
    ) {
        self.insert(Http3ServerEvent::DataWritable {
            stream: Http3OrWebTransportStream::new(conn, handler, stream_info),
        });
    }

    pub(crate) fn stream_reset(
        &self,
        conn: ConnectionRef,
        handler: Rc<RefCell<Http3ServerHandler>>,
        stream_info: Http3StreamInfo,
        error: AppError,
    ) {
        self.insert(Http3ServerEvent::StreamReset {
            stream: Http3OrWebTransportStream::new(conn, handler, stream_info),
            error,
        });
    }

    pub(crate) fn stream_stop_sending(
        &self,
        conn: ConnectionRef,
        handler: Rc<RefCell<Http3ServerHandler>>,
        stream_info: Http3StreamInfo,
        error: AppError,
    ) {
        self.insert(Http3ServerEvent::StreamStopSending {
            stream: Http3OrWebTransportStream::new(conn, handler, stream_info),
            error,
        });
    }

    pub(crate) fn priority_update(&self, stream_id: StreamId, priority: Priority) {
        self.insert(Http3ServerEvent::PriorityUpdate {
            stream_id,
            priority,
        });
    }

    pub(crate) fn webtransport_new_session(
        &self,
        session: WebTransportRequest,
        headers: Vec<Header>,
    ) {
        self.insert(Http3ServerEvent::WebTransport(
            WebTransportServerEvent::NewSession { session, headers },
        ));
    }

    pub(crate) fn webtransport_session_closed(
        &self,
        session: WebTransportRequest,
        reason: SessionCloseReason,
        headers: Option<Vec<Header>>,
    ) {
        self.insert(Http3ServerEvent::WebTransport(
            WebTransportServerEvent::SessionClosed {
                session,
                reason,
                headers,
            },
        ));
    }

    pub(crate) fn webtransport_new_stream(&self, stream: Http3OrWebTransportStream) {
        self.insert(Http3ServerEvent::WebTransport(
            WebTransportServerEvent::NewStream(stream),
        ));
    }

    pub(crate) fn webtransport_datagram(&self, session: WebTransportRequest, datagram: Vec<u8>) {
        self.insert(Http3ServerEvent::WebTransport(
            WebTransportServerEvent::Datagram { session, datagram },
        ));
    }
}<|MERGE_RESOLUTION|>--- conflicted
+++ resolved
@@ -372,27 +372,6 @@
     }
 }
 
-<<<<<<< HEAD
-=======
-impl DerefMut for WebTransportRequest {
-    fn deref_mut(&mut self) -> &mut StreamHandler {
-        &mut self.stream_handler
-    }
-}
-
-impl std::hash::Hash for WebTransportRequest {
-    fn hash<H: std::hash::Hasher>(&self, state: &mut H) {
-        self.stream_handler.hash(state);
-    }
-}
-
-impl PartialEq for WebTransportRequest {
-    fn eq(&self, other: &Self) -> bool {
-        self.stream_handler == other.stream_handler
-    }
-}
-
->>>>>>> 4fa930a3
 #[derive(Debug, Clone)]
 pub enum WebTransportServerEvent {
     NewSession {
