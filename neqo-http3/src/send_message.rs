--- conflicted
+++ resolved
@@ -310,11 +310,7 @@
         data_frame.encode(&mut enc);
         self.stream.buffer(enc.as_ref());
         self.stream.buffer(buf);
-<<<<<<< HEAD
         _ = self.stream.send_buffer(conn)?;
-=======
-        let _ = self.stream.send_buffer(conn)?;
->>>>>>> 88c7e493
         Ok(())
     }
 }
