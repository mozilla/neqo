// Licensed under the Apache License, Version 2.0 <LICENSE-APACHE or
// http://www.apache.org/licenses/LICENSE-2.0> or the MIT license
// <LICENSE-MIT or http://opensource.org/licenses/MIT>, at your
// option. This file may not be copied, modified, or distributed
// except according to those terms.

use crate::frames::HFrame;
use crate::{
    headers_checks::{headers_valid, is_interim, trailers_valid},
    qlog, BufferedStream, CloseType, Error, Http3StreamInfo, Http3StreamType, HttpSendStream, Res,
    SendStream, SendStreamEvents, Stream,
};

use neqo_common::{qdebug, qinfo, qtrace, Encoder, Header, MessageType};
use neqo_qpack::encoder::QPackEncoder;
use neqo_transport::{streams::SendOrder, Connection, StreamId};
use std::any::Any;
use std::cell::RefCell;
use std::cmp::min;
use std::fmt::Debug;
use std::rc::Rc;

const MAX_DATA_HEADER_SIZE_2: usize = (1 << 6) - 1; // Maximal amount of data with DATA frame header size 2
const MAX_DATA_HEADER_SIZE_2_LIMIT: usize = MAX_DATA_HEADER_SIZE_2 + 3; // 63 + 3 (size of the next buffer data frame header)
const MAX_DATA_HEADER_SIZE_3: usize = (1 << 14) - 1; // Maximal amount of data with DATA frame header size 3
const MAX_DATA_HEADER_SIZE_3_LIMIT: usize = MAX_DATA_HEADER_SIZE_3 + 5; // 16383 + 5 (size of the next buffer data frame header)
const MAX_DATA_HEADER_SIZE_5: usize = (1 << 30) - 1; // Maximal amount of data with DATA frame header size 3
const MAX_DATA_HEADER_SIZE_5_LIMIT: usize = MAX_DATA_HEADER_SIZE_5 + 9; // 1073741823 + 9 (size of the next buffer data frame header)

/// A HTTP message, request and response, consists of headers, optional data and an optional
/// trailer header block. This state machine does not reflect what was already sent to the
/// transport layer but only reflect what has been supplied to the `SendMessage`.It is
/// represented by the following states:
///   `WaitingForHeaders` - the headers have not been supplied yet. In this state only a
///                         request/response header can be added. When headers are supplied
///                         the state changes to `WaitingForData`. A response may contain
///                         multiple messages only if all but the last one are informational(1xx)
///                         responses. The informational responses can only contain headers,
///                         therefore after an informational response is received the state
///                         machine states in `WaitingForHeaders` state.
///   `WaitingForData` - in this state, data and trailers can be supplied. This state means that
///                      a request or response header is already supplied.
///   `TrailersSet` - trailers have been supplied. At this stage no more data or headers can be
///                   supply only a fin.
///   `Done` - in this state no more data or headers can be added. This state is entered when the
///            message is closed.

#[derive(Debug, PartialEq)]
enum MessageState {
    WaitingForHeaders,
    WaitingForData,
    TrailersSet,
    Done,
}

impl MessageState {
    fn new_headers(&mut self, headers: &[Header], message_type: MessageType) -> Res<()> {
        match &self {
            Self::WaitingForHeaders => {
                // This is only a debug assertion because we expect that application will
                // do the right thing here and performing the check costs.
                debug_assert!(headers_valid(headers, message_type).is_ok());
                match message_type {
                    MessageType::Request => {
                        *self = Self::WaitingForData;
                    }
                    MessageType::Response => {
                        if !is_interim(headers)? {
                            *self = Self::WaitingForData;
                        }
                    }
                }
                Ok(())
            }
            Self::WaitingForData => {
                trailers_valid(headers)?;
                *self = Self::TrailersSet;
                Ok(())
            }
            Self::TrailersSet | Self::Done => Err(Error::InvalidInput),
        }
    }

    fn new_data(&self) -> Res<()> {
        if &Self::WaitingForData == self {
            Ok(())
        } else {
            Err(Error::InvalidInput)
        }
    }

    fn fin(&mut self) -> Res<()> {
        match &self {
            Self::WaitingForHeaders | Self::Done => Err(Error::InvalidInput),
            Self::WaitingForData | Self::TrailersSet => {
                *self = Self::Done;
                Ok(())
            }
        }
    }

    fn done(&self) -> bool {
        &Self::Done == self
    }
}

#[derive(Debug)]
pub(crate) struct SendMessage {
    state: MessageState,
    message_type: MessageType,
    stream_type: Http3StreamType,
    stream: BufferedStream,
    encoder: Rc<RefCell<QPackEncoder>>,
    conn_events: Box<dyn SendStreamEvents>,
}

impl SendMessage {
    pub fn new(
        message_type: MessageType,
        stream_type: Http3StreamType,
        stream_id: StreamId,
        encoder: Rc<RefCell<QPackEncoder>>,
        conn_events: Box<dyn SendStreamEvents>,
    ) -> Self {
        qinfo!("Create a request stream_id={}", stream_id);
        Self {
            state: MessageState::WaitingForHeaders,
            message_type,
            stream_type,
            stream: BufferedStream::new(stream_id),
            encoder,
            conn_events,
        }
    }

    /// # Errors
    /// `ClosedCriticalStream` if the encoder stream is closed.
    /// `InternalError` if an unexpected error occurred.
    fn encode(
        encoder: &mut QPackEncoder,
        headers: &[Header],
        conn: &mut Connection,
        stream_id: StreamId,
    ) -> Vec<u8> {
        qdebug!("Encoding headers");
        let header_block = encoder.encode_header_block(conn, headers, stream_id);
        let hframe = HFrame::Headers {
            header_block: header_block.to_vec(),
        };
        let mut d = Encoder::default();
        hframe.encode(&mut d);
        d.into()
    }

    fn stream_id(&self) -> StreamId {
        Option::<StreamId>::from(&self.stream).unwrap()
    }

    fn get_stream_info(&self) -> Http3StreamInfo {
        Http3StreamInfo::new(self.stream_id(), Http3StreamType::Http)
    }
}

impl Stream for SendMessage {
    fn stream_type(&self) -> Http3StreamType {
        self.stream_type
    }
}
impl SendStream for SendMessage {
    fn send_data(&mut self, conn: &mut Connection, buf: &[u8]) -> Res<usize> {
        qtrace!([self], "send_body: len={}", buf.len());

        self.state.new_data()?;

        self.stream.send_buffer(conn)?;
        if self.stream.has_buffered_data() {
            return Ok(0);
        }
        let available = conn
            .stream_avail_send_space(self.stream_id())
            .map_err(|e| Error::map_stream_send_errors(&e.into()))?;
        if available <= 2 {
            return Ok(0);
        }
        let to_send = if available <= MAX_DATA_HEADER_SIZE_2_LIMIT {
            // 63 + 3
            min(min(buf.len(), available - 2), MAX_DATA_HEADER_SIZE_2)
        } else if available <= MAX_DATA_HEADER_SIZE_3_LIMIT {
            // 16383 + 5
            min(min(buf.len(), available - 3), MAX_DATA_HEADER_SIZE_3)
        } else if available <= MAX_DATA_HEADER_SIZE_5 {
            // 1073741823 + 9
            min(min(buf.len(), available - 5), MAX_DATA_HEADER_SIZE_5_LIMIT)
        } else {
            min(buf.len(), available - 9)
        };

        qinfo!(
            [self],
            "send_request_body: available={} to_send={}.",
            available,
            to_send
        );

        let data_frame = HFrame::Data {
            len: to_send as u64,
        };
        let mut enc = Encoder::default();
        data_frame.encode(&mut enc);
        let sent_fh = self
            .stream
            .send_atomic(conn, enc.as_ref())
            .map_err(|e| Error::map_stream_send_errors(&e))?;
        debug_assert!(sent_fh);

        let sent = self
            .stream
            .send_atomic(conn, &buf[..to_send])
            .map_err(|e| Error::map_stream_send_errors(&e))?;
        debug_assert!(sent);
        qlog::h3_data_moved_down(conn.qlog_mut(), self.stream_id(), to_send);
        Ok(to_send)
    }

    fn done(&self) -> bool {
        !self.stream.has_buffered_data() && self.state.done()
    }

    fn stream_writable(&self) {
        if !self.stream.has_buffered_data() && !self.state.done() {
            // DataWritable is just a signal for an application to try to write more data,
            // if writing fails it is fine. Therefore we do not need to properly check
            // whether more credits are available on the transport layer.
            self.conn_events.data_writable(self.get_stream_info());
        }
    }

    /// # Errors
    /// `InternalError` if an unexpected error occurred.
    /// `InvalidStreamId` if the stream does not exist,
    /// `AlreadyClosed` if the stream has already been closed.
    /// `TransportStreamDoesNotExist` if the transport stream does not exist (this may happen if `process_output`
    /// has not been called when needed, and HTTP3 layer has not picked up the info that the stream has been closed.)
    fn send(&mut self, conn: &mut Connection) -> Res<()> {
        let sent = Error::map_error(self.stream.send_buffer(conn), Error::HttpInternal(5))?;
        qlog::h3_data_moved_down(conn.qlog_mut(), self.stream_id(), sent);

        qtrace!([self], "{} bytes sent", sent);
        if !self.stream.has_buffered_data() {
            if self.state.done() {
                Error::map_error(
                    conn.stream_close_send(self.stream_id()),
                    Error::HttpInternal(6),
                )?;
                qtrace!([self], "done sending request");
            } else {
                // DataWritable is just a signal for an application to try to write more data,
                // if writing fails it is fine. Therefore we do not need to properly check
                // whether more credits are available on the transport layer.
                self.conn_events.data_writable(self.get_stream_info());
            }
        }
        Ok(())
    }

    // SendMessage owns headers and sends them. It may also own data for the server side.
    // This method returns if they're still being sent. Request body (if any) is sent by
    // http client afterwards using `send_request_body` after receiving DataWritable event.
    fn has_data_to_send(&self) -> bool {
        self.stream.has_buffered_data()
    }

<<<<<<< HEAD
    fn set_sendorder(&mut self, _conn: &mut Connection, _sendorder: Option<SendOrder>) {
        // Not relevant for SendMessage
=======
    fn set_sendorder(&mut self, _conn: &mut Connection, _sendorder: Option<SendOrder>) -> Res<()> {
        // Not relevant for SendMessage
        Ok(())
    }

    fn set_fairness(&mut self, _conn: &mut Connection, _fairness: bool) -> Res<()> {
        // Not relevant for SendMessage
        Ok(())
>>>>>>> 88c7e493
    }

    fn close(&mut self, conn: &mut Connection) -> Res<()> {
        self.state.fin()?;
        if !self.stream.has_buffered_data() {
            conn.stream_close_send(self.stream_id())?;
        }

        self.conn_events
            .send_closed(self.get_stream_info(), CloseType::Done);
        Ok(())
    }

    fn handle_stop_sending(&mut self, close_type: CloseType) {
        if !self.state.done() {
            self.conn_events
                .send_closed(self.get_stream_info(), close_type);
        }
    }

    fn http_stream(&mut self) -> Option<&mut dyn HttpSendStream> {
        Some(self)
    }

    fn send_data_atomic(&mut self, conn: &mut Connection, buf: &[u8]) -> Res<()> {
        let data_frame = HFrame::Data {
            len: buf.len() as u64,
        };
        let mut enc = Encoder::default();
        data_frame.encode(&mut enc);
        self.stream.buffer(enc.as_ref());
        self.stream.buffer(buf);
        let _ = self.stream.send_buffer(conn)?;
        Ok(())
    }
}

impl HttpSendStream for SendMessage {
    fn send_headers(&mut self, headers: &[Header], conn: &mut Connection) -> Res<()> {
        self.state.new_headers(headers, self.message_type)?;
        let buf = SendMessage::encode(
            &mut self.encoder.borrow_mut(),
            headers,
            conn,
            self.stream_id(),
        );
        self.stream.buffer(&buf);
        Ok(())
    }

    fn set_new_listener(&mut self, conn_events: Box<dyn SendStreamEvents>) {
        self.stream_type = Http3StreamType::ExtendedConnect;
        self.conn_events = conn_events;
    }

    fn any(&self) -> &dyn Any {
        self
    }
}

impl ::std::fmt::Display for SendMessage {
    fn fmt(&self, f: &mut ::std::fmt::Formatter) -> ::std::fmt::Result {
        write!(f, "SendMesage {}", self.stream_id())
    }
}<|MERGE_RESOLUTION|>--- conflicted
+++ resolved
@@ -270,10 +270,6 @@
         self.stream.has_buffered_data()
     }
 
-<<<<<<< HEAD
-    fn set_sendorder(&mut self, _conn: &mut Connection, _sendorder: Option<SendOrder>) {
-        // Not relevant for SendMessage
-=======
     fn set_sendorder(&mut self, _conn: &mut Connection, _sendorder: Option<SendOrder>) -> Res<()> {
         // Not relevant for SendMessage
         Ok(())
@@ -282,7 +278,6 @@
     fn set_fairness(&mut self, _conn: &mut Connection, _fairness: bool) -> Res<()> {
         // Not relevant for SendMessage
         Ok(())
->>>>>>> 88c7e493
     }
 
     fn close(&mut self, conn: &mut Connection) -> Res<()> {
