// Licensed under the Apache License, Version 2.0 <LICENSE-APACHE or
// http://www.apache.org/licenses/LICENSE-2.0> or the MIT license
// <LICENSE-MIT or http://opensource.org/licenses/MIT>, at your
// option. This file may not be copied, modified, or distributed
// except according to those terms.

#![cfg_attr(feature = "deny-warnings", deny(warnings))]
#![warn(clippy::pedantic)]
#![allow(clippy::pub_enum_variant_names)]

mod client_events;
mod connection;
pub mod connection_client;
mod connection_server;
mod control_stream_local;
mod control_stream_remote;
pub mod hframe;
<<<<<<< HEAD
mod response_stream;
=======
mod hsettings_frame;
mod push_controller;
mod recv_message;
mod send_message;
>>>>>>> a74ac830
pub mod server;
mod server_connection_events;
mod server_events;
mod settings;
mod stream_type_reader;

use neqo_qpack::Error as QpackError;
pub use neqo_transport::Output;
use neqo_transport::{AppError, Error as TransportError};

pub use client_events::Http3ClientEvent;
pub use connection::Http3State;
pub use connection_client::Http3Client;
pub use neqo_qpack::Header;
pub use server::Http3Server;
pub use server_events::Http3ServerEvent;

type Res<T> = Result<T, Error>;

#[derive(Clone, Debug, PartialEq)]
pub enum Error {
    HttpNoError,
    HttpGeneralProtocol,
    HttpInternal,
    HttpStreamCreation,
    HttpClosedCriticalStream,
    HttpFrameUnexpected,
    HttpFrame,
    HttpExcessiveLoad,
    HttpId,
    HttpSettings,
    HttpMissingSettings,
    HttpRequestRejected,
    HttpRequestCancelled,
    HttpRequestIncomplete,
    HttpConnect,
    HttpVersionFallback,
    QpackError(neqo_qpack::Error),

    // Internal errors from here.
    AlreadyClosed,
    AlreadyInitialized,
    DecodingFrame,
    HttpGoaway,
    Internal,
    InvalidResumptionToken,
    InvalidStreamId,
    InvalidState,
    NoMoreData,
    NotEnoughData,
    TransportError(TransportError),
    Unavailable,
    Unexpected,
}

impl Error {
    #[must_use]
    pub fn code(&self) -> AppError {
        match self {
            Self::HttpNoError => 0x100,
            Self::HttpGeneralProtocol => 0x101,
            Self::HttpInternal => 0x102,
            Self::HttpStreamCreation => 0x103,
            Self::HttpClosedCriticalStream => 0x104,
            Self::HttpFrameUnexpected => 0x105,
            Self::HttpFrame => 0x106,
            Self::HttpExcessiveLoad => 0x107,
            Self::HttpId => 0x108,
            Self::HttpSettings => 0x109,
            Self::HttpMissingSettings => 0x10a,
            Self::HttpRequestRejected => 0x10b,
            Self::HttpRequestCancelled => 0x10c,
            Self::HttpRequestIncomplete => 0x10d,
            Self::HttpConnect => 0x10f,
            Self::HttpVersionFallback => 0x110,
            Self::QpackError(e) => e.code(),
            // These are all internal errors.
            _ => 3,
        }
    }
}

impl From<TransportError> for Error {
    fn from(err: TransportError) -> Self {
        Self::TransportError(err)
    }
}

impl From<QpackError> for Error {
    fn from(err: QpackError) -> Self {
        Self::QpackError(err)
    }
}

impl From<AppError> for Error {
    fn from(error: AppError) -> Self {
        match error {
            0x100 => Self::HttpNoError,
            0x101 => Self::HttpGeneralProtocol,
            0x103 => Self::HttpStreamCreation,
            0x104 => Self::HttpClosedCriticalStream,
            0x105 => Self::HttpFrameUnexpected,
            0x106 => Self::HttpFrame,
            0x107 => Self::HttpExcessiveLoad,
            0x108 => Self::HttpId,
            0x109 => Self::HttpSettings,
            0x10a => Self::HttpMissingSettings,
            0x10b => Self::HttpRequestRejected,
            0x10c => Self::HttpRequestCancelled,
            0x10d => Self::HttpRequestIncomplete,
            0x10f => Self::HttpConnect,
            0x110 => Self::HttpVersionFallback,
            0x200 => Self::QpackError(QpackError::DecompressionFailed),
            0x201 => Self::QpackError(QpackError::EncoderStream),
            0x202 => Self::QpackError(QpackError::DecoderStream),
            _ => Self::HttpInternal,
        }
    }
}

impl ::std::error::Error for Error {
    fn source(&self) -> Option<&(dyn ::std::error::Error + 'static)> {
        match self {
            Self::TransportError(e) => Some(e),
            Self::QpackError(e) => Some(e),
            _ => None,
        }
    }
}

impl ::std::fmt::Display for Error {
    fn fmt(&self, f: &mut ::std::fmt::Formatter) -> ::std::fmt::Result {
        write!(f, "HTTP/3 error: {:?}", self)
    }
}<|MERGE_RESOLUTION|>--- conflicted
+++ resolved
@@ -15,14 +15,9 @@
 mod control_stream_local;
 mod control_stream_remote;
 pub mod hframe;
-<<<<<<< HEAD
-mod response_stream;
-=======
-mod hsettings_frame;
 mod push_controller;
 mod recv_message;
 mod send_message;
->>>>>>> a74ac830
 pub mod server;
 mod server_connection_events;
 mod server_events;
