// Licensed under the Apache License, Version 2.0 <LICENSE-APACHE or
// http://www.apache.org/licenses/LICENSE-2.0> or the MIT license
// <LICENSE-MIT or http://opensource.org/licenses/MIT>, at your
// option. This file may not be copied, modified, or distributed
// except according to those terms.

use std::time::Instant;

use neqo_common::Encoder;
use neqo_transport::{Connection, StreamId};

use crate::{qlog, Res};

#[derive(Debug, PartialEq, Eq, Default)]
pub enum BufferedStream {
    #[default]
    Uninitialized,
    Initialized {
        stream_id: StreamId,
        buf: Vec<u8>,
    },
}

impl BufferedStream {
    #[must_use]
    pub const fn new(stream_id: StreamId) -> Self {
        Self::Initialized {
            stream_id,
            buf: Vec::new(),
        }
    }

    /// # Panics
    ///
    /// If the `BufferedStream` is initialized more than once, it will panic.
    pub fn init(&mut self, stream_id: StreamId) {
        debug_assert!(&Self::Uninitialized == self);
        *self = Self::Initialized {
            stream_id,
            buf: Vec::new(),
        };
    }

    pub fn encode_with<F: FnOnce(&mut Encoder<&mut Vec<u8>>)>(&mut self, f: F) {
        if let Self::Initialized { buf, .. } = self {
            f(&mut Encoder::new_borrowed_vec(buf));
        } else {
            debug_assert!(false, "Do not encode data before the stream is initialized");
        }
    }

    /// # Panics
    ///
    /// This function cannot be called before the `BufferedStream` is initialized.
    pub fn buffer(&mut self, to_buf: &[u8]) {
        if let Self::Initialized { buf, .. } = self {
            buf.extend_from_slice(to_buf);
        } else {
            debug_assert!(false, "Do not buffer data before the stream is initialized");
        }
    }

    /// # Errors
    ///
    /// Returns `neqo_transport` errors.
    pub fn send_buffer(&mut self, conn: &mut Connection, now: Instant) -> Res<usize> {
        let Self::Initialized { stream_id, buf } = self else {
            return Ok(0);
        };
        if buf.is_empty() {
            return Ok(0);
        }
        let sent = conn.stream_send(*stream_id, &buf[..])?;
        if sent == 0 {
            return Ok(0);
        } else if sent == buf.len() {
            buf.clear();
        } else {
            let b = buf.split_off(sent);
            *buf = b;
        }
<<<<<<< HEAD

=======
>>>>>>> 3a429ef8
        qlog::h3_data_moved_down(conn.qlog_mut(), *stream_id, sent, now);
        Ok(sent)
    }

    /// # Errors
    ///
    /// Returns `neqo_transport` errors.
    pub fn send_atomic(
        &mut self,
        conn: &mut Connection,
        to_send: &[u8],
        now: Instant,
    ) -> Res<bool> {
        // First try to send anything that is in the buffer.
        self.send_buffer(conn, now)?;
        let Self::Initialized { stream_id, buf } = self else {
            return Ok(false);
        };
        if !buf.is_empty() {
            return Ok(false);
        }
        let res = conn.stream_send_atomic(*stream_id, to_send)?;

        if res {
            qlog::h3_data_moved_down(conn.qlog_mut(), *stream_id, to_send.len(), now);
        }
        Ok(res)
    }

    #[must_use]
    pub fn has_buffered_data(&self) -> bool {
        if let Self::Initialized { buf, .. } = self {
            !buf.is_empty()
        } else {
            false
        }
    }
}

impl From<&BufferedStream> for Option<StreamId> {
    fn from(stream: &BufferedStream) -> Self {
        if let BufferedStream::Initialized { stream_id, .. } = stream {
            Some(*stream_id)
        } else {
            None
        }
    }
}<|MERGE_RESOLUTION|>--- conflicted
+++ resolved
@@ -79,10 +79,6 @@
             let b = buf.split_off(sent);
             *buf = b;
         }
-<<<<<<< HEAD
-
-=======
->>>>>>> 3a429ef8
         qlog::h3_data_moved_down(conn.qlog_mut(), *stream_id, sent, now);
         Ok(sent)
     }
