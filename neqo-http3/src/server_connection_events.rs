// Licensed under the Apache License, Version 2.0 <LICENSE-APACHE or
// http://www.apache.org/licenses/LICENSE-2.0> or the MIT license
// <LICENSE-MIT or http://opensource.org/licenses/MIT>, at your
// option. This file may not be copied, modified, or distributed
// except according to those terms.

use std::{cell::RefCell, collections::VecDeque, rc::Rc};

use neqo_common::{header::HeadersExt as _, Header};
use neqo_transport::{AppError, StreamId};

use crate::{
    connection::Http3State,
    features::extended_connect::{self, ExtendedConnectEvents, ExtendedConnectType},
    CloseType, Http3StreamInfo, HttpRecvStreamEvents, Priority, RecvStreamEvents, Res,
    SendStreamEvents,
};

/// Server events for a single connection.
#[derive(Debug, PartialEq, Eq, Clone)]
pub enum Http3ServerConnEvent {
    /// Headers are ready.
    Headers {
        stream_info: Http3StreamInfo,
        headers: Vec<Header>,
        fin: bool,
    },
    PriorityUpdate {
        stream_id: StreamId,
        priority: Priority,
    },
    /// Request data is ready.
    DataReadable {
        stream_info: Http3StreamInfo,
    },
    DataWritable {
        stream_info: Http3StreamInfo,
    },
    StreamReset {
        stream_info: Http3StreamInfo,
        error: AppError,
    },
    StreamStopSending {
        stream_info: Http3StreamInfo,
        error: AppError,
    },
    /// Connection state change.
    StateChange(Http3State),
    WebTransport(WebTransportEvent),
    ConnectUdp(ConnectUdpEvent),
}

#[derive(Debug, PartialEq, Eq, Clone)]
pub enum WebTransportEvent {
    Session {
        stream_id: StreamId,
        headers: Vec<Header>,
    },
    SessionClosed {
        stream_id: StreamId,
        reason: extended_connect::session::CloseReason,
        headers: Option<Vec<Header>>,
    },
    NewStream(Http3StreamInfo),
    Datagram {
        session_id: StreamId,
        datagram: Vec<u8>,
    },
}

#[derive(Debug, PartialEq, Eq, Clone)]
pub enum ConnectUdpEvent {
    Session {
        stream_id: StreamId,
        headers: Vec<Header>,
    },
    SessionClosed {
        stream_id: StreamId,
        reason: extended_connect::session::CloseReason,
        headers: Option<Vec<Header>>,
    },
    Datagram {
        session_id: StreamId,
        datagram: Vec<u8>,
    },
}

#[derive(Debug, Default, Clone)]
pub struct Http3ServerConnEvents {
    events: Rc<RefCell<VecDeque<Http3ServerConnEvent>>>,
}

impl SendStreamEvents for Http3ServerConnEvents {
    fn send_closed(&self, stream_info: &Http3StreamInfo, close_type: CloseType) {
        if close_type != CloseType::Done {
            if let Some(error) = close_type.error() {
                self.insert(Http3ServerConnEvent::StreamStopSending {
                    stream_info: *stream_info,
                    error,
                });
            }
        }
    }

    fn data_writable(&self, stream_info: &Http3StreamInfo) {
        self.insert(Http3ServerConnEvent::DataWritable {
            stream_info: *stream_info,
        });
    }
}

impl RecvStreamEvents for Http3ServerConnEvents {
    /// Add a new `DataReadable` event
    fn data_readable(&self, stream_info: &Http3StreamInfo) {
        self.insert(Http3ServerConnEvent::DataReadable {
            stream_info: *stream_info,
        });
    }

    fn recv_closed(&self, stream_info: &Http3StreamInfo, close_type: CloseType) {
        if close_type != CloseType::Done {
            self.remove_events_for_stream_id(stream_info);
            if let Some(error) = close_type.error() {
                self.insert(Http3ServerConnEvent::StreamReset {
                    stream_info: *stream_info,
                    error,
                });
            }
        }
    }
}

impl HttpRecvStreamEvents for Http3ServerConnEvents {
    /// Add a new `HeaderReady` event.
    fn header_ready(
        &self,
        stream_info: &Http3StreamInfo,
        headers: Vec<Header>,
        _interim: bool,
        fin: bool,
    ) {
        self.insert(Http3ServerConnEvent::Headers {
            stream_info: *stream_info,
            headers,
            fin,
        });
    }

    fn extended_connect_new_session(&self, stream_id: StreamId, headers: Vec<Header>) {
        match headers.find_header(":protocol").map(Header::value) {
            Some("webtransport") => {
                self.insert(Http3ServerConnEvent::WebTransport(
                    WebTransportEvent::Session { stream_id, headers },
                ));
            }
            Some("connect-udp") => {
                self.insert(Http3ServerConnEvent::ConnectUdp(ConnectUdpEvent::Session {
                    stream_id,
                    headers,
                }));
            }
            Some(_) => {
                unimplemented!("Extended connect other than webtransport or connect-udp")
            }
            None => {
                unimplemented!("connect without :protocol header");
            }
        }
    }
}

impl ExtendedConnectEvents for Http3ServerConnEvents {
    fn session_start(
        &self,
        _connect_type: ExtendedConnectType,
        _stream_id: StreamId,
        _status: u16,
        _headers: Vec<Header>,
    ) {
    }

    fn session_end(
        &self,
        connect_type: ExtendedConnectType,
        stream_id: StreamId,
        reason: extended_connect::session::CloseReason,
        headers: Option<Vec<Header>>,
    ) {
        let event = match connect_type {
            ExtendedConnectType::WebTransport => {
                Http3ServerConnEvent::WebTransport(WebTransportEvent::SessionClosed {
                    stream_id,
                    reason,
                    headers,
                })
            }
            ExtendedConnectType::ConnectUdp => {
                Http3ServerConnEvent::ConnectUdp(ConnectUdpEvent::SessionClosed {
                    stream_id,
                    reason,
                    headers,
                })
            }
        };
        self.insert(event);
    }

<<<<<<< HEAD
    fn extended_connect_new_stream(&self, stream_info: Http3StreamInfo) -> Res<()> {
        self.insert(Http3ServerConnEvent::WebTransport(
            WebTransportEvent::NewStream(stream_info),
        ));
=======
    fn extended_connect_new_stream(
        &self,
        stream_info: Http3StreamInfo,
        emit_readable: bool,
    ) -> Res<()> {
        debug_assert!(!emit_readable, "only set by client");
        self.insert(Http3ServerConnEvent::ExtendedConnectNewStream(stream_info));
>>>>>>> 47a7593d
        Ok(())
    }

    fn new_datagram(
        &self,
        session_id: StreamId,
        datagram: Vec<u8>,
        connect_type: ExtendedConnectType,
    ) {
        let event = match connect_type {
            ExtendedConnectType::WebTransport => {
                Http3ServerConnEvent::WebTransport(WebTransportEvent::Datagram {
                    session_id,
                    datagram,
                })
            }
            ExtendedConnectType::ConnectUdp => {
                Http3ServerConnEvent::ConnectUdp(ConnectUdpEvent::Datagram {
                    session_id,
                    datagram,
                })
            }
        };
        self.insert(event);
    }
}

impl Http3ServerConnEvents {
    fn insert(&self, event: Http3ServerConnEvent) {
        self.events.borrow_mut().push_back(event);
    }

    fn remove<F>(&self, f: F)
    where
        F: Fn(&Http3ServerConnEvent) -> bool,
    {
        self.events.borrow_mut().retain(|evt| !f(evt));
    }

    pub fn has_events(&self) -> bool {
        !self.events.borrow().is_empty()
    }

    pub fn next_event(&self) -> Option<Http3ServerConnEvent> {
        self.events.borrow_mut().pop_front()
    }

    pub fn connection_state_change(&self, state: Http3State) {
        self.insert(Http3ServerConnEvent::StateChange(state));
    }

    pub fn priority_update(&self, stream_id: StreamId, priority: Priority) {
        self.insert(Http3ServerConnEvent::PriorityUpdate {
            stream_id,
            priority,
        });
    }

    fn remove_events_for_stream_id(&self, stream_info: &Http3StreamInfo) {
        self.remove(|evt| {
            matches!(evt,
                Http3ServerConnEvent::Headers { stream_info: x, .. } | Http3ServerConnEvent::DataReadable { stream_info: x, .. } if x == stream_info)
        });
    }
}<|MERGE_RESOLUTION|>--- conflicted
+++ resolved
@@ -205,20 +205,15 @@
         self.insert(event);
     }
 
-<<<<<<< HEAD
-    fn extended_connect_new_stream(&self, stream_info: Http3StreamInfo) -> Res<()> {
+    fn extended_connect_new_stream(
+        &self,
+        stream_info: Http3StreamInfo,
+        emit_readable: bool,
+    ) -> Res<()> {
+        debug_assert!(!emit_readable, "only set by client");
         self.insert(Http3ServerConnEvent::WebTransport(
             WebTransportEvent::NewStream(stream_info),
         ));
-=======
-    fn extended_connect_new_stream(
-        &self,
-        stream_info: Http3StreamInfo,
-        emit_readable: bool,
-    ) -> Res<()> {
-        debug_assert!(!emit_readable, "only set by client");
-        self.insert(Http3ServerConnEvent::ExtendedConnectNewStream(stream_info));
->>>>>>> 47a7593d
         Ok(())
     }
 
