--- conflicted
+++ resolved
@@ -48,13 +48,8 @@
 
 pub struct RequestDescription<'b, T: RequestTarget> {
     pub method: &'b str,
-<<<<<<< HEAD
-    pub connect_type: Option<ExtendedConnectType>,
+    pub connect_type: Option<ConnectType>,
     pub target: T,
-=======
-    pub connect_type: Option<ConnectType>,
-    pub target: &'t T,
->>>>>>> b6f54196
     pub headers: &'b [Header],
     pub priority: Priority,
 }
@@ -794,39 +789,10 @@
         output
     }
 
-<<<<<<< HEAD
-    fn create_fetch_headers<T>(request: &RequestDescription<T>) -> Vec<Header>
-=======
-    fn create_request_headers<'b, 't, T>(
-        request: &RequestDescription<'b, 't, T>,
-    ) -> Res<Vec<Header>>
->>>>>>> b6f54196
+    fn create_request_headers<T>(request: &RequestDescription<T>) -> Res<Vec<Header>>
     where
         T: RequestTarget,
     {
-<<<<<<< HEAD
-        // Transform pseudo-header fields
-        let mut final_headers = vec![
-            Header::new(":method", request.method),
-            Header::new(":scheme", request.target.scheme()),
-            Header::new(":authority", request.target.authority()),
-            Header::new(":path", request.target.path()),
-        ];
-        if let Some(conn_type) = request.connect_type {
-            final_headers.push(Header::new(":protocol", conn_type.string()));
-        }
-
-        final_headers.extend_from_slice(request.headers);
-        final_headers
-    }
-
-    pub fn fetch<T>(
-=======
-        let target = request
-            .target
-            .as_request_target()
-            .map_err(|_| Error::InvalidRequestTarget)?;
-
         match request.connect_type {
             Some(_) if request.method != "CONNECT" => {
                 qwarn!("Method CONNECT without CONNECT type");
@@ -847,9 +813,9 @@
             None => {
                 vec![
                     Header::new(":method", request.method),
-                    Header::new(":scheme", target.scheme()),
-                    Header::new(":authority", target.authority()),
-                    Header::new(":path", target.path()),
+                    Header::new(":scheme", request.target.scheme()),
+                    Header::new(":authority", request.target.authority()),
+                    Header::new(":path", request.target.path()),
                 ]
             }
             Some(ConnectType::Classic) => {
@@ -858,15 +824,15 @@
                 // <https://datatracker.ietf.org/doc/html/rfc9114#section-4.4>
                 vec![
                     Header::new(":method", request.method),
-                    Header::new(":authority", target.authority()),
+                    Header::new(":authority", request.target.authority()),
                 ]
             }
             Some(ConnectType::Extended(protocol)) => {
                 vec![
                     Header::new(":method", request.method),
-                    Header::new(":scheme", target.scheme()),
-                    Header::new(":authority", target.authority()),
-                    Header::new(":path", target.path()),
+                    Header::new(":scheme", request.target.scheme()),
+                    Header::new(":authority", request.target.authority()),
+                    Header::new(":path", request.target.path()),
                     Header::new(":protocol", protocol.string()),
                 ]
             }
@@ -876,8 +842,7 @@
         Ok(headers)
     }
 
-    pub fn request<'b, 't, T>(
->>>>>>> b6f54196
+    pub fn request<T>(
         &mut self,
         conn: &mut Connection,
         send_events: Box<dyn SendStreamEvents>,
@@ -916,11 +881,7 @@
         Ok(id)
     }
 
-<<<<<<< HEAD
-    fn fetch_with_stream<T>(
-=======
-    fn request_with_stream<'b, 't, T>(
->>>>>>> b6f54196
+    fn request_with_stream<T>(
         &mut self,
         stream_id: StreamId,
         conn: &mut Connection,
@@ -932,11 +893,7 @@
     where
         T: RequestTarget,
     {
-<<<<<<< HEAD
-        let final_headers = Self::create_fetch_headers(request);
-=======
         let final_headers = Self::create_request_headers(request)?;
->>>>>>> b6f54196
 
         let stream_type = if request.connect_type.is_some() {
             Http3StreamType::ExtendedConnect
@@ -1179,7 +1136,7 @@
             headers,
             connect_type: Some(ConnectType::Extended(ExtendedConnectType::WebTransport)),
             priority: Priority::default(),
-        });
+        })?;
         extended_conn
             .borrow_mut()
             .send_request(&final_headers, conn)?;
@@ -1715,6 +1672,8 @@
 
 #[cfg(test)]
 mod tests {
+    use url::Url;
+
     use crate::{
         connection::{Http3Connection, RequestDescription},
         features::ConnectType,
@@ -1725,7 +1684,7 @@
     fn create_request_headers_connect_without_connect_type() {
         let request = RequestDescription {
             method: "CONNECT",
-            target: "https://example.com",
+            target: &Url::parse("https://example.com").unwrap(),
             headers: &[],
             connect_type: None,
             priority: Priority::default(),
@@ -1740,7 +1699,7 @@
     fn create_request_headers_connect_type_without_connect() {
         let request = RequestDescription {
             method: "GET",
-            target: "https://example.com",
+            target: &Url::parse("https://example.com").unwrap(),
             headers: &[],
             connect_type: Some(ConnectType::Classic),
             priority: Priority::default(),
