--- conflicted
+++ resolved
@@ -4,17 +4,12 @@
 // option. This file may not be copied, modified, or distributed
 // except according to those terms.
 
-<<<<<<< HEAD
-use std::{cell::RefCell, fmt::Debug, mem, rc::Rc};
-=======
 use std::{
     cell::RefCell,
-    collections::{BTreeSet, HashMap},
     fmt::{self, Debug, Display, Formatter},
     mem,
     rc::Rc,
 };
->>>>>>> bcb89cdd
 
 use neqo_common::{qdebug, qerror, qinfo, qtrace, qwarn, Decoder, Header, MessageType, Role};
 use neqo_qpack::{decoder::QPackDecoder, encoder::QPackEncoder};
@@ -300,15 +295,9 @@
     qpack_encoder: Rc<RefCell<QPackEncoder>>,
     qpack_decoder: Rc<RefCell<QPackDecoder>>,
     settings_state: Http3RemoteSettingsState,
-<<<<<<< HEAD
     streams_with_pending_data: HashSet<StreamId>,
-    pub send_streams: HashMap<StreamId, Box<dyn SendStream>>,
-    pub recv_streams: HashMap<StreamId, Box<dyn RecvStream>>,
-=======
-    streams_with_pending_data: BTreeSet<StreamId>,
     send_streams: HashMap<StreamId, Box<dyn SendStream>>,
     recv_streams: HashMap<StreamId, Box<dyn RecvStream>>,
->>>>>>> bcb89cdd
     webtransport: ExtendedConnectFeature,
 }
 
