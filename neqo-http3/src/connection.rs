// Licensed under the Apache License, Version 2.0 <LICENSE-APACHE or
// http://www.apache.org/licenses/LICENSE-2.0> or the MIT license
// <LICENSE-MIT or http://opensource.org/licenses/MIT>, at your
// option. This file may not be copied, modified, or distributed
// except according to those terms.

use std::{
    cell::RefCell,
    fmt::{self, Debug, Display, Formatter},
    mem,
    rc::Rc,
    time::Instant,
};

use neqo_common::{
    qdebug, qerror, qinfo, qtrace, qwarn, Bytes, Decoder, Header, MessageType, Role,
};
use neqo_qpack as qpack;
use neqo_transport::{
    streams::SendOrder, AppError, CloseReason, Connection, DatagramTracking, State, StreamId,
    StreamType, ZeroRttState,
};
use rustc_hash::{FxHashMap as HashMap, FxHashSet as HashSet};
use strum::Display;

use crate::{
    client_events::Http3ClientEvents,
    control_stream_local::ControlStreamLocal,
    control_stream_remote::ControlStreamRemote,
    features::{
        extended_connect::{
            self,
            webtransport_streams::{WebTransportRecvStream, WebTransportSendStream},
            ExtendedConnectEvents, ExtendedConnectFeature, ExtendedConnectType,
        },
        ConnectType,
    },
    frames::HFrame,
    push_controller::PushController,
    qpack_decoder_receiver::DecoderRecvStream,
    qpack_encoder_receiver::EncoderRecvStream,
    recv_message::{RecvMessage, RecvMessageInfo},
    request_target::RequestTarget,
    send_message::SendMessage,
    settings::{HSettingType, HSettings, HttpZeroRttChecker},
    stream_type_reader::NewStreamHeadReader,
    CloseType, Error, Http3Parameters, Http3StreamType, HttpRecvStreamEvents, NewStreamType,
    Priority, PriorityHandler, ReceiveOutput, RecvStream, RecvStreamEvents, Res, SendStream,
    SendStreamEvents,
};

pub struct RequestDescription<'b, T: RequestTarget> {
    pub method: &'b str,
    pub connect_type: Option<ConnectType>,
    pub target: T,
    pub headers: &'b [Header],
    pub priority: Priority,
}

/// Possible actions on an HTTP Extended CONNECT session request.
#[derive(Display)]
pub enum SessionAcceptAction {
    Accept,
    Reject(Vec<Header>),
}

#[derive(Debug)]
enum Http3RemoteSettingsState {
    NotReceived,
    Received(HSettings),
    ZeroRtt(HSettings),
}

/// States:
/// - `Initializing`: this is the state during the QUIC handshake,
/// - `ZeroRtt`: 0-RTT has been enabled and is active
/// - Connected
/// - GoingAway(StreamId): The connection has received a `GOAWAY` frame
/// - Closing(CloseReason): The connection is closed. The closing has been initiated by this end of
///   the connection, e.g., the `CONNECTION_CLOSE` frame has been sent. In this state, the
///   connection waits a certain amount of time to retransmit the `CONNECTION_CLOSE` frame if
///   needed.
/// - Closed(CloseReason): This is the final close state: closing has been initialized by the peer
///   and an ack for the `CONNECTION_CLOSE` frame has been sent or the closing has been initiated by
///   this end of the connection and the ack for the `CONNECTION_CLOSE` has been received or the
///   waiting time has passed.
#[derive(Debug, PartialEq, PartialOrd, Ord, Eq, Clone)]
pub enum Http3State {
    Initializing,
    ZeroRtt,
    Connected,
    GoingAway(StreamId),
    Closing(CloseReason),
    Closed(CloseReason),
}

impl Http3State {
    #[must_use]
    pub const fn active(&self) -> bool {
        matches!(self, Self::Connected | Self::GoingAway(_) | Self::ZeroRtt)
    }
}

/// # HTTP/3 core implementation
///
/// This is the core implementation of HTTP/3 protocol. It implements most of the
/// features of the protocol. [`crate::Http3Client`] and
/// [`crate::connection_server::Http3ServerHandler`] implement only client and
/// server side behavior.
///
/// ## Streams
///
/// Each [`Http3Connection`] holds a list of stream handlers. Each send and receive-handler is
/// registered in `send_streams` and `recv_streams`. Unidirectional streams are registered only on
/// one of the lists and bidirectional streams are registered in both lists and the 2 handlers are
/// independent, e.g. one can be closed and removed and second may still be active.
///
/// The only streams that are not registered are the local control stream, local
/// QPACK decoder stream, and local QPACK encoder stream. These streams are
/// send-streams and sending data on this stream is handled a bit differently. This
/// is done in the [`Http3Connection::process_sending`] function, i.e. the control data
/// is sent first and QPACK data is sent after regular stream data is sent because
/// this stream may have new data only after regular streams are handled (TODO we
/// may improve this a bit to send QPACK commands before headers.)
///
/// There are the following types of streams:
/// - [`Http3StreamType::Control`]: there is only a receiver stream of this type and the handler is
///   [`ControlStreamRemote`].
/// - [`Http3StreamType::Decoder`]: there is only a receiver stream of this type and the handler is
///   [`DecoderRecvStream`].
/// - [`Http3StreamType::Encoder`]: there is only a receiver stream of this type and the handler is
///   [`EncoderRecvStream`].
/// - [`Http3StreamType::NewStream`]: there is only a receiver stream of this type and the handler
///   is [`NewStreamHeadReader`].
/// - [`Http3StreamType::Http`]: [`SendMessage`] and [`RecvMessage`] handlers are responsible for
///   this type of streams.
/// - [`Http3StreamType::Push`]: [`RecvMessage`] is responsible for this type of streams.
/// - [`Http3StreamType::ExtendedConnect`]: [`extended_connect::session::Session`] is responsible
///   sender and receiver handler.
/// - [`Http3StreamType::WebTransport`]: [`WebTransportSendStream`] and [`WebTransportRecvStream`]
///   are responsible sender and receiver handler.
/// - [`Http3StreamType::Unknown`]: These are all other stream types that are not unknown to the
///   current implementation and should be handled properly by the spec, e.g., in our implementation
///   the streams are reset.
///
/// The streams are registered in `send_streams` and `recv_streams` in following ways depending if
/// they are local or remote:
/// - local streams:
///   - all local stream will be registered with the appropriate handler.
/// - remote streams:
///   - all new incoming streams are registered with [`NewStreamHeadReader`]. This is triggered by
///     [`ConnectionEvent::NewStream`] and [`Http3Connection::add_new_stream`] is called.
///   - reading from a [`NewStreamHeadReader`] stream, via the [`RecvStream::receive`] function,
///     will decode a stream type. [`RecvStream::receive`] will return [`ReceiveOutput::NewStream`]
///     when a stream type has been decoded.  After this point the stream:
///     - will be regegistered with the appropriate handler,
///     - will be canceled if is an unknown stream type or
///     - the connection will fail if it is unallowed stream type (receiving HTTP request on the
///       client-side).
///
/// The output is handled in [`Http3Connection::handle_new_stream`], for control, qpack streams and
/// partially `WebTransport` streams, otherwise the output is handled by [`Http3Client`] and
/// [`Http3ServerHandler`].
///
///
/// ### Receiving data
///
/// Reading from a stream is triggered by [`ConnectionEvent::RecvStreamReadable`] events for the
/// stream. The receive handler is retrieved from `recv_streams` and its [`RecvStream::receive`]
/// function is called.
///
/// Receiving data on [`Http3StreamType::Http`] streams is also triggered by the
/// [`Http3Connection::read_data`] function. [`ConnectionEvent::RecvStreamReadable`] events will
/// trigger reading `HEADERS` frame and frame headers for `DATA` frames which will produce
/// [`Http3ClientEvent`] or [`Http3ServerEvent`] events. The content of `DATA` frames is read by the
/// application using the `read_data` function. The `read_data` function may read frame headers for
/// consecutive `DATA` frames.
///
/// On a [`Http3StreamType::WebTransport`] stream data will be read only by the
/// `Http3Connection::read_data` function. The [`RecvStream::receive`] function only produces an
/// [`Http3ClientEvent`] or [`Http3ServerEvent`] event.
///
/// The [`RecvStream::receive`] and [`Http3Connection::read_data`] functions may detect that the
/// stream is done, e.g. FIN received. In this case, the stream will be removed from the
/// `recv_stream` register, see [`Http3Connection::remove_recv_stream`].
///
/// ### Sending data
///
/// All sender stream handlers have buffers. Data is first written into a buffer before being
/// supplied to the QUIC layer. All data except the `DATA` frame and `WebTransport(_)`’s payload are
/// written into the buffer. This includes stream type byte, e.g. `WEBTRANSPORT_STREAM` as well. In
/// the case of `Http` and `WebTransport(_)` applications can write directly to the QUIC layer using
/// the `send_data` function to avoid copying data. Sending data via the `send_data` function is
/// only possible if there is no buffered data.
///
/// If a stream has buffered data it will be registered in the `streams_with_pending_data` queue and
/// actual sending will be performed in the [`Http3Connection::process_sending`] function call.
/// (This is done in this way, i.e. data is buffered first and then sent, for 2 reasons: in this
/// way, sending will happen in a single function,  therefore error handling and clean up is easier
/// and the QUIC layer may not be able to accept all data and being able to buffer data is required
/// in any case.)
///
/// The `send` and `send_data` functions may detect that the stream is closed and all outstanding
/// data has been transferred to the QUIC layer. In this case, the stream will be removed from the
/// `send_stream` register.
///
/// ### [`ControlStreamRemote`]
///
/// The [`ControlStreamRemote`] handler uses [`FrameReader`] to read and decode frames received on
/// the control frame. The [`RecvStream::receive`] implementation returns
/// [`ReceiveOutput::ControlFrames`] with a list of control frames read (the list may be empty). The
/// control frames are handled by [`Http3Connection`] and/or by [`Http3Client`] and
/// [`Http3ServerHandler`].
///
/// ### [`DecoderRecvStream`] and [`EncoderRecvStream`]
///
/// The [`RecvStream::receive`] implementation of these handlers call corresponding
/// [`RecvStream::receive`] functions of [`qpack::Encoder`] and [`qpack::Decoder`].
///
/// [`DecoderRecvStream`] returns [`ReceiveOutput::UnblockedStreams`] that may contain a list of
/// stream ids that are unblocked by receiving qpack decoder commands. [`Http3Connection`] will
/// handle this output by calling [`RecvStream::receive`] for the listed stream ids.
///
/// [`EncoderRecvStream`] only returns [`ReceiveOutput::NoOutput`].
///
/// Both handlers may return an error that will close the connection.
///
/// ### [`NewStreamHeadReader`]
///
/// A new incoming receiver stream registers a [`NewStreamHeadReader`] handler. This handler reads
/// the first bytes of a stream to detect a stream type. The [`RecvStream::receive`] function
/// returns [`ReceiveOutput::NoOutput`] if a stream type is still not known by reading the available
/// stream data or [`ReceiveOutput::NewStream`]. The handling of the output is explained above.
///
/// ### [`SendMessage`] and [`RecvMessage`]
///
/// [`RecvMessage::receive`] only returns [`ReceiveOutput::NoOutput`]. It also have an event
/// listener of type [`HttpRecvStreamEvents`]. The listener is called when headers are ready, or
/// data is ready, etc.
///
/// For example for [`Http3StreamType::Http`] stream the listener will produce
/// [`Http3ClientEvent::HeaderReady`] and [`Http3ClientEvent::DataReadable`] events.
///
/// ### [`extended_connect::session::Session`]
///
/// An [`extended_connect::session::Session`] is connected to a control stream
/// that is in essence an HTTP transaction. Therefore,
/// [`extended_connect::session::Session`] will internally use a [`SendMessage`]
/// and [`RecvMessage`] handler to handle parsing and sending of HTTP part of
/// the control stream.  When HTTP headers are exchanged,
/// [`extended_connect::session::Session`] will take over handling of stream
/// data. [`extended_connect::session::Session`] sets a [`HttpRecvStreamEvents`]
/// listener as the [`RecvMessage`] event listener.
///
/// `neqo_http3` implements the WebTransport and MASQUE connect-udp HTTP
/// Extended CONNECT protocol using [`extended_connect::session::Session`].
///
/// The WebTransport HTTP Extended CONNECT protocol supports streams.
/// [`WebTransportSendStream`] and [`WebTransportRecvStream`] are associated
/// with a [`extended_connect::session::Session`] and they will be canceled if
/// the session is closed. To be able to do this
/// [`extended_connect::session::Session`] holds a list of its active streams
/// and clean up is done in `remove_extended_connect`.
///
/// ###  [`WebTransportSendStream`] and [`WebTransportRecvStream`]
///
/// WebTransport streams are associated with a session. [`WebTransportSendStream`] and
/// [`WebTransportRecvStream`] hold a reference to the session and are registered in the session
/// upon  creation by [`Http3Connection`]. The [`WebTransportSendStream`] and
/// [`WebTransportRecvStream`]  handlers will be unregistered from the session if they are closed,
/// reset, or canceled.
///
/// The call to function [`RecvStream::receive`] may produce [`Http3ClientEvent::DataReadable`].
/// Actual reading of data is done in the `read_data` function.
///
/// [`Http3ServerEvent`]: crate::Http3ServerEvent
/// [`Http3Server`]: crate::Http3Server
/// [`FrameReader`]: crate::frames::FrameReader
/// [`Http3ClientEvent`]: crate::Http3ClientEvent
/// [`Http3ClientEvent::DataReadable`]: crate::Http3ClientEvent::DataReadable
/// [`Http3ClientEvent::HeaderReady`]: crate::Http3ClientEvent::HeaderReady
/// [`Http3Client`]: crate::connection_client::Http3Client
/// [`Http3ServerEvent::DataReadable`]: crate::Http3ServerEvent
/// [`Http3ServerHandler`]: crate::connection_server::Http3ServerHandler
/// [`ConnectionEvent::RecvStreamReadable`]: neqo_transport::ConnectionEvent::RecvStreamReadable
/// [`ConnectionEvent::NewStream`]: neqo_transport::ConnectionEvent::NewStream
#[derive(Debug)]
pub struct Http3Connection {
    role: Role,
    state: Http3State,
    local_params: Http3Parameters,
    control_stream_local: ControlStreamLocal,
    qpack_encoder: Rc<RefCell<qpack::Encoder>>,
    qpack_decoder: Rc<RefCell<qpack::Decoder>>,
    settings_state: Http3RemoteSettingsState,
    streams_with_pending_data: HashSet<StreamId>,
    blocked_streams: HashSet<StreamId>,
    send_streams: HashMap<StreamId, Box<dyn SendStream>>,
    recv_streams: HashMap<StreamId, Box<dyn RecvStream>>,
    webtransport: ExtendedConnectFeature,
    connect_udp: ExtendedConnectFeature,
}

impl Display for Http3Connection {
    fn fmt(&self, f: &mut Formatter) -> fmt::Result {
        write!(f, "Http3 connection")
    }
}

impl Http3Connection {
    /// Create a new connection.
    pub fn new(conn_params: Http3Parameters, role: Role) -> Self {
        Self {
            state: Http3State::Initializing,
            control_stream_local: ControlStreamLocal::new(),
            qpack_encoder: Rc::new(RefCell::new(qpack::Encoder::new(
                conn_params.get_qpack_settings(),
                true,
            ))),
            qpack_decoder: Rc::new(RefCell::new(qpack::Decoder::new(
                conn_params.get_qpack_settings(),
            ))),
            webtransport: ExtendedConnectFeature::new(
                ExtendedConnectType::WebTransport,
                conn_params.get_webtransport(),
            ),
            connect_udp: ExtendedConnectFeature::new(
                ExtendedConnectType::ConnectUdp,
                conn_params.get_connect(),
            ),
            local_params: conn_params,
            settings_state: Http3RemoteSettingsState::NotReceived,
            streams_with_pending_data: HashSet::default(),
            blocked_streams: HashSet::default(),
            send_streams: HashMap::default(),
            recv_streams: HashMap::default(),
            role,
        }
    }

    /// Listener for non-default feature negotiation. No-op when feature is
    /// disabled. This is currently only used for the
    /// [`crate::features::extended_connect::webtransport_session`] and
    /// [`crate::features::extended_connect::connect_udp_session`] feature.  The
    /// negotiation is done via the `SETTINGS` frame and when the peer's
    /// `SETTINGS` frame has been received the listener will be called.
    pub(crate) fn set_features_listener(&mut self, feature_listener: Http3ClientEvents) {
        self.webtransport.set_listener(feature_listener.clone());
        self.connect_udp.set_listener(feature_listener);
    }

    /// This function creates and initializes, i.e. send stream type, the control and qpack
    /// streams.
    fn initialize_http3_connection(&mut self, conn: &mut Connection) -> Res<()> {
        qdebug!("[{self}] Initialize the http3 connection");
        self.control_stream_local.create(conn)?;

        self.send_settings();
        self.create_qpack_streams(conn)?;
        Ok(())
    }

    fn send_settings(&mut self) {
        qdebug!("[{self}] Send settings");
        self.control_stream_local.queue_frame(&HFrame::Settings {
            settings: HSettings::from(&self.local_params),
        });
        self.control_stream_local.queue_frame(&HFrame::Grease);
    }

    /// Save settings for adding to the session ticket.
    pub(crate) fn save_settings(&self) -> Vec<u8> {
        HttpZeroRttChecker::save(&self.local_params)
    }

    fn create_qpack_streams(&self, conn: &mut Connection) -> Res<()> {
        qdebug!("[{self}] create_qpack_streams");
        self.qpack_encoder
            .borrow_mut()
            .add_send_stream(conn.stream_create(StreamType::UniDi)?);
        self.qpack_decoder
            .borrow_mut()
            .add_send_stream(conn.stream_create(StreamType::UniDi)?);
        Ok(())
    }

    /// Inform an [`Http3Connection`] that a stream has data to send and that
    /// [`SendStream::send`] should be called for the stream.
    pub(crate) fn mark_stream_for_sending(&mut self, stream_id: StreamId) {
        // Only add to pending data if the stream is not blocked.
        // Blocked streams are tracked separately in `blocked_streams` to avoid
        // repeated send attempts that would fail due to flow control restrictions.
        // Once a blocked stream becomes unblocked (see `check_blocked_streams`),
        // it will be moved to `streams_with_pending_data` for sending.
        if !self.blocked_streams.contains(&stream_id) {
            self.streams_with_pending_data.insert(stream_id);
        }
    }

    /// Return true if there is a stream that needs to send data.
    pub(crate) fn has_data_to_send(&self) -> bool {
        !self.streams_with_pending_data.is_empty()
    }

    /// Check for blocked streams that may have become unblocked due to flow control updates.
    /// This should be called after processing incoming frames that might update flow control.
    pub(crate) fn check_blocked_streams(&mut self, conn: &Connection) {
        let mut unblocked = Vec::new();
        #[expect(
            clippy::iter_over_hash_type,
            reason = "OK to loop over streams in an undefined order."
        )]
        for &stream_id in &self.blocked_streams {
            match conn.stream_avail_send_space(stream_id) {
                Ok(0) => {
                    // Still blocked, do nothing.
                }
                Ok(_) => {
                    // Unblocked, collect for removal and move to pending data if needed.
                    unblocked.push(stream_id);
                }
                Err(_) => {
                    // Stream no longer exists, collect for removal.
                    unblocked.push(stream_id);
                }
            }
        }
        // Remove all unblocked streams from blocked_streams.
        for stream_id in unblocked {
            self.blocked_streams.remove(&stream_id);
            if let Some(stream) = self.send_streams.get(&stream_id) {
                if stream.has_data_to_send() {
                    self.mark_stream_for_sending(stream_id);
                }
            }
        }
    }

    /// This function calls the `send` function for all streams that have data to send. If a stream
    /// has data to send it will be added to the `streams_with_pending_data` list.
    ///
    /// Control and QPACK streams are handled differently and are never added to the list.
    fn send_non_control_streams(&mut self, conn: &mut Connection, now: Instant) -> Res<()> {
        let to_send = mem::take(&mut self.streams_with_pending_data);
        #[expect(
            clippy::iter_over_hash_type,
            reason = "OK to loop over active streams in an undefined order."
        )]
        for stream_id in to_send {
            let done = if let Some(s) = &mut self.send_streams.get_mut(&stream_id) {
                s.send(conn, now)?;
                if s.has_data_to_send() {
                    // Check if the stream might be blocked by examining available send space
                    match conn.stream_avail_send_space(stream_id) {
                        Ok(0) => {
                            // No space available, stream is likely blocked
                            self.blocked_streams.insert(stream_id);
                        }
                        Ok(_) => {
                            // Space available, stream can continue sending
                            self.streams_with_pending_data.insert(stream_id);
                        }
                        Err(_) => {
                            // Stream error, don't re-add
                        }
                    }
                }
                s.done()
            } else {
                false
            };
            if done {
                self.remove_send_stream(stream_id, conn);
            }
        }
        Ok(())
    }

    /// Call `send` for all streams that need to send data. See explanation for the main structure
    /// for more details.
<<<<<<< HEAD
    pub(crate) fn process_sending(&mut self, conn: &mut Connection) -> Res<()> {
        // Check for streams that may have become unblocked
        self.check_blocked_streams(conn);

=======
    pub(crate) fn process_sending(&mut self, conn: &mut Connection, now: Instant) -> Res<()> {
>>>>>>> b9c32c70
        // check if control stream has data to send.
        self.control_stream_local
            .send(conn, &mut self.recv_streams, now)?;

        self.send_non_control_streams(conn, now)?;

        self.qpack_decoder.borrow_mut().send(conn)?;
        match self.qpack_encoder.borrow_mut().send_encoder_updates(conn) {
            Ok(())
            | Err(neqo_qpack::Error::EncoderStreamBlocked | neqo_qpack::Error::DynamicTableFull) => {
            }
            Err(e) => return Err(Error::Qpack(e)),
        }
        Ok(())
    }

    /// We have a resumption token which remembers previous settings. Update the setting.
    pub(crate) fn set_0rtt_settings(
        &mut self,
        conn: &mut Connection,
        settings: HSettings,
    ) -> Res<()> {
        self.initialize_http3_connection(conn)?;
        self.set_qpack_settings(&settings)?;
        self.settings_state = Http3RemoteSettingsState::ZeroRtt(settings);
        self.state = Http3State::ZeroRtt;
        Ok(())
    }

    /// Returns the settings for a connection. This is used for creating a resumption token.
    pub(crate) fn get_settings(&self) -> Option<HSettings> {
        if let Http3RemoteSettingsState::Received(settings) = &self.settings_state {
            Some(settings.clone())
        } else {
            None
        }
    }

    /// This is called when a [`neqo_transport::ConnectionEvent::NewStream`]
    /// event is received.  This registers the stream with a
    /// [`NewStreamHeadReader`] handler.
    pub(crate) fn add_new_stream(&mut self, stream_id: StreamId) {
        qtrace!("[{self}] A new stream: {stream_id}");
        self.recv_streams.insert(
            stream_id,
            Box::new(NewStreamHeadReader::new(stream_id, self.role)),
        );
    }

    /// The function calls [`RecvStream::receive`] for a stream. It also deals
    /// with the outcome of a read by calling
    /// [`Http3Connection::handle_stream_manipulation_output`].
    fn stream_receive(
        &mut self,
        conn: &mut Connection,
        stream_id: StreamId,
        now: Instant,
    ) -> Res<ReceiveOutput> {
        qtrace!("[{self}] Readable stream {stream_id}");

        if let Some(recv_stream) = self.recv_streams.get_mut(&stream_id) {
            let res = recv_stream.receive(conn, now);
            return self
                .handle_stream_manipulation_output(res, stream_id, conn)
                .map(|(output, _)| output);
        }
        Ok(ReceiveOutput::NoOutput)
    }

    fn handle_unblocked_streams(
        &mut self,
        unblocked_streams: Vec<StreamId>,
        conn: &mut Connection,
        now: Instant,
    ) -> Res<()> {
        for stream_id in unblocked_streams {
            qdebug!("[{self}] Stream {stream_id} is unblocked");
            if let Some(r) = self.recv_streams.get_mut(&stream_id) {
                let res = r
                    .http_stream()
                    .ok_or(Error::HttpInternal(10))?
                    .header_unblocked(conn, now);
                let res = self.handle_stream_manipulation_output(res, stream_id, conn)?;
                debug_assert!(matches!(res, (ReceiveOutput::NoOutput, _)));
            }
        }
        Ok(())
    }

    /// This function handles reading from all streams, i.e. control, qpack, request/response
    /// stream and unidi stream that still do not have a type.
    /// The function cannot handle:
    /// 1) a `Push(_)`, `Http` or `WebTransportStream(_)` stream
    /// 2) frames `MaxPushId`, `PriorityUpdateRequest`, `PriorityUpdateRequestPush` or `Goaway` must
    ///    be handled by `Http3Client`/`Server`.
    ///
    /// The function returns `ReceiveOutput`.
    pub(crate) fn handle_stream_readable(
        &mut self,
        conn: &mut Connection,
        stream_id: StreamId,
        now: Instant,
    ) -> Res<ReceiveOutput> {
        let mut output = self.stream_receive(conn, stream_id, now)?;

        if let ReceiveOutput::NewStream(stream_type) = output {
            output = self.handle_new_stream(conn, stream_type, stream_id, now)?;
        }

        match output {
            ReceiveOutput::UnblockedStreams(unblocked_streams) => {
                self.handle_unblocked_streams(unblocked_streams, conn, now)?;
                Ok(ReceiveOutput::NoOutput)
            }
            ReceiveOutput::ControlFrames(control_frames) => {
                let mut rest = Vec::new();
                for cf in control_frames {
                    if let Some(not_handled) = self.handle_control_frame(cf)? {
                        rest.push(not_handled);
                    }
                }
                Ok(ReceiveOutput::ControlFrames(rest))
            }
            ReceiveOutput::NewStream(
                NewStreamType::Push(_)
                | NewStreamType::Http(_)
                | NewStreamType::WebTransportStream(_),
            )
            | ReceiveOutput::NoOutput => Ok(output),
            ReceiveOutput::NewStream(_) => {
                unreachable!("NewStream should have been handled already")
            }
        }
    }

    /// This is called when a RESET frame has been received.
    pub(crate) fn handle_stream_reset(
        &mut self,
        stream_id: StreamId,
        app_error: AppError,
        conn: &mut Connection,
    ) -> Res<()> {
        qinfo!("[{self}] Handle a stream reset stream_id={stream_id} app_err={app_error}");

        self.close_recv(stream_id, CloseType::ResetRemote(app_error), conn)
    }

    pub(crate) fn handle_stream_stop_sending(
        &mut self,
        stream_id: StreamId,
        app_error: AppError,
        conn: &mut Connection,
    ) -> Res<()> {
        qinfo!("[{self}] Handle stream_stop_sending stream_id={stream_id} app_err={app_error}");

        if self.send_stream_is_critical(stream_id) {
            return Err(Error::HttpClosedCriticalStream);
        }

        self.close_send(stream_id, CloseType::ResetRemote(app_error), conn);
        Ok(())
    }

    /// This is called when `neqo_transport::Connection` state has been change to take proper
    /// actions in the HTTP3 layer.
    pub(crate) fn handle_state_change(
        &mut self,
        conn: &mut Connection,
        state: &State,
    ) -> Res<bool> {
        qdebug!("[{self}] Handle state change {state:?}");
        match state {
            State::Handshaking => {
                if self.role == Role::Server
                    && conn.zero_rtt_state() == ZeroRttState::AcceptedServer
                {
                    self.state = Http3State::ZeroRtt;
                    self.initialize_http3_connection(conn)?;
                    Ok(true)
                } else {
                    Ok(false)
                }
            }
            State::Connected => {
                debug_assert!(matches!(
                    self.state,
                    Http3State::Initializing | Http3State::ZeroRtt
                ));
                if self.state == Http3State::Initializing {
                    self.initialize_http3_connection(conn)?;
                }
                self.state = Http3State::Connected;
                Ok(true)
            }
            State::Closing { error, .. } | State::Draining { error, .. } => {
                if matches!(self.state, Http3State::Closing(_) | Http3State::Closed(_)) {
                    Ok(false)
                } else {
                    self.state = Http3State::Closing(error.clone());
                    Ok(true)
                }
            }
            State::Closed(error) => {
                if matches!(self.state, Http3State::Closed(_)) {
                    Ok(false)
                } else {
                    self.state = Http3State::Closed(error.clone());
                    Ok(true)
                }
            }
            _ => Ok(false),
        }
    }

    /// This is called when 0RTT has been reset to clear `send_streams`, `recv_streams` and
    /// settings.
    pub(crate) fn handle_zero_rtt_rejected(&mut self) -> Res<()> {
        if self.state == Http3State::ZeroRtt {
            self.state = Http3State::Initializing;
            self.control_stream_local = ControlStreamLocal::new();
            self.qpack_encoder = Rc::new(RefCell::new(qpack::Encoder::new(
                self.local_params.get_qpack_settings(),
                true,
            )));
            self.qpack_decoder = Rc::new(RefCell::new(qpack::Decoder::new(
                self.local_params.get_qpack_settings(),
            )));
            self.settings_state = Http3RemoteSettingsState::NotReceived;
            self.streams_with_pending_data.clear();
            self.blocked_streams.clear();
            // TODO: investigate whether this code can automatically retry failed transactions.
            self.send_streams.clear();
            self.recv_streams.clear();
            Ok(())
        } else {
            debug_assert!(false, "Zero rtt rejected in the wrong state");
            Err(Error::HttpInternal(3))
        }
    }

    pub(crate) fn handle_datagram(&mut self, datagram: Vec<u8>) {
        let mut decoder = Decoder::new(&datagram);
        let Some(id) = decoder.decode_varint() else {
            qdebug!("[{self}] handle_datagram: failed to decode session ID");
            return;
        };
        let varint_len = decoder.offset();

        let Some(stream) = self
            .recv_streams
            .get_mut(&StreamId::from(id * 4))
            .and_then(|s| s.extended_connect_session())
        else {
            qdebug!("[{self}] handle_datagram for unknown extended connect session");
            return;
        };

        stream
            .borrow_mut()
            .datagram(Bytes::new(datagram, varint_len));
    }

    fn check_stream_exists(&self, stream_type: Http3StreamType) -> Res<()> {
        if self
            .recv_streams
            .values()
            .any(|c| c.stream_type() == stream_type)
        {
            Err(Error::HttpStreamCreation)
        } else {
            Ok(())
        }
    }

    /// If the new stream is a control or QPACK stream, this function creates a proper handler
    /// and perform a read.
    /// if the new stream is a `Push(_)`, `Http` or `WebTransportStream(_)` stream, the function
    /// returns `ReceiveOutput::NewStream(_)` and the caller will handle it.
    /// If the stream is of a unknown type the stream will be closed.
    fn handle_new_stream(
        &mut self,
        conn: &mut Connection,
        stream_type: NewStreamType,
        stream_id: StreamId,
        now: Instant,
    ) -> Res<ReceiveOutput> {
        match stream_type {
            NewStreamType::Control => {
                self.check_stream_exists(Http3StreamType::Control)?;
                self.recv_streams
                    .insert(stream_id, Box::new(ControlStreamRemote::new(stream_id)));
            }

            NewStreamType::Push(push_id) => {
                qinfo!("[{self}] A new push stream {stream_id} push_id:{push_id}");
            }
            NewStreamType::Decoder => {
                qdebug!("[{self}] A new remote qpack encoder stream {stream_id}");
                self.check_stream_exists(Http3StreamType::Decoder)?;
                self.recv_streams.insert(
                    stream_id,
                    Box::new(DecoderRecvStream::new(
                        stream_id,
                        Rc::clone(&self.qpack_decoder),
                    )),
                );
            }
            NewStreamType::Encoder => {
                qdebug!("[{self}] A new remote qpack decoder stream {stream_id}");
                self.check_stream_exists(Http3StreamType::Encoder)?;
                self.recv_streams.insert(
                    stream_id,
                    Box::new(EncoderRecvStream::new(
                        stream_id,
                        Rc::clone(&self.qpack_encoder),
                    )),
                );
            }
            NewStreamType::Http(_) => {
                qinfo!("[{self}] A new http stream {stream_id}");
            }
            NewStreamType::WebTransportStream(session_id) => {
                let session_exists = self
                    .send_streams
                    .get(&StreamId::from(session_id))
                    .is_some_and(|s| s.stream_type() == Http3StreamType::ExtendedConnect);
                if !session_exists {
                    conn.stream_stop_sending(stream_id, Error::HttpStreamCreation.code())?;
                    return Ok(ReceiveOutput::NoOutput);
                }
                // Set incoming WebTransport streams to be fair (share bandwidth).
                // We may call this with an invalid stream ID, so ignore that error.
                match conn.stream_fairness(stream_id, true) {
                    Ok(()) | Err(neqo_transport::Error::InvalidStreamId) => (),
                    Err(e) => return Err(Error::from(e)),
                }
                qinfo!("[{self}] A new WebTransport stream {stream_id} for session {session_id}");
            }
            NewStreamType::Unknown => {
                conn.stream_stop_sending(stream_id, Error::HttpStreamCreation.code())?;
            }
        }

        match stream_type {
            NewStreamType::Control | NewStreamType::Decoder | NewStreamType::Encoder => {
                self.stream_receive(conn, stream_id, now)
            }
            NewStreamType::Push(_)
            | NewStreamType::Http(_)
            | NewStreamType::WebTransportStream(_) => Ok(ReceiveOutput::NewStream(stream_type)),
            NewStreamType::Unknown => Ok(ReceiveOutput::NoOutput),
        }
    }

    /// This is called when an application closes the connection.
    pub fn close(&mut self, error: AppError) {
        qdebug!("[{self}] Close connection error {error:?}");
        self.state = Http3State::Closing(CloseReason::Application(error));
        if (!self.send_streams.is_empty() || !self.recv_streams.is_empty()) && (error == 0) {
            qwarn!("close(0) called when streams still active");
        }
        self.send_streams.clear();
        self.recv_streams.clear();
    }

    /// This function will not handle the output of the function completely, but only
    /// handle the indication that a stream is closed. There are 2 cases:
    ///  - an error occurred or
    ///  - the stream is done, i.e. the second value in `output` tuple is true if the stream is done
    ///    and can be removed from the `recv_streams`
    ///
    /// How it is handling `output`:
    ///  - if the stream is done, it removes the stream from `recv_streams`
    ///  - if the stream is not done and there is no error, return `output` and the caller will
    ///    handle it.
    ///  - in case of an error:
    ///    - if it is only a stream error and the stream is not critical, send `STOP_SENDING` frame,
    ///      remove the stream from `recv_streams` and inform the listener that the stream has been
    ///      reset.
    ///    - otherwise this is a connection error. In this case, propagate the error to the caller
    ///      that will handle it properly.
    fn handle_stream_manipulation_output<U>(
        &mut self,
        output: Res<(U, bool)>,
        stream_id: StreamId,
        conn: &mut Connection,
    ) -> Res<(U, bool)>
    where
        U: Default,
    {
        match &output {
            Ok((_, true)) => {
                self.remove_recv_stream(stream_id, conn);
            }
            Ok((_, false)) => {}
            Err(e) => {
                if e.stream_reset_error() && !self.recv_stream_is_critical(stream_id) {
                    drop(conn.stream_stop_sending(stream_id, e.code()));
                    self.close_recv(stream_id, CloseType::LocalError(e.code()), conn)?;
                    return Ok((U::default(), false));
                }
            }
        }
        output
    }

    fn create_request_headers<T>(request: &RequestDescription<T>) -> Res<Vec<Header>>
    where
        T: RequestTarget,
    {
        match request.connect_type {
            Some(_) if request.method != "CONNECT" => {
                qwarn!("Method CONNECT without CONNECT type");
                return Err(Error::InvalidInput);
            }
            None if request.method == "CONNECT" => {
                qwarn!(
                    "Method {} with CONNECT type {:?}",
                    request.method,
                    request.connect_type
                );
                return Err(Error::InvalidInput);
            }
            _ => {}
        }

        let mut headers = match request.connect_type {
            None => {
                vec![
                    Header::new(":method", request.method),
                    Header::new(":scheme", request.target.scheme()),
                    Header::new(":authority", request.target.authority()),
                    Header::new(":path", request.target.path()),
                ]
            }
            Some(ConnectType::Classic) => {
                // > The :scheme and :path pseudo-header fields are omitted
                //
                // <https://datatracker.ietf.org/doc/html/rfc9114#section-4.4>
                vec![
                    Header::new(":method", request.method),
                    Header::new(":authority", request.target.authority()),
                ]
            }
            Some(ConnectType::Extended(protocol)) => {
                vec![
                    Header::new(":method", request.method),
                    Header::new(":scheme", request.target.scheme()),
                    Header::new(":authority", request.target.authority()),
                    Header::new(":path", request.target.path()),
                    Header::new(":protocol", protocol.to_string()),
                ]
            }
        };

        headers.extend_from_slice(request.headers);
        Ok(headers)
    }

    pub fn request<T>(
        &mut self,
        conn: &mut Connection,
        send_events: Box<dyn SendStreamEvents>,
        recv_events: Box<dyn HttpRecvStreamEvents>,
        push_handler: Option<Rc<RefCell<PushController>>>,
        request: &RequestDescription<T>,
        now: Instant,
    ) -> Res<StreamId>
    where
        T: RequestTarget,
    {
        qinfo!(
            "[{self}] Request method={} target: {:?}",
            request.method,
            request.target,
        );
        let id = self.create_bidi_transport_stream(conn)?;
        self.request_with_stream(
            id,
            conn,
            send_events,
            recv_events,
            push_handler,
            request,
            now,
        )?;
        Ok(id)
    }

    fn create_bidi_transport_stream(&self, conn: &mut Connection) -> Res<StreamId> {
        // Requests cannot be created when a connection is in states: Initializing, GoingAway,
        // Closing and Closed.
        match self.state() {
            Http3State::GoingAway(..) | Http3State::Closing(..) | Http3State::Closed(..) => {
                return Err(Error::AlreadyClosed)
            }
            Http3State::Initializing => return Err(Error::Unavailable),
            _ => {}
        }

        let id = conn
            .stream_create(StreamType::BiDi)
            .map_err(|e| Error::map_stream_create_errors(&e))?;
        conn.stream_keep_alive(id, true)?;
        Ok(id)
    }

    #[expect(clippy::too_many_arguments, reason = "Yes, but they are needed.")]
    fn request_with_stream<T>(
        &mut self,
        stream_id: StreamId,
        conn: &mut Connection,
        send_events: Box<dyn SendStreamEvents>,
        recv_events: Box<dyn HttpRecvStreamEvents>,
        push_handler: Option<Rc<RefCell<PushController>>>,
        request: &RequestDescription<T>,
        now: Instant,
    ) -> Res<()>
    where
        T: RequestTarget,
    {
        let final_headers = Self::create_request_headers(request)?;

        let stream_type = if request.connect_type.is_some() {
            Http3StreamType::ExtendedConnect
        } else {
            Http3StreamType::Http
        };

        let mut send_message = SendMessage::new(
            MessageType::Request,
            stream_type,
            stream_id,
            Rc::clone(&self.qpack_encoder),
            send_events,
        );

        send_message
            .http_stream()
            .ok_or(Error::Internal)?
            .send_headers(&final_headers, conn)?;

        self.add_streams(
            stream_id,
            Box::new(send_message),
            Box::new(RecvMessage::new(
                &RecvMessageInfo {
                    message_type: MessageType::Response,
                    stream_type,
                    stream_id,
                    first_frame_type: None,
                },
                Rc::clone(&self.qpack_decoder),
                recv_events,
                push_handler,
                PriorityHandler::new(false, request.priority),
            )),
        );

        // Call immediately send so that at least headers get sent. This will make Firefox faster,
        // since it can send request body immediately in most cases and does not need to do
        // a complete process loop.
        self.send_streams
            .get_mut(&stream_id)
            .ok_or(Error::InvalidStreamId)?
            .send(conn, now)?;
        Ok(())
    }

    /// Stream data are read directly into a buffer supplied as a parameter of this function to
    /// avoid copying data.
    ///
    /// # Errors
    ///
    /// It returns an error if a stream does not exist or an error happens while reading a stream,
    /// e.g. early close, protocol error, etc.
    pub fn read_data(
        &mut self,
        conn: &mut Connection,
        stream_id: StreamId,
        buf: &mut [u8],
        now: Instant,
    ) -> Res<(usize, bool)> {
        qdebug!("[{self}] read_data from stream {stream_id}");
        let res = self
            .recv_streams
            .get_mut(&stream_id)
            .ok_or(Error::InvalidStreamId)?
            .read_data(conn, buf, now);
        self.handle_stream_manipulation_output(res, stream_id, conn)
    }

    /// This is called when an application resets a stream.
    /// The application reset will close both sides.
    pub fn stream_reset_send(
        &mut self,
        conn: &mut Connection,
        stream_id: StreamId,
        error: AppError,
    ) -> Res<()> {
        qinfo!("[{self}] Reset sending side of stream {stream_id} error={error}");

        if self.send_stream_is_critical(stream_id) {
            return Err(Error::InvalidStreamId);
        }

        self.close_send(stream_id, CloseType::ResetApp(error), conn);
        conn.stream_reset_send(stream_id, error)?;
        Ok(())
    }

    pub fn stream_stop_sending(
        &mut self,
        conn: &mut Connection,
        stream_id: StreamId,
        error: AppError,
    ) -> Res<()> {
        qinfo!("[{self}] Send stop sending for stream {stream_id} error={error}");
        if self.recv_stream_is_critical(stream_id) {
            return Err(Error::InvalidStreamId);
        }

        self.close_recv(stream_id, CloseType::ResetApp(error), conn)?;

        // Stream may be already be closed and we may get an error here, but we do not care.
        conn.stream_stop_sending(stream_id, error)?;
        Ok(())
    }

    /// Set the stream `SendOrder`.
    ///
    /// # Errors
    ///
    /// Returns `InvalidStreamId` if the stream id doesn't exist
    pub fn stream_set_sendorder(
        conn: &mut Connection,
        stream_id: StreamId,
        sendorder: Option<SendOrder>,
    ) -> Res<()> {
        conn.stream_sendorder(stream_id, sendorder)
            .map_err(|_| Error::InvalidStreamId)
    }

    /// Set the stream Fairness.   Fair streams will share bandwidth with other
    /// streams of the same sendOrder group (or the unordered group).  Unfair streams
    /// will give bandwidth preferentially to the lowest streamId with data to send.
    ///
    /// # Errors
    ///
    /// Returns `InvalidStreamId` if the stream id doesn't exist
    pub fn stream_set_fairness(
        conn: &mut Connection,
        stream_id: StreamId,
        fairness: bool,
    ) -> Res<()> {
        conn.stream_fairness(stream_id, fairness)
            .map_err(|_| Error::InvalidStreamId)
    }

    pub fn cancel_fetch(
        &mut self,
        stream_id: StreamId,
        error: AppError,
        conn: &mut Connection,
    ) -> Res<()> {
        qinfo!("[{self}] cancel_fetch {stream_id} error={error}");
        let send_stream = self.send_streams.get(&stream_id);
        let recv_stream = self.recv_streams.get(&stream_id);
        match (send_stream, recv_stream) {
            (None, None) => return Err(Error::InvalidStreamId),
            (Some(s), None) => {
                if !matches!(
                    s.stream_type(),
                    Http3StreamType::Http | Http3StreamType::ExtendedConnect
                ) {
                    return Err(Error::InvalidStreamId);
                }
                // Stream may be already be closed and we may get an error here, but we do not care.
                drop(self.stream_reset_send(conn, stream_id, error));
            }
            (None, Some(s)) => {
                if !matches!(
                    s.stream_type(),
                    Http3StreamType::Http
                        | Http3StreamType::Push
                        | Http3StreamType::ExtendedConnect
                ) {
                    return Err(Error::InvalidStreamId);
                }

                // Stream may be already be closed and we may get an error here, but we do not care.
                drop(self.stream_stop_sending(conn, stream_id, error));
            }
            (Some(s), Some(r)) => {
                debug_assert_eq!(s.stream_type(), r.stream_type());
                if !matches!(
                    s.stream_type(),
                    Http3StreamType::Http | Http3StreamType::ExtendedConnect
                ) {
                    return Err(Error::InvalidStreamId);
                }
                // Stream may be already be closed and we may get an error here, but we do not care.
                drop(self.stream_reset_send(conn, stream_id, error));
                // Stream may be already be closed and we may get an error here, but we do not care.
                drop(self.stream_stop_sending(conn, stream_id, error));
            }
        }
        Ok(())
    }

    /// This is called when an application wants to close the sending side of a stream.
    pub fn stream_close_send(
        &mut self,
        conn: &mut Connection,
        stream_id: StreamId,
        now: Instant,
    ) -> Res<()> {
        qdebug!("[{self}] Close the sending side for stream {stream_id}");
        debug_assert!(self.state.active());
        let send_stream = self
            .send_streams
            .get_mut(&stream_id)
            .ok_or(Error::InvalidStreamId)?;
        // The following function may return InvalidStreamId from the transport layer if the stream
        // has been closed already. It is ok to ignore it here.
        drop(send_stream.close(conn, now));
        if send_stream.done() {
            self.remove_send_stream(stream_id, conn);
        } else if send_stream.has_data_to_send() {
            self.mark_stream_for_sending(stream_id);
        }
        Ok(())
    }

    pub fn webtransport_create_session<T>(
        &mut self,
        conn: &mut Connection,
        events: Box<dyn ExtendedConnectEvents>,
        target: T,
        headers: &[Header],
    ) -> Res<StreamId>
    where
        T: RequestTarget,
    {
        qinfo!("[{self}] Create WebTransport");
        if !self.webtransport_enabled() {
            return Err(Error::Unavailable);
        }
        self.extended_connect_create_session(
            conn,
            events,
            target,
            headers,
            ExtendedConnectType::WebTransport,
        )
    }

    pub fn connect_udp_create_session<T>(
        &mut self,
        conn: &mut Connection,
        events: Box<dyn ExtendedConnectEvents>,
        target: T,
        headers: &[Header],
    ) -> Res<StreamId>
    where
        T: RequestTarget,
    {
        qinfo!("[{self}] Create ConnectUdp");
        if !self.connect_udp_enabled() {
            return Err(Error::Unavailable);
        }
        self.extended_connect_create_session(
            conn,
            events,
            target,
            headers,
            ExtendedConnectType::ConnectUdp,
        )
    }

    pub fn extended_connect_create_session<T>(
        &mut self,
        conn: &mut Connection,
        events: Box<dyn ExtendedConnectEvents>,
        target: T,
        headers: &[Header],
        connect_type: ExtendedConnectType,
    ) -> Res<StreamId>
    where
        T: RequestTarget,
    {
        let id = self.create_bidi_transport_stream(conn)?;

        let extended_conn = Rc::new(RefCell::new(extended_connect::session::Session::new(
            id,
            events,
            self.role,
            Rc::clone(&self.qpack_encoder),
            Rc::clone(&self.qpack_decoder),
            connect_type,
        )));
        self.add_streams(
            id,
            Box::new(Rc::clone(&extended_conn)),
            Box::new(Rc::clone(&extended_conn)),
        );

        let final_headers = Self::create_request_headers(&RequestDescription {
            method: "CONNECT",
            target,
            headers,
            connect_type: Some(ConnectType::Extended(connect_type)),
            priority: Priority::default(),
        })?;
        extended_conn
            .borrow_mut()
            .send_request(&final_headers, conn)?;
        self.mark_stream_for_sending(id);
        Ok(id)
    }

    pub(crate) fn webtransport_session_accept(
        &mut self,
        conn: &mut Connection,
        stream_id: StreamId,
        events: Box<dyn ExtendedConnectEvents>,
        accept_res: &SessionAcceptAction,
        now: Instant,
    ) -> Res<()> {
        qtrace!("Respond to WebTransport session with accept={accept_res}");
        if !self.webtransport_enabled() {
            return Err(Error::Unavailable);
        }
        self.extended_connect_session_accept(
            conn,
            stream_id,
            events,
            accept_res,
            ExtendedConnectType::WebTransport,
            now,
        )
    }

    pub(crate) fn connect_udp_session_accept(
        &mut self,
        conn: &mut Connection,
        stream_id: StreamId,
        events: Box<dyn ExtendedConnectEvents>,
        accept_res: &SessionAcceptAction,
        now: Instant,
    ) -> Res<()> {
        qtrace!("Respond to ConnectUdp session with accept={accept_res}");
        if !self.connect_udp_enabled() {
            return Err(Error::Unavailable);
        }
        self.extended_connect_session_accept(
            conn,
            stream_id,
            events,
            accept_res,
            ExtendedConnectType::ConnectUdp,
            now,
        )
    }

    fn extended_connect_session_accept(
        &mut self,
        conn: &mut Connection,
        stream_id: StreamId,
        events: Box<dyn ExtendedConnectEvents>,
        accept_res: &SessionAcceptAction,
        connect_type: ExtendedConnectType,
        now: Instant,
    ) -> Res<()> {
        let mut recv_stream = self.recv_streams.get_mut(&stream_id);
        if let Some(r) = &mut recv_stream {
            if !r
                .http_stream()
                .ok_or(Error::InvalidStreamId)?
                .extended_connect_wait_for_response()
            {
                return Err(Error::InvalidStreamId);
            }
        }

        let send_stream = self.send_streams.get_mut(&stream_id);
        conn.stream_keep_alive(stream_id, true)?;

        match (send_stream, recv_stream, accept_res) {
            (None, None, _) => Err(Error::InvalidStreamId),
            (None, Some(_), _) | (Some(_), None, _) => {
                // TODO this needs a better error
                self.cancel_fetch(stream_id, Error::HttpRequestRejected.code(), conn)?;
                Err(Error::InvalidStreamId)
            }
            (Some(s), Some(_r), SessionAcceptAction::Reject(headers)) => {
                if s.http_stream()
                    .ok_or(Error::InvalidStreamId)?
                    .send_headers(headers, conn)
                    .is_ok()
                {
                    drop(self.stream_close_send(conn, stream_id, now));
                    // TODO issue 1294: add a timer to clean up the recv_stream if the peer does not
                    // do that in a short time.
                    self.mark_stream_for_sending(stream_id);
                } else {
                    self.cancel_fetch(stream_id, Error::HttpRequestRejected.code(), conn)?;
                }
                Ok(())
            }
            (Some(s), Some(_r), SessionAcceptAction::Accept) => {
                if s.http_stream()
                    .ok_or(Error::InvalidStreamId)?
                    .send_headers(&[Header::new(":status", "200")], conn)
                    .is_ok()
                {
                    let extended_conn = Rc::new(RefCell::new(
                        extended_connect::session::Session::new_with_http_streams(
                            stream_id,
                            events,
                            self.role,
                            self.recv_streams
                                .remove(&stream_id)
                                .ok_or(Error::Internal)?,
                            self.send_streams
                                .remove(&stream_id)
                                .ok_or(Error::Internal)?,
                            connect_type,
                        )?,
                    ));
                    self.add_streams(
                        stream_id,
                        Box::new(Rc::clone(&extended_conn)),
                        Box::new(extended_conn),
                    );
                    self.mark_stream_for_sending(stream_id);
                } else {
                    self.cancel_fetch(stream_id, Error::HttpRequestRejected.code(), conn)?;
                    return Err(Error::InvalidStreamId);
                }
                Ok(())
            }
        }
    }

    pub(crate) fn webtransport_close_session(
        &mut self,
        conn: &mut Connection,
        session_id: StreamId,
        error: u32,
        message: &str,
        now: Instant,
    ) -> Res<()> {
        qtrace!("Close WebTransport session {session_id:?}");
        self.extended_connect_close_session(conn, session_id, error, message, now)
    }

    pub(crate) fn connect_udp_close_session(
        &mut self,
        conn: &mut Connection,
        session_id: StreamId,
        error: u32,
        message: &str,
        now: Instant,
    ) -> Res<()> {
        qtrace!("Close ConnectUdp session {session_id:?}");
        self.extended_connect_close_session(conn, session_id, error, message, now)
    }

    fn extended_connect_close_session(
        &mut self,
        conn: &mut Connection,
        session_id: StreamId,
        error: u32,
        message: &str,
        now: Instant,
    ) -> Res<()> {
        let send_stream = self
            .send_streams
            .get_mut(&session_id)
            .filter(|s| s.stream_type() == Http3StreamType::ExtendedConnect)
            .ok_or(Error::InvalidStreamId)?;

        send_stream.close_with_message(conn, error, message, now)?;
        if send_stream.done() {
            self.remove_send_stream(session_id, conn);
        } else if send_stream.has_data_to_send() {
            self.streams_with_pending_data.insert(session_id);
        }
        Ok(())
    }

    pub(crate) fn webtransport_create_stream_local(
        &mut self,
        conn: &mut Connection,
        session_id: StreamId,
        stream_type: StreamType,
        send_events: Box<dyn SendStreamEvents>,
        recv_events: Box<dyn RecvStreamEvents>,
    ) -> Res<StreamId> {
        qtrace!("Create new WebTransport stream session={session_id} type={stream_type:?}");

        let wt = self
            .recv_streams
            .get(&session_id)
            .ok_or(Error::InvalidStreamId)?
            .extended_connect_session()
            .ok_or(Error::InvalidStreamId)?;
        if !wt.borrow().is_active() {
            return Err(Error::InvalidStreamId);
        }

        let stream_id = conn
            .stream_create(stream_type)
            .map_err(|e| Error::map_stream_create_errors(&e))?;
        // Set outgoing WebTransport streams to be fair (share bandwidth)
        conn.stream_fairness(stream_id, true)?;

        self.webtransport_create_stream_internal(
            wt,
            stream_id,
            session_id,
            send_events,
            recv_events,
            true,
        )?;
        Ok(stream_id)
    }

    pub(crate) fn webtransport_create_stream_remote(
        &mut self,
        session_id: StreamId,
        stream_id: StreamId,
        send_events: Box<dyn SendStreamEvents>,
        recv_events: Box<dyn RecvStreamEvents>,
    ) -> Res<()> {
        qtrace!("Create new WebTransport stream session={session_id} stream_id={stream_id}");

        let wt = self
            .recv_streams
            .get(&session_id)
            .ok_or(Error::InvalidStreamId)?
            .extended_connect_session()
            .ok_or(Error::InvalidStreamId)?;

        self.webtransport_create_stream_internal(
            wt,
            stream_id,
            session_id,
            send_events,
            recv_events,
            false,
        )?;
        Ok(())
    }

    fn webtransport_create_stream_internal(
        &mut self,
        webtransport_session: Rc<RefCell<extended_connect::session::Session>>,
        stream_id: StreamId,
        session_id: StreamId,
        send_events: Box<dyn SendStreamEvents>,
        recv_events: Box<dyn RecvStreamEvents>,
        local: bool,
    ) -> Res<()> {
        webtransport_session.borrow_mut().add_stream(stream_id)?;
        if stream_id.stream_type() == StreamType::UniDi {
            if local {
                self.send_streams.insert(
                    stream_id,
                    Box::new(WebTransportSendStream::new(
                        stream_id,
                        session_id,
                        send_events,
                        webtransport_session,
                        true,
                    )),
                );
            } else {
                self.recv_streams.insert(
                    stream_id,
                    Box::new(WebTransportRecvStream::new(
                        stream_id,
                        session_id,
                        recv_events,
                        webtransport_session,
                    )),
                );
            }
        } else {
            self.add_streams(
                stream_id,
                Box::new(WebTransportSendStream::new(
                    stream_id,
                    session_id,
                    send_events,
                    Rc::clone(&webtransport_session),
                    local,
                )),
                Box::new(WebTransportRecvStream::new(
                    stream_id,
                    session_id,
                    recv_events,
                    webtransport_session,
                )),
            );
        }
        Ok(())
    }

    pub fn webtransport_send_datagram<I: Into<DatagramTracking>>(
        &mut self,
        session_id: StreamId,
        conn: &mut Connection,
        buf: &[u8],
        id: I,
    ) -> Res<()> {
        self.extended_connect_send_datagram(session_id, conn, buf, id)
    }

    pub fn connect_udp_send_datagram<I: Into<DatagramTracking>>(
        &mut self,
        session_id: StreamId,
        conn: &mut Connection,
        buf: &[u8],
        id: I,
    ) -> Res<()> {
        self.extended_connect_send_datagram(session_id, conn, buf, id)
    }

    fn extended_connect_send_datagram<I: Into<DatagramTracking>>(
        &mut self,
        session_id: StreamId,
        conn: &mut Connection,
        buf: &[u8],
        id: I,
    ) -> Res<()> {
        self.recv_streams
            .get_mut(&session_id)
            .ok_or(Error::InvalidStreamId)?
            .extended_connect_session()
            .ok_or(Error::InvalidStreamId)?
            .borrow_mut()
            .send_datagram(conn, buf, id)
    }

    /// If the control stream has received frames `MaxPushId`, `Goaway`, `PriorityUpdateRequest` or
    /// `PriorityUpdateRequestPush` which handling is specific to the client and server, we must
    /// give them to the specific client/server handler.
    fn handle_control_frame(&mut self, f: HFrame) -> Res<Option<HFrame>> {
        qdebug!("[{self}] Handle a control frame {f:?}");
        if !matches!(f, HFrame::Settings { .. })
            && !matches!(
                self.settings_state,
                Http3RemoteSettingsState::Received { .. }
            )
        {
            return Err(Error::HttpMissingSettings);
        }
        match f {
            HFrame::Settings { settings } => {
                self.handle_settings(settings)?;
                Ok(None)
            }
            HFrame::Goaway { .. }
            | HFrame::MaxPushId { .. }
            | HFrame::CancelPush { .. }
            | HFrame::PriorityUpdateRequest { .. }
            | HFrame::PriorityUpdatePush { .. } => Ok(Some(f)),
            _ => Err(Error::HttpFrameUnexpected),
        }
    }

    fn set_qpack_settings(&self, settings: &HSettings) -> Res<()> {
        let mut qpe = self.qpack_encoder.borrow_mut();
        qpe.set_max_capacity(settings.get(HSettingType::MaxTableCapacity))?;
        qpe.set_max_blocked_streams(settings.get(HSettingType::BlockedStreams))?;
        Ok(())
    }

    fn handle_settings(&mut self, new_settings: HSettings) -> Res<()> {
        qdebug!("[{self}] Handle SETTINGS frame");
        match &self.settings_state {
            Http3RemoteSettingsState::NotReceived => {
                self.set_qpack_settings(&new_settings)?;
                self.webtransport.handle_settings(&new_settings);
                self.connect_udp.handle_settings(&new_settings);
                self.settings_state = Http3RemoteSettingsState::Received(new_settings);
                Ok(())
            }
            Http3RemoteSettingsState::ZeroRtt(settings) => {
                self.webtransport.handle_settings(&new_settings);
                self.connect_udp.handle_settings(&new_settings);
                let mut qpack_changed = false;
                for st in &[
                    HSettingType::MaxHeaderListSize,
                    HSettingType::MaxTableCapacity,
                    HSettingType::BlockedStreams,
                ] {
                    let zero_rtt_value = settings.get(*st);
                    let new_value = new_settings.get(*st);
                    if zero_rtt_value == new_value {
                        continue;
                    }
                    if zero_rtt_value > new_value {
                        qerror!(
                            "[{self}] The new({new_value}) and the old value({zero_rtt_value}) of setting {st:?} do not match"
                        );
                        return Err(Error::HttpSettings);
                    }

                    match st {
                        HSettingType::MaxTableCapacity => {
                            if zero_rtt_value != 0 {
                                return Err(Error::Qpack(neqo_qpack::Error::DecoderStream));
                            }
                            qpack_changed = true;
                        }
                        HSettingType::BlockedStreams => qpack_changed = true,
                        HSettingType::MaxHeaderListSize
                        | HSettingType::EnableWebTransport
                        | HSettingType::EnableH3Datagram
                        | HSettingType::EnableConnect => (),
                    }
                }
                if qpack_changed {
                    qdebug!("[{self}] Settings after zero rtt differ");
                    self.set_qpack_settings(&(new_settings))?;
                }
                self.settings_state = Http3RemoteSettingsState::Received(new_settings);
                Ok(())
            }
            Http3RemoteSettingsState::Received { .. } => Err(Error::HttpFrameUnexpected),
        }
    }

    /// Adds a new send and receive stream.
    pub(crate) fn add_streams(
        &mut self,
        stream_id: StreamId,
        send_stream: Box<dyn SendStream>,
        recv_stream: Box<dyn RecvStream>,
    ) {
        if send_stream.has_data_to_send() {
            self.mark_stream_for_sending(stream_id);
        }
        self.send_streams.insert(stream_id, send_stream);
        self.recv_streams.insert(stream_id, recv_stream);
    }

    /// Add a new recv stream. This is used for push streams.
    pub(crate) fn add_recv_stream(
        &mut self,
        stream_id: StreamId,
        recv_stream: Box<dyn RecvStream>,
    ) {
        self.recv_streams.insert(stream_id, recv_stream);
    }

    pub(crate) fn queue_control_frame(&mut self, frame: &HFrame) {
        self.control_stream_local.queue_frame(frame);
    }

    pub(crate) fn queue_update_priority(
        &mut self,
        stream_id: StreamId,
        priority: Priority,
    ) -> Res<bool> {
        let stream = self
            .recv_streams
            .get_mut(&stream_id)
            .ok_or(Error::InvalidStreamId)?
            .http_stream()
            .ok_or(Error::InvalidStreamId)?;

        if stream.maybe_update_priority(priority)? {
            self.control_stream_local.queue_update_priority(stream_id);
            Ok(true)
        } else {
            Ok(false)
        }
    }

    fn recv_stream_is_critical(&self, stream_id: StreamId) -> bool {
        self.recv_streams.get(&stream_id).is_some_and(|r| {
            matches!(
                r.stream_type(),
                Http3StreamType::Control | Http3StreamType::Encoder | Http3StreamType::Decoder
            )
        })
    }

    fn send_stream_is_critical(&self, stream_id: StreamId) -> bool {
        self.qpack_encoder
            .borrow()
            .local_stream_id()
            .iter()
            .chain(self.qpack_decoder.borrow().local_stream_id().iter())
            .chain(self.control_stream_local.stream_id().iter())
            .any(|id| stream_id == *id)
    }

    fn close_send(&mut self, stream_id: StreamId, close_type: CloseType, conn: &mut Connection) {
        if let Some(mut s) = self.remove_send_stream(stream_id, conn) {
            s.handle_stop_sending(close_type);
        }
    }

    fn close_recv(
        &mut self,
        stream_id: StreamId,
        close_type: CloseType,
        conn: &mut Connection,
    ) -> Res<()> {
        if let Some(mut s) = self.remove_recv_stream(stream_id, conn) {
            s.reset(close_type)?;
        }
        Ok(())
    }

    fn remove_extended_connect(
        &mut self,
        wt: &Rc<RefCell<extended_connect::session::Session>>,
        conn: &mut Connection,
    ) {
        let (recv, send) = wt.borrow_mut().take_sub_streams();

        #[expect(
            clippy::iter_over_hash_type,
            reason = "OK to loop over active streams in an undefined order."
        )]
        for id in recv {
            qtrace!("Remove the extended connect sub receiver stream {id}");
            // Use CloseType::ResetRemote so that an event will be sent. CloseType::LocalError would
            // have the same effect.
            if let Some(mut s) = self.recv_streams.remove(&id) {
                drop(s.reset(CloseType::ResetRemote(Error::HttpRequestCancelled.code())));
            }
            drop(conn.stream_stop_sending(id, Error::HttpRequestCancelled.code()));
        }
        #[expect(
            clippy::iter_over_hash_type,
            reason = "OK to loop over active streams in an undefined order."
        )]
        for id in send {
            qtrace!("Remove the extended connect sub send stream {id}");
            if let Some(mut s) = self.send_streams.remove(&id) {
                s.handle_stop_sending(CloseType::ResetRemote(Error::HttpRequestCancelled.code()));
            }
            drop(conn.stream_reset_send(id, Error::HttpRequestCancelled.code()));
        }
    }

    fn remove_recv_stream(
        &mut self,
        stream_id: StreamId,
        conn: &mut Connection,
    ) -> Option<Box<dyn RecvStream>> {
        let stream = self.recv_streams.remove(&stream_id);
        if let Some(s) = &stream {
            if s.stream_type() == Http3StreamType::ExtendedConnect {
                self.send_streams.remove(&stream_id)?;
                if let Some(wt) = s.extended_connect_session() {
                    self.remove_extended_connect(&wt, conn);
                }
            }
        }
        stream
    }

    fn remove_send_stream(
        &mut self,
        stream_id: StreamId,
        conn: &mut Connection,
    ) -> Option<Box<dyn SendStream>> {
        self.streams_with_pending_data.remove(&stream_id);
        self.blocked_streams.remove(&stream_id);
        let stream = self.send_streams.remove(&stream_id);
        if let Some(s) = &stream {
            if s.stream_type() == Http3StreamType::ExtendedConnect {
                if let Some(wt) = self
                    .recv_streams
                    .remove(&stream_id)?
                    .extended_connect_session()
                {
                    self.remove_extended_connect(&wt, conn);
                }
            }
        }
        stream
    }

    pub const fn webtransport_enabled(&self) -> bool {
        self.webtransport.enabled()
    }

    pub const fn connect_udp_enabled(&self) -> bool {
        self.connect_udp.enabled()
    }

    #[must_use]
    pub const fn state(&self) -> &Http3State {
        &self.state
    }

    pub fn set_state(&mut self, state: Http3State) {
        self.state = state;
    }

    #[must_use]
    pub fn state_mut(&mut self) -> &mut Http3State {
        &mut self.state
    }

    #[must_use]
    pub const fn qpack_encoder(&self) -> &Rc<RefCell<qpack::Encoder>> {
        &self.qpack_encoder
    }

    #[must_use]
    pub const fn qpack_decoder(&self) -> &Rc<RefCell<qpack::Decoder>> {
        &self.qpack_decoder
    }

    #[must_use]
    pub fn send_streams(&self) -> &HashMap<StreamId, Box<dyn SendStream>> {
        &self.send_streams
    }

    #[must_use]
    pub fn send_streams_mut(&mut self) -> &mut HashMap<StreamId, Box<dyn SendStream>> {
        &mut self.send_streams
    }

    #[must_use]
    pub fn recv_streams(&self) -> &HashMap<StreamId, Box<dyn RecvStream>> {
        &self.recv_streams
    }

    #[must_use]
    pub fn recv_streams_mut(&mut self) -> &mut HashMap<StreamId, Box<dyn RecvStream>> {
        &mut self.recv_streams
    }
}

#[cfg(test)]
#[cfg_attr(coverage_nightly, coverage(off))]
mod tests {
    use neqo_common::Role;
    use neqo_transport::StreamId;
    use test_fixture::fixture_init;
    use url::Url;

    use crate::{
        connection::{Http3Connection, RequestDescription},
        features::ConnectType,
        Error, Http3Parameters, Priority,
    };

    fn create_test_connection() -> Http3Connection {
        fixture_init();
        Http3Connection::new(Http3Parameters::default(), Role::Server)
    }

    #[test]
    fn mark_stream_for_sending_with_blocked_stream() {
        let mut conn = create_test_connection();
        let stream_id = StreamId::new(4); // Client-initiated bidirectional stream

        // Simulate a stream being blocked
        conn.blocked_streams.insert(stream_id);

        // Try to mark the blocked stream as having pending data
        conn.mark_stream_for_sending(stream_id);

        // Verify the stream is NOT added to pending data because it's blocked
        assert!(!conn.streams_with_pending_data.contains(&stream_id));
        assert!(conn.blocked_streams.contains(&stream_id));
    }

    #[test]
    fn mark_stream_for_sending_with_unblocked_stream() {
        let mut conn = create_test_connection();
        let stream_id = StreamId::new(4);

        // Ensure stream is not blocked
        assert!(!conn.blocked_streams.contains(&stream_id));

        // Mark stream as having pending data
        conn.mark_stream_for_sending(stream_id);

        // Verify the stream IS added to pending data
        assert!(conn.streams_with_pending_data.contains(&stream_id));
        assert!(!conn.blocked_streams.contains(&stream_id));
    }

    #[test]
    fn check_blocked_streams_with_no_blocked_streams() {
        use test_fixture::default_server;

        let mut conn = create_test_connection();
        let transport_conn = default_server();

        // Start with no blocked streams
        assert!(conn.blocked_streams.is_empty());

        // Call check_blocked_streams - should not panic or cause issues
        conn.check_blocked_streams(&transport_conn);

        // Still should have no blocked streams
        assert!(conn.blocked_streams.is_empty());
    }

    #[test]
    fn remove_send_stream_clears_both_sets() {
        use test_fixture::default_server;

        let mut conn = create_test_connection();
        let mut transport_conn = default_server();
        let stream_id = StreamId::new(4);

        // Add stream to both pending and blocked sets
        conn.streams_with_pending_data.insert(stream_id);
        conn.blocked_streams.insert(stream_id);

        // Remove the send stream
        conn.remove_send_stream(stream_id, &mut transport_conn);

        // Verify stream is removed from both sets
        assert!(!conn.streams_with_pending_data.contains(&stream_id));
        assert!(!conn.blocked_streams.contains(&stream_id));
    }

    #[test]
    fn blocked_streams_initialized_empty() {
        let conn = create_test_connection();

        // Verify new connections start with empty blocked streams set
        assert!(conn.blocked_streams.is_empty());
    }

    #[test]
    fn connection_reset_clears_blocked_streams() {
        let mut conn = create_test_connection();
        let stream_id = StreamId::new(4);

        // Add a stream to blocked set
        conn.blocked_streams.insert(stream_id);
        assert!(!conn.blocked_streams.is_empty());

        // The reset method should clear blocked streams along with other state
        // We can test this by checking the behavior when the connection is reset
        // Note: The actual reset logic clears blocked_streams in the reset path
        conn.blocked_streams.clear(); // Simulating what reset does
        conn.streams_with_pending_data.clear();

        assert!(conn.blocked_streams.is_empty());
        assert!(conn.streams_with_pending_data.is_empty());
    }

    #[test]
    fn check_blocked_streams_removes_dead_streams() {
        use test_fixture::default_server;

        let mut conn = create_test_connection();
        let transport_conn = default_server();
        let stream_id = StreamId::new(4);

        // Add a stream to blocked set
        conn.blocked_streams.insert(stream_id);
        assert!(conn.blocked_streams.contains(&stream_id));

        // Call check_blocked_streams - this will likely find that the stream
        // doesn't exist in the transport connection and remove it from blocked_streams
        conn.check_blocked_streams(&transport_conn);

        // Since the stream doesn't actually exist in the transport connection,
        // it should be removed from the blocked set (the Err(_) case)
        assert!(!conn.blocked_streams.contains(&stream_id));
    }

    #[test]
    fn multiple_streams_in_both_sets() {
        let mut conn = create_test_connection();
        let stream_1 = StreamId::new(4);
        let stream_2 = StreamId::new(8);
        let stream_3 = StreamId::new(12);

        // Test various combinations of streams in pending and blocked sets
        conn.streams_with_pending_data.insert(stream_1);
        conn.blocked_streams.insert(stream_2);
        conn.blocked_streams.insert(stream_3);

        // Try to add blocked stream to pending data
        conn.mark_stream_for_sending(stream_2);
        assert!(!conn.streams_with_pending_data.contains(&stream_2));

        // Add unblocked stream to pending data
        conn.mark_stream_for_sending(stream_1);
        assert!(conn.streams_with_pending_data.contains(&stream_1));

        // Check that blocked streams remain blocked
        assert!(conn.blocked_streams.contains(&stream_2));
        assert!(conn.blocked_streams.contains(&stream_3));
    }

    #[test]
    fn create_request_headers_connect_without_connect_type() {
        let request = RequestDescription {
            method: "CONNECT",
            target: &Url::parse("https://example.com").unwrap(),
            headers: &[],
            connect_type: None,
            priority: Priority::default(),
        };
        assert_eq!(
            Http3Connection::create_request_headers(&request),
            Err(Error::InvalidInput)
        );
    }

    #[test]
    fn create_request_headers_connect_type_without_connect() {
        let request = RequestDescription {
            method: "GET",
            target: &Url::parse("https://example.com").unwrap(),
            headers: &[],
            connect_type: Some(ConnectType::Classic),
            priority: Priority::default(),
        };
        assert_eq!(
            Http3Connection::create_request_headers(&request),
            Err(Error::InvalidInput)
        );
    }
}<|MERGE_RESOLUTION|>--- conflicted
+++ resolved
@@ -478,15 +478,11 @@
 
     /// Call `send` for all streams that need to send data. See explanation for the main structure
     /// for more details.
-<<<<<<< HEAD
-    pub(crate) fn process_sending(&mut self, conn: &mut Connection) -> Res<()> {
+    pub(crate) fn process_sending(&mut self, conn: &mut Connection, now: Instant) -> Res<()> {
         // Check for streams that may have become unblocked
         self.check_blocked_streams(conn);
 
-=======
-    pub(crate) fn process_sending(&mut self, conn: &mut Connection, now: Instant) -> Res<()> {
->>>>>>> b9c32c70
-        // check if control stream has data to send.
+        // Check if control stream has data to send.
         self.control_stream_local
             .send(conn, &mut self.recv_streams, now)?;
 
