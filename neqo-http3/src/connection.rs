// Licensed under the Apache License, Version 2.0 <LICENSE-APACHE or
// http://www.apache.org/licenses/LICENSE-2.0> or the MIT license
// <LICENSE-MIT or http://opensource.org/licenses/MIT>, at your
// option. This file may not be copied, modified, or distributed
// except according to those terms.

use std::{
    cell::RefCell,
    fmt::{self, Debug, Display, Formatter},
    mem,
    rc::Rc,
};

use neqo_common::{qdebug, qerror, qinfo, qtrace, qwarn, Decoder, Header, MessageType, Role};
use neqo_qpack as qpack;
use neqo_transport::{
    streams::SendOrder, AppError, CloseReason, Connection, DatagramTracking, State, StreamId,
    StreamType, ZeroRttState,
};
use rustc_hash::{FxHashMap as HashMap, FxHashSet as HashSet};
use strum::Display;

use crate::{
    client_events::Http3ClientEvents,
    control_stream_local::ControlStreamLocal,
    control_stream_remote::ControlStreamRemote,
    features::extended_connect::{
        self,
        webtransport_streams::{WebTransportRecvStream, WebTransportSendStream},
        ExtendedConnectEvents, ExtendedConnectFeature, ExtendedConnectType,
    },
    frames::HFrame,
    push_controller::PushController,
    qpack_decoder_receiver::DecoderRecvStream,
    qpack_encoder_receiver::EncoderRecvStream,
    recv_message::{RecvMessage, RecvMessageInfo},
    request_target::{AsRequestTarget, RequestTarget as _},
    send_message::SendMessage,
    settings::{HSettingType, HSettings, HttpZeroRttChecker},
    stream_type_reader::NewStreamHeadReader,
    CloseType, Error, Http3Parameters, Http3StreamType, HttpRecvStreamEvents, NewStreamType,
    Priority, PriorityHandler, ReceiveOutput, RecvStream, RecvStreamEvents, Res, SendStream,
    SendStreamEvents,
};

pub struct RequestDescription<'b, 't, T>
where
    T: AsRequestTarget<'t> + ?Sized + Debug,
{
    pub method: &'b str,
    pub connect_type: Option<ExtendedConnectType>,
    pub target: &'t T,
    pub headers: &'b [Header],
    pub priority: Priority,
}

/// Possible actions on an HTTP Extended CONNECT session request.
#[derive(Display)]
pub enum SessionAcceptAction {
    Accept,
    Reject(Vec<Header>),
}

#[derive(Debug)]
enum Http3RemoteSettingsState {
    NotReceived,
    Received(HSettings),
    ZeroRtt(HSettings),
}

/// States:
/// - `Initializing`: this is the state during the QUIC handshake,
/// - `ZeroRtt`: 0-RTT has been enabled and is active
/// - Connected
/// - GoingAway(StreamId): The connection has received a `GOAWAY` frame
/// - Closing(CloseReason): The connection is closed. The closing has been initiated by this end of
///   the connection, e.g., the `CONNECTION_CLOSE` frame has been sent. In this state, the
///   connection waits a certain amount of time to retransmit the `CONNECTION_CLOSE` frame if
///   needed.
/// - Closed(CloseReason): This is the final close state: closing has been initialized by the peer
///   and an ack for the `CONNECTION_CLOSE` frame has been sent or the closing has been initiated by
///   this end of the connection and the ack for the `CONNECTION_CLOSE` has been received or the
///   waiting time has passed.
#[derive(Debug, PartialEq, PartialOrd, Ord, Eq, Clone)]
pub enum Http3State {
    Initializing,
    ZeroRtt,
    Connected,
    GoingAway(StreamId),
    Closing(CloseReason),
    Closed(CloseReason),
}

impl Http3State {
    #[must_use]
    pub const fn active(&self) -> bool {
        matches!(self, Self::Connected | Self::GoingAway(_) | Self::ZeroRtt)
    }
}

<<<<<<< HEAD
// TODO: Update for connect-udp
/**
# HTTP/3 core implementation

This is the core implementation of HTTP/3 protocol. It implements most of the features of the
protocol. `Http3Client` and `Http3ServerHandler` implement only client and server side behavior.

## Streams

Each `Http3Connection` holds a list of stream handlers. Each send and receive-handler is registered in
`send_streams` and `recv_streams`. Unidirectional streams are registered only on one of the lists
and bidirectional streams are registered in both lists and the 2 handlers are independent, e.g. one
can be closed and removed and second may still be active.

The only streams that are not registered are the local control stream, local QPACK decoder stream,
and local QPACK encoder stream. These streams are send-streams and sending data on this stream is
handled a bit differently. This is done in the `process_sending` function, i.e. the control data is
sent first and QPACK data is sent after regular stream data is sent because this stream may have
new data only after regular streams are handled (TODO we may improve this a bit to send QPACK
commands before headers.)

There are the following types of streams:
- `Control`: there is only a receiver stream of this type and the handler is `ControlStreamRemote`.
- `Decoder`: there is only a receiver stream of this type and the handler is `DecoderRecvStream`.
- `Encoder`: there is only a receiver stream of this type and the handler is `EncoderRecvStream`.
- `NewStream`: there is only a receiver stream of this type and the handler is
  `NewStreamHeadReader`.
- `Http`: `SendMessage` and `RecvMessage` handlers are responsible for this type of streams.
- `Push`: `RecvMessage` is responsible for this type of streams.
- `ExtendedConnect`: `WebTransportSession` and `ConnectUdpSession` are responsible for sender and receiver handler.
- `WebTransport(StreamId)`: `WebTransportSendStream` and `WebTransportRecvStream` are responsible
  sender and receiver handler.
- `Unknown`: These are all other stream types that are not unknown to the current implementation
  and should be handled properly by the spec, e.g., in our implementation the streams are
  reset.

The streams are registered in `send_streams` and `recv_streams` in following ways depending if they
are local or remote:
- local streams:
  - all local stream will be registered with the appropriate handler.
- remote streams:
  - all new incoming streams are registered with `NewStreamHeadReader`. This is triggered by
    `ConnectionEvent::NewStream` and `add_new_stream` is called.
  - reading from a `NewStreamHeadReader` stream, via the `receive` function, will decode a stream
    type. `NewStreamHeadReader::receive` will return `ReceiveOutput::NewStream(_)` when a stream
    type has been decoded.  After this point the stream:
    - will be regegistered with the appropriate handler,
    - will be canceled if is an unknown stream type or
    - the connection will fail if it is unallowed stream type (receiving HTTP request on the
      client-side).

The output is handled in `handle_new_stream`, for control,  qpack streams and partially
`WebTransport` streams, otherwise the output is handled by `Http3Client` and `Http3ServerHandler`.


### Receiving data

Reading from a stream is triggered by `ConnectionEvent::RecvStreamReadable` events for the stream.
The receive handler is retrieved from `recv_streams` and its `RecvStream::receive` function is
called.

Receiving data on `Http` streams is also triggered by the `read_data` function.
`ConnectionEvent::RecvStreamReadable` events will trigger reading `HEADERS` frame and frame headers
for `DATA` frames which will produce `Http3ClientEvent` or `Http3ServerEvent` events. The content of
`DATA` frames is read by the application using the `read_data` function. The `read_data` function
may read frame headers for consecutive `DATA` frames.

On a `WebTransport(_)` stream data will be read only by the `read_data` function. The
`RecvStream::receive` function only produces an `Http3ClientEvent` or `Http3ServerEvent` event.

The `receive` and `read_data` functions may detect that the stream is done, e.g. FIN received. In
this case, the stream will be removed from the `recv_stream` register, see `remove_recv_stream`.

### Sending data

All sender stream handlers have buffers. Data is first written into a buffer before being supplied
to the QUIC layer. All data except the `DATA` frame and `WebTransport(_)`’s payload are written
into the buffer. This includes stream type byte, e.g. `WEBTRANSPORT_STREAM` as well. In the case of
`Http` and `WebTransport(_)` applications can write directly to the QUIC layer using the
`send_data` function to avoid copying data. Sending data via the `send_data` function is only
possible if there is no buffered data.

If a stream has buffered data it will be registered in the `streams_with_pending_data` queue and
actual sending will be performed in the `process_sending` function call. (This is done in this way,
i.e. data is buffered first and then sent, for 2 reasons: in this way, sending will happen in a
single function,  therefore error handling and clean up is easier and the QUIC layer may not be
able to accept all data and being able to buffer data is required in any case.)

The `send` and `send_data` functions may detect that the stream is closed and all outstanding data
has been transferred to the QUIC layer. In this case, the stream will be removed from the
`send_stream` register.

### `ControlStreamRemote`

The `ControlStreamRemote` handler uses `FrameReader` to read and decode frames received on the
control frame. The `receive` returns `ReceiveOutput::ControlFrames(_)` with a list of control
frames read (the list may be empty). The control frames are handled by `Http3Connection` and/or by
`Http3Client` and `Http3ServerHandler`.

### `DecoderRecvStream` and `EncoderRecvStream`

The `receive` functions of these handlers call corresponding `receive` functions of `decoder::QPack`
and `decoder::QPack`.

`DecoderRecvStream` returns `ReceiveOutput::UnblockedStreams(_)` that may contain a list of stream
ids that are unblocked by receiving qpack decoder commands. `Http3Connection` will handle this
output by calling `receive` for the listed stream ids.

`EncoderRecvStream` only returns `ReceiveOutput::NoOutput`.

Both handlers may return an error that will close the connection.

### `NewStreamHeadReader`

A new incoming receiver stream registers a `NewStreamHeadReader` handler. This handler reads the
first bytes of a stream to detect a stream type. The `receive` function returns
`ReceiveOutput::NoOutput` if a stream type is still not known by reading the available stream data
or `ReceiveOutput::NewStream(_)`. The handling of the output is explained above.

### `SendMessage` and `RecvMessage`

`RecvMessage::receive` only returns `ReceiveOutput::NoOutput`. It also have an event listener of
type `HttpRecvStreamEvents`. The listener is called when headers are ready, or data is ready, etc.

For example for `Http`   stream the listener will produce  `HeaderReady` and `DataReadable` events.

### `WebTransportSession`

A `WebTransport` session is connected to a control stream that is in essence an HTTP transaction.
Therefore, `WebTransportSession` will internally use a `SendMessage` and `RecvMessage` handler to
handle parsing and sending of HTTP part of the control stream. When HTTP headers are exchanged,
`WebTransportSession` will take over handling of stream data. `WebTransportSession` sets
`WebTransportSessionListener` as the `RecvMessage` event listener.

`WebTransportSendStream` and `WebTransportRecvStream` are associated with a `WebTransportSession`
and they will be canceled if the session is closed. To be able to do this `WebTransportSession`
holds a list of its active streams and clean up is done in `remove_extended_connect`.

###  `WebTransportSendStream` and `WebTransportRecvStream`

`WebTransport` streams are associated with a session. `WebTransportSendStream` and
`WebTransportRecvStream` hold a reference to the session and are registered in the session upon
 creation by `Http3Connection`. The `WebTransportSendStream` and `WebTransportRecvStream`
 handlers will be unregistered from the session if they are closed, reset, or canceled.

The call to function `receive` may produce `Http3ClientEvent::DataReadable`. Actual reading of
data is done in the `read_data` function.
*/
=======
/// # HTTP/3 core implementation
///
/// This is the core implementation of HTTP/3 protocol. It implements most of the
/// features of the protocol. [`crate::Http3Client`] and
/// [`crate::connection_server::Http3ServerHandler`] implement only client and
/// server side behavior.
///
/// ## Streams
///
/// Each [`Http3Connection`] holds a list of stream handlers. Each send and receive-handler is
/// registered in `send_streams` and `recv_streams`. Unidirectional streams are registered only on
/// one of the lists and bidirectional streams are registered in both lists and the 2 handlers are
/// independent, e.g. one can be closed and removed and second may still be active.
///
/// The only streams that are not registered are the local control stream, local
/// QPACK decoder stream, and local QPACK encoder stream. These streams are
/// send-streams and sending data on this stream is handled a bit differently. This
/// is done in the [`Http3Connection::process_sending`] function, i.e. the control data
/// is sent first and QPACK data is sent after regular stream data is sent because
/// this stream may have new data only after regular streams are handled (TODO we
/// may improve this a bit to send QPACK commands before headers.)
///
/// There are the following types of streams:
/// - [`Http3StreamType::Control`]: there is only a receiver stream of this type and the handler is
///   [`ControlStreamRemote`].
/// - [`Http3StreamType::Decoder`]: there is only a receiver stream of this type and the handler is
///   [`DecoderRecvStream`].
/// - [`Http3StreamType::Encoder`]: there is only a receiver stream of this type and the handler is
///   [`EncoderRecvStream`].
/// - [`Http3StreamType::NewStream`]: there is only a receiver stream of this type and the handler
///   is [`NewStreamHeadReader`].
/// - [`Http3StreamType::Http`]: [`SendMessage`] and [`RecvMessage`] handlers are responsible for
///   this type of streams.
/// - [`Http3StreamType::Push`]: [`RecvMessage`] is responsible for this type of streams.
/// - [`Http3StreamType::ExtendedConnect`]: [`webtransport_session::Session`] is responsible sender
///   and receiver handler.
/// - [`Http3StreamType::WebTransport`]: [`WebTransportSendStream`] and [`WebTransportRecvStream`]
///   are responsible sender and receiver handler.
/// - [`Http3StreamType::Unknown`]: These are all other stream types that are not unknown to the
///   current implementation and should be handled properly by the spec, e.g., in our implementation
///   the streams are reset.
///
/// The streams are registered in `send_streams` and `recv_streams` in following ways depending if
/// they are local or remote:
/// - local streams:
///   - all local stream will be registered with the appropriate handler.
/// - remote streams:
///   - all new incoming streams are registered with [`NewStreamHeadReader`]. This is triggered by
///     [`ConnectionEvent::NewStream`] and [`Http3Connection::add_new_stream`] is called.
///   - reading from a [`NewStreamHeadReader`] stream, via the [`RecvStream::receive`] function,
///     will decode a stream type. [`RecvStream::receive`] will return [`ReceiveOutput::NewStream`]
///     when a stream type has been decoded.  After this point the stream:
///     - will be regegistered with the appropriate handler,
///     - will be canceled if is an unknown stream type or
///     - the connection will fail if it is unallowed stream type (receiving HTTP request on the
///       client-side).
///
/// The output is handled in [`Http3Connection::handle_new_stream`], for control, qpack streams and
/// partially `WebTransport` streams, otherwise the output is handled by [`Http3Client`] and
/// [`Http3ServerHandler`].
///
///
/// ### Receiving data
///
/// Reading from a stream is triggered by [`ConnectionEvent::RecvStreamReadable`] events for the
/// stream. The receive handler is retrieved from `recv_streams` and its [`RecvStream::receive`]
/// function is called.
///
/// Receiving data on [`Http3StreamType::Http`] streams is also triggered by the
/// [`Http3Connection::read_data`] function. [`ConnectionEvent::RecvStreamReadable`] events will
/// trigger reading `HEADERS` frame and frame headers for `DATA` frames which will produce
/// [`Http3ClientEvent`] or [`Http3ServerEvent`] events. The content of `DATA` frames is read by the
/// application using the `read_data` function. The `read_data` function may read frame headers for
/// consecutive `DATA` frames.
///
/// On a [`Http3StreamType::WebTransport`] stream data will be read only by the
/// `Http3Connection::read_data` function. The [`RecvStream::receive`] function only produces an
/// [`Http3ClientEvent`] or [`Http3ServerEvent`] event.
///
/// The [`RecvStream::receive`] and [`Http3Connection::read_data`] functions may detect that the
/// stream is done, e.g. FIN received. In this case, the stream will be removed from the
/// `recv_stream` register, see [`Http3Connection::remove_recv_stream`].
///
/// ### Sending data
///
/// All sender stream handlers have buffers. Data is first written into a buffer before being
/// supplied to the QUIC layer. All data except the `DATA` frame and `WebTransport(_)`’s payload are
/// written into the buffer. This includes stream type byte, e.g. `WEBTRANSPORT_STREAM` as well. In
/// the case of `Http` and `WebTransport(_)` applications can write directly to the QUIC layer using
/// the `send_data` function to avoid copying data. Sending data via the `send_data` function is
/// only possible if there is no buffered data.
///
/// If a stream has buffered data it will be registered in the `streams_with_pending_data` queue and
/// actual sending will be performed in the [`Http3Connection::process_sending`] function call.
/// (This is done in this way, i.e. data is buffered first and then sent, for 2 reasons: in this
/// way, sending will happen in a single function,  therefore error handling and clean up is easier
/// and the QUIC layer may not be able to accept all data and being able to buffer data is required
/// in any case.)
///
/// The `send` and `send_data` functions may detect that the stream is closed and all outstanding
/// data has been transferred to the QUIC layer. In this case, the stream will be removed from the
/// `send_stream` register.
///
/// ### [`ControlStreamRemote`]
///
/// The [`ControlStreamRemote`] handler uses [`FrameReader`] to read and decode frames received on
/// the control frame. The [`RecvStream::receive`] implementation returns
/// [`ReceiveOutput::ControlFrames`] with a list of control frames read (the list may be empty). The
/// control frames are handled by [`Http3Connection`] and/or by [`Http3Client`] and
/// [`Http3ServerHandler`].
///
/// ### [`DecoderRecvStream`] and [`EncoderRecvStream`]
///
/// The [`RecvStream::receive`] implementation of these handlers call corresponding
/// [`RecvStream::receive`] functions of [`qpack::Encoder`] and [`qpack::Decoder`].
///
/// [`DecoderRecvStream`] returns [`ReceiveOutput::UnblockedStreams`] that may contain a list of
/// stream ids that are unblocked by receiving qpack decoder commands. [`Http3Connection`] will
/// handle this output by calling [`RecvStream::receive`] for the listed stream ids.
///
/// [`EncoderRecvStream`] only returns [`ReceiveOutput::NoOutput`].
///
/// Both handlers may return an error that will close the connection.
///
/// ### [`NewStreamHeadReader`]
///
/// A new incoming receiver stream registers a [`NewStreamHeadReader`] handler. This handler reads
/// the first bytes of a stream to detect a stream type. The [`RecvStream::receive`] function
/// returns [`ReceiveOutput::NoOutput`] if a stream type is still not known by reading the available
/// stream data or [`ReceiveOutput::NewStream`]. The handling of the output is explained above.
///
/// ### [`SendMessage`] and [`RecvMessage`]
///
/// [`RecvMessage::receive`] only returns [`ReceiveOutput::NoOutput`]. It also have an event
/// listener of type [`HttpRecvStreamEvents`]. The listener is called when headers are ready, or
/// data is ready, etc.
///
/// For example for [`Http3StreamType::Http`] stream the listener will produce
/// [`Http3ClientEvent::HeaderReady`] and [`Http3ClientEvent::DataReadable`] events.
///
/// ### [`webtransport_session::Session`]
///
/// A [`webtransport_session::Session`] is connected to a control stream that is in essence an HTTP
/// transaction. Therefore, [`webtransport_session::Session`] will internally use a [`SendMessage`]
/// and [`RecvMessage`] handler to handle parsing and sending of HTTP part of the control stream.
/// When HTTP headers are exchanged, [`webtransport_session::Session`] will take over handling of
/// stream data. [`webtransport_session::Session`] sets a [`HttpRecvStreamEvents`] listener as the
/// [`RecvMessage`] event listener.
///
/// [`WebTransportSendStream`] and [`WebTransportRecvStream`] are associated with a
/// [`webtransport_session::Session`] and they will be canceled if the session is closed. To be able
/// to do this [`webtransport_session::Session`] holds a list of its active streams and clean up is
/// done in `remove_extended_connect`.
///
/// ###  [`WebTransportSendStream`] and [`WebTransportRecvStream`]
///
/// WebTransport streams are associated with a session. [`WebTransportSendStream`] and
/// [`WebTransportRecvStream`] hold a reference to the session and are registered in the session
/// upon  creation by [`Http3Connection`]. The [`WebTransportSendStream`] and
/// [`WebTransportRecvStream`]  handlers will be unregistered from the session if they are closed,
/// reset, or canceled.
///
/// The call to function [`RecvStream::receive`] may produce [`Http3ClientEvent::DataReadable`].
/// Actual reading of data is done in the `read_data` function.
///
/// [`Http3ServerEvent`]: crate::Http3ServerEvent
/// [`Http3Server`]: crate::Http3Server
/// [`FrameReader`]: crate::frames::FrameReader
/// [`Http3ClientEvent`]: crate::Http3ClientEvent
/// [`Http3ClientEvent::DataReadable`]: crate::Http3ClientEvent::DataReadable
/// [`Http3ClientEvent::HeaderReady`]: crate::Http3ClientEvent::HeaderReady
/// [`Http3Client`]: crate::connection_client::Http3Client
/// [`Http3ServerEvent::DataReadable`]: crate::Http3ServerEvent
/// [`Http3ServerHandler`]: crate::connection_server::Http3ServerHandler
/// [`ConnectionEvent::RecvStreamReadable`]: neqo_transport::ConnectionEvent::RecvStreamReadable
/// [`ConnectionEvent::NewStream`]: neqo_transport::ConnectionEvent::NewStream
>>>>>>> a0fd5f40
#[derive(Debug)]
pub struct Http3Connection {
    role: Role,
    state: Http3State,
    local_params: Http3Parameters,
    control_stream_local: ControlStreamLocal,
    qpack_encoder: Rc<RefCell<qpack::Encoder>>,
    qpack_decoder: Rc<RefCell<qpack::Decoder>>,
    settings_state: Http3RemoteSettingsState,
    streams_with_pending_data: HashSet<StreamId>,
    send_streams: HashMap<StreamId, Box<dyn SendStream>>,
    recv_streams: HashMap<StreamId, Box<dyn RecvStream>>,
    webtransport: ExtendedConnectFeature,
    connect_udp: ExtendedConnectFeature,
}

impl Display for Http3Connection {
    fn fmt(&self, f: &mut Formatter) -> fmt::Result {
        write!(f, "Http3 connection")
    }
}

impl Http3Connection {
    /// Create a new connection.
    pub fn new(conn_params: Http3Parameters, role: Role) -> Self {
        Self {
            state: Http3State::Initializing,
            control_stream_local: ControlStreamLocal::new(),
            qpack_encoder: Rc::new(RefCell::new(qpack::Encoder::new(
                conn_params.get_qpack_settings(),
                true,
            ))),
            qpack_decoder: Rc::new(RefCell::new(qpack::Decoder::new(
                conn_params.get_qpack_settings(),
            ))),
            webtransport: ExtendedConnectFeature::new(
                ExtendedConnectType::WebTransport,
                conn_params.get_webtransport(),
            ),
            connect_udp: ExtendedConnectFeature::new(
                ExtendedConnectType::ConnectUdp,
                conn_params.get_connect(),
            ),
            local_params: conn_params,
            settings_state: Http3RemoteSettingsState::NotReceived,
            streams_with_pending_data: HashSet::default(),
            send_streams: HashMap::default(),
            recv_streams: HashMap::default(),
            role,
        }
    }

    /// This function is called when a not default feature needs to be
    /// negotiated. This is currently only used for the
    /// [`crate::features::extended_connect::webtransport_session`] and
    /// [`crate::features::extended_connect::connect_udp_session`] feature. The
    /// negotiation is done via the `SETTINGS` frame and when the peer's
    /// `SETTINGS` frame has been received the listener will be called.
    pub(crate) fn set_features_listener(&mut self, feature_listener: Http3ClientEvents) {
        self.webtransport.set_listener(feature_listener.clone());
        self.connect_udp.set_listener(feature_listener);
    }

    /// This function creates and initializes, i.e. send stream type, the control and qpack
    /// streams.
    fn initialize_http3_connection(&mut self, conn: &mut Connection) -> Res<()> {
        qdebug!("[{self}] Initialize the http3 connection");
        self.control_stream_local.create(conn)?;

        self.send_settings();
        self.create_qpack_streams(conn)?;
        Ok(())
    }

    fn send_settings(&mut self) {
        qdebug!("[{self}] Send settings");
        self.control_stream_local.queue_frame(&HFrame::Settings {
            settings: HSettings::from(&self.local_params),
        });
        self.control_stream_local.queue_frame(&HFrame::Grease);
    }

    /// Save settings for adding to the session ticket.
    pub(crate) fn save_settings(&self) -> Vec<u8> {
        HttpZeroRttChecker::save(&self.local_params)
    }

    fn create_qpack_streams(&self, conn: &mut Connection) -> Res<()> {
        qdebug!("[{self}] create_qpack_streams");
        self.qpack_encoder
            .borrow_mut()
            .add_send_stream(conn.stream_create(StreamType::UniDi)?);
        self.qpack_decoder
            .borrow_mut()
            .add_send_stream(conn.stream_create(StreamType::UniDi)?);
        Ok(())
    }

    /// Inform an [`Http3Connection`] that a stream has data to send and that
    /// [`SendStream::send`] should be called for the stream.
    pub(crate) fn stream_has_pending_data(&mut self, stream_id: StreamId) {
        self.streams_with_pending_data.insert(stream_id);
    }

    /// Return true if there is a stream that needs to send data.
    pub(crate) fn has_data_to_send(&self) -> bool {
        !self.streams_with_pending_data.is_empty()
    }

    /// This function calls the `send` function for all streams that have data to send. If a stream
    /// has data to send it will be added to the `streams_with_pending_data` list.
    ///
    /// Control and QPACK streams are handled differently and are never added to the list.
    fn send_non_control_streams(&mut self, conn: &mut Connection) -> Res<()> {
        let to_send = mem::take(&mut self.streams_with_pending_data);
        #[expect(
            clippy::iter_over_hash_type,
            reason = "OK to loop over active streams in an undefined order."
        )]
        for stream_id in to_send {
            let done = if let Some(s) = &mut self.send_streams.get_mut(&stream_id) {
                s.send(conn)?;
                if s.has_data_to_send() {
                    self.streams_with_pending_data.insert(stream_id);
                }
                s.done()
            } else {
                false
            };
            if done {
                self.remove_send_stream(stream_id, conn);
            }
        }
        Ok(())
    }

    /// Call `send` for all streams that need to send data. See explanation for the main structure
    /// for more details.
    pub(crate) fn process_sending(&mut self, conn: &mut Connection) -> Res<()> {
        // check if control stream has data to send.
        self.control_stream_local
            .send(conn, &mut self.recv_streams)?;

        self.send_non_control_streams(conn)?;

        self.qpack_decoder.borrow_mut().send(conn)?;
        match self.qpack_encoder.borrow_mut().send_encoder_updates(conn) {
            Ok(())
            | Err(neqo_qpack::Error::EncoderStreamBlocked | neqo_qpack::Error::DynamicTableFull) => {
            }
            Err(e) => return Err(Error::Qpack(e)),
        }
        Ok(())
    }

    /// We have a resumption token which remembers previous settings. Update the setting.
    pub(crate) fn set_0rtt_settings(
        &mut self,
        conn: &mut Connection,
        settings: HSettings,
    ) -> Res<()> {
        self.initialize_http3_connection(conn)?;
        self.set_qpack_settings(&settings)?;
        self.settings_state = Http3RemoteSettingsState::ZeroRtt(settings);
        self.state = Http3State::ZeroRtt;
        Ok(())
    }

    /// Returns the settings for a connection. This is used for creating a resumption token.
    pub(crate) fn get_settings(&self) -> Option<HSettings> {
        if let Http3RemoteSettingsState::Received(settings) = &self.settings_state {
            Some(settings.clone())
        } else {
            None
        }
    }

    /// This is called when a `ConnectionEvent::NewStream` event is received. This register the
    /// stream with a `NewStreamHeadReader` handler.
    pub(crate) fn add_new_stream(&mut self, stream_id: StreamId) {
        qtrace!("[{self}] A new stream: {stream_id}");
        self.recv_streams.insert(
            stream_id,
            Box::new(NewStreamHeadReader::new(stream_id, self.role)),
        );
    }

    /// The function calls `receive` for a stream. It also deals with the outcome of a read by
    /// calling `handle_stream_manipulation_output`.
    fn stream_receive(&mut self, conn: &mut Connection, stream_id: StreamId) -> Res<ReceiveOutput> {
        qtrace!("[{self}] Readable stream {stream_id}");

        if let Some(recv_stream) = self.recv_streams.get_mut(&stream_id) {
            let res = recv_stream.receive(conn);
            return self
                .handle_stream_manipulation_output(res, stream_id, conn)
                .map(|(output, _)| output);
        }
        Ok(ReceiveOutput::NoOutput)
    }

    fn handle_unblocked_streams(
        &mut self,
        unblocked_streams: Vec<StreamId>,
        conn: &mut Connection,
    ) -> Res<()> {
        for stream_id in unblocked_streams {
            qdebug!("[{self}] Stream {stream_id} is unblocked");
            if let Some(r) = self.recv_streams.get_mut(&stream_id) {
                let res = r
                    .http_stream()
                    .ok_or(Error::HttpInternal(10))?
                    .header_unblocked(conn);
                let res = self.handle_stream_manipulation_output(res, stream_id, conn)?;
                debug_assert!(matches!(res, (ReceiveOutput::NoOutput, _)));
            }
        }
        Ok(())
    }

    /// This function handles reading from all streams, i.e. control, qpack, request/response
    /// stream and unidi stream that are still do not have a type.
    /// The function cannot handle:
    /// 1) a `Push(_)`, `Http` or `WebTransportStream(_)` stream
    /// 2) frames `MaxPushId`, `PriorityUpdateRequest`, `PriorityUpdateRequestPush` or `Goaway` must
    ///    be handled by `Http3Client`/`Server`.
    ///
    /// The function returns `ReceiveOutput`.
    pub(crate) fn handle_stream_readable(
        &mut self,
        conn: &mut Connection,
        stream_id: StreamId,
    ) -> Res<ReceiveOutput> {
        let mut output = self.stream_receive(conn, stream_id)?;

        if let ReceiveOutput::NewStream(stream_type) = output {
            output = self.handle_new_stream(conn, stream_type, stream_id)?;
        }

        match output {
            ReceiveOutput::UnblockedStreams(unblocked_streams) => {
                self.handle_unblocked_streams(unblocked_streams, conn)?;
                Ok(ReceiveOutput::NoOutput)
            }
            ReceiveOutput::ControlFrames(control_frames) => {
                let mut rest = Vec::new();
                for cf in control_frames {
                    if let Some(not_handled) = self.handle_control_frame(cf)? {
                        rest.push(not_handled);
                    }
                }
                Ok(ReceiveOutput::ControlFrames(rest))
            }
            ReceiveOutput::NewStream(
                NewStreamType::Push(_)
                | NewStreamType::Http(_)
                | NewStreamType::WebTransportStream(_),
            )
            | ReceiveOutput::NoOutput => Ok(output),
            ReceiveOutput::NewStream(_) => {
                unreachable!("NewStream should have been handled already")
            }
        }
    }

    /// This is called when a RESET frame has been received.
    pub(crate) fn handle_stream_reset(
        &mut self,
        stream_id: StreamId,
        app_error: AppError,
        conn: &mut Connection,
    ) -> Res<()> {
        qinfo!("[{self}] Handle a stream reset stream_id={stream_id} app_err={app_error}");

        self.close_recv(stream_id, CloseType::ResetRemote(app_error), conn)
    }

    pub(crate) fn handle_stream_stop_sending(
        &mut self,
        stream_id: StreamId,
        app_error: AppError,
        conn: &mut Connection,
    ) -> Res<()> {
        qinfo!("[{self}] Handle stream_stop_sending stream_id={stream_id} app_err={app_error}");

        if self.send_stream_is_critical(stream_id) {
            return Err(Error::HttpClosedCriticalStream);
        }

        self.close_send(stream_id, CloseType::ResetRemote(app_error), conn);
        Ok(())
    }

    /// This is called when `neqo_transport::Connection` state has been change to take proper
    /// actions in the HTTP3 layer.
    pub(crate) fn handle_state_change(
        &mut self,
        conn: &mut Connection,
        state: &State,
    ) -> Res<bool> {
        qdebug!("[{self}] Handle state change {state:?}");
        match state {
            State::Handshaking => {
                if self.role == Role::Server
                    && conn.zero_rtt_state() == ZeroRttState::AcceptedServer
                {
                    self.state = Http3State::ZeroRtt;
                    self.initialize_http3_connection(conn)?;
                    Ok(true)
                } else {
                    Ok(false)
                }
            }
            State::Connected => {
                debug_assert!(matches!(
                    self.state,
                    Http3State::Initializing | Http3State::ZeroRtt
                ));
                if self.state == Http3State::Initializing {
                    self.initialize_http3_connection(conn)?;
                }
                self.state = Http3State::Connected;
                Ok(true)
            }
            State::Closing { error, .. } | State::Draining { error, .. } => {
                if matches!(self.state, Http3State::Closing(_) | Http3State::Closed(_)) {
                    Ok(false)
                } else {
                    self.state = Http3State::Closing(error.clone());
                    Ok(true)
                }
            }
            State::Closed(error) => {
                if matches!(self.state, Http3State::Closed(_)) {
                    Ok(false)
                } else {
                    self.state = Http3State::Closed(error.clone());
                    Ok(true)
                }
            }
            _ => Ok(false),
        }
    }

    /// This is called when 0RTT has been reset to clear `send_streams`, `recv_streams` and
    /// settings.
    pub(crate) fn handle_zero_rtt_rejected(&mut self) -> Res<()> {
        if self.state == Http3State::ZeroRtt {
            self.state = Http3State::Initializing;
            self.control_stream_local = ControlStreamLocal::new();
            self.qpack_encoder = Rc::new(RefCell::new(qpack::Encoder::new(
                self.local_params.get_qpack_settings(),
                true,
            )));
            self.qpack_decoder = Rc::new(RefCell::new(qpack::Decoder::new(
                self.local_params.get_qpack_settings(),
            )));
            self.settings_state = Http3RemoteSettingsState::NotReceived;
            self.streams_with_pending_data.clear();
            // TODO: investigate whether this code can automatically retry failed transactions.
            self.send_streams.clear();
            self.recv_streams.clear();
            Ok(())
        } else {
            debug_assert!(false, "Zero rtt rejected in the wrong state");
            Err(Error::HttpInternal(3))
        }
    }

    pub(crate) fn handle_datagram(&mut self, datagram: &[u8]) {
        let mut decoder = Decoder::new(datagram);
        let Some(stream) = decoder
            .decode_varint()
            .and_then(|id| self.recv_streams.get_mut(&StreamId::from(id * 4)))
            .and_then(|s| s.extended_connect_session())
        else {
            qdebug!("[{self}] handle_datagram for unknown extended connect session");
            return;
        };

        stream.borrow_mut().datagram(decoder.as_ref());
    }

    fn check_stream_exists(&self, stream_type: Http3StreamType) -> Res<()> {
        if self
            .recv_streams
            .values()
            .any(|c| c.stream_type() == stream_type)
        {
            Err(Error::HttpStreamCreation)
        } else {
            Ok(())
        }
    }

    /// If the new stream is a control or QPACK stream, this function creates a proper handler
    /// and perform a read.
    /// if the new stream is a `Push(_)`, `Http` or `WebTransportStream(_)` stream, the function
    /// returns `ReceiveOutput::NewStream(_)` and the caller will handle it.
    /// If the stream is of a unknown type the stream will be closed.
    fn handle_new_stream(
        &mut self,
        conn: &mut Connection,
        stream_type: NewStreamType,
        stream_id: StreamId,
    ) -> Res<ReceiveOutput> {
        match stream_type {
            NewStreamType::Control => {
                self.check_stream_exists(Http3StreamType::Control)?;
                self.recv_streams
                    .insert(stream_id, Box::new(ControlStreamRemote::new(stream_id)));
            }

            NewStreamType::Push(push_id) => {
                qinfo!("[{self}] A new push stream {stream_id} push_id:{push_id}");
            }
            NewStreamType::Decoder => {
                qdebug!("[{self}] A new remote qpack encoder stream {stream_id}");
                self.check_stream_exists(Http3StreamType::Decoder)?;
                self.recv_streams.insert(
                    stream_id,
                    Box::new(DecoderRecvStream::new(
                        stream_id,
                        Rc::clone(&self.qpack_decoder),
                    )),
                );
            }
            NewStreamType::Encoder => {
                qdebug!("[{self}] A new remote qpack decoder stream {stream_id}");
                self.check_stream_exists(Http3StreamType::Encoder)?;
                self.recv_streams.insert(
                    stream_id,
                    Box::new(EncoderRecvStream::new(
                        stream_id,
                        Rc::clone(&self.qpack_encoder),
                    )),
                );
            }
            NewStreamType::Http(_) => {
                qinfo!("[{self}] A new http stream {stream_id}");
            }
            NewStreamType::WebTransportStream(session_id) => {
                let session_exists = self
                    .send_streams
                    .get(&StreamId::from(session_id))
                    .is_some_and(|s| s.stream_type() == Http3StreamType::ExtendedConnect);
                if !session_exists {
                    conn.stream_stop_sending(stream_id, Error::HttpStreamCreation.code())?;
                    return Ok(ReceiveOutput::NoOutput);
                }
                // Set incoming WebTransport streams to be fair (share bandwidth).
                // We may call this with an invalid stream ID, so ignore that error.
                match conn.stream_fairness(stream_id, true) {
                    Ok(()) | Err(neqo_transport::Error::InvalidStreamId) => (),
                    Err(e) => return Err(Error::from(e)),
                }
                qinfo!("[{self}] A new WebTransport stream {stream_id} for session {session_id}");
            }
            NewStreamType::Unknown => {
                conn.stream_stop_sending(stream_id, Error::HttpStreamCreation.code())?;
            }
        }

        match stream_type {
            NewStreamType::Control | NewStreamType::Decoder | NewStreamType::Encoder => {
                self.stream_receive(conn, stream_id)
            }
            NewStreamType::Push(_)
            | NewStreamType::Http(_)
            | NewStreamType::WebTransportStream(_) => Ok(ReceiveOutput::NewStream(stream_type)),
            NewStreamType::Unknown => Ok(ReceiveOutput::NoOutput),
        }
    }

    /// This is called when an application closes the connection.
    pub fn close(&mut self, error: AppError) {
        qdebug!("[{self}] Close connection error {error:?}");
        self.state = Http3State::Closing(CloseReason::Application(error));
        if (!self.send_streams.is_empty() || !self.recv_streams.is_empty()) && (error == 0) {
            qwarn!("close(0) called when streams still active");
        }
        self.send_streams.clear();
        self.recv_streams.clear();
    }

    /// This function will not handle the output of the function completely, but only
    /// handle the indication that a stream is closed. There are 2 cases:
    ///  - an error occurred or
    ///  - the stream is done, i.e. the second value in `output` tuple is true if the stream is done
    ///    and can be removed from the `recv_streams`
    ///
    /// How it is handling `output`:
    ///  - if the stream is done, it removes the stream from `recv_streams`
    ///  - if the stream is not done and there is no error, return `output` and the caller will
    ///    handle it.
    ///  - in case of an error:
    ///    - if it is only a stream error and the stream is not critical, send `STOP_SENDING` frame,
    ///      remove the stream from `recv_streams` and inform the listener that the stream has been
    ///      reset.
    ///    - otherwise this is a connection error. In this case, propagate the error to the caller
    ///      that will handle it properly.
    fn handle_stream_manipulation_output<U>(
        &mut self,
        output: Res<(U, bool)>,
        stream_id: StreamId,
        conn: &mut Connection,
    ) -> Res<(U, bool)>
    where
        U: Default,
    {
        match &output {
            Ok((_, true)) => {
                self.remove_recv_stream(stream_id, conn);
            }
            Ok((_, false)) => {}
            Err(e) => {
                if e.stream_reset_error() && !self.recv_stream_is_critical(stream_id) {
                    drop(conn.stream_stop_sending(stream_id, e.code()));
                    self.close_recv(stream_id, CloseType::LocalError(e.code()), conn)?;
                    return Ok((U::default(), false));
                }
            }
        }
        output
    }

    // TODO: Rename?
    fn create_fetch_headers<'b, 't, T>(request: &RequestDescription<'b, 't, T>) -> Res<Vec<Header>>
    where
        T: AsRequestTarget<'t> + ?Sized + Debug,
    {
        let target = request
            .target
            .as_request_target()
            .map_err(|_| Error::InvalidRequestTarget)?;

        // Transform pseudo-header fields
        // TODO: Remove hack for classic CONNECT
        let is_classic_connect = request.connect_type.is_none() && request.method == "CONNECT";
        let mut final_headers = if is_classic_connect {
            // > The :scheme and :path pseudo-header fields are omitted
            //
            // <https://datatracker.ietf.org/doc/html/rfc9114#section-4.4>
            vec![
                Header::new(":method", request.method),
                Header::new(":authority", target.authority()),
            ]
        } else {
            vec![
                Header::new(":method", request.method),
                Header::new(":scheme", target.scheme()),
                Header::new(":authority", target.authority()),
                Header::new(":path", target.path()),
            ]
        };
        if let Some(conn_type) = request.connect_type {
            final_headers.push(Header::new(":protocol", conn_type.string()));
        }

        final_headers.extend_from_slice(request.headers);
        Ok(final_headers)
    }

    pub fn fetch<'b, 't, T>(
        &mut self,
        conn: &mut Connection,
        send_events: Box<dyn SendStreamEvents>,
        recv_events: Box<dyn HttpRecvStreamEvents>,
        push_handler: Option<Rc<RefCell<PushController>>>,
        request: &RequestDescription<'b, 't, T>,
    ) -> Res<StreamId>
    where
        T: AsRequestTarget<'t> + ?Sized + Debug,
    {
        qinfo!(
            "[{self}] Fetch method={} target: {:?}",
            request.method,
            request.target,
        );
        let id = self.create_bidi_transport_stream(conn)?;
        self.fetch_with_stream(id, conn, send_events, recv_events, push_handler, request)?;
        Ok(id)
    }

    fn create_bidi_transport_stream(&self, conn: &mut Connection) -> Res<StreamId> {
        // Requests cannot be created when a connection is in states: Initializing, GoingAway,
        // Closing and Closed.
        match self.state() {
            Http3State::GoingAway(..) | Http3State::Closing(..) | Http3State::Closed(..) => {
                return Err(Error::AlreadyClosed)
            }
            Http3State::Initializing => return Err(Error::Unavailable),
            _ => {}
        }

        let id = conn
            .stream_create(StreamType::BiDi)
            .map_err(|e| Error::map_stream_create_errors(&e))?;
        conn.stream_keep_alive(id, true)?;
        Ok(id)
    }

    fn fetch_with_stream<'b, 't, T>(
        &mut self,
        stream_id: StreamId,
        conn: &mut Connection,
        send_events: Box<dyn SendStreamEvents>,
        recv_events: Box<dyn HttpRecvStreamEvents>,
        push_handler: Option<Rc<RefCell<PushController>>>,
        request: &RequestDescription<'b, 't, T>,
    ) -> Res<()>
    where
        T: AsRequestTarget<'t> + ?Sized + Debug,
    {
        let final_headers = Self::create_fetch_headers(request)?;

        // TODO: Why is this here? WebTransport goes a different route, no?
        let stream_type = if request.connect_type.is_some() {
            Http3StreamType::ExtendedConnect
        } else {
            Http3StreamType::Http
        };

        let mut send_message = SendMessage::new(
            MessageType::Request,
            stream_type,
            stream_id,
            Rc::clone(&self.qpack_encoder),
            send_events,
        );

        send_message
            .http_stream()
            .ok_or(Error::Internal)?
            .send_headers(&final_headers, conn)?;

        self.add_streams(
            stream_id,
            Box::new(send_message),
            Box::new(RecvMessage::new(
                &RecvMessageInfo {
                    message_type: MessageType::Response,
                    stream_type,
                    stream_id,
                    first_frame_type: None,
                },
                Rc::clone(&self.qpack_decoder),
                recv_events,
                push_handler,
                PriorityHandler::new(false, request.priority),
            )),
        );

        // Call immediately send so that at least headers get sent. This will make Firefox faster,
        // since it can send request body immediately in most cases and does not need to do
        // a complete process loop.
        self.send_streams
            .get_mut(&stream_id)
            .ok_or(Error::InvalidStreamId)?
            .send(conn)?;
        Ok(())
    }

    /// Stream data are read directly into a buffer supplied as a parameter of this function to
    /// avoid copying data.
    ///
    /// # Errors
    ///
    /// It returns an error if a stream does not exist or an error happens while reading a stream,
    /// e.g. early close, protocol error, etc.
    pub fn read_data(
        &mut self,
        conn: &mut Connection,
        stream_id: StreamId,
        buf: &mut [u8],
    ) -> Res<(usize, bool)> {
        qdebug!("[{self}] read_data from stream {stream_id}");
        let res = self
            .recv_streams
            .get_mut(&stream_id)
            .ok_or(Error::InvalidStreamId)?
            .read_data(conn, buf);
        self.handle_stream_manipulation_output(res, stream_id, conn)
    }

    /// This is called when an application resets a stream.
    /// The application reset will close both sides.
    pub fn stream_reset_send(
        &mut self,
        conn: &mut Connection,
        stream_id: StreamId,
        error: AppError,
    ) -> Res<()> {
        qinfo!("[{self}] Reset sending side of stream {stream_id} error={error}");

        if self.send_stream_is_critical(stream_id) {
            return Err(Error::InvalidStreamId);
        }

        self.close_send(stream_id, CloseType::ResetApp(error), conn);
        conn.stream_reset_send(stream_id, error)?;
        Ok(())
    }

    pub fn stream_stop_sending(
        &mut self,
        conn: &mut Connection,
        stream_id: StreamId,
        error: AppError,
    ) -> Res<()> {
        qinfo!("[{self}] Send stop sending for stream {stream_id} error={error}");
        if self.recv_stream_is_critical(stream_id) {
            return Err(Error::InvalidStreamId);
        }

        self.close_recv(stream_id, CloseType::ResetApp(error), conn)?;

        // Stream may be already be closed and we may get an error here, but we do not care.
        conn.stream_stop_sending(stream_id, error)?;
        Ok(())
    }

    /// Set the stream `SendOrder`.
    ///
    /// # Errors
    ///
    /// Returns `InvalidStreamId` if the stream id doesn't exist
    pub fn stream_set_sendorder(
        conn: &mut Connection,
        stream_id: StreamId,
        sendorder: Option<SendOrder>,
    ) -> Res<()> {
        conn.stream_sendorder(stream_id, sendorder)
            .map_err(|_| Error::InvalidStreamId)
    }

    /// Set the stream Fairness.   Fair streams will share bandwidth with other
    /// streams of the same sendOrder group (or the unordered group).  Unfair streams
    /// will give bandwidth preferentially to the lowest streamId with data to send.
    ///
    /// # Errors
    ///
    /// Returns `InvalidStreamId` if the stream id doesn't exist
    pub fn stream_set_fairness(
        conn: &mut Connection,
        stream_id: StreamId,
        fairness: bool,
    ) -> Res<()> {
        conn.stream_fairness(stream_id, fairness)
            .map_err(|_| Error::InvalidStreamId)
    }

    pub fn cancel_fetch(
        &mut self,
        stream_id: StreamId,
        error: AppError,
        conn: &mut Connection,
    ) -> Res<()> {
        qinfo!("[{self}] cancel_fetch {stream_id} error={error}");
        let send_stream = self.send_streams.get(&stream_id);
        let recv_stream = self.recv_streams.get(&stream_id);
        match (send_stream, recv_stream) {
            (None, None) => return Err(Error::InvalidStreamId),
            (Some(s), None) => {
                if !matches!(
                    s.stream_type(),
                    Http3StreamType::Http | Http3StreamType::ExtendedConnect
                ) {
                    return Err(Error::InvalidStreamId);
                }
                // Stream may be already be closed and we may get an error here, but we do not care.
                drop(self.stream_reset_send(conn, stream_id, error));
            }
            (None, Some(s)) => {
                if !matches!(
                    s.stream_type(),
                    Http3StreamType::Http
                        | Http3StreamType::Push
                        | Http3StreamType::ExtendedConnect
                ) {
                    return Err(Error::InvalidStreamId);
                }

                // Stream may be already be closed and we may get an error here, but we do not care.
                drop(self.stream_stop_sending(conn, stream_id, error));
            }
            (Some(s), Some(r)) => {
                debug_assert_eq!(s.stream_type(), r.stream_type());
                if !matches!(
                    s.stream_type(),
                    Http3StreamType::Http | Http3StreamType::ExtendedConnect
                ) {
                    return Err(Error::InvalidStreamId);
                }
                // Stream may be already be closed and we may get an error here, but we do not care.
                drop(self.stream_reset_send(conn, stream_id, error));
                // Stream may be already be closed and we may get an error here, but we do not care.
                drop(self.stream_stop_sending(conn, stream_id, error));
            }
        }
        Ok(())
    }

    /// This is called when an application wants to close the sending side of a stream.
    pub fn stream_close_send(&mut self, conn: &mut Connection, stream_id: StreamId) -> Res<()> {
        qdebug!("[{self}] Close the sending side for stream {stream_id}");
        debug_assert!(self.state.active());
        let send_stream = self
            .send_streams
            .get_mut(&stream_id)
            .ok_or(Error::InvalidStreamId)?;
        // The following function may return InvalidStreamId from the transport layer if the stream
        // has been closed already. It is ok to ignore it here.
        drop(send_stream.close(conn));
        if send_stream.done() {
            self.remove_send_stream(stream_id, conn);
        } else if send_stream.has_data_to_send() {
            self.streams_with_pending_data.insert(stream_id);
        }
        Ok(())
    }

    pub fn webtransport_create_session<'x, 't: 'x, T>(
        &mut self,
        conn: &mut Connection,
        events: Box<dyn ExtendedConnectEvents>,
        target: &'t T,
        headers: &'t [Header],
    ) -> Res<StreamId>
    where
        T: AsRequestTarget<'x> + ?Sized + Debug,
    {
        qinfo!("[{self}] Create WebTransport");
        if !self.webtransport_enabled() {
            return Err(Error::Unavailable);
        }
        self.extended_connect_create_session(
            conn,
            events,
            target,
            headers,
            ExtendedConnectType::WebTransport,
        )
    }

    pub fn connect_udp_create_session<'x, 't: 'x, T>(
        &mut self,
        conn: &mut Connection,
        events: Box<dyn ExtendedConnectEvents>,
        target: &'t T,
        headers: &'t [Header],
    ) -> Res<StreamId>
    where
        T: AsRequestTarget<'x> + ?Sized + Debug,
    {
        qinfo!("[{self}] Create ConnectUdp");
        if !self.connect_udp_enabled() {
            return Err(Error::Unavailable);
        }
        self.extended_connect_create_session(
            conn,
            events,
            target,
            headers,
            ExtendedConnectType::ConnectUdp,
        )
    }

    pub fn extended_connect_create_session<'x, 't: 'x, T>(
        &mut self,
        conn: &mut Connection,
        events: Box<dyn ExtendedConnectEvents>,
        target: &'t T,
        headers: &'t [Header],
        connect_type: ExtendedConnectType,
    ) -> Res<StreamId>
    where
        T: AsRequestTarget<'x> + ?Sized + Debug,
    {
        let id = self.create_bidi_transport_stream(conn)?;

        let extended_conn = Rc::new(RefCell::new(extended_connect::session::Session::new(
            id,
            events,
            self.role,
            Rc::clone(&self.qpack_encoder),
            Rc::clone(&self.qpack_decoder),
            connect_type,
        )));
        self.add_streams(
            id,
            Box::new(Rc::clone(&extended_conn)),
            Box::new(Rc::clone(&extended_conn)),
        );

        let final_headers = Self::create_fetch_headers(&RequestDescription {
            method: "CONNECT",
            target,
            headers,
            connect_type: Some(connect_type),
            priority: Priority::default(),
        })?;
        extended_conn
            .borrow_mut()
            .send_request(&final_headers, conn)?;
        self.streams_with_pending_data.insert(id);
        Ok(id)
    }

    pub(crate) fn webtransport_session_accept(
        &mut self,
        conn: &mut Connection,
        stream_id: StreamId,
        events: Box<dyn ExtendedConnectEvents>,
        accept_res: &SessionAcceptAction,
    ) -> Res<()> {
        qtrace!("Respond to WebTransport session with accept={accept_res}");
        if !self.webtransport_enabled() {
            return Err(Error::Unavailable);
        }
        self.extended_connect_session_accept(
            conn,
            stream_id,
            events,
            accept_res,
            ExtendedConnectType::WebTransport,
        )
    }

    pub(crate) fn connect_udp_session_accept(
        &mut self,
        conn: &mut Connection,
        stream_id: StreamId,
        events: Box<dyn ExtendedConnectEvents>,
        accept_res: &SessionAcceptAction,
    ) -> Res<()> {
        qtrace!("Respond to ConnectUdp session with accept={accept_res}");
        if !self.connect_udp_enabled() {
            return Err(Error::Unavailable);
        }
        self.extended_connect_session_accept(
            conn,
            stream_id,
            events,
            accept_res,
            ExtendedConnectType::ConnectUdp,
        )
    }

    fn extended_connect_session_accept(
        &mut self,
        conn: &mut Connection,
        stream_id: StreamId,
        events: Box<dyn ExtendedConnectEvents>,
        accept_res: &SessionAcceptAction,
        connect_type: ExtendedConnectType,
    ) -> Res<()> {
        let mut recv_stream = self.recv_streams.get_mut(&stream_id);
        if let Some(r) = &mut recv_stream {
            if !r
                .http_stream()
                .ok_or(Error::InvalidStreamId)?
                .extended_connect_wait_for_response()
            {
                return Err(Error::InvalidStreamId);
            }
        }

        let send_stream = self.send_streams.get_mut(&stream_id);
        conn.stream_keep_alive(stream_id, true)?;

        match (send_stream, recv_stream, accept_res) {
            (None, None, _) => Err(Error::InvalidStreamId),
            (None, Some(_), _) | (Some(_), None, _) => {
                // TODO this needs a better error
                self.cancel_fetch(stream_id, Error::HttpRequestRejected.code(), conn)?;
                Err(Error::InvalidStreamId)
            }
            (Some(s), Some(_r), SessionAcceptAction::Reject(headers)) => {
                if s.http_stream()
                    .ok_or(Error::InvalidStreamId)?
                    .send_headers(headers, conn)
                    .is_ok()
                {
                    drop(self.stream_close_send(conn, stream_id));
                    // TODO issue 1294: add a timer to clean up the recv_stream if the peer does not
                    // do that in a short time.
                    self.streams_with_pending_data.insert(stream_id);
                } else {
                    self.cancel_fetch(stream_id, Error::HttpRequestRejected.code(), conn)?;
                }
                Ok(())
            }
            (Some(s), Some(_r), SessionAcceptAction::Accept) => {
                if s.http_stream()
                    .ok_or(Error::InvalidStreamId)?
                    .send_headers(&[Header::new(":status", "200")], conn)
                    .is_ok()
                {
                    let extended_conn = Rc::new(RefCell::new(
                        extended_connect::session::Session::new_with_http_streams(
                            stream_id,
                            events,
                            self.role,
                            self.recv_streams
                                .remove(&stream_id)
                                .ok_or(Error::Internal)?,
                            self.send_streams
                                .remove(&stream_id)
                                .ok_or(Error::Internal)?,
                            connect_type,
                        )?,
                    ));
                    self.add_streams(
                        stream_id,
                        Box::new(Rc::clone(&extended_conn)),
                        Box::new(extended_conn),
                    );
                    self.streams_with_pending_data.insert(stream_id);
                } else {
                    self.cancel_fetch(stream_id, Error::HttpRequestRejected.code(), conn)?;
                    return Err(Error::InvalidStreamId);
                }
                Ok(())
            }
        }
    }

    pub(crate) fn webtransport_close_session(
        &mut self,
        conn: &mut Connection,
        session_id: StreamId,
        error: u32,
        message: &str,
    ) -> Res<()> {
        qtrace!("Close WebTransport session {session_id:?}");
        self.extended_connect_close_session(conn, session_id, error, message)
    }

    pub(crate) fn connect_udp_close_session(
        &mut self,
        conn: &mut Connection,
        session_id: StreamId,
        error: u32,
        message: &str,
    ) -> Res<()> {
        qtrace!("Close ConnectUdp session {session_id:?}");
        self.extended_connect_close_session(conn, session_id, error, message)
    }

    fn extended_connect_close_session(
        &mut self,
        conn: &mut Connection,
        session_id: StreamId,
        error: u32,
        message: &str,
    ) -> Res<()> {
        // TODO
        let send_stream = self
            .send_streams
            .get_mut(&session_id)
            .ok_or(Error::InvalidStreamId)?;
        if send_stream.stream_type() != Http3StreamType::ExtendedConnect {
            return Err(Error::InvalidStreamId);
        }

        send_stream.close_with_message(conn, error, message)?;
        if send_stream.done() {
            self.remove_send_stream(session_id, conn);
        } else if send_stream.has_data_to_send() {
            self.streams_with_pending_data.insert(session_id);
        }
        Ok(())
    }

    pub(crate) fn webtransport_create_stream_local(
        &mut self,
        conn: &mut Connection,
        session_id: StreamId,
        stream_type: StreamType,
        send_events: Box<dyn SendStreamEvents>,
        recv_events: Box<dyn RecvStreamEvents>,
    ) -> Res<StreamId> {
        qtrace!("Create new WebTransport stream session={session_id} type={stream_type:?}");

        let wt = self
            .recv_streams
            .get(&session_id)
            .ok_or(Error::InvalidStreamId)?
            .extended_connect_session()
            .ok_or(Error::InvalidStreamId)?;
        if !wt.borrow().is_active() {
            return Err(Error::InvalidStreamId);
        }

        let stream_id = conn
            .stream_create(stream_type)
            .map_err(|e| Error::map_stream_create_errors(&e))?;
        // Set outgoing WebTransport streams to be fair (share bandwidth)
        conn.stream_fairness(stream_id, true)?;

        self.webtransport_create_stream_internal(
            wt,
            stream_id,
            session_id,
            send_events,
            recv_events,
            true,
        )?;
        Ok(stream_id)
    }

    pub(crate) fn webtransport_create_stream_remote(
        &mut self,
        session_id: StreamId,
        stream_id: StreamId,
        send_events: Box<dyn SendStreamEvents>,
        recv_events: Box<dyn RecvStreamEvents>,
    ) -> Res<()> {
        qtrace!("Create new WebTransport stream session={session_id} stream_id={stream_id}");

        let wt = self
            .recv_streams
            .get(&session_id)
            .ok_or(Error::InvalidStreamId)?
            .extended_connect_session()
            .ok_or(Error::InvalidStreamId)?;

        self.webtransport_create_stream_internal(
            wt,
            stream_id,
            session_id,
            send_events,
            recv_events,
            false,
        )?;
        Ok(())
    }

    fn webtransport_create_stream_internal(
        &mut self,
        webtransport_session: Rc<RefCell<extended_connect::session::Session>>,
        stream_id: StreamId,
        session_id: StreamId,
        send_events: Box<dyn SendStreamEvents>,
        recv_events: Box<dyn RecvStreamEvents>,
        local: bool,
    ) -> Res<()> {
        webtransport_session.borrow_mut().add_stream(stream_id)?;
        if stream_id.stream_type() == StreamType::UniDi {
            if local {
                self.send_streams.insert(
                    stream_id,
                    Box::new(WebTransportSendStream::new(
                        stream_id,
                        session_id,
                        send_events,
                        webtransport_session,
                        true,
                    )),
                );
            } else {
                self.recv_streams.insert(
                    stream_id,
                    Box::new(WebTransportRecvStream::new(
                        stream_id,
                        session_id,
                        recv_events,
                        webtransport_session,
                    )),
                );
            }
        } else {
            self.add_streams(
                stream_id,
                Box::new(WebTransportSendStream::new(
                    stream_id,
                    session_id,
                    send_events,
                    Rc::clone(&webtransport_session),
                    local,
                )),
                Box::new(WebTransportRecvStream::new(
                    stream_id,
                    session_id,
                    recv_events,
                    webtransport_session,
                )),
            );
        }
        Ok(())
    }

    pub fn webtransport_send_datagram<I: Into<DatagramTracking>>(
        &mut self,
        session_id: StreamId,
        conn: &mut Connection,
        buf: &[u8],
        id: I,
    ) -> Res<()> {
        self.extended_connect_send_datagram(session_id, conn, buf, id)
    }

    pub fn connect_udp_send_datagram<I: Into<DatagramTracking>>(
        &mut self,
        session_id: StreamId,
        conn: &mut Connection,
        buf: &[u8],
        id: I,
    ) -> Res<()> {
        self.extended_connect_send_datagram(session_id, conn, buf, id)
    }

    fn extended_connect_send_datagram<I: Into<DatagramTracking>>(
        &mut self,
        session_id: StreamId,
        conn: &mut Connection,
        buf: &[u8],
        id: I,
    ) -> Res<()> {
        self.recv_streams
            .get_mut(&session_id)
            .ok_or(Error::InvalidStreamId)?
            .extended_connect_session()
            .ok_or(Error::InvalidStreamId)?
            .borrow_mut()
            .send_datagram(conn, buf, id)
    }

    /// If the control stream has received frames `MaxPushId`, `Goaway`, `PriorityUpdateRequest` or
    /// `PriorityUpdateRequestPush` which handling is specific to the client and server, we must
    /// give them to the specific client/server handler.
    fn handle_control_frame(&mut self, f: HFrame) -> Res<Option<HFrame>> {
        qdebug!("[{self}] Handle a control frame {f:?}");
        if !matches!(f, HFrame::Settings { .. })
            && !matches!(
                self.settings_state,
                Http3RemoteSettingsState::Received { .. }
            )
        {
            return Err(Error::HttpMissingSettings);
        }
        match f {
            HFrame::Settings { settings } => {
                self.handle_settings(settings)?;
                Ok(None)
            }
            HFrame::Goaway { .. }
            | HFrame::MaxPushId { .. }
            | HFrame::CancelPush { .. }
            | HFrame::PriorityUpdateRequest { .. }
            | HFrame::PriorityUpdatePush { .. } => Ok(Some(f)),
            _ => Err(Error::HttpFrameUnexpected),
        }
    }

    fn set_qpack_settings(&self, settings: &HSettings) -> Res<()> {
        let mut qpe = self.qpack_encoder.borrow_mut();
        qpe.set_max_capacity(settings.get(HSettingType::MaxTableCapacity))?;
        qpe.set_max_blocked_streams(settings.get(HSettingType::BlockedStreams))?;
        Ok(())
    }

    fn handle_settings(&mut self, new_settings: HSettings) -> Res<()> {
        qdebug!("[{self}] Handle SETTINGS frame");
        match &self.settings_state {
            Http3RemoteSettingsState::NotReceived => {
                self.set_qpack_settings(&new_settings)?;
                self.webtransport.handle_settings(&new_settings);
                self.connect_udp.handle_settings(&new_settings);
                self.settings_state = Http3RemoteSettingsState::Received(new_settings);
                Ok(())
            }
            Http3RemoteSettingsState::ZeroRtt(settings) => {
                self.webtransport.handle_settings(&new_settings);
                self.connect_udp.handle_settings(&new_settings);
                let mut qpack_changed = false;
                for st in &[
                    HSettingType::MaxHeaderListSize,
                    HSettingType::MaxTableCapacity,
                    HSettingType::BlockedStreams,
                ] {
                    let zero_rtt_value = settings.get(*st);
                    let new_value = new_settings.get(*st);
                    if zero_rtt_value == new_value {
                        continue;
                    }
                    if zero_rtt_value > new_value {
                        qerror!(
                            "[{self}] The new({new_value}) and the old value({zero_rtt_value}) of setting {st:?} do not match"
                        );
                        return Err(Error::HttpSettings);
                    }

                    match st {
                        HSettingType::MaxTableCapacity => {
                            if zero_rtt_value != 0 {
                                return Err(Error::Qpack(neqo_qpack::Error::DecoderStream));
                            }
                            qpack_changed = true;
                        }
                        HSettingType::BlockedStreams => qpack_changed = true,
                        HSettingType::MaxHeaderListSize
                        | HSettingType::EnableWebTransport
                        | HSettingType::EnableH3Datagram
                        | HSettingType::EnableConnect => (),
                    }
                }
                if qpack_changed {
                    qdebug!("[{self}] Settings after zero rtt differ");
                    self.set_qpack_settings(&(new_settings))?;
                }
                self.settings_state = Http3RemoteSettingsState::Received(new_settings);
                Ok(())
            }
            Http3RemoteSettingsState::Received { .. } => Err(Error::HttpFrameUnexpected),
        }
    }

    /// Adds a new send and receive stream.
    pub(crate) fn add_streams(
        &mut self,
        stream_id: StreamId,
        send_stream: Box<dyn SendStream>,
        recv_stream: Box<dyn RecvStream>,
    ) {
        if send_stream.has_data_to_send() {
            self.streams_with_pending_data.insert(stream_id);
        }
        self.send_streams.insert(stream_id, send_stream);
        self.recv_streams.insert(stream_id, recv_stream);
    }

    /// Add a new recv stream. This is used for push streams.
    pub(crate) fn add_recv_stream(
        &mut self,
        stream_id: StreamId,
        recv_stream: Box<dyn RecvStream>,
    ) {
        self.recv_streams.insert(stream_id, recv_stream);
    }

    pub(crate) fn queue_control_frame(&mut self, frame: &HFrame) {
        self.control_stream_local.queue_frame(frame);
    }

    pub(crate) fn queue_update_priority(
        &mut self,
        stream_id: StreamId,
        priority: Priority,
    ) -> Res<bool> {
        let stream = self
            .recv_streams
            .get_mut(&stream_id)
            .ok_or(Error::InvalidStreamId)?
            .http_stream()
            .ok_or(Error::InvalidStreamId)?;

        if stream.maybe_update_priority(priority)? {
            self.control_stream_local.queue_update_priority(stream_id);
            Ok(true)
        } else {
            Ok(false)
        }
    }

    fn recv_stream_is_critical(&self, stream_id: StreamId) -> bool {
        self.recv_streams.get(&stream_id).is_some_and(|r| {
            matches!(
                r.stream_type(),
                Http3StreamType::Control | Http3StreamType::Encoder | Http3StreamType::Decoder
            )
        })
    }

    fn send_stream_is_critical(&self, stream_id: StreamId) -> bool {
        self.qpack_encoder
            .borrow()
            .local_stream_id()
            .iter()
            .chain(self.qpack_decoder.borrow().local_stream_id().iter())
            .chain(self.control_stream_local.stream_id().iter())
            .any(|id| stream_id == *id)
    }

    fn close_send(&mut self, stream_id: StreamId, close_type: CloseType, conn: &mut Connection) {
        if let Some(mut s) = self.remove_send_stream(stream_id, conn) {
            s.handle_stop_sending(close_type);
        }
    }

    fn close_recv(
        &mut self,
        stream_id: StreamId,
        close_type: CloseType,
        conn: &mut Connection,
    ) -> Res<()> {
        if let Some(mut s) = self.remove_recv_stream(stream_id, conn) {
            s.reset(close_type)?;
        }
        Ok(())
    }

    fn remove_extended_connect(
        &mut self,
        wt: &Rc<RefCell<extended_connect::session::Session>>,
        conn: &mut Connection,
    ) {
        let (recv, send) = wt.borrow_mut().take_sub_streams();

        #[expect(
            clippy::iter_over_hash_type,
            reason = "OK to loop over active streams in an undefined order."
        )]
        for id in recv {
            qtrace!("Remove the extended connect sub receiver stream {id}");
            // Use CloseType::ResetRemote so that an event will be sent. CloseType::LocalError would
            // have the same effect.
            if let Some(mut s) = self.recv_streams.remove(&id) {
                drop(s.reset(CloseType::ResetRemote(Error::HttpRequestCancelled.code())));
            }
            drop(conn.stream_stop_sending(id, Error::HttpRequestCancelled.code()));
        }
        #[expect(
            clippy::iter_over_hash_type,
            reason = "OK to loop over active streams in an undefined order."
        )]
        for id in send {
            qtrace!("Remove the extended connect sub send stream {id}");
            if let Some(mut s) = self.send_streams.remove(&id) {
                s.handle_stop_sending(CloseType::ResetRemote(Error::HttpRequestCancelled.code()));
            }
            drop(conn.stream_reset_send(id, Error::HttpRequestCancelled.code()));
        }
    }

    fn remove_recv_stream(
        &mut self,
        stream_id: StreamId,
        conn: &mut Connection,
    ) -> Option<Box<dyn RecvStream>> {
        let stream = self.recv_streams.remove(&stream_id);
        if let Some(s) = &stream {
            if s.stream_type() == Http3StreamType::ExtendedConnect {
                self.send_streams.remove(&stream_id)?;
                if let Some(wt) = s.extended_connect_session() {
                    self.remove_extended_connect(&wt, conn);
                }
            }
        }
        stream
    }

    fn remove_send_stream(
        &mut self,
        stream_id: StreamId,
        conn: &mut Connection,
    ) -> Option<Box<dyn SendStream>> {
        let stream = self.send_streams.remove(&stream_id);
        if let Some(s) = &stream {
            if s.stream_type() == Http3StreamType::ExtendedConnect {
                if let Some(wt) = self
                    .recv_streams
                    .remove(&stream_id)?
                    .extended_connect_session()
                {
                    self.remove_extended_connect(&wt, conn);
                }
            }
        }
        stream
    }

    pub const fn webtransport_enabled(&self) -> bool {
        self.webtransport.enabled()
    }

    pub const fn connect_udp_enabled(&self) -> bool {
        self.connect_udp.enabled()
    }

    #[must_use]
    pub const fn state(&self) -> &Http3State {
        &self.state
    }

    pub fn set_state(&mut self, state: Http3State) {
        self.state = state;
    }

    #[must_use]
    pub fn state_mut(&mut self) -> &mut Http3State {
        &mut self.state
    }

    #[must_use]
    pub const fn qpack_encoder(&self) -> &Rc<RefCell<qpack::Encoder>> {
        &self.qpack_encoder
    }

    #[must_use]
    pub const fn qpack_decoder(&self) -> &Rc<RefCell<qpack::Decoder>> {
        &self.qpack_decoder
    }

    #[must_use]
    pub fn send_streams(&self) -> &HashMap<StreamId, Box<dyn SendStream>> {
        &self.send_streams
    }

    #[must_use]
    pub fn send_streams_mut(&mut self) -> &mut HashMap<StreamId, Box<dyn SendStream>> {
        &mut self.send_streams
    }

    #[must_use]
    pub fn recv_streams(&self) -> &HashMap<StreamId, Box<dyn RecvStream>> {
        &self.recv_streams
    }

    #[must_use]
    pub fn recv_streams_mut(&mut self) -> &mut HashMap<StreamId, Box<dyn RecvStream>> {
        &mut self.recv_streams
    }
}<|MERGE_RESOLUTION|>--- conflicted
+++ resolved
@@ -98,156 +98,6 @@
     }
 }
 
-<<<<<<< HEAD
-// TODO: Update for connect-udp
-/**
-# HTTP/3 core implementation
-
-This is the core implementation of HTTP/3 protocol. It implements most of the features of the
-protocol. `Http3Client` and `Http3ServerHandler` implement only client and server side behavior.
-
-## Streams
-
-Each `Http3Connection` holds a list of stream handlers. Each send and receive-handler is registered in
-`send_streams` and `recv_streams`. Unidirectional streams are registered only on one of the lists
-and bidirectional streams are registered in both lists and the 2 handlers are independent, e.g. one
-can be closed and removed and second may still be active.
-
-The only streams that are not registered are the local control stream, local QPACK decoder stream,
-and local QPACK encoder stream. These streams are send-streams and sending data on this stream is
-handled a bit differently. This is done in the `process_sending` function, i.e. the control data is
-sent first and QPACK data is sent after regular stream data is sent because this stream may have
-new data only after regular streams are handled (TODO we may improve this a bit to send QPACK
-commands before headers.)
-
-There are the following types of streams:
-- `Control`: there is only a receiver stream of this type and the handler is `ControlStreamRemote`.
-- `Decoder`: there is only a receiver stream of this type and the handler is `DecoderRecvStream`.
-- `Encoder`: there is only a receiver stream of this type and the handler is `EncoderRecvStream`.
-- `NewStream`: there is only a receiver stream of this type and the handler is
-  `NewStreamHeadReader`.
-- `Http`: `SendMessage` and `RecvMessage` handlers are responsible for this type of streams.
-- `Push`: `RecvMessage` is responsible for this type of streams.
-- `ExtendedConnect`: `WebTransportSession` and `ConnectUdpSession` are responsible for sender and receiver handler.
-- `WebTransport(StreamId)`: `WebTransportSendStream` and `WebTransportRecvStream` are responsible
-  sender and receiver handler.
-- `Unknown`: These are all other stream types that are not unknown to the current implementation
-  and should be handled properly by the spec, e.g., in our implementation the streams are
-  reset.
-
-The streams are registered in `send_streams` and `recv_streams` in following ways depending if they
-are local or remote:
-- local streams:
-  - all local stream will be registered with the appropriate handler.
-- remote streams:
-  - all new incoming streams are registered with `NewStreamHeadReader`. This is triggered by
-    `ConnectionEvent::NewStream` and `add_new_stream` is called.
-  - reading from a `NewStreamHeadReader` stream, via the `receive` function, will decode a stream
-    type. `NewStreamHeadReader::receive` will return `ReceiveOutput::NewStream(_)` when a stream
-    type has been decoded.  After this point the stream:
-    - will be regegistered with the appropriate handler,
-    - will be canceled if is an unknown stream type or
-    - the connection will fail if it is unallowed stream type (receiving HTTP request on the
-      client-side).
-
-The output is handled in `handle_new_stream`, for control,  qpack streams and partially
-`WebTransport` streams, otherwise the output is handled by `Http3Client` and `Http3ServerHandler`.
-
-
-### Receiving data
-
-Reading from a stream is triggered by `ConnectionEvent::RecvStreamReadable` events for the stream.
-The receive handler is retrieved from `recv_streams` and its `RecvStream::receive` function is
-called.
-
-Receiving data on `Http` streams is also triggered by the `read_data` function.
-`ConnectionEvent::RecvStreamReadable` events will trigger reading `HEADERS` frame and frame headers
-for `DATA` frames which will produce `Http3ClientEvent` or `Http3ServerEvent` events. The content of
-`DATA` frames is read by the application using the `read_data` function. The `read_data` function
-may read frame headers for consecutive `DATA` frames.
-
-On a `WebTransport(_)` stream data will be read only by the `read_data` function. The
-`RecvStream::receive` function only produces an `Http3ClientEvent` or `Http3ServerEvent` event.
-
-The `receive` and `read_data` functions may detect that the stream is done, e.g. FIN received. In
-this case, the stream will be removed from the `recv_stream` register, see `remove_recv_stream`.
-
-### Sending data
-
-All sender stream handlers have buffers. Data is first written into a buffer before being supplied
-to the QUIC layer. All data except the `DATA` frame and `WebTransport(_)`’s payload are written
-into the buffer. This includes stream type byte, e.g. `WEBTRANSPORT_STREAM` as well. In the case of
-`Http` and `WebTransport(_)` applications can write directly to the QUIC layer using the
-`send_data` function to avoid copying data. Sending data via the `send_data` function is only
-possible if there is no buffered data.
-
-If a stream has buffered data it will be registered in the `streams_with_pending_data` queue and
-actual sending will be performed in the `process_sending` function call. (This is done in this way,
-i.e. data is buffered first and then sent, for 2 reasons: in this way, sending will happen in a
-single function,  therefore error handling and clean up is easier and the QUIC layer may not be
-able to accept all data and being able to buffer data is required in any case.)
-
-The `send` and `send_data` functions may detect that the stream is closed and all outstanding data
-has been transferred to the QUIC layer. In this case, the stream will be removed from the
-`send_stream` register.
-
-### `ControlStreamRemote`
-
-The `ControlStreamRemote` handler uses `FrameReader` to read and decode frames received on the
-control frame. The `receive` returns `ReceiveOutput::ControlFrames(_)` with a list of control
-frames read (the list may be empty). The control frames are handled by `Http3Connection` and/or by
-`Http3Client` and `Http3ServerHandler`.
-
-### `DecoderRecvStream` and `EncoderRecvStream`
-
-The `receive` functions of these handlers call corresponding `receive` functions of `decoder::QPack`
-and `decoder::QPack`.
-
-`DecoderRecvStream` returns `ReceiveOutput::UnblockedStreams(_)` that may contain a list of stream
-ids that are unblocked by receiving qpack decoder commands. `Http3Connection` will handle this
-output by calling `receive` for the listed stream ids.
-
-`EncoderRecvStream` only returns `ReceiveOutput::NoOutput`.
-
-Both handlers may return an error that will close the connection.
-
-### `NewStreamHeadReader`
-
-A new incoming receiver stream registers a `NewStreamHeadReader` handler. This handler reads the
-first bytes of a stream to detect a stream type. The `receive` function returns
-`ReceiveOutput::NoOutput` if a stream type is still not known by reading the available stream data
-or `ReceiveOutput::NewStream(_)`. The handling of the output is explained above.
-
-### `SendMessage` and `RecvMessage`
-
-`RecvMessage::receive` only returns `ReceiveOutput::NoOutput`. It also have an event listener of
-type `HttpRecvStreamEvents`. The listener is called when headers are ready, or data is ready, etc.
-
-For example for `Http`   stream the listener will produce  `HeaderReady` and `DataReadable` events.
-
-### `WebTransportSession`
-
-A `WebTransport` session is connected to a control stream that is in essence an HTTP transaction.
-Therefore, `WebTransportSession` will internally use a `SendMessage` and `RecvMessage` handler to
-handle parsing and sending of HTTP part of the control stream. When HTTP headers are exchanged,
-`WebTransportSession` will take over handling of stream data. `WebTransportSession` sets
-`WebTransportSessionListener` as the `RecvMessage` event listener.
-
-`WebTransportSendStream` and `WebTransportRecvStream` are associated with a `WebTransportSession`
-and they will be canceled if the session is closed. To be able to do this `WebTransportSession`
-holds a list of its active streams and clean up is done in `remove_extended_connect`.
-
-###  `WebTransportSendStream` and `WebTransportRecvStream`
-
-`WebTransport` streams are associated with a session. `WebTransportSendStream` and
-`WebTransportRecvStream` hold a reference to the session and are registered in the session upon
- creation by `Http3Connection`. The `WebTransportSendStream` and `WebTransportRecvStream`
- handlers will be unregistered from the session if they are closed, reset, or canceled.
-
-The call to function `receive` may produce `Http3ClientEvent::DataReadable`. Actual reading of
-data is done in the `read_data` function.
-*/
-=======
 /// # HTTP/3 core implementation
 ///
 /// This is the core implementation of HTTP/3 protocol. It implements most of the
@@ -424,7 +274,6 @@
 /// [`Http3ServerHandler`]: crate::connection_server::Http3ServerHandler
 /// [`ConnectionEvent::RecvStreamReadable`]: neqo_transport::ConnectionEvent::RecvStreamReadable
 /// [`ConnectionEvent::NewStream`]: neqo_transport::ConnectionEvent::NewStream
->>>>>>> a0fd5f40
 #[derive(Debug)]
 pub struct Http3Connection {
     role: Role,
