--- conflicted
+++ resolved
@@ -850,17 +850,10 @@
             Some(ConnectType::Extended(protocol)) => {
                 vec![
                     Header::new(":method", request.method),
-<<<<<<< HEAD
-                    Header::new(":scheme", target.scheme()),
-                    Header::new(":authority", target.authority()),
-                    Header::new(":path", target.path()),
-                    Header::new(":protocol", protocol.to_string()),
-=======
                     Header::new(":scheme", request.target.scheme()),
                     Header::new(":authority", request.target.authority()),
                     Header::new(":path", request.target.path()),
-                    Header::new(":protocol", protocol.string()),
->>>>>>> fa4dd952
+                    Header::new(":protocol", protocol.to_string()),
                 ]
             }
         };
@@ -1150,15 +1143,15 @@
         )
     }
 
-    pub fn connect_udp_create_session<'x, 't: 'x, T>(
+    pub fn connect_udp_create_session<T>(
         &mut self,
         conn: &mut Connection,
         events: Box<dyn ExtendedConnectEvents>,
-        target: &'t T,
-        headers: &'t [Header],
+        target: T,
+        headers: &[Header],
     ) -> Res<StreamId>
     where
-        T: AsRequestTarget<'x> + ?Sized + Debug,
+        T: RequestTarget,
     {
         qinfo!("[{self}] Create ConnectUdp");
         if !self.connect_udp_enabled() {
@@ -1173,16 +1166,16 @@
         )
     }
 
-    pub fn extended_connect_create_session<'x, 't: 'x, T>(
+    pub fn extended_connect_create_session<T>(
         &mut self,
         conn: &mut Connection,
         events: Box<dyn ExtendedConnectEvents>,
-        target: &'t T,
-        headers: &'t [Header],
+        target: T,
+        headers: &[Header],
         connect_type: ExtendedConnectType,
     ) -> Res<StreamId>
     where
-        T: AsRequestTarget<'x> + ?Sized + Debug,
+        T: RequestTarget,
     {
         let id = self.create_bidi_transport_stream(conn)?;
 
