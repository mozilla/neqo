--- conflicted
+++ resolved
@@ -722,24 +722,13 @@
                     conn.stream_stop_sending(stream_id, Error::HttpStreamCreation.code())?;
                     return Ok(ReceiveOutput::NoOutput);
                 }
-<<<<<<< HEAD
-                // set incoming WebTransport streams to be fair (share bandwidth)
-                conn.stream_fairness(stream_id, true).ok();
-                qinfo!("[{self}] A new WebTransport stream {stream_id} for session {session_id}");
-=======
                 // Set incoming WebTransport streams to be fair (share bandwidth).
                 // We may call this with an invalid stream ID, so ignore that error.
                 match conn.stream_fairness(stream_id, true) {
                     Ok(()) | Err(neqo_transport::Error::InvalidStreamId) => (),
                     Err(e) => return Err(Error::from(e)),
                 };
-                qinfo!(
-                    [self],
-                    "A new WebTransport stream {} for session {}.",
-                    stream_id,
-                    session_id
-                );
->>>>>>> e6642808
+                qinfo!("[{self}] A new WebTransport stream {stream_id} for session {session_id}");
             }
             NewStreamType::Unknown => {
                 conn.stream_stop_sending(stream_id, Error::HttpStreamCreation.code())?;
