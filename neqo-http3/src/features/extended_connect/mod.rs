--- conflicted
+++ resolved
@@ -42,22 +42,17 @@
         reason: CloseReason,
         headers: Option<Vec<Header>>,
     );
-<<<<<<< HEAD
-    fn extended_connect_new_stream(&self, stream_info: Http3StreamInfo) -> Res<()>;
+    fn extended_connect_new_stream(
+        &self,
+        stream_info: Http3StreamInfo,
+        emit_readable: bool,
+    ) -> Res<()>;
     fn new_datagram(
         &self,
         session_id: StreamId,
         datagram: Vec<u8>,
         connect_type: ExtendedConnectType,
     );
-=======
-    fn extended_connect_new_stream(
-        &self,
-        stream_info: Http3StreamInfo,
-        emit_readable: bool,
-    ) -> Res<()>;
-    fn new_datagram(&self, session_id: StreamId, datagram: Vec<u8>);
->>>>>>> 47a7593d
 }
 
 #[derive(Debug, PartialEq, Copy, Clone, Eq, strum::Display)]
