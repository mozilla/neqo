// Licensed under the Apache License, Version 2.0 <LICENSE-APACHE or
// http://www.apache.org/licenses/LICENSE-2.0> or the MIT license
// <LICENSE-MIT or http://opensource.org/licenses/MIT>, at your
// option. This file may not be copied, modified, or distributed
// except according to those terms.

<<<<<<< HEAD
use neqo_common::{event::Provider, header::HeadersExt, Encoder};
=======
use std::mem;

use neqo_common::{event::Provider as _, header::HeadersExt as _, Encoder};
>>>>>>> 763ac2cc
use neqo_transport::StreamType;
use test_fixture::now;

use crate::{
    features::extended_connect::{
        tests::webtransport::{
            assert_wt, default_http3_client, default_http3_server, wt_default_parameters, WtTest,
        },
        SessionCloseReason,
    },
    frames::WebTransportFrame,
    Error, Header, Http3ClientEvent, Http3OrWebTransportStream, Http3Server, Http3ServerEvent,
    Http3State, Priority, WebTransportEvent, WebTransportServerEvent,
    WebTransportSessionAcceptAction,
};

#[test]
fn wt_session() {
    let mut wt = WtTest::new();
    drop(wt.create_wt_session());
}

#[test]
fn wt_session_reject() {
    let mut wt = WtTest::new();
    let headers = vec![Header::new(":status", "404")];
    let accept_res = WebTransportSessionAcceptAction::Reject(headers.clone());
    let (wt_session_id, _wt_session) = wt.negotiate_wt_session(&accept_res);

    wt.check_session_closed_event_client(
        wt_session_id,
        &SessionCloseReason::Status(404),
        Some(&headers),
    );
}

#[test]
fn wt_session_close_client() {
    let mut wt = WtTest::new();
    let wt_session = wt.create_wt_session();

    wt.cancel_session_client(wt_session.stream_id());
    wt.check_session_closed_event_server(
        &wt_session,
        &SessionCloseReason::Error(Error::HttpNoError.code()),
    );
}

#[test]
fn wt_session_close_server() {
    let mut wt = WtTest::new();
    let wt_session = wt.create_wt_session();

    wt.cancel_session_server(&wt_session);
    wt.check_session_closed_event_client(
        wt_session.stream_id(),
        &SessionCloseReason::Error(Error::HttpNoError.code()),
        None,
    );
}

#[test]
fn wt_session_close_server_close_send() {
    let mut wt = WtTest::new();
    let wt_session = wt.create_wt_session();

    wt_session.stream_close_send().unwrap();
    wt.exchange_packets();
    wt.check_session_closed_event_client(
        wt_session.stream_id(),
        &SessionCloseReason::Clean {
            error: 0,
            message: String::new(),
        },
        None,
    );
}

#[test]
fn wt_session_close_server_stop_sending() {
    let mut wt = WtTest::new();
    let wt_session = wt.create_wt_session();

    wt_session
        .stream_stop_sending(Error::HttpNoError.code())
        .unwrap();
    wt.exchange_packets();
    wt.check_session_closed_event_client(
        wt_session.stream_id(),
        &SessionCloseReason::Error(Error::HttpNoError.code()),
        None,
    );
}

#[test]
fn wt_session_close_server_reset() {
    let mut wt = WtTest::new();
    let wt_session = wt.create_wt_session();

    wt_session
        .stream_reset_send(Error::HttpNoError.code())
        .unwrap();
    wt.exchange_packets();
    wt.check_session_closed_event_client(
        wt_session.stream_id(),
        &SessionCloseReason::Error(Error::HttpNoError.code()),
        None,
    );
}

#[test]
fn wt_session_response_with_1xx() {
    let mut wt = WtTest::new();

    let wt_session_id = wt
        .client
        .webtransport_create_session(now(), &("https", "something.com", "/"), &[])
        .unwrap();
    wt.exchange_packets();

    let mut wt_server_session = None;
    while let Some(event) = wt.server.next_event() {
        if let Http3ServerEvent::WebTransport(WebTransportServerEvent::NewSession {
            session,
            headers,
        }) = event
        {
            assert_wt(&headers);
            wt_server_session = Some(session);
        }
    }

    let wt_server_session = wt_server_session.unwrap();

    // Send interim response.
    wt_server_session
        .send_headers(&[Header::new(":status", "111")])
        .unwrap();
    wt_server_session
        .response(&WebTransportSessionAcceptAction::Accept)
        .unwrap();

    wt.exchange_packets();

    let wt_session_negotiated_event = |e| {
        matches!(
            e,
            Http3ClientEvent::WebTransport(WebTransportEvent::Session{
                stream_id,
                status,
                headers,
            }) if (
                stream_id == wt_session_id &&
                status == 200 &&
                headers.contains_header(":status", "200")
            )
        )
    };
    assert!(wt.client.events().any(wt_session_negotiated_event));

    assert_eq!(wt_session_id, wt_server_session.stream_id());
}

#[test]
fn wt_session_response_with_redirect() {
    let headers = [Header::new(":status", "302"), Header::new("location", "/")].to_vec();
    let mut wt = WtTest::new();

    let accept_res = WebTransportSessionAcceptAction::Reject(headers.clone());

    let (wt_session_id, _wt_session) = wt.negotiate_wt_session(&accept_res);

    wt.check_session_closed_event_client(
        wt_session_id,
        &SessionCloseReason::Status(302),
        Some(&headers),
    );
}

#[test]
fn wt_session_respone_200_with_fin() {
    let mut wt = WtTest::new();

    let wt_session_id = wt
        .client
        .webtransport_create_session(now(), &("https", "something.com", "/"), &[])
        .unwrap();
    wt.exchange_packets();
    let mut wt_server_session = None;
    while let Some(event) = wt.server.next_event() {
        if let Http3ServerEvent::WebTransport(WebTransportServerEvent::NewSession {
            session,
            headers,
        }) = event
        {
            assert_wt(&headers);
            wt_server_session = Some(session);
        }
    }

    let wt_server_session = wt_server_session.unwrap();
    wt_server_session
        .response(&WebTransportSessionAcceptAction::Accept)
        .unwrap();
    wt_server_session.stream_close_send().unwrap();

    wt.exchange_packets();

    let wt_session_close_event = |e| {
        matches!(
            e,
            Http3ClientEvent::WebTransport(WebTransportEvent::SessionClosed{
                stream_id,
                reason,
                headers,
                ..
            }) if (
                stream_id == wt_session_id &&
                reason == SessionCloseReason::Clean{ error: 0, message: String::new()} &&
                headers.is_none()
            )
        )
    };
    assert!(wt.client.events().any(wt_session_close_event));

    assert_eq!(wt_session_id, wt_server_session.stream_id());
}

#[test]
fn wt_session_close_frame_client() {
    const ERROR_NUM: u32 = 23;
    const ERROR_MESSAGE: &str = "Something went wrong";
    let mut wt = WtTest::new();
    let wt_session = wt.create_wt_session();

    wt.session_close_frame_client(wt_session.stream_id(), ERROR_NUM, ERROR_MESSAGE);
    wt.exchange_packets();

    wt.check_session_closed_event_server(
        &wt_session,
        &SessionCloseReason::Clean {
            error: ERROR_NUM,
            message: ERROR_MESSAGE.to_string(),
        },
    );
}

#[test]
fn wt_session_close_frame_server() {
    const ERROR_NUM: u32 = 23;
    const ERROR_MESSAGE: &str = "Something went wrong";
    let mut wt = WtTest::new();
    let wt_session = wt.create_wt_session();

    WtTest::session_close_frame_server(&wt_session, ERROR_NUM, ERROR_MESSAGE);
    wt.exchange_packets();

    wt.check_session_closed_event_client(
        wt_session.stream_id(),
        &SessionCloseReason::Clean {
            error: ERROR_NUM,
            message: ERROR_MESSAGE.to_string(),
        },
        None,
    );
}

#[test]
fn wt_unknown_session_frame_client() {
    const UNKNOWN_FRAME_LEN: usize = 832;
    const BUF: &[u8] = &[0; 10];
    const ERROR_NUM: u32 = 23;
    const ERROR_MESSAGE: &str = "Something went wrong";
    let mut wt = WtTest::new();
    let wt_session = wt.create_wt_session();

    // Send an unknown frame.
    let mut enc = Encoder::with_capacity(UNKNOWN_FRAME_LEN + 4);
    enc.encode_varint(1028_u64); // Arbitrary type.
    enc.encode_varint(UNKNOWN_FRAME_LEN as u64);
    let mut buf: Vec<_> = enc.into();
    buf.resize(UNKNOWN_FRAME_LEN + buf.len(), 0);
    wt.client.send_data(wt_session.stream_id(), &buf).unwrap();
    wt.exchange_packets();

    // The session is still active
    let unidi_server = WtTest::create_wt_stream_server(&wt_session, StreamType::UniDi);
    wt.send_data_server(&unidi_server, BUF);
    wt.receive_data_client(unidi_server.stream_id(), true, BUF, false);

    // Now close the session.
    wt.session_close_frame_client(wt_session.stream_id(), ERROR_NUM, ERROR_MESSAGE);
    wt.exchange_packets();

    wt.check_events_after_closing_session_client(
        &[unidi_server.stream_id()],
        Some(Error::HttpRequestCancelled.code()),
        &[],
        None,
        false,
        None,
    );
    wt.check_events_after_closing_session_server(
        &[],
        None,
        &[unidi_server.stream_id()],
        Some(Error::HttpRequestCancelled.code()),
        Some(&(
            wt_session.stream_id(),
            SessionCloseReason::Clean {
                error: ERROR_NUM,
                message: ERROR_MESSAGE.to_string(),
            },
        )),
    );
}

#[test]
fn wt_close_session_frame_broken_client() {
    let mut wt = WtTest::new();
    let wt_session = wt.create_wt_session();

    // Send a incorrect CloseSession frame.
    let mut enc = Encoder::default();
    WebTransportFrame::CloseSession {
        error: 5,
        message: "Hello".to_string(),
    }
    .encode(&mut enc);
    let mut buf: Vec<_> = enc.into();
    // Corrupt the string.
    buf[9] = 0xff;
    wt.client.send_data(wt_session.stream_id(), &buf).unwrap();
    wt.exchange_packets();

    // check that the webtransport session is closed.
    wt.check_session_closed_event_client(
        wt_session.stream_id(),
        &SessionCloseReason::Error(Error::HttpGeneralProtocolStream.code()),
        None,
    );
    wt.check_session_closed_event_server(
        &wt_session,
        &SessionCloseReason::Error(Error::HttpGeneralProtocolStream.code()),
    );

    // The Http3 session is still working.
    assert_eq!(wt.client.state(), Http3State::Connected);
    assert_eq!(wt_session.state(), Http3State::Connected);
}

fn receive_request(server: &Http3Server) -> Option<Http3OrWebTransportStream> {
    while let Some(event) = server.next_event() {
        if let Http3ServerEvent::Headers { stream, .. } = event {
            return Some(stream);
        }
    }
    None
}

#[test]
// Ignoring this test as it is panicking at wt.create_wt_stream_client
// Issue # 1386 is created to track this
#[ignore]
fn wt_close_session_cannot_be_sent_at_once() {
    const BUF: &[u8] = &[0; 443];
    const ERROR_NUM: u32 = 23;
    const ERROR_MESSAGE: &str = "Something went wrong";

    let client = default_http3_client(wt_default_parameters());
    let server = default_http3_server(wt_default_parameters());
    let mut wt = WtTest::new_with(client, server);

    let wt_session = wt.create_wt_session();

    // Fill the flow control window using an unrelated http stream.
    let req_id = wt
        .client
        .fetch(
            now(),
            "GET",
            &("https", "something.com", "/"),
            &[],
            Priority::default(),
        )
        .unwrap();
    assert_eq!(req_id, 4);
    wt.exchange_packets();
    let req = receive_request(&wt.server).unwrap();
    req.send_headers(&[
        Header::new(":status", "200"),
        Header::new("content-length", BUF.len().to_string()),
    ])
    .unwrap();
    req.send_data(BUF).unwrap();

    // Now close the session.
    WtTest::session_close_frame_server(&wt_session, ERROR_NUM, ERROR_MESSAGE);
    // server cannot create new streams.
    assert_eq!(
        wt_session.create_stream(StreamType::UniDi),
        Err(Error::InvalidStreamId)
    );

    let out = wt.server.process_output(now());
    let out = wt.client.process(out.dgram(), now());

    // Client has not received the full CloseSession frame and it can create more streams.
    let unidi_client = wt.create_wt_stream_client(wt_session.stream_id(), StreamType::UniDi);

    let out = wt.server.process(out.dgram(), now());
    let out = wt.client.process(out.dgram(), now());
    let out = wt.server.process(out.dgram(), now());
    let out = wt.client.process(out.dgram(), now());
    let out = wt.server.process(out.dgram(), now());
    let _out = wt.client.process(out.dgram(), now());

    wt.check_events_after_closing_session_client(
        &[],
        None,
        &[unidi_client],
        Some(Error::HttpRequestCancelled.code()),
        false,
        Some(&(
            wt_session.stream_id(),
            SessionCloseReason::Clean {
                error: ERROR_NUM,
                message: ERROR_MESSAGE.to_string(),
            },
        )),
    );
    wt.check_events_after_closing_session_server(&[], None, &[], None, None);
}<|MERGE_RESOLUTION|>--- conflicted
+++ resolved
@@ -4,13 +4,7 @@
 // option. This file may not be copied, modified, or distributed
 // except according to those terms.
 
-<<<<<<< HEAD
-use neqo_common::{event::Provider, header::HeadersExt, Encoder};
-=======
-use std::mem;
-
 use neqo_common::{event::Provider as _, header::HeadersExt as _, Encoder};
->>>>>>> 763ac2cc
 use neqo_transport::StreamType;
 use test_fixture::now;
 
