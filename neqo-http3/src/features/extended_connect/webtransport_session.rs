--- conflicted
+++ resolved
@@ -486,10 +486,6 @@
         self.borrow_mut().has_data_to_send()
     }
 
-<<<<<<< HEAD
-    fn set_sendorder(&mut self, _conn: &mut Connection, _sendorder: Option<SendOrder>) {
-        // Not relevant on session
-=======
     fn set_sendorder(&mut self, _conn: &mut Connection, _sendorder: Option<SendOrder>) -> Res<()> {
         // Not relevant on session
         Ok(())
@@ -498,7 +494,6 @@
     fn set_fairness(&mut self, _conn: &mut Connection, _fairness: bool) -> Res<()> {
         // Not relevant on session
         Ok(())
->>>>>>> 88c7e493
     }
 
     fn stream_writable(&self) {}
