--- conflicted
+++ resolved
@@ -109,23 +109,13 @@
         let stream_event_listener = Rc::new(RefCell::new(WebTransportSessionListener::default()));
         control_stream_recv
             .http_stream()
-<<<<<<< HEAD
             .ok_or(Error::Internal)?
-            .set_new_listener(Box::new(stream_event_listener.clone()));
+            .set_new_listener(Box::new(Rc::clone(&stream_event_listener)));
         control_stream_send
             .http_stream()
             .ok_or(Error::Internal)?
-            .set_new_listener(Box::new(stream_event_listener.clone()));
+            .set_new_listener(Box::new(Rc::clone(&stream_event_listener)));
         Ok(Self {
-=======
-            .unwrap()
-            .set_new_listener(Box::new(Rc::clone(&stream_event_listener)));
-        control_stream_send
-            .http_stream()
-            .unwrap()
-            .set_new_listener(Box::new(Rc::clone(&stream_event_listener)));
-        Self {
->>>>>>> e6642808
             control_stream_recv,
             control_stream_send,
             stream_event_listener,
