[package]
name = "neqo-http3"
authors.workspace = true
homepage.workspace = true
repository.workspace = true
version.workspace = true
edition.workspace = true
rust-version.workspace = true
license.workspace = true
description.workspace = true
keywords.workspace = true
categories.workspace = true
readme.workspace = true
# FIXME: These benches have a high rate of variability and are hence not very useful
# in their current form. See https://github.com/mozilla/neqo/issues/2804
autobenches = false

[lints]
workspace = true

[dependencies]
enumset = { workspace = true }
log = { workspace = true }
neqo-common = { path = "./../neqo-common" }
neqo-crypto = { path = "./../neqo-crypto" }
neqo-qpack = { path = "./../neqo-qpack" }
neqo-transport = { path = "./../neqo-transport" }
<<<<<<< HEAD
qlog = { workspace = true, optional = true }
rustc-hash = { workspace = true}
=======
qlog = { workspace = true }
rustc-hash = { workspace = true }
>>>>>>> 58b6e72b
sfv = { version = "0.14", default-features = false, features = ["parsed-types"] }
strum = { workspace = true }
thiserror = { workspace = true }
url = { workspace = true }

[dev-dependencies]
criterion = { version = "0.6", default-features = false, features = ["cargo_bench_support"] }
neqo-http3 = { path = ".", features = ["draft-29"] }
neqo-transport = { path = "./../neqo-transport", features = ["draft-29"] }
test-fixture = { path = "../test-fixture" }

[features]
<<<<<<< HEAD
default = ["qlog"]
qlog = ["dep:qlog", "neqo-common/qlog", "neqo-transport/qlog", "neqo-qpack/qlog", "test-fixture/qlog"]
bench = ["neqo-common/bench", "neqo-crypto/bench", "neqo-qpack/bench", "neqo-transport/bench"]
=======
bench = [
        "neqo-common/bench",
        "neqo-crypto/bench",
        "neqo-qpack/bench",
        "neqo-transport/bench",
        "log/release_max_level_info",
]
>>>>>>> 58b6e72b
disable-encryption = ["neqo-transport/disable-encryption", "neqo-crypto/disable-encryption"]
draft-29 = []

[package.metadata.cargo-machete]
ignored = ["criterion", "log"]

[lib]
# See https://github.com/bheisler/criterion.rs/blob/master/book/src/faq.md#cargo-bench-gives-unrecognized-option-errors-for-valid-command-line-options
bench = false

[[bench]]
name = "streams"
harness = false
required-features = ["bench"]<|MERGE_RESOLUTION|>--- conflicted
+++ resolved
@@ -25,13 +25,8 @@
 neqo-crypto = { path = "./../neqo-crypto" }
 neqo-qpack = { path = "./../neqo-qpack" }
 neqo-transport = { path = "./../neqo-transport" }
-<<<<<<< HEAD
 qlog = { workspace = true, optional = true }
-rustc-hash = { workspace = true}
-=======
-qlog = { workspace = true }
 rustc-hash = { workspace = true }
->>>>>>> 58b6e72b
 sfv = { version = "0.14", default-features = false, features = ["parsed-types"] }
 strum = { workspace = true }
 thiserror = { workspace = true }
@@ -44,11 +39,8 @@
 test-fixture = { path = "../test-fixture" }
 
 [features]
-<<<<<<< HEAD
 default = ["qlog"]
 qlog = ["dep:qlog", "neqo-common/qlog", "neqo-transport/qlog", "neqo-qpack/qlog", "test-fixture/qlog"]
-bench = ["neqo-common/bench", "neqo-crypto/bench", "neqo-qpack/bench", "neqo-transport/bench"]
-=======
 bench = [
         "neqo-common/bench",
         "neqo-crypto/bench",
@@ -56,7 +48,6 @@
         "neqo-transport/bench",
         "log/release_max_level_info",
 ]
->>>>>>> 58b6e72b
 disable-encryption = ["neqo-transport/disable-encryption", "neqo-crypto/disable-encryption"]
 draft-29 = []
 
