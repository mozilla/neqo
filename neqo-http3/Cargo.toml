--- conflicted
+++ resolved
@@ -33,11 +33,7 @@
 url = { workspace = true }
 
 [dev-dependencies]
-<<<<<<< HEAD
 criterion = { version = "4", package = "codspeed-criterion-compat", default-features = false }
-=======
-criterion = { version = "0.7", default-features = false, features = ["cargo_bench_support"] }
->>>>>>> 50612f06
 neqo-http3 = { path = ".", features = ["draft-29"] }
 test-fixture = { path = "../test-fixture" }
 
