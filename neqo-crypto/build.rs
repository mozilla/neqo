// Licensed under the Apache License, Version 2.0 <LICENSE-APACHE or
// http://www.apache.org/licenses/LICENSE-2.0> or the MIT license
// <LICENSE-MIT or http://opensource.org/licenses/MIT>, at your
// option. This file may not be copied, modified, or distributed
// except according to those terms.

#![expect(
    clippy::unwrap_used,
    clippy::iter_over_hash_type,
    reason = "OK in a build script."
)]

use std::{
    collections::HashMap,
    env, fs,
    path::{Path, PathBuf},
    process::Command,
};

use bindgen::Builder;
use semver::{Version, VersionReq};
use serde_derive::Deserialize;

#[path = "src/min_version.rs"]
mod min_version;
use min_version::MINIMUM_NSS_VERSION;

const BINDINGS_DIR: &str = "bindings";
const BINDINGS_CONFIG: &str = "bindings.toml";

// This is the format of a single section of the configuration file.
#[derive(Deserialize)]
struct Bindings {
    /// types that are explicitly included
    #[serde(default)]
    types: Vec<String>,
    /// functions that are explicitly included
    #[serde(default)]
    functions: Vec<String>,
    /// variables (and `#define`s) that are explicitly included
    #[serde(default)]
    variables: Vec<String>,
    /// types that should be explicitly marked as opaque
    #[serde(default)]
    opaque: Vec<String>,
    /// enumerations that are turned into a module (without this, the enum is
    /// mapped using the default, which means that the individual values are
    /// formed with an underscore as <`enum_type`>_<`enum_value_name`>).
    #[serde(default)]
    enums: Vec<String>,

    /// Any item that is specifically excluded; if none of the types, functions,
    /// or variables fields are specified, everything defined will be mapped,
    /// so this can be used to limit that.
    #[serde(default)]
    exclude: Vec<String>,

    /// Whether the file is to be interpreted as C++
    #[serde(default)]
    cplusplus: bool,
}

// bindgen needs access to libclang.
// On windows, this doesn't just work, you have to set LIBCLANG_PATH.
// Rather than download the 400Mb+ files, like gecko does, let's just reuse their work.
fn setup_clang() {
    // If this isn't Windows, or we're in CI, then we don't need to do anything.
    if env::consts::OS != "windows" || env::var("GITHUB_WORKFLOW").unwrap_or_default() == "CI" {
        return;
    }
    println!("rerun-if-env-changed=LIBCLANG_PATH");
    println!("rerun-if-env-changed=MOZBUILD_STATE_PATH");
    if env::var("LIBCLANG_PATH").is_ok() {
        return;
    }
    let mozbuild_root = if let Ok(dir) = env::var("MOZBUILD_STATE_PATH") {
        PathBuf::from(dir.trim())
    } else {
        eprintln!("warning: Building without a gecko setup is not likely to work.");
        eprintln!("         A working libclang is needed to build neqo.");
        eprintln!("         Either LIBCLANG_PATH or MOZBUILD_STATE_PATH needs to be set.");
        eprintln!();
        eprintln!("    We recommend checking out https://github.com/mozilla/gecko-dev");
        eprintln!("    Then run `./mach bootstrap` which will retrieve clang.");
        eprintln!("    Make sure to export MOZBUILD_STATE_PATH when building.");
        return;
    };
    let libclang_dir = mozbuild_root.join("clang").join("lib");
    if libclang_dir.is_dir() {
        env::set_var("LIBCLANG_PATH", libclang_dir.to_str().unwrap());
        println!("rustc-env:LIBCLANG_PATH={}", libclang_dir.to_str().unwrap());
    } else {
        println!("warning: LIBCLANG_PATH isn't set; maybe run ./mach bootstrap with gecko");
    }
}

fn get_bash() -> PathBuf {
    // If BASH is set, use that.
    if let Ok(bash) = env::var("BASH") {
        return PathBuf::from(bash);
    }

    // When running under MOZILLABUILD, we need to make sure not to invoke
    // another instance of bash that might be sitting around (like WSL).
    env::var("MOZILLABUILD").map_or_else(
        |_| PathBuf::from("bash"),
        |d| PathBuf::from(d).join("msys").join("bin").join("bash.exe"),
    )
}

fn build_nss(dir: PathBuf) {
    let mut build_nss = vec![
        String::from("./build.sh"),
        String::from("-Ddisable_tests=1"),
        String::from("-Ddisable_dbm=1"),
        String::from("-Ddisable_libpkix=1"),
        String::from("-Ddisable_ckbi=1"),
        String::from("-Ddisable_fips=1"),
        String::from("--opt"),
        // Generate static libraries in addition to shared libraries.
        String::from("--static"),
    ];
    let target = env::var("TARGET").unwrap();
    if target.strip_prefix("aarch64-").is_some() {
        build_nss.push(String::from("--target=arm64"));
    }
    let status = Command::new(get_bash())
        .args(build_nss)
        .current_dir(dir)
        .status()
        .expect("couldn't start NSS build");
    assert!(status.success(), "NSS build failed");
}

fn dynamic_link() {
    let dynamic_libs = if env::consts::OS == "windows" {
        [
            "nssutil3.dll",
            "nss3.dll",
            "ssl3.dll",
            "libplds4.dll",
            "libplc4.dll",
            "libnspr4.dll",
        ]
    } else {
        ["nssutil3", "nss3", "ssl3", "plds4", "plc4", "nspr4"]
    };
    for lib in dynamic_libs {
        println!("cargo:rustc-link-lib=dylib={lib}");
    }
}

fn static_link() {
    let mut static_libs = vec![
        "certdb",
        "certhi",
        "cryptohi",
        "freebl_static",
        if env::consts::OS == "windows" {
            "libnspr4"
        } else {
            "nspr4"
        },
        "nss_static",
        "nssb",
        "nssdev",
        "nsspki",
        "nssutil",
        "pk11wrap_static",
        if env::consts::OS == "windows" {
            "libplc4"
        } else {
            "plc4"
        },
        if env::consts::OS == "windows" {
            "libplds4"
        } else {
            "plds4"
        },
        "softokn_static",
        "ssl",
    ];
    // macOS always dynamically links against the system sqlite library.
    // See https://github.com/nss-dev/nss/blob/a8c22d8fc0458db3e261acc5e19b436ab573a961/coreconf/Darwin.mk#L130-L135
    if env::consts::OS == "macos" {
        println!("cargo:rustc-link-lib=dylib=sqlite3");
    } else {
        static_libs.push("sqlite");
    }
    // Hardware specific libs.
    // See https://github.com/mozilla/application-services/blob/0a2dac76f979b8bcfb6bacb5424b50f58520b8fe/components/support/rc_crypto/nss/nss_build_common/src/lib.rs#L127-L157
    let target_arch = env::var("CARGO_CFG_TARGET_ARCH").unwrap();
    let target_os = env::var("CARGO_CFG_TARGET_OS").unwrap();
    // https://searchfox.org/nss/rev/0d5696b3edce5124353f03159d2aa15549db8306/lib/freebl/freebl.gyp#508-542
    if target_arch == "arm" || target_arch == "aarch64" {
        static_libs.push("armv8_c_lib");
    }
    if target_arch == "x86_64" || target_arch == "x86" {
        static_libs.push("gcm-aes-x86_c_lib");
        static_libs.push("sha-x86_c_lib");
    }
    if target_arch == "arm" {
        static_libs.push("gcm-aes-arm32-neon_c_lib");
    }
    if target_arch == "aarch64" {
        static_libs.push("gcm-aes-aarch64_c_lib");
    }
    if target_arch == "x86_64" {
        static_libs.push("hw-acc-crypto-avx");
        static_libs.push("hw-acc-crypto-avx2");
    }
    // https://searchfox.org/nss/rev/08c4d05078d00089f8d7540651b0717a9d66f87e/lib/freebl/freebl.gyp#315-324
    if (target_os == "android" || target_os == "linux") && target_arch == "x86_64" {
        static_libs.push("intel-gcm-wrap_c_lib");
        // https://searchfox.org/nss/rev/08c4d05078d00089f8d7540651b0717a9d66f87e/lib/freebl/freebl.gyp#43-47
        if (target_os == "android" || target_os == "linux") && target_arch == "x86_64" {
            static_libs.push("intel-gcm-s_lib");
        }
    }
    for lib in static_libs {
        println!("cargo:rustc-link-lib=static={lib}");
    }
}

fn get_includes(nsstarget: &Path, nssdist: &Path) -> Vec<PathBuf> {
    let nsprinclude = nsstarget.join("include").join("nspr");
    let nssinclude = nssdist.join("public").join("nss");
    let includes = vec![nsprinclude, nssinclude];
    for i in &includes {
        println!("cargo:include={}", i.to_str().unwrap());
    }
    includes
}

fn build_bindings(base: &str, bindings: &Bindings, flags: &[String], gecko: bool) {
    let suffix = if bindings.cplusplus { ".hpp" } else { ".h" };
    let header_path = PathBuf::from(BINDINGS_DIR).join(String::from(base) + suffix);
    let header = header_path.to_str().unwrap();
    let out = PathBuf::from(env::var("OUT_DIR").unwrap()).join(String::from(base) + ".rs");

    println!("cargo:rerun-if-changed={header}");

    let mut builder = Builder::default().header(header);
    builder = builder.generate_comments(false);
    builder = builder.size_t_is_usize(true);

    builder = builder.clang_arg("-v");

    if !gecko {
        builder = builder.clang_arg("-DNO_NSPR_10_SUPPORT");
        if env::consts::OS == "windows" {
            builder = builder.clang_arg("-DWIN");
        } else if env::consts::OS == "macos" {
            builder = builder.clang_arg("-DDARWIN");
        } else if env::consts::OS == "linux" {
            builder = builder.clang_arg("-DLINUX");
        } else if env::consts::OS == "android" {
            builder = builder.clang_arg("-DLINUX");
            builder = builder.clang_arg("-DANDROID");
        }
        if bindings.cplusplus {
            builder = builder.clang_args(&["-x", "c++", "-std=c++14"]);
        }
    }

    builder = builder.clang_args(flags);

    // Apply the configuration.
    for v in &bindings.types {
        builder = builder.allowlist_type(v);
    }
    for v in &bindings.functions {
        builder = builder.allowlist_function(v);
    }
    for v in &bindings.variables {
        builder = builder.allowlist_var(v);
    }
    for v in &bindings.exclude {
        builder = builder.blocklist_item(v);
    }
    for v in &bindings.opaque {
        builder = builder.opaque_type(v);
    }
    for v in &bindings.enums {
        builder = builder.constified_enum_module(v);
    }

    let bindings = builder.generate().expect("unable to generate bindings");
    bindings
        .write_to_file(out)
        .expect("couldn't write bindings");
}

fn pkg_config() -> Vec<String> {
    let modversion = Command::new("pkg-config")
        .args(["--modversion", "nss"])
        .output()
        .expect("pkg-config reports NSS as absent")
        .stdout;
    let modversion = String::from_utf8(modversion).expect("non-UTF8 from pkg-config");
    let modversion = modversion.trim();
    // The NSS version number does not follow semver numbering, because it omits the patch version
    // when that's 0. Deal with that.
    let modversion_for_cmp = if modversion.chars().filter(|c| *c == '.').count() == 1 {
        modversion.to_owned() + ".0"
    } else {
        modversion.to_owned()
    };
    let modversion_for_cmp =
        Version::parse(&modversion_for_cmp).expect("NSS version not in semver format");
    let version_req = VersionReq::parse(&format!(">={}", MINIMUM_NSS_VERSION.trim())).unwrap();
    assert!(
        version_req.matches(&modversion_for_cmp),
        "neqo has NSS version requirement {version_req}, found {modversion}"
    );

    let cfg = Command::new("pkg-config")
        .args(["--cflags", "--libs", "nss"])
        .output()
        .expect("NSS flags not returned by pkg-config")
        .stdout;
    let cfg_str = String::from_utf8(cfg).expect("non-UTF8 from pkg-config");

    let mut flags: Vec<String> = Vec::new();
    for f in cfg_str.split(' ') {
        if let Some(include) = f.strip_prefix("-I") {
            flags.push(String::from(f));
            println!("cargo:include={include}");
        } else if let Some(path) = f.strip_prefix("-L") {
            println!("cargo:rustc-link-search=native={path}");
        } else if let Some(lib) = f.strip_prefix("-l") {
            println!("cargo:rustc-link-lib=dylib={lib}");
        } else {
            println!("Warning: Unknown flag from pkg-config: {f}");
        }
    }

    flags
}

fn setup_standalone(nss: &str) -> Vec<String> {
    setup_clang();

    println!("cargo:rerun-if-env-changed=NSS_DIR");
    let nss = PathBuf::from(nss);
    assert!(
        !nss.is_relative(),
        "The NSS_DIR environment variable is expected to be an absolute path."
    );

    // $NSS_DIR/../dist/
    let nssdist = nss.parent().unwrap().join("dist");
    println!("cargo:rerun-if-env-changed=NSS_TARGET");
<<<<<<< HEAD
    let nsstarget = env::var("NSS_TARGET").unwrap_or_else(|_| {
        fs::read_to_string(nssdist.join("latest")).unwrap_or_else(|_| String::from("Release"))
    });
=======
    let nsstarget = "Release";
>>>>>>> 6d56ec96

    // If NSS_PREBUILT is set, we assume that the NSS libraries are already built.
    if env::var("NSS_PREBUILT").is_err() {
        build_nss(nss);
    }

    let nsstarget = nssdist.join(nsstarget);
    let includes = get_includes(&nsstarget, &nssdist);

    let nsslibdir = nsstarget.join("lib");
    println!(
        "cargo:rustc-link-search=native={}",
        nsslibdir.to_str().unwrap()
    );
    if env::var("CARGO_CFG_FUZZING").is_ok()
        || env::var("PROFILE").unwrap_or_default() == "debug"
        // FIXME: NSPR doesn't build proper dynamic libraries on Windows.
        || env::consts::OS == "windows"
    {
        static_link();
    } else {
        dynamic_link();
    }

    let mut flags: Vec<String> = Vec::new();
    for i in includes {
        flags.push(String::from("-I") + i.to_str().unwrap());
    }

    flags
}

#[cfg(feature = "gecko")]
fn setup_for_gecko() -> Vec<String> {
    use mozbuild::{
        config::{BINDGEN_SYSTEM_FLAGS, NSPR_CFLAGS, NSS_CFLAGS},
        TOPOBJDIR,
    };

    let fold_libs = mozbuild::config::MOZ_FOLD_LIBS;
    let libs = if fold_libs {
        vec!["nss3"]
    } else {
        vec!["nssutil3", "nss3", "ssl3", "plds4", "plc4", "nspr4"]
    };

    for lib in &libs {
        println!("cargo:rustc-link-lib=dylib={}", lib);
    }

    if fold_libs {
        println!(
            "cargo:rustc-link-search=native={}",
            TOPOBJDIR.join("security").to_str().unwrap()
        );
    } else {
        println!(
            "cargo:rustc-link-search=native={}",
            TOPOBJDIR.join("dist").join("bin").to_str().unwrap()
        );
        let nsslib_path = TOPOBJDIR.join("security").join("nss").join("lib");
        println!(
            "cargo:rustc-link-search=native={}",
            nsslib_path.join("nss").join("nss_nss3").to_str().unwrap()
        );
        println!(
            "cargo:rustc-link-search=native={}",
            nsslib_path.join("ssl").join("ssl_ssl3").to_str().unwrap()
        );
        println!(
            "cargo:rustc-link-search=native={}",
            TOPOBJDIR
                .join("config")
                .join("external")
                .join("nspr")
                .join("pr")
                .to_str()
                .unwrap()
        );
    }

    let mut flags = BINDGEN_SYSTEM_FLAGS
        .iter()
        .chain(&NSPR_CFLAGS)
        .chain(&NSS_CFLAGS)
        .map(|s| s.to_string())
        .collect::<Vec<_>>();

    flags.push(String::from("-include"));
    flags.push(
        TOPOBJDIR
            .join("dist")
            .join("include")
            .join("mozilla-config.h")
            .to_str()
            .unwrap()
            .to_string(),
    );
    flags
}

#[cfg(not(feature = "gecko"))]
fn setup_for_gecko() -> Vec<String> {
    unreachable!()
}

fn main() {
    println!("cargo:rustc-check-cfg=cfg(nss_nodb)");
    let flags = if cfg!(feature = "gecko") {
        setup_for_gecko()
    } else if let Ok(nss_dir) = env::var("NSS_DIR") {
        setup_standalone(nss_dir.trim())
    } else {
        pkg_config()
    };

    let config_file = PathBuf::from(BINDINGS_DIR).join(BINDINGS_CONFIG);
    println!("cargo:rerun-if-changed={}", config_file.to_str().unwrap());
    let config = fs::read_to_string(config_file).expect("unable to read binding configuration");
    let config: HashMap<String, Bindings> = ::toml::from_str(&config).unwrap();

    for (k, v) in &config {
        build_bindings(k, v, &flags[..], cfg!(feature = "gecko"));
    }
}<|MERGE_RESOLUTION|>--- conflicted
+++ resolved
@@ -351,13 +351,7 @@
     // $NSS_DIR/../dist/
     let nssdist = nss.parent().unwrap().join("dist");
     println!("cargo:rerun-if-env-changed=NSS_TARGET");
-<<<<<<< HEAD
-    let nsstarget = env::var("NSS_TARGET").unwrap_or_else(|_| {
-        fs::read_to_string(nssdist.join("latest")).unwrap_or_else(|_| String::from("Release"))
-    });
-=======
     let nsstarget = "Release";
->>>>>>> 6d56ec96
 
     // If NSS_PREBUILT is set, we assume that the NSS libraries are already built.
     if env::var("NSS_PREBUILT").is_err() {
