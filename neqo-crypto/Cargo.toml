--- conflicted
+++ resolved
@@ -19,12 +19,8 @@
 enum-map = { workspace = true }
 log = { workspace = true }
 neqo-common = { path = "../neqo-common" }
-<<<<<<< HEAD
 strum = { workspace = true}
 thiserror = { workspace = true }
-=======
-strum = { workspace = true }
->>>>>>> 1729c792
 
 [build-dependencies]
 bindgen = { version = "0.69", default-features = false, features = ["runtime"] }
