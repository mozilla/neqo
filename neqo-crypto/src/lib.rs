// Licensed under the Apache License, Version 2.0 <LICENSE-APACHE or
// http://www.apache.org/licenses/LICENSE-2.0> or the MIT license
// <LICENSE-MIT or http://opensource.org/licenses/MIT>, at your
// option. This file may not be copied, modified, or distributed
// except according to those terms.

#![cfg_attr(feature = "deny-warnings", deny(warnings))]
#![warn(clippy::pedantic)]
// Bindgen auto generated code
// won't adhere to the clippy rules below
#![allow(clippy::module_name_repetitions)]
#![allow(clippy::unseparated_literal_suffix)]
#![allow(clippy::used_underscore_binding)]

#[macro_use]
mod exp;
#[macro_use]
mod p11;

#[cfg(not(feature = "fuzzing"))]
mod aead;

#[cfg(feature = "fuzzing")]
mod aead_fuzzing;

pub mod agent;
mod agentio;
mod auth;
mod cert;
pub mod constants;
mod ech;
mod err;
pub mod ext;
pub mod hkdf;
pub mod hp;
mod once;
mod prio;
mod replay;
mod secrets;
pub mod selfencrypt;
mod ssl;
mod time;

#[cfg(not(feature = "fuzzing"))]
pub use self::aead::Aead;

#[cfg(feature = "fuzzing")]
pub use self::aead_fuzzing::Aead;

#[cfg(feature = "fuzzing")]
pub use self::aead_fuzzing::FIXED_TAG_FUZZING;

pub use self::agent::{
    Agent, AllowZeroRtt, Client, HandshakeState, Record, RecordList, ResumptionToken, SecretAgent,
    SecretAgentInfo, SecretAgentPreInfo, Server, ZeroRttCheckResult, ZeroRttChecker,
};
pub use self::auth::AuthenticationStatus;
pub use self::constants::*;
pub use self::ech::{
    encode_config as encode_ech_config, generate_keys as generate_ech_keys, AeadId, KdfId, KemId,
    SymmetricSuite,
};
pub use self::err::{Error, PRErrorCode, Res};
pub use self::ext::{ExtensionHandler, ExtensionHandlerResult, ExtensionWriterResult};
pub use self::p11::{random, PrivateKey, PublicKey, SymKey};
pub use self::replay::AntiReplay;
pub use self::secrets::SecretDirection;
pub use self::ssl::Opt;

use self::once::OnceResult;

use std::ffi::CString;
use std::path::{Path, PathBuf};
use std::ptr::null;

<<<<<<< HEAD
#[allow(non_upper_case_globals, clippy::redundant_static_lifetimes)]
#[allow(
    unknown_lints,
    renamed_and_removed_lints,
    clippy::unknown_clippy_lints,
    clippy::upper_case_acronyms
)] // Until we require rust 1.51.
=======
const MINIMUM_NSS_VERSION: &str = "3.66";

>>>>>>> 7837b7b3
mod nss {
    include!(concat!(env!("OUT_DIR"), "/nss_init.rs"));
}

// Need to map the types through.
fn secstatus_to_res(code: nss::SECStatus) -> Res<()> {
    crate::err::secstatus_to_res(code as crate::ssl::SECStatus)
}

enum NssLoaded {
    External,
    NoDb,
    Db(Box<Path>),
}

impl Drop for NssLoaded {
    fn drop(&mut self) {
        if !matches!(self, Self::External) {
            unsafe { secstatus_to_res(nss::NSS_Shutdown()).expect("NSS Shutdown failed") }
        }
    }
}

static mut INITIALIZED: OnceResult<NssLoaded> = OnceResult::new();

fn already_initialized() -> bool {
    unsafe { nss::NSS_IsInitialized() != 0 }
}

fn version_check() {
    let min_ver = CString::new(MINIMUM_NSS_VERSION).unwrap();
    assert_ne!(
        unsafe { nss::NSS_VersionCheck(min_ver.as_ptr()) },
        0,
        "Minimum NSS version of {} not supported",
        MINIMUM_NSS_VERSION,
    );
}

/// Initialize NSS.  This only executes the initialization routines once, so if there is any chance that
pub fn init() {
    // Set time zero.
    time::init();
    unsafe {
        INITIALIZED.call_once(|| {
            version_check();
            if already_initialized() {
                return NssLoaded::External;
            }

            secstatus_to_res(nss::NSS_NoDB_Init(null())).expect("NSS_NoDB_Init failed");
            secstatus_to_res(nss::NSS_SetDomesticPolicy()).expect("NSS_SetDomesticPolicy failed");

            NssLoaded::NoDb
        });
    }
}

/// This enables SSLTRACE by calling a simple, harmless function to trigger its
/// side effects.  SSLTRACE is not enabled in NSS until a socket is made or
/// global options are accessed.  Reading an option is the least impact approach.
/// This allows us to use SSLTRACE in all of our unit tests and programs.
#[cfg(debug_assertions)]
fn enable_ssl_trace() {
    let opt = ssl::Opt::Locking.as_int();
    let mut _v: ::std::os::raw::c_int = 0;
    secstatus_to_res(unsafe { ssl::SSL_OptionGetDefault(opt, &mut _v) })
        .expect("SSL_OptionGetDefault failed");
}

/// Initialize with a database.
/// # Panics
/// If NSS cannot be initialized.
pub fn init_db<P: Into<PathBuf>>(dir: P) {
    time::init();
    unsafe {
        INITIALIZED.call_once(|| {
            version_check();
            if already_initialized() {
                return NssLoaded::External;
            }

            let path = dir.into();
            assert!(path.is_dir());
            let pathstr = path.to_str().expect("path converts to string").to_string();
            let dircstr = CString::new(pathstr).unwrap();
            let empty = CString::new("").unwrap();
            secstatus_to_res(nss::NSS_Initialize(
                dircstr.as_ptr(),
                empty.as_ptr(),
                empty.as_ptr(),
                nss::SECMOD_DB.as_ptr().cast(),
                nss::NSS_INIT_READONLY,
            ))
            .expect("NSS_Initialize failed");

            secstatus_to_res(nss::NSS_SetDomesticPolicy()).expect("NSS_SetDomesticPolicy failed");
            secstatus_to_res(ssl::SSL_ConfigServerSessionIDCache(
                1024,
                0,
                0,
                dircstr.as_ptr(),
            ))
            .expect("SSL_ConfigServerSessionIDCache failed");

            #[cfg(debug_assertions)]
            enable_ssl_trace();

            NssLoaded::Db(path.into_boxed_path())
        });
    }
}

/// # Panics
/// If NSS isn't initialized.
pub fn assert_initialized() {
    unsafe {
        INITIALIZED.call_once(|| {
            panic!("NSS not initialized with init or init_db");
        });
    }
}<|MERGE_RESOLUTION|>--- conflicted
+++ resolved
@@ -73,7 +73,6 @@
 use std::path::{Path, PathBuf};
 use std::ptr::null;
 
-<<<<<<< HEAD
 #[allow(non_upper_case_globals, clippy::redundant_static_lifetimes)]
 #[allow(
     unknown_lints,
@@ -81,10 +80,9 @@
     clippy::unknown_clippy_lints,
     clippy::upper_case_acronyms
 )] // Until we require rust 1.51.
-=======
+
 const MINIMUM_NSS_VERSION: &str = "3.66";
 
->>>>>>> 7837b7b3
 mod nss {
     include!(concat!(env!("OUT_DIR"), "/nss_init.rs"));
 }
