--- conflicted
+++ resolved
@@ -20,7 +20,6 @@
 }
 
 impl FuzzingAead {
-<<<<<<< HEAD
     #[cfg(feature = "disable-encryption")]
     pub fn new(_version: Version, _cipher: Cipher, _secret: &SymKey, _prefix: &str) -> Res<Self> {
         Ok(Self { real: None })
@@ -31,22 +30,6 @@
         Ok(Self {
             real: Some(RealAead::new(version, cipher, secret, prefix)?),
         })
-=======
-    #[allow(clippy::missing_errors_doc)]
-    pub fn new(
-        fuzzing: bool,
-        version: Version,
-        cipher: Cipher,
-        secret: &SymKey,
-        prefix: &str,
-    ) -> Res<Self> {
-        let real = if fuzzing {
-            None
-        } else {
-            Some(RealAead::new(false, version, cipher, secret, prefix)?)
-        };
-        Ok(Self { real })
->>>>>>> 50876af9
     }
 
     #[must_use]
