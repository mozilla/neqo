--- conflicted
+++ resolved
@@ -730,13 +730,8 @@
         // Fire off any authentication we might need to complete.
         if let HandshakeState::Authenticated(err) = self.state {
             let result =
-<<<<<<< HEAD
-                secstatus_to_res(unsafe { ssl::SSL_AuthCertificateComplete(self.fd, *err) });
+                secstatus_to_res(unsafe { ssl::SSL_AuthCertificateComplete(self.fd, err) });
             qdebug!("[{self}] SSL_AuthCertificateComplete: {result:?}");
-=======
-                secstatus_to_res(unsafe { ssl::SSL_AuthCertificateComplete(self.fd, err) });
-            qdebug!([self], "SSL_AuthCertificateComplete: {:?}", result);
->>>>>>> e5770cec
             // This should return SECSuccess, so don't use update_state().
             self.capture_error(result)?;
         }
