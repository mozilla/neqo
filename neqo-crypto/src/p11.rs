// Licensed under the Apache License, Version 2.0 <LICENSE-APACHE or
// http://www.apache.org/licenses/LICENSE-2.0> or the MIT license
// <LICENSE-MIT or http://opensource.org/licenses/MIT>, at your
// option. This file may not be copied, modified, or distributed
// except according to those terms.

#![allow(
    dead_code,
    non_upper_case_globals,
    non_camel_case_types,
    non_snake_case,
    clippy::unwrap_used
)]

use std::{
    cell::RefCell,
    ops::{Deref, DerefMut},
    os::raw::c_uint,
    ptr::null_mut,
    slice::Iter as SliceIter,
};

use neqo_common::hex_with_len;

use crate::{
    err::{secstatus_to_res, Error, Res},
    null_safe_slice,
};

#[allow(clippy::unreadable_literal)]
mod nss_p11 {
    include!(concat!(env!("OUT_DIR"), "/nss_p11.rs"));
}

pub use nss_p11::*;

#[macro_export]
macro_rules! scoped_ptr {
    ($scoped:ident, $target:ty, $dtor:path) => {
        pub struct $scoped {
            ptr: *mut $target,
        }

        impl $scoped {
            /// Create a new instance of `$scoped` from a pointer.
            ///
            /// # Errors
            ///
            /// When passed a null pointer generates an error.
            pub fn from_ptr(ptr: *mut $target) -> Result<Self, $crate::err::Error> {
                if ptr.is_null() {
                    Err($crate::err::Error::last_nss_error())
                } else {
                    Ok(Self { ptr })
                }
            }
        }

        impl Deref for $scoped {
            type Target = *mut $target;
            #[must_use]
            fn deref(&self) -> &*mut $target {
                &self.ptr
            }
        }

        impl DerefMut for $scoped {
            fn deref_mut(&mut self) -> &mut *mut $target {
                &mut self.ptr
            }
        }

        impl Drop for $scoped {
            fn drop(&mut self) {
                unsafe { _ = $dtor(self.ptr) };
            }
        }
    };
}

scoped_ptr!(Certificate, CERTCertificate, CERT_DestroyCertificate);
scoped_ptr!(PublicKey, SECKEYPublicKey, SECKEY_DestroyPublicKey);

impl PublicKey {
    /// Get the HPKE serialization of the public key.
    ///
    /// # Errors
    ///
    /// When the key cannot be exported, which can be because the type is not supported.
    ///
    /// # Panics
    ///
    /// When keys are too large to fit in `c_uint/usize`.  So only on programming error.
    pub fn key_data(&self) -> Res<Vec<u8>> {
        let mut buf = vec![0; 100];
        let mut len: c_uint = 0;
        secstatus_to_res(unsafe {
            PK11_HPKE_Serialize(
                **self,
                buf.as_mut_ptr(),
                &mut len,
                c_uint::try_from(buf.len())?,
            )
        })?;
        buf.truncate(usize::try_from(len)?);
        Ok(buf)
    }
}

impl Clone for PublicKey {
    #[must_use]
    fn clone(&self) -> Self {
        let ptr = unsafe { SECKEY_CopyPublicKey(self.ptr) };
        assert!(!ptr.is_null());
        Self { ptr }
    }
}

impl std::fmt::Debug for PublicKey {
    fn fmt(&self, f: &mut std::fmt::Formatter) -> std::fmt::Result {
        if let Ok(b) = self.key_data() {
            write!(f, "PublicKey {}", hex_with_len(b))
        } else {
            write!(f, "Opaque PublicKey")
        }
    }
}

scoped_ptr!(PrivateKey, SECKEYPrivateKey, SECKEY_DestroyPrivateKey);

impl PrivateKey {
    /// Get the bits of the private key.
    ///
    /// # Errors
    ///
    /// When the key cannot be exported, which can be because the type is not supported
    /// or because the key data cannot be extracted from the PKCS#11 module.
    ///
    /// # Panics
    ///
    /// When the values are too large to fit.  So never.
    pub fn key_data(&self) -> Res<Vec<u8>> {
        let mut key_item = Item::make_empty();
        secstatus_to_res(unsafe {
            PK11_ReadRawAttribute(
                PK11ObjectType::PK11_TypePrivKey,
                (**self).cast(),
                CK_ATTRIBUTE_TYPE::from(CKA_VALUE),
                &mut key_item,
            )
        })?;
        let slc = unsafe { null_safe_slice(key_item.data, key_item.len) };
        let key = Vec::from(slc);
        // The data that `key_item` refers to needs to be freed, but we can't
        // use the scoped `Item` implementation.  This is OK as long as nothing
        // panics between `PK11_ReadRawAttribute` succeeding and here.
        unsafe {
            SECITEM_FreeItem(&mut key_item, PRBool::from(false));
        }
        Ok(key)
    }
}
unsafe impl Send for PrivateKey {}

impl Clone for PrivateKey {
    #[must_use]
    fn clone(&self) -> Self {
        let ptr = unsafe { SECKEY_CopyPrivateKey(self.ptr) };
        assert!(!ptr.is_null());
        Self { ptr }
    }
}

impl std::fmt::Debug for PrivateKey {
    fn fmt(&self, f: &mut std::fmt::Formatter) -> std::fmt::Result {
        if let Ok(b) = self.key_data() {
            write!(f, "PrivateKey {}", hex_with_len(b))
        } else {
            write!(f, "Opaque PrivateKey")
        }
    }
}

scoped_ptr!(Slot, PK11SlotInfo, PK11_FreeSlot);

impl Slot {
    pub fn internal() -> Res<Self> {
        let p = unsafe { PK11_GetInternalSlot() };
        Self::from_ptr(p)
    }
}

scoped_ptr!(SymKey, PK11SymKey, PK11_FreeSymKey);

impl SymKey {
    /// You really don't want to use this.
    ///
    /// # Errors
    ///
    /// Internal errors in case of failures in NSS.
    pub fn as_bytes(&self) -> Res<&[u8]> {
        secstatus_to_res(unsafe { PK11_ExtractKeyValue(self.ptr) })?;

        let key_item = unsafe { PK11_GetKeyData(self.ptr) };
        // This is accessing a value attached to the key, so we can treat this as a borrow.
        match unsafe { key_item.as_mut() } {
            None => Err(Error::InternalError),
            Some(key) => Ok(unsafe { null_safe_slice(key.data, key.len) }),
        }
    }
}

impl Clone for SymKey {
    #[must_use]
    fn clone(&self) -> Self {
        let ptr = unsafe { PK11_ReferenceSymKey(self.ptr) };
        assert!(!ptr.is_null());
        Self { ptr }
    }
}

impl std::fmt::Debug for SymKey {
    fn fmt(&self, f: &mut std::fmt::Formatter) -> std::fmt::Result {
        if let Ok(b) = self.as_bytes() {
            write!(f, "SymKey {}", hex_with_len(b))
        } else {
            write!(f, "Opaque SymKey")
        }
    }
}

unsafe fn destroy_pk11_context(ctxt: *mut PK11Context) {
    PK11_DestroyContext(ctxt, PRBool::from(true));
}
scoped_ptr!(Context, PK11Context, destroy_pk11_context);

unsafe fn destroy_secitem(item: *mut SECItem) {
    SECITEM_FreeItem(item, PRBool::from(true));
}
scoped_ptr!(Item, SECItem, destroy_secitem);

impl AsRef<[u8]> for SECItem {
    fn as_ref(&self) -> &[u8] {
        unsafe { null_safe_slice(self.data, self.len) }
    }
}

impl Item {
    /// Create a wrapper for a slice of this object.
    /// Creating this object is technically safe, but using it is extremely dangerous.
    /// Minimally, it can only be passed as a `const SECItem*` argument to functions,
    /// or those that treat their argument as `const`.
    pub fn wrap(buf: &[u8]) -> Res<SECItem> {
        Ok(SECItem {
            type_: SECItemType::siBuffer,
            data: buf.as_ptr().cast_mut(),
            len: c_uint::try_from(buf.len())?,
        })
    }

    /// Create a wrapper for a struct.
    /// Creating this object is technically safe, but using it is extremely dangerous.
    /// Minimally, it can only be passed as a `const SECItem*` argument to functions,
    /// or those that treat their argument as `const`.
    pub fn wrap_struct<T>(v: &T) -> Res<SECItem> {
        let data: *const T = v;
        Ok(SECItem {
            type_: SECItemType::siBuffer,
            data: data.cast_mut().cast(),
<<<<<<< HEAD
            len: c_uint::try_from(mem::size_of::<T>())?,
        })
=======
            len: c_uint::try_from(std::mem::size_of::<T>()).unwrap(),
        }
>>>>>>> e5770cec
    }

    /// Make an empty `SECItem` for passing as a mutable `SECItem*` argument.
    pub const fn make_empty() -> SECItem {
        SECItem {
            type_: SECItemType::siBuffer,
            data: null_mut(),
            len: 0,
        }
    }

    /// This dereferences the pointer held by the item and makes a copy of the
    /// content that is referenced there.
    ///
    /// # Safety
    ///
    /// This dereferences two pointers.  It doesn't get much less safe.
    pub unsafe fn into_vec(self) -> Vec<u8> {
        let b = self.ptr.as_ref().unwrap();
        // Sanity check the type, as some types don't count bytes in `Item::len`.
        assert_eq!(b.type_, SECItemType::siBuffer);
        let slc = null_safe_slice(b.data, b.len);
        Vec::from(slc)
    }
}

unsafe fn destroy_secitem_array(array: *mut SECItemArray) {
    SECITEM_FreeArray(array, PRBool::from(true));
}
scoped_ptr!(ItemArray, SECItemArray, destroy_secitem_array);

impl<'a> IntoIterator for &'a ItemArray {
    type Item = &'a [u8];
    type IntoIter = ItemArrayIterator<'a>;
    fn into_iter(self) -> Self::IntoIter {
        Self::IntoIter {
            iter: AsRef::<[SECItem]>::as_ref(self).iter(),
        }
    }
}

impl AsRef<[SECItem]> for ItemArray {
    fn as_ref(&self) -> &[SECItem] {
        unsafe { null_safe_slice((*self.ptr).items, (*self.ptr).len) }
    }
}

pub struct ItemArrayIterator<'a> {
    iter: SliceIter<'a, SECItem>,
}

impl<'a> Iterator for ItemArrayIterator<'a> {
    type Item = &'a [u8];
    fn next(&mut self) -> Option<&'a [u8]> {
        self.iter.next().map(AsRef::<[u8]>::as_ref)
    }
}

#[cfg(feature = "disable-random")]
thread_local! {
    static CURRENT_VALUE: std::cell::Cell<u8> = const { std::cell::Cell::new(0) };
}

#[cfg(feature = "disable-random")]
/// Fill a buffer with a predictable sequence of bytes.
pub fn randomize<B: AsMut<[u8]>>(mut buf: B) -> B {
    let m_buf = buf.as_mut();
    for v in m_buf.iter_mut() {
        *v = CURRENT_VALUE.get();
        CURRENT_VALUE.set(v.wrapping_add(1));
    }
    buf
}

/// Fill a buffer with randomness.
///
/// # Panics
///
/// When `size` is too large or NSS fails.
#[cfg(not(feature = "disable-random"))]
pub fn randomize<B: AsMut<[u8]>>(mut buf: B) -> B {
    let m_buf = buf.as_mut();
    let len = std::os::raw::c_int::try_from(m_buf.len()).expect("usize fits into c_int");
    secstatus_to_res(unsafe { PK11_GenerateRandom(m_buf.as_mut_ptr(), len) }).unwrap();
    buf
}

struct RandomCache {
    cache: [u8; Self::SIZE],
    used: usize,
}

impl RandomCache {
    const SIZE: usize = 256;
    const CUTOFF: usize = 32;

    const fn new() -> Self {
        Self {
            cache: [0; Self::SIZE],
            used: Self::SIZE,
        }
    }

    fn randomize<B: AsMut<[u8]>>(&mut self, mut buf: B) -> B {
        let m_buf = buf.as_mut();
        debug_assert!(m_buf.len() <= Self::CUTOFF);
        let avail = Self::SIZE - self.used;
        if m_buf.len() <= avail {
            m_buf.copy_from_slice(&self.cache[self.used..self.used + m_buf.len()]);
            self.used += m_buf.len();
        } else {
            if avail > 0 {
                m_buf[..avail].copy_from_slice(&self.cache[self.used..]);
            }
            randomize(&mut self.cache[..]);
            self.used = m_buf.len() - avail;
            m_buf[avail..].copy_from_slice(&self.cache[..self.used]);
        }
        buf
    }
}

/// Generate a randomized array.
///
/// # Panics
///
/// When `size` is too large or NSS fails.
#[must_use]
pub fn random<const N: usize>() -> [u8; N] {
    thread_local!(static CACHE: RefCell<RandomCache> = const { RefCell::new(RandomCache::new()) });

    let buf = [0; N];
    if N <= RandomCache::CUTOFF {
        CACHE.with_borrow_mut(|c| c.randomize(buf))
    } else {
        randomize(buf)
    }
}

#[cfg(test)]
mod test {
    use test_fixture::fixture_init;

    use super::RandomCache;
    use crate::random;

    #[cfg(not(feature = "disable-random"))]
    #[test]
    fn randomness() {
        use crate::randomize;

        fixture_init();
        // If any of these ever fail, there is either a bug, or it's time to buy a lottery ticket.
        assert_ne!(random::<16>(), randomize([0; 16]));
        assert_ne!([0; 16], random::<16>());
        assert_ne!([0; 64], random::<64>());
    }

    #[test]
    fn cache_random_lengths() {
        const ZERO: [u8; 256] = [0; 256];

        fixture_init();
        let mut cache = RandomCache::new();
        let mut buf = [0; 256];
        let bits = usize::BITS - (RandomCache::CUTOFF - 1).leading_zeros();
        let mask = 0xff >> (u8::BITS - bits);

        for _ in 0..100 {
            let len = loop {
                let len = usize::from(random::<1>()[0] & mask) + 1;
                if len <= RandomCache::CUTOFF {
                    break len;
                }
            };
            buf.fill(0);
            if len >= 16 {
                assert_ne!(&cache.randomize(&mut buf[..len])[..len], &ZERO[..len]);
            }
        }
    }
}<|MERGE_RESOLUTION|>--- conflicted
+++ resolved
@@ -267,13 +267,8 @@
         Ok(SECItem {
             type_: SECItemType::siBuffer,
             data: data.cast_mut().cast(),
-<<<<<<< HEAD
-            len: c_uint::try_from(mem::size_of::<T>())?,
+            len: c_uint::try_from(std::mem::size_of::<T>())?,
         })
-=======
-            len: c_uint::try_from(std::mem::size_of::<T>()).unwrap(),
-        }
->>>>>>> e5770cec
     }
 
     /// Make an empty `SECItem` for passing as a mutable `SECItem*` argument.
