name: Install NSS
description: Install NSS

inputs:
  type:
    description: "When building, whether to do a debug or release build of NSS"
    default: "Release"
  minimum-version:
    description: "Minimum required version of NSS"
    required: true
  target:
    description: "Target for cross-compilation"
    default: ""

runs:
  using: composite
  steps:
    - name: Install system NSS (Linux)
      shell: bash
<<<<<<< HEAD
      if: runner.os == 'Linux' && runner.environment == 'github-hosted' && inputs.target == ''
=======
      if: ${{ runner.os == 'Linux' && runner.environment == 'github-hosted' }}
>>>>>>> 8d274585
      env:
        DEBIAN_FRONTEND: noninteractive
      run: |
        [ "$APT_UPDATED" ] || sudo apt-get update && echo "APT_UPDATED=1" >> "$GITHUB_ENV"
        sudo apt-get install -y --no-install-recommends libnss3-dev pkg-config

    - name: Install system NSS (MacOS)
      shell: bash
<<<<<<< HEAD
      if: runner.os == 'MacOS' && runner.environment == 'github-hosted' && inputs.target == ''
=======
      if: ${{ runner.os == 'MacOS' && runner.environment == 'github-hosted' }}
>>>>>>> 8d274585
      run: |
        [ "$BREW_UPDATED" ] || brew update && echo "BREW_UPDATED=1" >> "$GITHUB_ENV"
        brew install nss

    - name: Check system NSS version
      id: nss
      env:
        MIN_VERSION: ${{ inputs.minimum-version }}
      shell: bash
      if: inputs.target == ''
      run: |
        if ! command -v pkg-config &> /dev/null; then
          echo "pkg-config: not found"
          exit 0
        fi
        if ! pkg-config --exists nss; then
          echo "pkg-config: NSS not found"
          exit 0
        fi
        NSS_VERSION="$(pkg-config --modversion nss)"
        if [ "$?" -ne 0 ]; then
          echo "pkg-config: failed to determine NSS version"
          exit 0
        fi
        NSS_MAJOR=$(echo "$NSS_VERSION" | cut -d. -f1)
        NSS_MINOR=$(echo "$NSS_VERSION" | cut -d. -f2)
        REQ_NSS_MAJOR=$(echo "$MIN_VERSION" | cut -d. -f1)
        REQ_NSS_MINOR=$(echo "$MIN_VERSION" | cut -d. -f2)
        if [[ "$NSS_MAJOR" -lt "$REQ_NSS_MAJOR" || "$NSS_MAJOR" -eq "$REQ_NSS_MAJOR" && "$NSS_MINOR" -lt "$REQ_NSS_MINOR" ]]; then
          echo "System NSS is too old: $NSS_VERSION"
          exit 0
        fi
        echo "System NSS is suitable: $NSS_VERSION"
        echo "use_system_nss=1" >> "$GITHUB_OUTPUT"

    - name: Use sccache
      # Apparently the action can't be installed twice in the same workflow, so check if
      # it's already installed by checking if the SCCACHE_ENABLED environment variable is set
      # (which every "use" of this action needs to therefore set)
      #
      # Also, only enable sscache on our self-hosted runner, because the GitHub cache limit
      # is too small for this to be effective there.
<<<<<<< HEAD
      if: env.SCCACHE_ENABLED == '' && env.USE_SYSTEM_NSS == '' && runner.environment != 'github-hosted'
      uses: mozilla-actions/sccache-action@2e7f9ec7921547d4b46598398ca573513895d0bd # v0.0.4

    - name: Enable sscache
      if: env.USE_SYSTEM_NSS == '' && runner.environment != 'github-hosted'
=======
      if: ${{ env.SCCACHE_ENABLED != '1' && !steps.nss.outputs.use_system_nss && runner.environment != 'github-hosted' }}
      uses: mozilla-actions/sccache-action@2e7f9ec7921547d4b46598398ca573513895d0bd # v0.0.4

    - name: Enable sscache
      if: ${{ !steps.nss.outputs.use_system_nss && runner.environment != 'github-hosted' }}
      env:
        RUNNER_ENVIRONMENT: ${{ runner.environment }}
>>>>>>> 8d274585
      shell: bash
      run: |
        echo "SCCACHE_ENABLED=1" >> "$GITHUB_ENV"
        if [ "${{ runner.os }}" != "Windows" ]; then
          # TODO: Figure out how to make this work on Windows
          echo "SCCACHE_CC=sccache cc" >> "$GITHUB_ENV"
          echo "SCCACHE_CXX=sccache c++" >> "$GITHUB_ENV"
        fi
        echo "CMAKE_C_COMPILER_LAUNCHER=sccache" >> "$GITHUB_ENV"
        echo "CMAKE_CXX_COMPILER_LAUNCHER=sccache" >> "$GITHUB_ENV"
        if [ "$RUNNER_ENVIRONMENT" == "github-hosted" ]; then
          echo "SCCACHE_GHA_ENABLED=true" >> "$GITHUB_ENV"
        fi

    - name: Checkout NSS
<<<<<<< HEAD
      if: env.USE_SYSTEM_NSS == ''
=======
      if: ${{ !steps.nss.outputs.use_system_nss }}
>>>>>>> 8d274585
      uses: actions/checkout@11bd71901bbe5b1630ceea73d27597364c9af683 # v4.2.2
      with:
        repository: nss-dev/nss
        path: nss

    - name: Checkout NSPR
<<<<<<< HEAD
      if: env.USE_SYSTEM_NSS == ''
=======
      if: ${{ !steps.nss.outputs.use_system_nss }}
>>>>>>> 8d274585
      uses: actions/checkout@11bd71901bbe5b1630ceea73d27597364c9af683 # v4.2.2
      with:
        repository: nss-dev/nspr
        path: nspr

    - name: Get head revisions
<<<<<<< HEAD
      if: env.USE_SYSTEM_NSS == ''
=======
      id: heads
      if: ${{ !steps.nss.outputs.use_system_nss }}
>>>>>>> 8d274585
      shell: bash
      run: |
        NSS_HEAD=$(git -C nss rev-parse HEAD)
        NSPR_HEAD=$(git -C nspr rev-parse HEAD)
        echo "nss_head=$NSS_HEAD" >> "$GITHUB_OUTPUT"
        echo "nspr_head=$NSPR_HEAD" >> "$GITHUB_OUTPUT"

    - name: Cache NSS
      id: cache
<<<<<<< HEAD
      if: env.USE_SYSTEM_NSS == '' && runner.environment == 'github-hosted'
      uses: actions/cache@1bd1e32a3bdc45362d1e726936510720a7c30a57 # v4.2.0
      with:
        path: dist
        key: nss-${{ inputs.target && inputs.target || runner.os }}-${{ inputs.type }}-${{ env.NSS_HEAD }}-${{ env.NSPR_HEAD }}

    - name: Check if build is needed
      if: env.USE_SYSTEM_NSS == ''
=======
      if: ${{ !steps.nss.outputs.use_system_nss && runner.environment == 'github-hosted' }}
      uses: actions/cache/restore@0c907a75c2c80ebcb7f088228285e798b750cf8f # v4.2.1
      with:
        path: dist
        key: nss-${{ runner.os }}-${{ runner.arch }}-${{ inputs.type }}-${{ steps.heads.outputs.nss_head }}-${{ steps.heads.outputs.NSPR_HEAD }}

    - name: Check if build is needed
      id: check_build
      if: ${{ !steps.nss.outputs.use_system_nss }}
      env:
        CACHE_HIT: ${{ steps.cache.outputs.cache-hit }}
        RUNNER_ENVIRONMENT: ${{ runner.environment }}
>>>>>>> 8d274585
      shell: bash
      run: |
        if [ "$RUNNER_ENVIRONMENT" != "github-hosted" ] || [ ! "$CACHE_HIT" ]; then
          echo "Building NSS from source"
          echo "build_nss=1" >> "$GITHUB_OUTPUT"
        else
          echo "Using cached prebuilt NSS"
        fi

    - name: Install build dependencies (Linux)
      shell: bash
<<<<<<< HEAD
      if: runner.os == 'Linux' && env.BUILD_NSS && runner.environment == 'github-hosted'
=======
      if: ${{ runner.os == 'Linux' && steps.check_build.outputs.build_nss && runner.environment == 'github-hosted' }}
>>>>>>> 8d274585
      env:
        DEBIAN_FRONTEND: noninteractive
      run: sudo apt-get install -y --no-install-recommends gyp ninja-build

    - name: Install build dependencies (MacOS)
      shell: bash
<<<<<<< HEAD
      if: runner.os == 'MacOS' && env.BUILD_NSS
=======
      if: ${{ runner.os == 'MacOS' && steps.check_build.outputs.build_nss }}
>>>>>>> 8d274585
      run: |
        brew install ninja
        echo "gyp-next>=0.18.1" > req.txt
        python3 -m pip install --break-system-packages -r req.txt

    - name: Install build dependencies (Windows)
      shell: bash
<<<<<<< HEAD
      if: runner.os == 'Windows' && env.BUILD_NSS
=======
      if: ${{ runner.os == 'Windows' && steps.check_build.outputs.build_nss }}
>>>>>>> 8d274585
      run: |
        # shellcheck disable=SC2028
        {
          echo C:/msys64/usr/bin
          echo C:/msys64/mingw64/bin
        } >> "$GITHUB_PATH"
        /c/msys64/usr/bin/pacman -S --noconfirm python3-pip nsinstall
        echo "gyp-next>=0.18.1" > req.txt
        python3 -m pip install -r req.txt

    - name: Set up MSVC (Windows)
<<<<<<< HEAD
      if: runner.os == 'Windows' && env.BUILD_NSS
      uses: ilammy/msvc-dev-cmd@v1
=======
      if: ${{ runner.os == 'Windows' && steps.check_build.outputs.build_nss }}
      uses: ilammy/msvc-dev-cmd@v1 # zizmor: ignore[unpinned-uses]
>>>>>>> 8d274585
      # TODO: Would like to pin this, but the Mozilla org allowlist requires "ilammy/msvc-dev-cmd@v1*"
      # uses: ilammy/msvc-dev-cmd@0b201ec74fa43914dc39ae48a89fd1d8cb592756 # v1.13.0

    - name: Set up build environment (Windows)
      shell: bash
<<<<<<< HEAD
      if: runner.os == 'Windows' && env.BUILD_NSS
=======
      if: ${{ runner.os == 'Windows' && steps.check_build.outputs.build_nss }}
>>>>>>> 8d274585
      run: |
        {
          echo "GYP_MSVS_OVERRIDE_PATH=$VSINSTALLDIR"
          echo "GYP_MSVS_VERSION=2022"
          echo "BASH=$SHELL"
        } >> "$GITHUB_ENV"
        # See https://github.com/ilammy/msvc-dev-cmd#name-conflicts-with-shell-bash
        rm /usr/bin/link.exe || true

    - name: Set up environment
      shell: bash
<<<<<<< HEAD
      if: env.USE_SYSTEM_NSS == ''
      run: |
        NSS_TARGET="${{ inputs.type }}"
        echo "NSS_TARGET=$NSS_TARGET" >> "$GITHUB_ENV"
        NSS_OUT="$NSS_DIR/../dist/$NSS_TARGET"
        echo "LD_LIBRARY_PATH=$NSS_OUT/lib" >> "$GITHUB_ENV"
        echo "DYLD_FALLBACK_LIBRARY_PATH=$NSS_OUT/lib" >> "$GITHUB_ENV"
        echo "$NSS_OUT/lib" >> "$GITHUB_PATH"
        echo "NSS_DIR=$NSS_DIR" >> "$GITHUB_ENV"
        echo "NSS_PREBUILT=1" >> "$GITHUB_ENV"
=======
      if: ${{ !steps.nss.outputs.use_system_nss }}
>>>>>>> 8d274585
      env:
        NSS_TARGET: ${{ inputs.type }}
        NSS_DIR: ${{ github.workspace }}/nss
      run: |
        NSS_OUT="${{ github.workspace }}/nss/../dist/$NSS_TARGET"
        {
          echo "LD_LIBRARY_PATH=$NSS_OUT/lib"
          echo "DYLD_FALLBACK_LIBRARY_PATH=$NSS_OUT/lib"
          echo "NSS_TARGET=$NSS_TARGET"
          echo "NSS_DIR=$NSS_DIR"
          echo "NSS_PREBUILT=1"
        } >> "$GITHUB_ENV"
        if [ "${{ runner.os }}" == "Windows" ]; then
          echo "$NSS_OUT/lib" >> "$GITHUB_PATH"
        fi

    - name: Build
      shell: bash
<<<<<<< HEAD
      if: env.BUILD_NSS
=======
      if: ${{ steps.check_build.outputs.build_nss }}
      env:
        NSS_TARGET: ${{ inputs.type }}
>>>>>>> 8d274585
      run: |
        if [ "$NSS_TARGET" != "Debug" ]; then
          # We want to do an optimized build for accurate CPU profiling, but
          # we also want debug symbols and frame pointers for that, which the normal optimized NSS
          # build process doesn't provide.
          OPT="-o"
          [ "${{ runner.os }}" != "Windows" ] && [ -z "${{ inputs.target }}" ]&& export CFLAGS="-ggdb3 -fno-omit-frame-pointer"
        fi
        if [ "${{ endsWith(inputs.target, 'android') }}" ]; then
          ANDROID_TOOLCHAIN="$ANDROID_NDK/toolchains/llvm/prebuilt/linux-$(uname -m)"
          sed -i "/NSPR.*configure/i extra_params+=(--with-android-ndk=\"$ANDROID_NDK\")\nextra_params+=(--target=\"${{ inputs.target }}\")\nextra_params+=(--with-android-platform=\"$ANDROID_TOOLCHAIN/sysroot\")\nextra_params+=(--with-android-toolchain=\"$ANDROID_TOOLCHAIN\")" $NSS_DIR/coreconf/nspr.sh
          ARCH=$(echo "${{ inputs.target }}" | cut -d- -f1)
          if [ "$ARCH" == "x86_64" ]; then
            ARCH="linux-android"
          else
            ARCH="$ARCH-android-linux"
          fi
          cat "$ANDROID_TOOLCHAIN/bin/${{ matrix.target }}${{ matrix.api-level }}-clang" || true
          ln -svf "$ANDROID_TOOLCHAIN/bin/${{ matrix.target }}${{ matrix.api-level }}-clang" "$ANDROID_TOOLCHAIN/bin/$ARCH-gcc"
          ln -svf "$(which cpp)" "$ANDROID_TOOLCHAIN/bin/$ARCH-cpp"
          ln -svf "$ANDROID_TOOLCHAIN/bin/llvm-ar" "$ANDROID_TOOLCHAIN/bin/$ARCH-ar"
          ln -svf "$ANDROID_TOOLCHAIN/bin/llvm-ranlib" "$ANDROID_TOOLCHAIN/bin/$ARCH-ranlib"
          ls -l "$ANDROID_TOOLCHAIN/bin"
          sed -i "s/-mandroid//g" $NSS_DIR/../nspr/configure $NSS_DIR/../nspr/configure.in
        elif [ "$SCCACHE_CC" ] && [ "$SCCACHE_CXX" ]; then
          export CC="$SCCACHE_CC" CXX="$SCCACHE_CXX"
        fi
        $NSS_DIR/build.sh -g -Ddisable_tests=1 $OPT --static --target ${{ inputs.target }} -v<|MERGE_RESOLUTION|>--- conflicted
+++ resolved
@@ -17,11 +17,7 @@
   steps:
     - name: Install system NSS (Linux)
       shell: bash
-<<<<<<< HEAD
-      if: runner.os == 'Linux' && runner.environment == 'github-hosted' && inputs.target == ''
-=======
-      if: ${{ runner.os == 'Linux' && runner.environment == 'github-hosted' }}
->>>>>>> 8d274585
+      if: ${{ runner.os == 'Linux' && runner.environment == 'github-hosted' && inputs.target == '' }}
       env:
         DEBIAN_FRONTEND: noninteractive
       run: |
@@ -30,11 +26,7 @@
 
     - name: Install system NSS (MacOS)
       shell: bash
-<<<<<<< HEAD
-      if: runner.os == 'MacOS' && runner.environment == 'github-hosted' && inputs.target == ''
-=======
-      if: ${{ runner.os == 'MacOS' && runner.environment == 'github-hosted' }}
->>>>>>> 8d274585
+      if: ${{ runner.os == 'MacOS' && runner.environment == 'github-hosted' && inputs.target == '' }}
       run: |
         [ "$BREW_UPDATED" ] || brew update && echo "BREW_UPDATED=1" >> "$GITHUB_ENV"
         brew install nss
@@ -77,13 +69,6 @@
       #
       # Also, only enable sscache on our self-hosted runner, because the GitHub cache limit
       # is too small for this to be effective there.
-<<<<<<< HEAD
-      if: env.SCCACHE_ENABLED == '' && env.USE_SYSTEM_NSS == '' && runner.environment != 'github-hosted'
-      uses: mozilla-actions/sccache-action@2e7f9ec7921547d4b46598398ca573513895d0bd # v0.0.4
-
-    - name: Enable sscache
-      if: env.USE_SYSTEM_NSS == '' && runner.environment != 'github-hosted'
-=======
       if: ${{ env.SCCACHE_ENABLED != '1' && !steps.nss.outputs.use_system_nss && runner.environment != 'github-hosted' }}
       uses: mozilla-actions/sccache-action@2e7f9ec7921547d4b46598398ca573513895d0bd # v0.0.4
 
@@ -91,7 +76,6 @@
       if: ${{ !steps.nss.outputs.use_system_nss && runner.environment != 'github-hosted' }}
       env:
         RUNNER_ENVIRONMENT: ${{ runner.environment }}
->>>>>>> 8d274585
       shell: bash
       run: |
         echo "SCCACHE_ENABLED=1" >> "$GITHUB_ENV"
@@ -107,34 +91,22 @@
         fi
 
     - name: Checkout NSS
-<<<<<<< HEAD
-      if: env.USE_SYSTEM_NSS == ''
-=======
-      if: ${{ !steps.nss.outputs.use_system_nss }}
->>>>>>> 8d274585
+      if: ${{ !steps.nss.outputs.use_system_nss }}
       uses: actions/checkout@11bd71901bbe5b1630ceea73d27597364c9af683 # v4.2.2
       with:
         repository: nss-dev/nss
         path: nss
 
     - name: Checkout NSPR
-<<<<<<< HEAD
-      if: env.USE_SYSTEM_NSS == ''
-=======
-      if: ${{ !steps.nss.outputs.use_system_nss }}
->>>>>>> 8d274585
+      if: ${{ !steps.nss.outputs.use_system_nss }}
       uses: actions/checkout@11bd71901bbe5b1630ceea73d27597364c9af683 # v4.2.2
       with:
         repository: nss-dev/nspr
         path: nspr
 
     - name: Get head revisions
-<<<<<<< HEAD
-      if: env.USE_SYSTEM_NSS == ''
-=======
       id: heads
       if: ${{ !steps.nss.outputs.use_system_nss }}
->>>>>>> 8d274585
       shell: bash
       run: |
         NSS_HEAD=$(git -C nss rev-parse HEAD)
@@ -144,21 +116,11 @@
 
     - name: Cache NSS
       id: cache
-<<<<<<< HEAD
-      if: env.USE_SYSTEM_NSS == '' && runner.environment == 'github-hosted'
-      uses: actions/cache@1bd1e32a3bdc45362d1e726936510720a7c30a57 # v4.2.0
-      with:
-        path: dist
-        key: nss-${{ inputs.target && inputs.target || runner.os }}-${{ inputs.type }}-${{ env.NSS_HEAD }}-${{ env.NSPR_HEAD }}
-
-    - name: Check if build is needed
-      if: env.USE_SYSTEM_NSS == ''
-=======
       if: ${{ !steps.nss.outputs.use_system_nss && runner.environment == 'github-hosted' }}
       uses: actions/cache/restore@0c907a75c2c80ebcb7f088228285e798b750cf8f # v4.2.1
       with:
         path: dist
-        key: nss-${{ runner.os }}-${{ runner.arch }}-${{ inputs.type }}-${{ steps.heads.outputs.nss_head }}-${{ steps.heads.outputs.NSPR_HEAD }}
+        key: nss-${{ inputs.target && inputs.target || runner.os }}-${{ runner.arch }}-${{ inputs.type }}-${{ steps.heads.outputs.nss_head }}-${{ steps.heads.outputs.NSPR_HEAD }}
 
     - name: Check if build is needed
       id: check_build
@@ -166,7 +128,6 @@
       env:
         CACHE_HIT: ${{ steps.cache.outputs.cache-hit }}
         RUNNER_ENVIRONMENT: ${{ runner.environment }}
->>>>>>> 8d274585
       shell: bash
       run: |
         if [ "$RUNNER_ENVIRONMENT" != "github-hosted" ] || [ ! "$CACHE_HIT" ]; then
@@ -178,22 +139,14 @@
 
     - name: Install build dependencies (Linux)
       shell: bash
-<<<<<<< HEAD
-      if: runner.os == 'Linux' && env.BUILD_NSS && runner.environment == 'github-hosted'
-=======
       if: ${{ runner.os == 'Linux' && steps.check_build.outputs.build_nss && runner.environment == 'github-hosted' }}
->>>>>>> 8d274585
       env:
         DEBIAN_FRONTEND: noninteractive
       run: sudo apt-get install -y --no-install-recommends gyp ninja-build
 
     - name: Install build dependencies (MacOS)
       shell: bash
-<<<<<<< HEAD
-      if: runner.os == 'MacOS' && env.BUILD_NSS
-=======
       if: ${{ runner.os == 'MacOS' && steps.check_build.outputs.build_nss }}
->>>>>>> 8d274585
       run: |
         brew install ninja
         echo "gyp-next>=0.18.1" > req.txt
@@ -201,11 +154,7 @@
 
     - name: Install build dependencies (Windows)
       shell: bash
-<<<<<<< HEAD
-      if: runner.os == 'Windows' && env.BUILD_NSS
-=======
       if: ${{ runner.os == 'Windows' && steps.check_build.outputs.build_nss }}
->>>>>>> 8d274585
       run: |
         # shellcheck disable=SC2028
         {
@@ -217,23 +166,14 @@
         python3 -m pip install -r req.txt
 
     - name: Set up MSVC (Windows)
-<<<<<<< HEAD
-      if: runner.os == 'Windows' && env.BUILD_NSS
-      uses: ilammy/msvc-dev-cmd@v1
-=======
       if: ${{ runner.os == 'Windows' && steps.check_build.outputs.build_nss }}
       uses: ilammy/msvc-dev-cmd@v1 # zizmor: ignore[unpinned-uses]
->>>>>>> 8d274585
       # TODO: Would like to pin this, but the Mozilla org allowlist requires "ilammy/msvc-dev-cmd@v1*"
       # uses: ilammy/msvc-dev-cmd@0b201ec74fa43914dc39ae48a89fd1d8cb592756 # v1.13.0
 
     - name: Set up build environment (Windows)
       shell: bash
-<<<<<<< HEAD
-      if: runner.os == 'Windows' && env.BUILD_NSS
-=======
       if: ${{ runner.os == 'Windows' && steps.check_build.outputs.build_nss }}
->>>>>>> 8d274585
       run: |
         {
           echo "GYP_MSVS_OVERRIDE_PATH=$VSINSTALLDIR"
@@ -245,26 +185,14 @@
 
     - name: Set up environment
       shell: bash
-<<<<<<< HEAD
-      if: env.USE_SYSTEM_NSS == ''
-      run: |
-        NSS_TARGET="${{ inputs.type }}"
-        echo "NSS_TARGET=$NSS_TARGET" >> "$GITHUB_ENV"
-        NSS_OUT="$NSS_DIR/../dist/$NSS_TARGET"
-        echo "LD_LIBRARY_PATH=$NSS_OUT/lib" >> "$GITHUB_ENV"
-        echo "DYLD_FALLBACK_LIBRARY_PATH=$NSS_OUT/lib" >> "$GITHUB_ENV"
-        echo "$NSS_OUT/lib" >> "$GITHUB_PATH"
-        echo "NSS_DIR=$NSS_DIR" >> "$GITHUB_ENV"
-        echo "NSS_PREBUILT=1" >> "$GITHUB_ENV"
-=======
-      if: ${{ !steps.nss.outputs.use_system_nss }}
->>>>>>> 8d274585
+      if: ${{ !steps.nss.outputs.use_system_nss }}
       env:
         NSS_TARGET: ${{ inputs.type }}
         NSS_DIR: ${{ github.workspace }}/nss
       run: |
         NSS_OUT="${{ github.workspace }}/nss/../dist/$NSS_TARGET"
         {
+          echo "NSS_TARGET=${{ inputs.type }}"
           echo "LD_LIBRARY_PATH=$NSS_OUT/lib"
           echo "DYLD_FALLBACK_LIBRARY_PATH=$NSS_OUT/lib"
           echo "NSS_TARGET=$NSS_TARGET"
@@ -277,13 +205,9 @@
 
     - name: Build
       shell: bash
-<<<<<<< HEAD
-      if: env.BUILD_NSS
-=======
       if: ${{ steps.check_build.outputs.build_nss }}
       env:
         NSS_TARGET: ${{ inputs.type }}
->>>>>>> 8d274585
       run: |
         if [ "$NSS_TARGET" != "Debug" ]; then
           # We want to do an optimized build for accurate CPU profiling, but
