name: Install NSS
description: Install NSS

inputs:
  type:
    description: "When building, whether to do a debug or release build of NSS"
    default: "Release"
  minimum-version:
    description: "Minimum required version of NSS"
    required: true

runs:
  using: composite
  steps:
    - name: Install system NSS (Linux)
      shell: bash
      if: runner.os == 'Linux' && runner.environment == 'github-hosted'
      env:
        DEBIAN_FRONTEND: noninteractive
      run: |
        sudo apt-get update
        sudo apt-get install -y --no-install-recommends libnss3-dev pkg-config

    - name: Install system NSS (MacOS)
      shell: bash
      if: runner.os == 'MacOS' && runner.environment == 'github-hosted'
      run: |
        brew update
        brew install nss

    - name: Check system NSS version
      shell: bash
      run: |
        if ! command -v pkg-config &> /dev/null; then
          echo "pkg-config: not found"
          echo "BUILD_NSS=1" >> "$GITHUB_ENV"
          exit 0
        fi
        if ! pkg-config --exists nss; then
          echo "pkg-config: NSS not found"
          echo "BUILD_NSS=1" >> "$GITHUB_ENV"
          exit 0
        fi
        NSS_VERSION="$(pkg-config --modversion nss)"
        if [ "$?" -ne 0 ]; then
          echo "pkg-config: failed to determine NSS version"
          echo "BUILD_NSS=1" >> "$GITHUB_ENV"
          exit 0
        fi
        NSS_MAJOR=$(echo "$NSS_VERSION" | cut -d. -f1)
        NSS_MINOR=$(echo "$NSS_VERSION" | cut -d. -f2)
        REQ_NSS_MAJOR=$(echo "${{ inputs.minimum-version}}" | cut -d. -f1)
        REQ_NSS_MINOR=$(echo "${{ inputs.minimum-version}}" | cut -d. -f2)
        if [[ "$NSS_MAJOR" -lt "$REQ_NSS_MAJOR" || "$NSS_MAJOR" -eq "$REQ_NSS_MAJOR" && "$NSS_MINOR" -lt "$REQ_NSS_MINOR" ]]; then
          echo "System NSS is too old: $NSS_VERSION"
          echo "BUILD_NSS=1" >> "$GITHUB_ENV"
          exit 0
        fi
        echo "System NSS is suitable: $NSS_VERSION"
        echo "BUILD_NSS=0" >> "$GITHUB_ENV"

<<<<<<< HEAD
    # Ideally, we'd use actions/checkout. But things are sufficiently flaky that we're better off
    # trying both hg and git.

    - name: Use sccache
      uses: mozilla-actions/sccache-action@2e7f9ec7921547d4b46598398ca573513895d0bd # v0.0.4

    - name: Enable sscache
      shell: bash
      run: |
        if [ "${{ runner.os }}" != "Windows" ]; then
          # TODO: Figure out how to make this work on Windows
          echo "SCCACHE_CC=sccache cc" >> "$GITHUB_ENV"
          echo "SCCACHE_CXX=sccache c++" >> "$GITHUB_ENV"
        fi
        echo "CMAKE_C_COMPILER_LAUNCHER=sccache" >> "$GITHUB_ENV"
        echo "CMAKE_CXX_COMPILER_LAUNCHER=sccache" >> "$GITHUB_ENV"
        if [ "$GITHUB_WORKFLOW" ]; then
          echo "SCCACHE_GHA_ENABLED=true" >> "$GITHUB_ENV"
        fi
        echo "RUSTC_WRAPPER=sccache" >> "$GITHUB_ENV"
        echo "CARGO_INCREMENTAL=0" >> "$GITHUB_ENV"

=======
>>>>>>> 2ca29c1e
    - name: Checkout NSS
      if: env.BUILD_NSS == '1'
      uses: actions/checkout@692973e3d937129bcbf40652eb9f2f61becf3332 # v4.1.7
      with:
        repository: nss-dev/nss
        ref: c631e9cb5ed1806038f7b85fbbc825f856c9d133 # later revisions hang when building on Windows
        path: nss

    - name: Checkout NSPR
      if: env.BUILD_NSS == '1'
      uses: actions/checkout@692973e3d937129bcbf40652eb9f2f61becf3332 # v4.1.7
      with:
        repository: nss-dev/nspr
        path: nspr

    - name: Install build dependencies (Linux)
      shell: bash
      if: runner.os == 'Linux' && env.BUILD_NSS == '1' && runner.environment == 'github-hosted'
      env:
        DEBIAN_FRONTEND: noninteractive
      run: sudo apt-get install -y --no-install-recommends gyp ninja-build

    - name: Install build dependencies (MacOS)
      shell: bash
      if: runner.os == 'MacOS' && env.BUILD_NSS == '1'
      run: |
        brew install ninja
        echo "gyp-next>=0.18.1" > req.txt
        python3 -m pip install --user --break-system-packages -r req.txt
        echo "$(python3 -m site --user-base)/bin" >> "$GITHUB_PATH"

    - name: Install build dependencies (Windows)
      shell: bash
      if: runner.os == 'Windows' && env.BUILD_NSS == '1'
      run: |
        # shellcheck disable=SC2028
        {
          echo C:/msys64/usr/bin
          echo C:/msys64/mingw64/bin
        } >> "$GITHUB_PATH"
        /c/msys64/usr/bin/pacman -S --noconfirm python3-pip nsinstall
        echo "gyp-next>=0.18.1" > req.txt
        python3 -m pip install -r req.txt

    - name: Set up MSVC (Windows)
      if: runner.os == 'Windows' && env.BUILD_NSS == '1'
      uses: ilammy/msvc-dev-cmd@v1
      # TODO: Would like to pin this, but the Mozilla org allowlist requires "ilammy/msvc-dev-cmd@v1*"
      # uses: ilammy/msvc-dev-cmd@0b201ec74fa43914dc39ae48a89fd1d8cb592756 # v1.13.0

    - name: Set up build environment (Windows)
      shell: bash
      if: runner.os == 'Windows' && env.BUILD_NSS == '1'
      run: |
        {
          echo "GYP_MSVS_OVERRIDE_PATH=$VSINSTALLDIR"
          echo "GYP_MSVS_VERSION=2022"
          echo "BASH=$SHELL"
        } >> "$GITHUB_ENV"
        # See https://github.com/ilammy/msvc-dev-cmd#name-conflicts-with-shell-bash
        rm /usr/bin/link.exe || true

    - name: Build
      shell: bash
      if: env.BUILD_NSS == '1'
      run: |
        if [ "${{ inputs.type }}" != "Debug" ]; then
          # We want to do an optimized build for accurate CPU profiling, but
          # we also want debug symbols and frame pointers for that, which the normal optimized NSS
          # build process doesn't provide.
          OPT="-o"
          [ "${{ runner.os }}" != "Windows" ] && export CFLAGS="-ggdb3 -fno-omit-frame-pointer"
        fi
        NSS_TARGET="${{ inputs.type }}"
        echo "NSS_TARGET=$NSS_TARGET" >> "$GITHUB_ENV"
        NSS_OUT="$NSS_DIR/../dist/$NSS_TARGET"
        echo "LD_LIBRARY_PATH=$NSS_OUT/lib" >> "$GITHUB_ENV"
        echo "DYLD_FALLBACK_LIBRARY_PATH=$NSS_OUT/lib" >> "$GITHUB_ENV"
        echo "$NSS_OUT/lib" >> "$GITHUB_PATH"
        echo "NSS_DIR=$NSS_DIR" >> "$GITHUB_ENV"
        which sccache || true
        which cl || true
        which sccache.exe || true
        which cl.exe || true
        if [ "$SCCACHE_CC" ] && [ "$SCCACHE_CXX"]; then
          export CC="$SCCACHE_CC"
          export CXX="$SCCACHE_CXX"
        fi
        $NSS_DIR/build.sh -g -Ddisable_tests=1 $OPT --static
      env:
        NSS_DIR: ${{ github.workspace }}/nss
        NSPR_DIR: ${{ github.workspace }}/nspr<|MERGE_RESOLUTION|>--- conflicted
+++ resolved
@@ -59,10 +59,6 @@
         echo "System NSS is suitable: $NSS_VERSION"
         echo "BUILD_NSS=0" >> "$GITHUB_ENV"
 
-<<<<<<< HEAD
-    # Ideally, we'd use actions/checkout. But things are sufficiently flaky that we're better off
-    # trying both hg and git.
-
     - name: Use sccache
       uses: mozilla-actions/sccache-action@2e7f9ec7921547d4b46598398ca573513895d0bd # v0.0.4
 
@@ -82,8 +78,6 @@
         echo "RUSTC_WRAPPER=sccache" >> "$GITHUB_ENV"
         echo "CARGO_INCREMENTAL=0" >> "$GITHUB_ENV"
 
-=======
->>>>>>> 2ca29c1e
     - name: Checkout NSS
       if: env.BUILD_NSS == '1'
       uses: actions/checkout@692973e3d937129bcbf40652eb9f2f61becf3332 # v4.1.7
