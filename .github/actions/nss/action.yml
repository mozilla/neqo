--- conflicted
+++ resolved
@@ -16,32 +16,15 @@
 runs:
   using: composite
   steps:
-<<<<<<< HEAD
-=======
     # Ideally, we'd use this. But things are sufficiently flaky that we're better off
     # trying both hg and git. Leaving this here in case we want to re-try in the future.
     #
->>>>>>> 43e2588a
     # - name: Checkout NSPR
     #   uses: actions/checkout@v4
     #   with:
     #     repository: "nss-dev/nspr"
     #     path: ${{ github.workspace }}/nspr
-<<<<<<< HEAD
-
-    # - name: Checkout NSS
-    #   uses: actions/checkout@v4
-    #   with:
-    #     repository: "nss-dev/nss"
-    #     path: ${{ github.workspace }}/nss
-
-    - run: hg clone https://hg.mozilla.org/projects/nspr ${{ github.workspace }}/nspr
-      shell: bash
-
-    - run: hg clone https://hg.mozilla.org/projects/nss ${{ github.workspace }}/nss
-      shell: bash
-=======
-
+    #
     # - name: Checkout NSS
     #   uses: actions/checkout@v4
     #   with:
@@ -59,7 +42,6 @@
       run: |
         hg clone https://hg.mozilla.org/projects/nss "${{ github.workspace }}/nss" || \
           git clone --depth=1 https://github.com/nss-dev/nss "${{ github.workspace }}/nss"
->>>>>>> 43e2588a
 
     - name: Build
       shell: bash
