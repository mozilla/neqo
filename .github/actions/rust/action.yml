--- conflicted
+++ resolved
@@ -87,12 +87,8 @@
         cache-bin: ${{ runner.environment != 'github-hosted' }}
         cache-all-crates: true
         key: ${{ inputs.targets }}
-<<<<<<< HEAD
         workspaces: ${{ inputs.workspaces }}
-=======
         save-if: ${{ github.ref == 'refs/heads/main' }} # Only cache runs from `main`.
-
->>>>>>> aba79877
 
     - name: Set up MSVC (Windows)
       if: ${{ runner.os == 'Windows' }}
