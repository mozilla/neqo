name: Install Rust
description: Install Rust and tools

inputs:
  version:
    description: 'Rust toolchain version to install'
    default: 'stable'
  components:
    description: 'Rust components to install'
    default: ''

runs:
  using: composite
  steps:
    - name: Install Rust
      uses: dtolnay/rust-toolchain@bb45937a053e097f8591208d8e74c90db1873d07 # master
      with:
        toolchain: ${{ inputs.version }}
        components: ${{ inputs.components }}

    - name: Install cargo-quickinstall
      shell: bash
      run: cargo +${{ inputs.version }} install cargo-quickinstall

    - name: Install Rust tools
      shell: bash
      run: |
<<<<<<< HEAD
        cargo +${{ inputs.version }} quickinstall --no-binstall \
          cargo-llvm-cov cargo-nextest flamegraph cargo-hack cargo-mutants hyperfine \
          cargo-machete
=======
        cargo +${{ inputs.version }} quickinstall --no-binstall --no-fallback \
          cargo-llvm-cov cargo-nextest flamegraph cargo-hack cargo-mutants hyperfine cargo-fuzz
>>>>>>> f1c04d22

    # sccache slows CI down, so we leave it disabled.
    # Leaving the steps below commented out, so we can re-evaluate enabling it later.
    # - name: Use sccache
    #   uses: mozilla-actions/sccache-action@2e7f9ec7921547d4b46598398ca573513895d0bd # v0.0.4

    # - name: Enable sscache
    #   shell: bash
    #   run: |
    #     if [ "${{ runner.os }}" = "Windows" ]; then
    #       echo "CC=sccache cl" >> "$GITHUB_ENV"
    #       echo "CXX=sccache cl" >> "$GITHUB_ENV"
    #     else
    #       echo "CC=sccache cc" >> "$GITHUB_ENV"
    #       echo "CXX=sccache c++" >> "$GITHUB_ENV"
    #     fi
    #     echo "SCCACHE_GHA_ENABLED=true" >> "$GITHUB_ENV"
    #     echo "RUSTC_WRAPPER=sccache" >> "$GITHUB_ENV"
    #     echo "CARGO_INCREMENTAL=0" >> "$GITHUB_ENV"

    # Ditto for rust-cache.
    # - name: Use Rust cache
    #   uses: Swatinem/rust-cache@23bce251a8cd2ffc3c1075eaa2367cf899916d84 # v2.7.3
    #   with:
    #     cache-all-crates: "true"<|MERGE_RESOLUTION|>--- conflicted
+++ resolved
@@ -25,14 +25,9 @@
     - name: Install Rust tools
       shell: bash
       run: |
-<<<<<<< HEAD
         cargo +${{ inputs.version }} quickinstall --no-binstall \
           cargo-llvm-cov cargo-nextest flamegraph cargo-hack cargo-mutants hyperfine \
-          cargo-machete
-=======
-        cargo +${{ inputs.version }} quickinstall --no-binstall --no-fallback \
-          cargo-llvm-cov cargo-nextest flamegraph cargo-hack cargo-mutants hyperfine cargo-fuzz
->>>>>>> f1c04d22
+          cargo-machete cargo-fuzz
 
     # sccache slows CI down, so we leave it disabled.
     # Leaving the steps below commented out, so we can re-evaluate enabling it later.
