--- conflicted
+++ resolved
@@ -84,18 +84,9 @@
       #     python run.py -t onlyTests -l logs -m -c ${{ matrix.client }} -s ${{ matrix.server }} | tee summary
       #   shell: bash
 
-<<<<<<< HEAD
       # - uses: actions/upload-artifact@v4
       #   id: artifact-upload-step
       #   if: always()
       #   with:
       #     name: logs-${{ matrix.client }}-x-${{ matrix.server }}
-      #     path: quic-interop-runner/logs
-=======
-      - uses: actions/upload-artifact@v4
-        id: artifact-upload-step
-        if: always()
-        with:
-          name: logs-${{ matrix.client }}-x-${{ matrix.server }}
-          path: quic-interop-runner/logs
->>>>>>> 0f2eaccc
+      #     path: quic-interop-runner/logs