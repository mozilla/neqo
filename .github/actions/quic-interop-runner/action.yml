name: 'QUIC Interop Runner Action'
description: 'Run the QUIC Interop Runner tests.'
author: 'mxinden'

inputs:
  client:
    description: 'client implementations (comma-separated)'
    required: false
    default: ''
  server:
    description: 'server implementations (comma-separated)'
    required: false
    default: ''
  test:
    description: 'test cases (comma-separatated)'
    required: false
    default: 'onlyTests'
  implementations:
    description: 'Modified "implementations.json" data'
    required: false
    default: ''

runs:
  using: "composite"
  steps:
    - name: Checkout quic-interop/quic-interop-runner repository
      uses: actions/checkout@692973e3d937129bcbf40652eb9f2f61becf3332 # v4.1.7
      with:
        repository: 'quic-interop/quic-interop-runner'
        path: 'quic-interop-runner'

    - name: Enable IPv6 support
      run: sudo modprobe ip6table_filter
      shell: bash

    - name: Install dependencies
      run: |
        sudo add-apt-repository ppa:wireshark-dev/stable
        sudo apt-get update
        sudo apt-get install -y --no-install-recommends tshark
      shell: bash

    - uses: actions/setup-python@82c7e631bb3cdc910f68e0081d67478d79c6982d # v5.1.0
      with:
        python-version: 3.12
        cache: 'pip'
        cache-dependency-path: 'quic-interop-runner/requirements.txt'

    - name: Install Python packages
      run: |
        cd quic-interop-runner
        pip install -U pip
        pip install -r requirements.txt
      shell: bash

    - name: Run tests
      run: |
        cd quic-interop-runner
        if [ -n "${{ inputs.implementations }}" ]; then
          echo '${{ inputs.implementations }}' > implementations.json
        fi
        ARGS="--log-dir ../logs --json ../result.json"
        if [ -n "${{ inputs.client }}" ]; then
          ARGS="$ARGS --client ${{ inputs.client }}"
        fi
        if [ -n "${{ inputs.server }}" ]; then
          ARGS="$ARGS --server ${{ inputs.server }}"
        fi
        if [ -n "${{ inputs.test }}" ]; then
          ARGS="$ARGS --test ${{ inputs.test }}"
        fi
        # Don't fail CI if the interop test fails
        set -o pipefail
<<<<<<< HEAD
        python run.py $ARGS 2>&1 | tee ../summary.txt || true
        # But do fail if any log contains 'RUST_BACKTRACE=full', which indicates a panic
        # (that we assume happened in neqo.)
        for log in ../logs/*/*/output.txt; do
          if grep -q 'RUST_BACKTRACE=full' "$log"; then
            echo "Panic detected in $log"
            tail -n 50 "$log"
            exit 1
          fi
        done
=======
        python -u run.py $ARGS 2>&1 | tee ../summary.txt || true
>>>>>>> ef4a06cf
      shell: bash

    - uses: actions/upload-artifact@0b2256b8c012f0828dc542b3febcab082c67f72b # v4.3.4
      id: upload-logs
      with:
        name: '${{ inputs.client }} vs. ${{ inputs.server }} logs'
        path: logs
        compression-level: 9

    - name: Store log URL
      run: |
        jq '. + {log_url: "${{ steps.upload-logs.outputs.artifact-url }}"}' \
          < result.json  > result.json.tmp && \
          mv result.json.tmp result.json
      shell: bash

    - uses: actions/upload-artifact@0b2256b8c012f0828dc542b3febcab082c67f72b # v4.3.4
      with:
        name: '${{ inputs.client }} vs. ${{ inputs.server }} results'
        path: |
          result.json
          summary.txt
          retention-days: 1<|MERGE_RESOLUTION|>--- conflicted
+++ resolved
@@ -71,8 +71,7 @@
         fi
         # Don't fail CI if the interop test fails
         set -o pipefail
-<<<<<<< HEAD
-        python run.py $ARGS 2>&1 | tee ../summary.txt || true
+        python -u run.py $ARGS 2>&1 | tee ../summary.txt || true
         # But do fail if any log contains 'RUST_BACKTRACE=full', which indicates a panic
         # (that we assume happened in neqo.)
         for log in ../logs/*/*/output.txt; do
@@ -82,9 +81,6 @@
             exit 1
           fi
         done
-=======
-        python -u run.py $ARGS 2>&1 | tee ../summary.txt || true
->>>>>>> ef4a06cf
       shell: bash
 
     - uses: actions/upload-artifact@0b2256b8c012f0828dc542b3febcab082c67f72b # v4.3.4
