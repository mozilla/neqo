name: CI
on:
  push:
    branches: ["main"]
    paths-ignore: ["*.md", "*.png", "*.svg", "LICENSE-*"]
  pull_request:
    branches: ["main"]
    paths-ignore: ["*.md", "*.png", "*.svg", "LICENSE-*"]
  merge_group:
  workflow_dispatch:
    inputs:
      run_benchmarks:
        description: 'Run benchmarks'
        type: boolean
        required: false
        default: false
env:
  CARGO_TERM_COLOR: always
  RUST_BACKTRACE: 1
  DUMP_SIMULATION_SEEDS: /tmp/simulation-seeds

concurrency:
  group: ${{ github.workflow }}-${{ github.ref_name }}
  cancel-in-progress: true

permissions:
  contents: read

defaults:
  run:
    shell: bash

jobs:
  toolchains:
    runs-on: ubuntu-latest
    outputs:
      toolchains: ${{ steps.toolchains.outputs.toolchains }}
    steps:
      - uses: actions/checkout@d632683dd7b4114ad314bca15554477dd762a938 # v4.2.0
        with:
          sparse-checkout: Cargo.toml
      - id: toolchains
        run: |
          msrv="$(grep rust-version Cargo.toml | tr -d '"' | cut -f3 -d\ )"
          echo "toolchains=[\"$msrv\", \"stable\", \"nightly\"]" >> "$GITHUB_OUTPUT"

  check:
    needs: toolchains
    strategy:
      fail-fast: false
      matrix:
        os: [ubuntu-latest, macos-latest, windows-latest]
        rust-toolchain: ${{ fromJSON(needs.toolchains.outputs.toolchains) }}
        type: [debug]
        include:
          - os: ubuntu-latest
            rust-toolchain: stable
            type: release
    env:
      BUILD_TYPE: ${{ matrix.type == 'release' && '--release' || '' }}
    runs-on: ${{ matrix.os }}

    steps:
      - uses: actions/checkout@d632683dd7b4114ad314bca15554477dd762a938 # v4.2.0

      - uses: ./.github/actions/rust
        with:
          version: ${{ matrix.rust-toolchain }}
          components: ${{ matrix.rust-toolchain == 'stable' && 'llvm-tools-preview' || '' }}
          tools: ${{ matrix.rust-toolchain == 'stable' && 'cargo-llvm-cov, ' || '' }} cargo-nextest
          token: ${{ secrets.GITHUB_TOKEN }}

      - id: nss-version
        run: echo "minimum=$(cat neqo-crypto/min_version.txt)" >> "$GITHUB_OUTPUT"

      - uses: ./.github/actions/nss
        with:
          minimum-version: ${{ steps.nss-version.outputs.minimum }}

      - name: Check
        run: |
          # shellcheck disable=SC2086
          cargo +${{ matrix.rust-toolchain }} check $BUILD_TYPE --all-targets --features ci

      - name: Run tests and determine coverage
        env:
          RUST_LOG: trace
        run: |
          # shellcheck disable=SC2086
          if [ "${{ matrix.rust-toolchain }}" == "stable" ]; then
            cargo +${{ matrix.rust-toolchain }} llvm-cov nextest $BUILD_TYPE --features ci --no-fail-fast --lcov --output-path lcov.info
          else
            cargo +${{ matrix.rust-toolchain }} nextest run $BUILD_TYPE --features ci --no-fail-fast
          fi

      - name: Run client/server transfer
        run: |
          # shellcheck disable=SC2086
          cargo +${{ matrix.rust-toolchain }} build $BUILD_TYPE --bin neqo-client --bin neqo-server
          "target/$BUILD_DIR/neqo-server" "$HOST:4433" &
          PID=$!
          # Give the server time to start.
          sleep 1
          "target/$BUILD_DIR/neqo-client" --output-dir . "https://$HOST:4433/$SIZE"
          kill $PID
          [ "$(wc -c <"$SIZE")" -eq "$SIZE" ] || exit 1
        env:
          HOST: localhost
          SIZE: 54321
          RUST_LOG: warn
          BUILD_DIR: ${{ matrix.type == 'release' && 'release' || 'debug' }}

      - uses: codecov/codecov-action@b9fd7d16f6d7d1b5d2bec1a2887e65ceed900238 # v4.6.0
        with:
          file: lcov.info
          fail_ci_if_error: false
          token: ${{ secrets.CODECOV_TOKEN }}
          verbose: true
        env:
          CODECOV_TOKEN: ${{ secrets.CODECOV_TOKEN }}
        if: matrix.type == 'debug' && matrix.rust-toolchain == 'stable'

<<<<<<< HEAD
      - name: Run tests with sanitizers
        if: (matrix.os == 'ubuntu-latest' || matrix.os == 'macos-latest') && matrix.rust-toolchain == 'nightly'
        env:
          RUST_LOG: trace
        run: |
          if [ "${{ matrix.os }}" = "ubuntu-latest" ]; then
            TARGET="x86_64-unknown-linux-gnu"
            SANITIZERS="address thread leak"
          elif [ "${{ matrix.os }}" = "macos-latest" ]; then
            TARGET="aarch64-apple-darwin"
            # no leak sanitizer support yet
            SANITIZERS="address thread"
          fi
          for sanitizer in $SANITIZERS; do
            echo "Running tests with $sanitizer sanitizer..."
            # shellcheck disable=SC2078
            if [ "${{ env.DUMP_SIMULATION_SEEDS }}" ]; then
              export DUMP_SIMULATION_SEEDS="${{ env.DUMP_SIMULATION_SEEDS }}/sanitizer/$sanitizer"
            fi
            RUSTFLAGS="-Z sanitizer=$sanitizer" RUSTDOCFLAGS="-Z sanitizer=$sanitizer" cargo +nightly nextest run -Z build-std --features ci --target "$TARGET"
          done

      - name: Save simulation seeds artifact
        if: env.DUMP_SIMULATION_SEEDS
        uses: actions/upload-artifact@50769540e7f4bd5e21e526ee35c689e35e0d6874 # v4.4.0
        with:
          name: simulation-seeds-${{ matrix.os }}-${{ matrix.rust-toolchain }}-${{ matrix.type }}
          path: ${{ env.DUMP_SIMULATION_SEEDS }}
          compression-level: 9

=======
>>>>>>> 249d062f
  bench:
    needs: [check]
    if: >
      (github.event_name == 'workflow_dispatch' && github.event.inputs.run_benchmarks) ||
      (github.event_name == 'pull_request' && !github.event.pull_request.draft) ||
      (github.event_name != 'workflow_dispatch' && github.event_name != 'pull_request')
    uses: ./.github/workflows/bench.yml<|MERGE_RESOLUTION|>--- conflicted
+++ resolved
@@ -120,29 +120,6 @@
           CODECOV_TOKEN: ${{ secrets.CODECOV_TOKEN }}
         if: matrix.type == 'debug' && matrix.rust-toolchain == 'stable'
 
-<<<<<<< HEAD
-      - name: Run tests with sanitizers
-        if: (matrix.os == 'ubuntu-latest' || matrix.os == 'macos-latest') && matrix.rust-toolchain == 'nightly'
-        env:
-          RUST_LOG: trace
-        run: |
-          if [ "${{ matrix.os }}" = "ubuntu-latest" ]; then
-            TARGET="x86_64-unknown-linux-gnu"
-            SANITIZERS="address thread leak"
-          elif [ "${{ matrix.os }}" = "macos-latest" ]; then
-            TARGET="aarch64-apple-darwin"
-            # no leak sanitizer support yet
-            SANITIZERS="address thread"
-          fi
-          for sanitizer in $SANITIZERS; do
-            echo "Running tests with $sanitizer sanitizer..."
-            # shellcheck disable=SC2078
-            if [ "${{ env.DUMP_SIMULATION_SEEDS }}" ]; then
-              export DUMP_SIMULATION_SEEDS="${{ env.DUMP_SIMULATION_SEEDS }}/sanitizer/$sanitizer"
-            fi
-            RUSTFLAGS="-Z sanitizer=$sanitizer" RUSTDOCFLAGS="-Z sanitizer=$sanitizer" cargo +nightly nextest run -Z build-std --features ci --target "$TARGET"
-          done
-
       - name: Save simulation seeds artifact
         if: env.DUMP_SIMULATION_SEEDS
         uses: actions/upload-artifact@50769540e7f4bd5e21e526ee35c689e35e0d6874 # v4.4.0
@@ -151,8 +128,6 @@
           path: ${{ env.DUMP_SIMULATION_SEEDS }}
           compression-level: 9
 
-=======
->>>>>>> 249d062f
   bench:
     needs: [check]
     if: >
