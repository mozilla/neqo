name: CI
on:
  push:
    branches: [ "main" ]
    paths-ignore: [ "*.md", "*.png", "*.svg", "LICENSE-*" ]
  pull_request:
    branches: [ "main" ]
    paths-ignore: [ "*.md", "*.png", "*.svg", "LICENSE-*" ]
env:
  CARGO_TERM_COLOR: always

jobs:
  check:
    name: Build & test
    strategy:
      fail-fast: false
      matrix:
        os: [ubuntu-latest, macos-latest, windows-latest]
        # TODO: add beta (and nightly?) but don't fail the test if they fail
        rust-toolchain: [1.70.0, stable]
    runs-on: ${{ matrix.os }}
    defaults:
      run:
        shell: bash

    steps:
      - name: Install Rust
        uses: dtolnay/rust-toolchain@master
        with:
          toolchain: ${{ matrix.rust-toolchain }}
          components: rustfmt, clippy

      - name: Install dependencies (Linux)
        if: runner.os == 'Linux'
        env:
          DEBIAN_FRONTEND: noninteractive
        run: |
          sudo apt-get install -y --no-install-recommends gyp mercurial ninja-build
          curl -L --proto '=https' --tlsv1.2 -sSf https://raw.githubusercontent.com/cargo-bins/cargo-binstall/main/install-from-binstall-release.sh | bash

      - name: Install dependencies (MacOS)
        if: runner.os == 'MacOS'
        run: |
          brew install ninja mercurial cargo-binstall
          # python3 -m pip install gyp-next
          # Above does not work, since pypi only has gyp 0.15.0, which is too old
          # for the homebrew python3. Install from source instead.
          python3 -m pip install git+https://github.com/nodejs/gyp-next
          python3 -m pip install packaging
          echo "$(python3 -m site --user-base)/bin" >> "$GITHUB_PATH"

      - name: Install dependencies (Windows)
        if: runner.os == 'Windows'
        shell: pwsh
        run: Set-ExecutionPolicy Unrestricted -Scope Process; iex (iwr "https://raw.githubusercontent.com/cargo-bins/cargo-binstall/main/install-from-binstall-release.ps1").Content

      - name: Use MSYS2 environment and install more dependencies (Windows)
        if: runner.os == 'Windows'
        run: |
          echo "C:\\msys64\\usr\\bin" >> "$GITHUB_PATH"
          echo "C:\\msys64\\mingw64\\bin" >> "$GITHUB_PATH"
          /c/msys64/usr/bin/pacman -S --noconfirm nsinstall
          python3 -m pip install git+https://github.com/nodejs/gyp-next
          echo "$(python3 -m site --user-base)/bin" >> "$GITHUB_PATH"

      - name: Set up Windows build environment
        if: runner.os == 'Windows'
        uses: ilammy/msvc-dev-cmd@v1

      - name: Install Rust tools
        run: cargo +${{ matrix.rust-toolchain }} binstall --no-confirm cargo-llvm-cov

      - name: Checkout
        uses: actions/checkout@v4

      # This step might be removed if the distro included a recent enough
      # version of NSS.  Ubuntu 20.04 only has 3.49, which is far too old.
      # (neqo-crypto/build.rs would also need to query pkg-config to get the
      # right build flags rather than building NSS.)
      - name: Fetch NSS and NSPR
        run: |
          hg clone https://hg.mozilla.org/projects/nspr "$NSPR_DIR"
          git clone --depth=1 https://github.com/nss-dev/nss "$NSS_DIR"
          echo "NSS_DIR=$NSS_DIR" >> "$GITHUB_ENV"
          echo "NSPR_DIR=$NSPR_DIR" >> "$GITHUB_ENV"
          echo "NSS_JOBS=$NUMBER_OF_PROCESSORS" >> "$GITHUB_ENV"
        env:
          NSS_DIR: ${{ github.workspace }}/nss
          NSPR_DIR: ${{ github.workspace }}/nspr

      - name: Set up environment for NSS build.sh (Windows)
        if: runner.os == 'Windows'
        run: |
          echo "GYP_MSVS_OVERRIDE_PATH=$VSINSTALLDIR" >> "$GITHUB_ENV"
          echo "GYP_MSVS_VERSION=2022" >> "$GITHUB_ENV"
          echo "BASH=$SHELL" >> "$GITHUB_ENV"
          # See https://github.com/ilammy/msvc-dev-cmd#name-conflicts-with-shell-bash
          rm /usr/bin/link.exe

      - name: Build
        run: |
          cargo +${{ matrix.rust-toolchain }} build -v --all-targets
          echo "LD_LIBRARY_PATH=${{ github.workspace }}/dist/Debug/lib" >> "$GITHUB_ENV"
          echo "DYLD_LIBRARY_PATH=${{ github.workspace }}/dist/Debug/lib" >> "$GITHUB_ENV"
          echo "${{ github.workspace }}/dist/Debug/lib" >> "$GITHUB_PATH"
        env:
          RUST_BACKTRACE: 1

      - name: Run tests and determine coverage
<<<<<<< HEAD
        run: cargo +${{ matrix.rust-toolchain }} llvm-cov nextest --features ci --all-targets --no-fail-fast --lcov --output-path lcov.info
=======
        run: cargo +${{ matrix.rust-toolchain }} llvm-cov test --all-targets --no-fail-fast --lcov --output-path lcov.info
>>>>>>> 50853c4f
        env:
          RUST_BACKTRACE: 1
          RUST_LOG: neqo=debug

      - name: Check formatting
        run: cargo +${{ matrix.rust-toolchain }} fmt --all -- --check
        if: success() || failure()

      - name: Clippy
        run: cargo +${{ matrix.rust-toolchain }} clippy -v --tests -- -D warnings
        if: success() || failure()

      - name: Upload coverage reports to Codecov
        uses: codecov/codecov-action@v3
        with:
          file: lcov.info
          fail_ci_if_error: false
        env:
          CODECOV_TOKEN: ${{ secrets.CODECOV_TOKEN }}<|MERGE_RESOLUTION|>--- conflicted
+++ resolved
@@ -107,11 +107,7 @@
           RUST_BACKTRACE: 1
 
       - name: Run tests and determine coverage
-<<<<<<< HEAD
-        run: cargo +${{ matrix.rust-toolchain }} llvm-cov nextest --features ci --all-targets --no-fail-fast --lcov --output-path lcov.info
-=======
-        run: cargo +${{ matrix.rust-toolchain }} llvm-cov test --all-targets --no-fail-fast --lcov --output-path lcov.info
->>>>>>> 50853c4f
+        run: cargo +${{ matrix.rust-toolchain }} llvm-cov test --features ci --all-targets --no-fail-fast --lcov --output-path lcov.info
         env:
           RUST_BACKTRACE: 1
           RUST_LOG: neqo=debug
