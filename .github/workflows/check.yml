--- conflicted
+++ resolved
@@ -50,20 +50,10 @@
         with:
           version: ${{ matrix.rust-toolchain }}
           components: rustfmt, clippy, llvm-tools-preview
+          tools: cargo-llvm-cov, cargo-nextest, cargo-hack, cargo-fuzz, cargo-machete
 
-<<<<<<< HEAD
       - name: Install NSS
         uses: ./.github/actions/nss
-=======
-      - name: Install dependencies (MacOS)
-        if: runner.os == 'MacOS'
-        run: |
-          brew update
-          brew upgrade rustup
-          brew install llvm nss
-          echo "/opt/homebrew/opt/llvm/bin" >> "$GITHUB_PATH"
-          echo "RUSTFLAGS=-C link-arg=-fuse-ld=lld" >> "$GITHUB_ENV"
->>>>>>> e8dfd5bb
 
       - name: Set up MSVC (Windows)
         if: runner.os == 'Windows'
@@ -82,19 +72,6 @@
           # See https://github.com/ilammy/msvc-dev-cmd#name-conflicts-with-shell-bash
           rm /usr/bin/link.exe
 
-<<<<<<< HEAD
-=======
-      - name: Install Rust
-        uses: ./.github/actions/rust
-        with:
-          version: ${{ matrix.rust-toolchain }}
-          components: rustfmt, clippy, llvm-tools-preview
-          tools: cargo-llvm-cov, cargo-nextest, cargo-hack, cargo-fuzz, cargo-machete
-
-      - name: Fetch and build NSS and NSPR
-        uses: ./.github/actions/nss
-
->>>>>>> e8dfd5bb
       - name: Build
         run: |
           # shellcheck disable=SC2086
