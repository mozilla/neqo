--- conflicted
+++ resolved
@@ -118,13 +118,8 @@
         run: cargo +${{ matrix.rust-toolchain }} llvm-cov nextest --features ci --all-targets --no-fail-fast --lcov --output-path lcov.info
 
       - name: Benches should at least build
-<<<<<<< HEAD
         run: cargo +${{ matrix.rust-toolchain }} bench --features bench,ci --no-run
         
-=======
-        run: cargo +${{ matrix.rust-toolchain }} build --features bench --benches
-
->>>>>>> 5e326967
       - name: Run client/server transfer
         run: |
           cargo +${{ matrix.rust-toolchain }} build --bin neqo-client --bin neqo-server
