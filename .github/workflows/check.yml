--- conflicted
+++ resolved
@@ -99,13 +99,8 @@
       - uses: ./.github/actions/rust
         with:
           version: ${{ matrix.rust-toolchain }}
-<<<<<<< HEAD
-          components: ${{ matrix.rust-toolchain == 'stable' && 'llvm-tools, ' || '' }} ${{ matrix.rust-toolchain == 'nightly' && 'rust-src, ' || '' }}
-          tools: ${{ matrix.rust-toolchain == 'stable' && 'cargo-llvm-cov, ' || '' }} ${{ matrix.rust-toolchain == 'nightly' && 'cargo-careful, ' || '' }} junit-test
-=======
-          components: ${{ matrix.rust-toolchain == 'stable' && 'llvm-tools' || '' }}
-          tools: ${{ matrix.rust-toolchain == 'stable' && 'cargo-llvm-cov' || '' }}
->>>>>>> d01857c3
+          components: ${{ matrix.rust-toolchain == 'stable' && 'llvm-tools' || '' }} ${{ matrix.rust-toolchain == 'nightly' && 'rust-src, ' || '' }}
+          tools: ${{ matrix.rust-toolchain == 'stable' && 'cargo-llvm-cov' || '' }} ${{ matrix.rust-toolchain == 'nightly' && 'cargo-careful, ' || '' }}
           token: ${{ secrets.GITHUB_TOKEN }}
 
       - id: nss-version
