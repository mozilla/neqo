--- conflicted
+++ resolved
@@ -152,11 +152,7 @@
 
   bench:
     needs: [check]
-<<<<<<< HEAD
-    if: >
-      (github.event_name == 'workflow_dispatch' && github.event.inputs.run_benchmarks) ||
-      (github.event_name == 'pull_request' && !github.event.pull_request.draft) ||
-      (github.event_name != 'workflow_dispatch' && github.event_name != 'pull_request')
+    if: ${{ !cancelled() && (github.event_name != 'workflow_dispatch' || github.event.inputs.run_benchmarks) && github.actor != 'dependabot[bot]' }}
     uses: ./.github/workflows/bench.yml
 
   test-android:
@@ -221,8 +217,4 @@
         with:
           api-level: ${{ matrix.api-level }}
           arch: ${{ matrix.emulator-arch }}
-          script: .github/workflows/check-android-run-tests-on-emulator.sh
-=======
-    if: ${{ !cancelled() && (github.event_name != 'workflow_dispatch' || github.event.inputs.run_benchmarks) && github.actor != 'dependabot[bot]' }}
-    uses: ./.github/workflows/bench.yml
->>>>>>> 8d274585
+          script: .github/workflows/check-android-run-tests-on-emulator.sh