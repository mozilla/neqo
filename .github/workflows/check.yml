name: CI
on:
  push:
    branches: ["main"]
  pull_request:
    branches: ["main"]
  merge_group:
  workflow_dispatch:
    inputs:
      run_benchmarks:
        description: 'Run benchmarks'
        type: boolean
        required: false
        default: false

env:
  CARGO_TERM_COLOR: always
  RUST_BACKTRACE: 1
  RUST_TEST_TIME_UNIT: 10,30
  RUST_TEST_TIME_INTEGRATION: 10,30
  RUST_TEST_TIME_DOCTEST: 10,30

concurrency:
  group: ${{ github.workflow }}-${{ github.ref_name }}
  cancel-in-progress: true

permissions:
  contents: read

defaults:
  run:
    shell: bash

jobs:
  toolchains:
    name: Determine toolchains
    runs-on: ubuntu-24.04
    outputs:
      toolchains: ${{ steps.toolchains.outputs.toolchains }}
    steps:
      - uses: actions/checkout@11bd71901bbe5b1630ceea73d27597364c9af683 # v4.2.2
        with:
          sparse-checkout: Cargo.toml
          persist-credentials: false

      - id: toolchains
        run: |
          msrv="$(grep rust-version Cargo.toml | tr -d '"' | cut -f3 -d\ )"
          echo "toolchains=[\"$msrv\", \"stable\", \"nightly\"]" >> "$GITHUB_OUTPUT"

  check:
    name: Run checks
    needs: toolchains
    strategy:
      fail-fast: false
      matrix:
<<<<<<< HEAD
        os: [ubuntu-24.04, ubuntu-24.04-arm, macos-14, windows-2025, windows-11-arm]
=======
        os: [ubuntu-24.04, ubuntu-24.04-arm, macos-15, windows-2025]
>>>>>>> 76a8a60b
        rust-toolchain: ${{ fromJSON(needs.toolchains.outputs.toolchains) }}
        type: [debug]
        # Include some dynamically-linked release builds, to check that that works on all platforms.
        include:
          - os: ubuntu-24.04
            rust-toolchain: stable
            type: release
          - os: macos-15
            rust-toolchain: stable
            type: release
          - os: windows-2025
            rust-toolchain: stable
            type: release
          # TODO: Remove once Neqo's MSRV is increased to 1.82.0. NSS build
          # fails on Windows with Rust 1.81.0. Firefox does not use Rust 1.81.0
          # (except for testing, see
          # https://bugzilla.mozilla.org/show_bug.cgi?id=1968057#c1). Firefox
          # uses Rust 1.82.0. Thus this is not worth fixing. Let's explicitly
          # use Rust 1.82.0 here for now.
          - os: windows-2025
            rust-toolchain: 1.82.0
            type: debug
        exclude:
          # TODO: Remove once Neqo's MSRV is increased to 1.82.0. NSS build
          # fails on Windows with Rust 1.81.0. Firefox does not use Rust 1.81.0
          # (except for testing, see
          # https://bugzilla.mozilla.org/show_bug.cgi?id=1968057#c1). Firefox
          # uses Rust 1.82.0. Thus this is not worth fixing. Let's explicitly
          # use Rust 1.82.0 here for now.
          - os: windows-2025
            rust-toolchain: 1.81.0
            type: debug
    env:
      BUILD_TYPE: ${{ matrix.type == 'release' && '--release' || '' }}
    runs-on: ${{ matrix.os }}

    steps:
      - uses: actions/checkout@11bd71901bbe5b1630ceea73d27597364c9af683 # v4.2.2
        with:
          persist-credentials: false

      - uses: ./.github/actions/rust
        with:
          version: ${{ matrix.rust-toolchain }}
          components: ${{ matrix.rust-toolchain == 'stable' && 'llvm-tools' || '' }}
          tools: ${{ matrix.rust-toolchain == 'stable' && 'cargo-llvm-cov' || '' }}
          token: ${{ secrets.GITHUB_TOKEN }}

      - id: nss-version
        run: echo "minimum=$(cat neqo-crypto/min_version.txt)" >> "$GITHUB_OUTPUT"

      - uses: ./.github/actions/nss
        with:
          minimum-version: ${{ steps.nss-version.outputs.minimum }}

      - name: Check
        run: |
          # shellcheck disable=SC2086
          cargo check $BUILD_TYPE --locked --all-targets --features ci

      - name: Run tests and determine coverage
        env:
          RUST_LOG: trace
          RUST_BACKTRACE: 1
          RUST_TEST_TIME_UNIT: 10,30
          RUST_TEST_TIME_INTEGRATION: 10,30
          RUST_TEST_TIME_DOCTEST: 10,30
          TOOLCHAIN: ${{ matrix.rust-toolchain }}
        run: |
          DUMP_SIMULATION_SEEDS="$(pwd)/simulation-seeds"
          export DUMP_SIMULATION_SEEDS
          # shellcheck disable=SC2086
          if [ "$TOOLCHAIN" == "stable" ]; then
            cargo llvm-cov test $BUILD_TYPE --locked --include-ffi --features ci --codecov --output-path codecov.json
          else
            cargo test $BUILD_TYPE --locked --features ci
          fi

      - name: Run client/server transfer
        run: |
          # shellcheck disable=SC2086
          cargo build $BUILD_TYPE --bin neqo-client --bin neqo-server
          "target/$BUILD_DIR/neqo-server" "$HOST:4433" &
          PID=$!
          # Give the server time to start.
          sleep 1
          "target/$BUILD_DIR/neqo-client" --output-dir . "https://$HOST:4433/$SIZE"
          kill $PID
          [ "$(wc -c <"$SIZE")" -eq "$SIZE" ] || exit 1
        env:
          HOST: localhost
          SIZE: 54321
          RUST_LOG: warn
          BUILD_DIR: ${{ matrix.type == 'release' && 'release' || 'debug' }}

      - name: CodeCov Windows workaround
        if: matrix.os == 'windows-2025' && matrix.type == 'debug' && matrix.rust-toolchain == 'stable'
        run: |
          # FIXME: Without this, the codecov/codecov-action fails. No idea why it's looking under C:/msys64 now, it shouldn't.
          mkdir -p C:/msys64/home/runneradmin/
          touch C:/msys64/home/runneradmin/.gitconfig

      - uses: codecov/codecov-action@18283e04ce6e62d37312384ff67231eb8fd56d24 # v5.4.3
        with:
          files: codecov.json
          fail_ci_if_error: false
          token: ${{ secrets.CODECOV_TOKEN }}
          verbose: true
        env:
          CODECOV_TOKEN: ${{ secrets.CODECOV_TOKEN }}
        if: matrix.type == 'debug' && matrix.rust-toolchain == 'stable'

      - name: Save simulation seeds artifact
        if: ${{ always() }}
        uses: actions/upload-artifact@ea165f8d65b6e75b540449e92b4886f43607fa02 # v4.6.2
        with:
          name: simulation-seeds-${{ matrix.os }}-${{ matrix.rust-toolchain }}-${{ matrix.type }}
          path: simulation-seeds
          compression-level: 9

  check-cargo-lock:
    name: Ensure `Cargo.lock` contains all required dependencies
    runs-on: ubuntu-24.04
    steps:
      - uses: actions/checkout@11bd71901bbe5b1630ceea73d27597364c9af683 # v4.2.2
        with:
          persist-credentials: false
      - run: cargo update -w --locked

  check-android:
    name: Check Android
    runs-on: ubuntu-24.04
    env:
      # https://searchfox.org/mozilla-central/search?q=NDK_VERSION =&path=python/mozboot/mozboot/android.py
      NDK_VERSION: 27.2.12479018 # r27c
      # https://searchfox.org/mozilla-central/search?q=\bapi_level=&path=taskcluster/scripts/misc/build-llvm-common.sh&regexp=true
      # However, NSS requires an API >= 23 for a few symbols.
      API_LEVEL: 23

    strategy:
      matrix:
        include:
          - target: x86_64-linux-android
            emulator-arch: x86_64
            # Note that x86_64 image is only available for API 21+. See
            # https://github.com/ReactiveCircus/android-emulator-runner?tab=readme-ov-file#configurations.
          - target: i686-linux-android
            emulator-arch: x86
          # FIXME: https://github.com/ReactiveCircus/android-emulator-runner/issues/404
          # - target: armv7-linux-androideabi
          #   emulator-arch: arm64-v8

    steps:
      - uses: actions/checkout@11bd71901bbe5b1630ceea73d27597364c9af683 # v4.2.2
        with:
          persist-credentials: false

      - uses: actions/setup-java@c5195efecf7bdfc987ee8bae7a71cb8b11521c00 # v4.7.1
        with:
          distribution: zulu
          java-version: 23

      - uses: android-actions/setup-android@9fc6c4e9069bf8d3d10b2204b1fb8f6ef7065407 # v3.2.2
      - run: sdkmanager --install "ndk;$NDK_VERSION"

      - uses: ./.github/actions/rust
        with:
          version: stable
          targets: ${{ matrix.target }}
          tools: cargo-ndk
          token: ${{ secrets.GITHUB_TOKEN }}

      - id: nss-version
        run: echo "minimum=$(cat neqo-crypto/min_version.txt)" >> "$GITHUB_OUTPUT"

      - uses: ./.github/actions/nss
        with:
          minimum-version: ${{ steps.nss-version.outputs.minimum }}
          target: ${{ matrix.target }}

      - env:
          MATRIX_TARGET: ${{ matrix.target }}
        run: cargo ndk --bindgen --platform "$API_LEVEL" --target "$MATRIX_TARGET" test --no-run

      - env:
          TARGET: ${{ matrix.target }}
        run: |
          echo 'KERNEL=="kvm", GROUP="kvm", MODE="0666", OPTIONS+="static_node=kvm"' | sudo tee /etc/udev/rules.d/99-kvm4all.rules
          sudo udevadm control --reload-rules
          sudo udevadm trigger --name-match=kvm
          cat <<'EOF' > /tmp/rust-android-run-tests-on-emulator.sh
          #!/bin/bash
          set -e
          adb wait-for-device
          while [ -z "$(adb shell getprop sys.boot_completed | tr -d '\r')" ]; do sleep 1; done
          any_failures=0
          TMP=/data/local/tmp
          adb push "test-fixture/db" "$TMP/"
          adb push "$LD_LIBRARY_PATH" "$TMP/"
          for test in $(find target/$TARGET/debug/deps/ -type f -executable ! -name "*.so" -name "*-*"); do
            adb push "$test" "$TMP/"
            adb shell chmod +x "$TMP/$(basename "$test")"
            # See https://unix.stackexchange.com/a/451140/409256
            adb shell "CARGO_TERM_COLOR=always RUST_BACKTRACE=1 LD_LIBRARY_PATH=$TMP/lib NSS_DB_PATH=$TMP/db API_LEVEL=$API_LEVEL $TMP/$(basename "$test") || echo _FAIL_" 2>&1 | tee output
            grep _FAIL_ output > /dev/null && any_failures=1
          done
          exit $any_failures
          EOF
          chmod a+x /tmp/rust-android-run-tests-on-emulator.sh

      - uses: reactivecircus/android-emulator-runner@1dcd0090116d15e7c562f8db72807de5e036a4ed # v2.34.0
        with:
          api-level: ${{ env.API_LEVEL }}
          arch: ${{ matrix.emulator-arch == 'arm64-v8' && 'arm64-v8a' || matrix.emulator-arch }}
          ndk: ${{ env.NDK_VERSION }}
          emulator-boot-timeout: 120
          disk-size: 2G
          script: /tmp/rust-android-run-tests-on-emulator.sh
        env:
          TARGET: ${{ matrix.target }}<|MERGE_RESOLUTION|>--- conflicted
+++ resolved
@@ -54,11 +54,7 @@
     strategy:
       fail-fast: false
       matrix:
-<<<<<<< HEAD
-        os: [ubuntu-24.04, ubuntu-24.04-arm, macos-14, windows-2025, windows-11-arm]
-=======
-        os: [ubuntu-24.04, ubuntu-24.04-arm, macos-15, windows-2025]
->>>>>>> 76a8a60b
+        os: [ubuntu-24.04, ubuntu-24.04-arm, macos-15, windows-2025, windows-11-arm]
         rust-toolchain: ${{ fromJSON(needs.toolchains.outputs.toolchains) }}
         type: [debug]
         # Include some dynamically-linked release builds, to check that that works on all platforms.
