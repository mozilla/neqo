name: CI
on:
  push:
    branches: ["main"]
    paths-ignore: ["*.md", "*.png", "*.svg", "LICENSE-*"]
  pull_request:
    branches: ["main"]
    paths-ignore: ["*.md", "*.png", "*.svg", "LICENSE-*"]
env:
  CARGO_TERM_COLOR: always
  RUST_BACKTRACE: 1

jobs:
  check:
    name: Build & test
    strategy:
      fail-fast: false
      matrix:
        os: [ubuntu-latest, macos-13, windows-latest]
        rust-toolchain: [1.70.0, stable, nightly]
<<<<<<< HEAD
=======
        type: [debug]
        include:
          - os: ubuntu-latest
            rust-toolchain: stable
            type: release
    env:
      BUILD_TYPE: ${{ matrix.type == 'release' && '--release' || '' }}
>>>>>>> b547c6f3
    runs-on: ${{ matrix.os }}
    defaults:
      run:
        shell: bash

    steps:
      - name: Install Rust
        uses: dtolnay/rust-toolchain@master
        with:
          toolchain: ${{ matrix.rust-toolchain }}
          components: rustfmt, clippy, llvm-tools-preview

      - name: Install dependencies (Linux)
        if: runner.os == 'Linux'
        env:
          DEBIAN_FRONTEND: noninteractive
        run: |
          sudo apt-get install -y --no-install-recommends gyp mercurial ninja-build lld
          curl -L --proto '=https' --tlsv1.2 -sSf https://raw.githubusercontent.com/cargo-bins/cargo-binstall/main/install-from-binstall-release.sh | bash
          echo "RUSTFLAGS=-C link-arg=-fuse-ld=lld" >> "$GITHUB_ENV"

      # In addition to installing dependencies, first make sure System Integrity Protection (SIP)
      # is disabled on this MacOS runner. This is needed to allow the NSS libraries to be loaded
      # from the build directory and avoid various other test failures. This seems to always be
      # the case on any macos-13 runner, but not consistently on macos-latest (which is currently
      # macos-12, FWIW).
      - name: Install dependencies (MacOS)
        if: runner.os == 'MacOS'
        run: |
          csrutil status | grep disabled
          brew install ninja mercurial cargo-binstall llvm
          echo "/usr/local/opt/llvm/bin" >> "$GITHUB_PATH"
          # python3 -m pip install gyp-next
          # Above does not work, since pypi only has gyp 0.15.0, which is too old
          # for the homebrew python3. Install from source instead.
          python3 -m pip install git+https://github.com/nodejs/gyp-next
          python3 -m pip install packaging
          echo "$(python3 -m site --user-base)/bin" >> "$GITHUB_PATH"
          echo "RUSTFLAGS=-C link-arg=-fuse-ld=lld" >> "$GITHUB_ENV"

      - name: Install dependencies (Windows)
        if: runner.os == 'Windows'
        shell: pwsh
        run: Set-ExecutionPolicy Unrestricted -Scope Process; iex (iwr "https://raw.githubusercontent.com/cargo-bins/cargo-binstall/main/install-from-binstall-release.ps1").Content

      - name: Use MSYS2 environment and install more dependencies (Windows)
        if: runner.os == 'Windows'
        run: |
          echo "C:\\msys64\\usr\\bin" >> "$GITHUB_PATH"
          echo "C:\\msys64\\mingw64\\bin" >> "$GITHUB_PATH"
          /c/msys64/usr/bin/pacman -S --noconfirm nsinstall lld
          python3 -m pip install git+https://github.com/nodejs/gyp-next
          echo "$(python3 -m site --user-base)/bin" >> "$GITHUB_PATH"
          echo "RUSTFLAGS=-C link-arg=-fuse-ld=lld.exe" >> "$GITHUB_ENV"

      - name: Set up MSVC build environment (Windows)
        if: runner.os == 'Windows'
        uses: ilammy/msvc-dev-cmd@v1

      - name: Install Rust tools
        run: cargo +${{ matrix.rust-toolchain }} binstall --no-confirm cargo-llvm-cov cargo-nextest

      - name: Checkout
        uses: actions/checkout@v4

      # This step might be removed if the distro included a recent enough
      # version of NSS.  Ubuntu 20.04 only has 3.49, which is far too old.
      # (neqo-crypto/build.rs would also need to query pkg-config to get the
      # right build flags rather than building NSS.)
      # Clone from the main hg repo, because the GitHub mirror can be out of date.
      - name: Fetch NSS and NSPR
        run: |
          hg clone https://hg.mozilla.org/projects/nspr "$NSPR_DIR"
          hg clone https://hg.mozilla.org/projects/nss "$NSS_DIR"
          echo "NSS_DIR=$NSS_DIR" >> "$GITHUB_ENV"
          echo "NSPR_DIR=$NSPR_DIR" >> "$GITHUB_ENV"
        env:
          NSS_DIR: ${{ github.workspace }}/nss
          NSPR_DIR: ${{ github.workspace }}/nspr

      - name: Set up NSS/NSPR build environment (Windows)
        if: runner.os == 'Windows'
        run: |
          echo "GYP_MSVS_OVERRIDE_PATH=$VSINSTALLDIR" >> "$GITHUB_ENV"
          echo "GYP_MSVS_VERSION=2022" >> "$GITHUB_ENV"
          echo "BASH=$SHELL" >> "$GITHUB_ENV"
          # See https://github.com/ilammy/msvc-dev-cmd#name-conflicts-with-shell-bash
          rm /usr/bin/link.exe

      - name: Build
        run: |
<<<<<<< HEAD
          cargo +${{ matrix.rust-toolchain }} build --all-targets
          echo "LD_LIBRARY_PATH=${{ github.workspace }}/dist/Debug/lib" >> "$GITHUB_ENV"
          echo "DYLD_FALLBACK_LIBRARY_PATH=${{ github.workspace }}/dist/Debug/lib" >> "$GITHUB_ENV"
          echo "${{ github.workspace }}/dist/Debug/lib" >> "$GITHUB_PATH"
=======
          cargo +${{ matrix.rust-toolchain }} build $BUILD_TYPE --all-targets --features ci,bench
          echo "LD_LIBRARY_PATH=${{ github.workspace }}/dist/$LIB_DIR/lib" >> "$GITHUB_ENV"
          echo "DYLD_FALLBACK_LIBRARY_PATH=${{ github.workspace }}/dist/$LIB_DIR/lib" >> "$GITHUB_ENV"
          echo "${{ github.workspace }}/dist/$LIB_DIR/lib" >> "$GITHUB_PATH"
        env:
          LIB_DIR: ${{ matrix.type == 'release' && 'Release' || 'Debug' }}
>>>>>>> b547c6f3

      - name: Run tests and determine coverage
        run: cargo +${{ matrix.rust-toolchain }} llvm-cov nextest $BUILD_TYPE --all-targets --features ci,bench --no-fail-fast --lcov --output-path lcov.info

      - name: Run client/server transfer
        run: |
          cargo +${{ matrix.rust-toolchain }} build $BUILD_TYPE --features ci,bench --bin neqo-client --bin neqo-server
          cargo +${{ matrix.rust-toolchain }} run $BUILD_TYPE  --features ci,bench --bin neqo-server -- $HOST:4433 &
          PID=$!
          cargo +${{ matrix.rust-toolchain }} run $BUILD_TYPE --features ci,bench --bin neqo-client -- --output-dir . https://$HOST:4433/$SIZE
          kill $PID
          [ "$(wc -c <"$SIZE")" -eq "$SIZE" ] || exit 1
        env:
          HOST: localhost
          SIZE: 54321
          RUST_LOG: warn

      - name: Check formatting
        run: |
          if [ "${{ matrix.rust-toolchain }}" != "nightly" ]; then
            export CONFIG_PATH="--config-path=$(mktemp)"
          fi
          cargo +${{ matrix.rust-toolchain }} fmt --all -- --check $CONFIG_PATH
        if: success() || failure()

      - name: Clippy
<<<<<<< HEAD
        run: cargo +${{ matrix.rust-toolchain }} clippy --tests --benches -- -D warnings
=======
        run: cargo +${{ matrix.rust-toolchain }} clippy --all-targets -- -D warnings
>>>>>>> b547c6f3
        if: success() || failure()
        continue-on-error: ${{ matrix.rust-toolchain == 'nightly' }}

      - name: Check rustdoc links
        run: cargo +${{ matrix.rust-toolchain }} doc --workspace --no-deps --document-private-items
        env:
          RUSTDOCFLAGS: "--deny rustdoc::broken_intra_doc_links --deny warnings"
        if: success() || failure()

      - name: Upload coverage reports to Codecov
        uses: codecov/codecov-action@v4
        with:
          file: lcov.info
          fail_ci_if_error: false
          token: ${{ secrets.CODECOV_TOKEN }}
        if: matrix.type == 'debug' && matrix.rust-toolchain == 'stable'<|MERGE_RESOLUTION|>--- conflicted
+++ resolved
@@ -18,8 +18,6 @@
       matrix:
         os: [ubuntu-latest, macos-13, windows-latest]
         rust-toolchain: [1.70.0, stable, nightly]
-<<<<<<< HEAD
-=======
         type: [debug]
         include:
           - os: ubuntu-latest
@@ -27,7 +25,6 @@
             type: release
     env:
       BUILD_TYPE: ${{ matrix.type == 'release' && '--release' || '' }}
->>>>>>> b547c6f3
     runs-on: ${{ matrix.os }}
     defaults:
       run:
@@ -119,19 +116,12 @@
 
       - name: Build
         run: |
-<<<<<<< HEAD
-          cargo +${{ matrix.rust-toolchain }} build --all-targets
-          echo "LD_LIBRARY_PATH=${{ github.workspace }}/dist/Debug/lib" >> "$GITHUB_ENV"
-          echo "DYLD_FALLBACK_LIBRARY_PATH=${{ github.workspace }}/dist/Debug/lib" >> "$GITHUB_ENV"
-          echo "${{ github.workspace }}/dist/Debug/lib" >> "$GITHUB_PATH"
-=======
           cargo +${{ matrix.rust-toolchain }} build $BUILD_TYPE --all-targets --features ci,bench
           echo "LD_LIBRARY_PATH=${{ github.workspace }}/dist/$LIB_DIR/lib" >> "$GITHUB_ENV"
           echo "DYLD_FALLBACK_LIBRARY_PATH=${{ github.workspace }}/dist/$LIB_DIR/lib" >> "$GITHUB_ENV"
           echo "${{ github.workspace }}/dist/$LIB_DIR/lib" >> "$GITHUB_PATH"
         env:
           LIB_DIR: ${{ matrix.type == 'release' && 'Release' || 'Debug' }}
->>>>>>> b547c6f3
 
       - name: Run tests and determine coverage
         run: cargo +${{ matrix.rust-toolchain }} llvm-cov nextest $BUILD_TYPE --all-targets --features ci,bench --no-fail-fast --lcov --output-path lcov.info
@@ -158,11 +148,7 @@
         if: success() || failure()
 
       - name: Clippy
-<<<<<<< HEAD
-        run: cargo +${{ matrix.rust-toolchain }} clippy --tests --benches -- -D warnings
-=======
         run: cargo +${{ matrix.rust-toolchain }} clippy --all-targets -- -D warnings
->>>>>>> b547c6f3
         if: success() || failure()
         continue-on-error: ${{ matrix.rust-toolchain == 'nightly' }}
 
