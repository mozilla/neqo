--- conflicted
+++ resolved
@@ -68,11 +68,7 @@
           if [ "$OS" = "ubuntu-24.04" ]; then
             sudo apt-get install -y --no-install-recommends llvm
             TARGET="x86_64-unknown-linux-gnu"
-<<<<<<< HEAD
-          elif [ "${{ matrix.os }}" = "macos-15" ]; then
-=======
-          elif [ "$OS" = "macos-14" ]; then
->>>>>>> 39a16624
+          elif [ "$OS" = "macos-15" ]; then
             # llvm-symbolizer (as part of llvm) is installed by default on macOS runners
             TARGET="aarch64-apple-darwin"
             # Suppress non-neqo leaks on macOS. TODO: Check occasionally if these are still needed.
