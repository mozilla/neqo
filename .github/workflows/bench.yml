name: Bench
on:
  workflow_call:
  workflow_dispatch:
env:
  CARGO_PROFILE_BENCH_BUILD_OVERRIDE_DEBUG: true
  CARGO_PROFILE_RELEASE_DEBUG: true
  CARGO_TERM_COLOR: always
  RUST_BACKTRACE: 1
  TOOLCHAIN: nightly
  RUSTFLAGS: -C link-arg=-fuse-ld=lld -C link-arg=-Wl,--no-rosegment, -C force-frame-pointers=yes
  PERF_OPT: record -F997 --call-graph fp -g

jobs:
  bench:
    name: Benchmark
    runs-on: self-hosted
    defaults:
      run:
        shell: bash

    steps:
      - name: Checkout
        uses: actions/checkout@v4

      - name: Set PATH
        run: echo "/home/bench/.cargo/bin" >> "${GITHUB_PATH}"

      - name: Install Rust
        uses: ./.github/actions/rust
        with:
          version: $TOOLCHAIN
          components: rustfmt

      - name: Fetch and build NSS and NSPR
        uses: ./.github/actions/nss

      - name: Build
        run: |
          cargo "+$TOOLCHAIN" bench --features bench --no-run
          cargo "+$TOOLCHAIN" build --release --bin neqo-client --bin neqo-server

      - name: Download cached main-branch results
        id: criterion-cache
        uses: actions/cache/restore@v4
        with:
          path: ./target/criterion
          key: criterion-${{ runner.name }}-${{ github.sha }}
          restore-keys: criterion-${{ runner.name }}-

      # Disable turboboost, hyperthreading and use performance governor.
      - name: Prepare machine
        run: sudo /root/bin/prep.sh

      # Pin the benchmark run to core 0 and run all benchmarks at elevated priority.
      - name: Run cargo bench
        run: |
          taskset -c 0 nice -n -20 \
            cargo "+$TOOLCHAIN" bench --features bench -- --noplot | tee results.txt

      # Pin the transfer benchmark to core 0 and run it at elevated priority inside perf.
      # Work around https://github.com/flamegraph-rs/flamegraph/issues/248 by passing explicit perf arguments.
      - name: Profile cargo bench transfer
        run: |
          # This re-runs part of the previous step, and would hence overwrite part of the criterion results.
          # Avoid that by shuffling the directories around so this run uses its own results directory.
          mv target/criterion target/criterion-bench
          mv target/criterion-transfer-profile target/criterion || true
          taskset -c 0 nice -n -20 \
            cargo "+$TOOLCHAIN" flamegraph -o transfer.svg -v -c "$PERF_OPT -o transfer.perf" \
              --features bench --bench transfer -- \
              --bench --exact "Run multiple transfers with varying seeds" --noplot
          # And now restore the directories.
          mv target/criterion target/criterion-transfer-profile
          mv target/criterion-bench target/criterion

      - name: Profile client/server transfer
        run: |
          for CC in newreno cubic; do
            TMP=$(mktemp -d)
            taskset -c 0 nice -n -20 \
            cargo "+$TOOLCHAIN" flamegraph -o "server-$CC.svg" -v -c "$PERF_OPT -o server-$CC.perf" \
              --bin neqo-server -- --cc "$CC" "$HOST:4433" &
            time taskset -c 1 nice -n -20 \
            cargo "+$TOOLCHAIN" flamegraph -o "client-$CC.svg" -v -c "$PERF_OPT -o client-$CC.perf" \
              --bin neqo-client -- --output-dir "$TMP" --cc "$CC" "https://$HOST:4433/$SIZE"
            pkill -U bench -o -x -INT neqo-server
            [ "$(wc -c < "$TMP/$SIZE")" -eq "$SIZE" ] || exit 1
            rm -rf "$TMP"
          done
        env:
          HOST: localhost
          SIZE: 536870912 # 512 MB

      # Re-enable turboboost, hyperthreading and use powersave governor.
      - name: Restore machine
        run: sudo /root/bin/unprep.sh
        if: success() || failure() || cancelled()

      - name: Convert for profiler.firefox.com
        run: |
          perf script -i transfer.perf -F +pid > transfer.fx.perf &
          for CC in newreno cubic; do
            for PEER in client server; do
              perf script -i "$PEER-$CC.perf" -F +pid > "$PEER-$CC.fx.perf" &
            done
          done
          wait
          rm neqo.svg

      - name: Generate perf reports
        run: |
          perf report -i transfer.perf --no-children --stdio > transfer.perf.txt &
          for CC in newreno cubic; do
            for PEER in client server; do
              perf report -i "$PEER-$CC.perf" --no-children --stdio > "$PEER-$CC.txt" &
             done
          done
          wait

      - name: Format results as Markdown
        id: results
        run: |
          {
            echo "### Benchmark results"
            echo
          } > results.md
          SHA=$(cat target/criterion/baseline-sha.txt)
          if [ -n "$SHA" ]; then
            {
              echo "Performance differences relative to $SHA."
              echo
            } >> results.md
          fi
          grep -Ev 'ignored|running \d+ tests|%\)' results.txt |\
            sed -E  -e 's/(Performance has regressed.)/:broken_heart: **\1**/gi' \
                    -e 's/(Performance has improved.)/:green_heart: **\1**/gi' \
                    -e 's/^ +/   /gi' \
                    -e 's/^([a-z0-9].*)$/* **\1**/gi' \
                    -e 's/(change:[^%]*% )([^%]*%)(.*)/\1**\2**\3/gi' \
              >> results.md

      - name: Remember main-branch push URL
        if: github.ref == 'refs/heads/main'
        run: echo "${{ github.sha }}" > target/criterion/baseline-sha.txt

      - name: Store history
        if: github.ref == 'refs/heads/main'
        run: |
          mkdir -p target/criterion-history
          cp -r target/criterion "target/criterion-history/$(date +%s)-${{ github.sha }}"

      - name: Cache main-branch results
        if: github.ref == 'refs/heads/main'
        uses: actions/cache/save@v4
        with:
          path: ./target/criterion
          key: criterion-${{ runner.name }}-${{ github.sha }}

<<<<<<< HEAD
      - name: Format results as Markdown
        id: results
        run: |
          echo '### Benchmark results' > results.md
          grep -Ev 'ignored|running \d+ tests|%\)' results.txt |\
            sed -E  -e 's/(Performance has regressed.)/:broken_heart: **\1**/gi' \
                    -e 's/(Performance has improved.)/:green_heart: **\1**/gi' \
                    -e 's/^ +/   /gi' \
                    -e 's/^([a-z0-9].*)$/* **\1**/gi' \
                    -e 's/(change:[^%]*% )([^%]*%)(.*)/\1**\2**\3/gi' \
              >> results.md
          echo '' >> results.md

      - name: Export bench data
=======
      - name: Export perf data
>>>>>>> f4083215
        id: export
        uses: actions/upload-artifact@v4
        with:
          name: ${{ github.event.repository.name }}-${{ github.sha }}
          path: |
            *.svg
            *.perf
            *.txt
            results.*
            target/criterion*
          compression-level: 9

      - name: Export PR comment data
        uses: ./.github/actions/pr-comment-data-export
        with:
          name: bench
          contents: results.md
          log-url: ${{ steps.export.outputs.artifact-url }}<|MERGE_RESOLUTION|>--- conflicted
+++ resolved
@@ -157,24 +157,7 @@
           path: ./target/criterion
           key: criterion-${{ runner.name }}-${{ github.sha }}
 
-<<<<<<< HEAD
-      - name: Format results as Markdown
-        id: results
-        run: |
-          echo '### Benchmark results' > results.md
-          grep -Ev 'ignored|running \d+ tests|%\)' results.txt |\
-            sed -E  -e 's/(Performance has regressed.)/:broken_heart: **\1**/gi' \
-                    -e 's/(Performance has improved.)/:green_heart: **\1**/gi' \
-                    -e 's/^ +/   /gi' \
-                    -e 's/^([a-z0-9].*)$/* **\1**/gi' \
-                    -e 's/(change:[^%]*% )([^%]*%)(.*)/\1**\2**\3/gi' \
-              >> results.md
-          echo '' >> results.md
-
-      - name: Export bench data
-=======
       - name: Export perf data
->>>>>>> f4083215
         id: export
         uses: actions/upload-artifact@v4
         with:
