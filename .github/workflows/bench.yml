name: Bench
on:
  workflow_call:
  workflow_dispatch:
env:
  CARGO_PROFILE_BENCH_BUILD_OVERRIDE_DEBUG: true
  CARGO_PROFILE_RELEASE_DEBUG: true
  CARGO_TERM_COLOR: always
  RUST_BACKTRACE: 1
  TOOLCHAIN: nightly
<<<<<<< HEAD
  RUSTFLAGS: -C link-arg=-fuse-ld=lld -C link-arg=-Wl,--no-rosegment
  PERF_CMD: record -o perf.data -F997 --call-graph lbr -g
=======
  RUSTFLAGS: -C link-arg=-fuse-ld=lld -C link-arg=-Wl,--no-rosegment, -C force-frame-pointers=yes
  PERF_CMD: record -o perf.data -F997 --call-graph fp -g
>>>>>>> 32ef2c3c

jobs:
  bench:
    name: Benchmark
    runs-on: self-hosted
    defaults:
      run:
        shell: bash
    env:
      LD_LIBRARY_PATH: ${{ github.workspace }}/dist/Release/lib

    steps:
      - name: Checkout
        uses: actions/checkout@v4

      - name: Set PATH
        run: echo "/home/bench/.cargo/bin" >> "${GITHUB_PATH}"

      - name: Install Rust
        uses: ./.github/actions/rust
        with:
          version: $TOOLCHAIN
          components: rustfmt

<<<<<<< HEAD
      - name: Configure Rust
        run: cargo install flamegraph

      - name: Fetch NSS and NSPR
=======
      - name: Fetch and build NSS and NSPR
>>>>>>> 32ef2c3c
        uses: ./.github/actions/nss

      - name: Build
        run: |
<<<<<<< HEAD
          $NSS_DIR/build.sh -g -Ddisable_tests=1 -o
          cargo +$TOOLCHAIN bench --features bench --no-run
          cargo +$TOOLCHAIN build --release --bin neqo-client --bin neqo-server
=======
          cargo "+$TOOLCHAIN" bench --features bench --no-run
          cargo "+$TOOLCHAIN" build --release --bin neqo-client --bin neqo-server
>>>>>>> 32ef2c3c

      - name: Download cached main-branch results
        id: criterion-cache
        uses: actions/cache/restore@v4
        with:
          path: ./target/criterion
          key: criterion-${{ runner.name }}-${{ github.sha }}
          restore-keys: criterion-${{ runner.name }}-

      # Disable turboboost, hyperthreading and use performance governor.
      - name: Prepare machine
        run: sudo /root/bin/prep.sh

      # Pin the benchmark run to core 0 and run all benchmarks at elevated priority.
      - name: Run cargo bench
        run: |
          taskset -c 0 nice -n -20 \
            cargo "+$TOOLCHAIN" bench --features bench -- --noplot | tee results.txt

      # Pin the transfer benchmark to core 0 and run it at elevated priority inside perf.
      # Work around https://github.com/flamegraph-rs/flamegraph/issues/248 by passing explicit perf arguments.
      - name: Profile cargo bench transfer
        run: |
          taskset -c 0 nice -n -20 \
            cargo "+$TOOLCHAIN" flamegraph -v -c "$PERF_CMD" --features bench --bench transfer -- \
              --bench --exact "Run multiple transfers with varying seeds" --noplot

      - name: Profile client/server transfer
        run: |
          { mkdir server; \
            cd server; \
            taskset -c 0 nice -n -20 \
            cargo "+$TOOLCHAIN" flamegraph -v -c "$PERF_CMD" \
              --bin neqo-server -- --db ../test-fixture/db "$HOST:4433" || true; } &
          mkdir client; \
            cd client; \
            time taskset -c 1 nice -n -20 \
            cargo "+$TOOLCHAIN" flamegraph -v -c "$PERF_CMD" \
              --bin neqo-client -- --output-dir . "https://$HOST:4433/$SIZE"
          killall -INT neqo-server
          cd ${{ github.workspace }}
          [ "$(wc -c < client/"$SIZE")" -eq "$SIZE" ] || exit 1
        env:
          HOST: localhost
          SIZE: 1073741824 # 1 GB

      # Re-enable turboboost, hyperthreading and use powersave governor.
      - name: Restore machine
        run: sudo /root/bin/unprep.sh
        if: success() || failure() || cancelled()

      - name: Convert for profiler.firefox.com
        run: |
          perf script -i perf.data -F +pid > transfer.perf &
          perf script -i client/perf.data -F +pid > client.perf &
          perf script -i server/perf.data -F +pid > server.perf &
          wait
          mv flamegraph.svg transfer.svg
          mv client/flamegraph.svg client.svg
          mv server/flamegraph.svg server.svg
          rm neqo.svg

      - name: Generate perf reports
        run: |
          perf report -i perf.data --no-children --stdio > transfer.perf.txt &
          perf report -i client/perf.data --no-children --stdio > client.perf.txt &
          perf report -i server/perf.data --no-children --stdio > server.perf.txt &
          wait

      - name: Format results as Markdown
        id: results
        run: |
          {
            echo "### Benchmark results"
            echo
          } > results.md
          SHA=$(cat target/criterion/baseline-sha.txt)
          if [ -n "$SHA" ]; then
            {
              echo "Performance differences relative to $SHA."
              echo
            } >> results.md
          fi
          grep -Ev 'ignored|running \d+ tests|%\)' results.txt |\
            sed -E  -e 's/(Performance has regressed.)/:broken_heart: **\1**/gi' \
                    -e 's/(Performance has improved.)/:green_heart: **\1**/gi' \
                    -e 's/^ +/   /gi' \
                    -e 's/^([a-z0-9].*)$/* **\1**/gi' \
                    -e 's/(change:[^%]*% )([^%]*%)(.*)/\1**\2**\3/gi' \
              >> results.md

      - name: Remember main-branch push URL
        if: github.ref == 'refs/heads/main'
        run: echo "${{ github.sha }}" > target/criterion/baseline-sha.txt

      - name: Store history
        if: github.ref == 'refs/heads/main'
        run: |
          mkdir -p target/criterion-history
          cp -r target/criterion "target/criterion-history/$(date +%s)-${{ github.sha }}"

      - name: Cache main-branch results
        if: github.ref == 'refs/heads/main'
        uses: actions/cache/save@v4
        with:
          path: ./target/criterion
          key: criterion-${{ runner.name }}-${{ github.sha }}

      - name: Export perf data
        id: export
        uses: actions/upload-artifact@v4
        with:
          name: ${{ github.event.repository.name }}-${{ github.sha }}
          path: |
            *.svg
            *.perf
            *.txt
            results.*
            target/criterion*
          compression-level: 9

      - name: Export PR comment data
        uses: ./.github/actions/pr-comment-data-export
        with:
          name: bench
          contents: results.md
          log-url: ${{ steps.export.outputs.artifact-url }}<|MERGE_RESOLUTION|>--- conflicted
+++ resolved
@@ -8,13 +8,8 @@
   CARGO_TERM_COLOR: always
   RUST_BACKTRACE: 1
   TOOLCHAIN: nightly
-<<<<<<< HEAD
-  RUSTFLAGS: -C link-arg=-fuse-ld=lld -C link-arg=-Wl,--no-rosegment
-  PERF_CMD: record -o perf.data -F997 --call-graph lbr -g
-=======
   RUSTFLAGS: -C link-arg=-fuse-ld=lld -C link-arg=-Wl,--no-rosegment, -C force-frame-pointers=yes
   PERF_CMD: record -o perf.data -F997 --call-graph fp -g
->>>>>>> 32ef2c3c
 
 jobs:
   bench:
@@ -39,26 +34,13 @@
           version: $TOOLCHAIN
           components: rustfmt
 
-<<<<<<< HEAD
-      - name: Configure Rust
-        run: cargo install flamegraph
-
-      - name: Fetch NSS and NSPR
-=======
       - name: Fetch and build NSS and NSPR
->>>>>>> 32ef2c3c
         uses: ./.github/actions/nss
 
       - name: Build
         run: |
-<<<<<<< HEAD
-          $NSS_DIR/build.sh -g -Ddisable_tests=1 -o
-          cargo +$TOOLCHAIN bench --features bench --no-run
-          cargo +$TOOLCHAIN build --release --bin neqo-client --bin neqo-server
-=======
           cargo "+$TOOLCHAIN" bench --features bench --no-run
           cargo "+$TOOLCHAIN" build --release --bin neqo-client --bin neqo-server
->>>>>>> 32ef2c3c
 
       - name: Download cached main-branch results
         id: criterion-cache
