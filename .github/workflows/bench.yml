--- conflicted
+++ resolved
@@ -18,13 +18,8 @@
 
 jobs:
   bench:
-<<<<<<< HEAD
-    name: Benchmark
+    name: cargo bench
     runs-on: "gcp-cirun-bencher--${{ github.run_id }}"
-=======
-    name: cargo bench
-    runs-on: [self-hosted, moonshot] # zizmor: ignore[self-hosted-runner]
->>>>>>> d3652e16
     defaults:
       run:
         shell: bash
