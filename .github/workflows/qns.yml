<<<<<<< HEAD
name: QNS

=======
name: QUIC Network Simulator
>>>>>>> adb65078
on:
  push:
    branches: ["main"]
    paths-ignore: ["*.md", "*.png", "*.svg", "LICENSE-*"]
  pull_request:
    branches: ["main"]
    paths-ignore: ["*.md", "*.png", "*.svg", "LICENSE-*"]
  merge_group:
  schedule:
    # Run at 1 AM each day, so there is a `main`-branch baseline in the cache.
    - cron: '0 1 * * *'
  workflow_dispatch:

concurrency:
  group: ${{ github.workflow }}-${{ github.ref_name }}
  cancel-in-progress: true

permissions: read-all

env:
  LATEST: neqo-latest
  DELIM: ' vs. '

jobs:
  docker-image:
    name: Build Docker image
    runs-on: ubuntu-latest
    outputs:
      imageID: ${{ steps.docker_build_and_push.outputs.imageID }}
    permissions:
      packages: write
    steps:
      - uses: docker/setup-qemu-action@68827325e0b33c7199eb31dd4e31fbe9023e06e3 # v3.0.0
      - uses: docker/setup-buildx-action@d70bba72b1f3fd22344832f00baa16ece964efeb # v3.3.0
      - uses: docker/login-action@e92390c5fb421da1463c202d546fed0ec5c39f20 # v3.1.0
        with:
          registry: ghcr.io
          username: ${{ github.actor }}
          password: ${{ github.token }}

      - uses: docker/metadata-action@8e5442c4ef9f78752691e2d8f8d19755c6f78e81 # v5.5.1
        id: meta
        with:
          images: ghcr.io/${{ github.repository }}-qns
          tags: |
            # default
            type=schedule
            type=ref,event=branch
            type=ref,event=tag
            type=ref,event=pr
            # set latest tag for default branch
            type=raw,value=latest,enable={{is_default_branch}}

      - uses: docker/build-push-action@2cdde995de11925a030ce8070c3d77a52ffcf1c0 # v5.3.0
        if: github.event_name != 'pull_request'
        with:
          push: true
          tags: ${{ steps.meta.outputs.tags }}
          file: qns/Dockerfile
          build-args: RUST_VERSION=stable
          cache-from: type=gha
          cache-to: type=gha,mode=max
          platforms: 'linux/amd64, linux/arm64'

      - uses: docker/build-push-action@2cdde995de11925a030ce8070c3d77a52ffcf1c0 # v5.3.0
        id: docker_build_and_push
        with:
          tags: ${{ steps.meta.outputs.tags }}
          file: qns/Dockerfile
          build-args: RUST_VERSION=stable
          cache-from: type=gha
          cache-to: type=gha,mode=max
          platforms: 'linux/amd64'
          outputs: type=docker,dest=/tmp/${{ env.LATEST }}.tar

      - uses: actions/upload-artifact@65462800fd760344b1a7b4382951275a0abb4808 # v4.3.3
        with:
          name: '${{ env.LATEST }} Docker image'
          path: /tmp/${{ env.LATEST }}.tar

  implementations:
    name: Determine interop pairs
    needs: docker-image
    runs-on: ubuntu-latest
    outputs:
      pairs: ${{ steps.config.outputs.pairs }}
      implementations: ${{ steps.config.outputs.implementations }}
    env:
      URL: https://github.com/mozilla/neqo
      ROLE: both
    steps:
      - id: config
        run: |
          # Add neqo-latest to implementations.json
          curl https://raw.githubusercontent.com/quic-interop/quic-interop-runner/master/implementations.json | \
            jq --arg key "$LATEST" --argjson newEntry '
              {
                "image": "${{ needs.docker-image.outputs.imageID }}",
                "url": "${{ env.URL }}",
                "role": "${{ env.ROLE }}"
              }' '.[$key] = $newEntry' > implementations.json
          {
            echo "implementations<<EOF"
            cat implementations.json
            echo "EOF"
          } >> "$GITHUB_OUTPUT"
          # Determine valid interop pairs that contain $LATEST
          jq < implementations.json "[
              [to_entries[] | select(.value.role==\"server\" or .value.role==\"both\").key] as \$servers |
              [to_entries[] | select(.value.role==\"client\" or .value.role==\"both\").key] as \$clients |
              \$clients[] as \$client |
              \$servers[] as \$server |
              \$client + \"$DELIM\" + \$server |
              select(contains(\"$LATEST\"))
            ]" > pairs.json
          {
            echo "pairs<<EOF"
            cat pairs.json
            echo "EOF"
          } >> "$GITHUB_OUTPUT"

  run-qns:
    name: Run QNS
    needs: implementations
    strategy:
      fail-fast: false
      matrix:
        pair: ${{ fromJson(needs.implementations.outputs.pairs) }}
    runs-on: ubuntu-latest
    steps:
      - uses: actions/download-artifact@65a9edc5881444af0b9093a5e628f2fe47ea3b2e # v4.1.7
        with:
          name: '${{ env.LATEST }} Docker image'
          path: /tmp

      - run: docker load --input /tmp/${{ env.LATEST }}.tar

      - id: depair
        run: |
          PAIR=$(echo ${{ matrix.pair }} | sed "s/$DELIM/%/g")
          echo "client=$(echo "$PAIR" | cut -d% -f1)" >> "$GITHUB_OUTPUT"
          echo "server=$(echo "$PAIR" | cut -d% -f2)" >> "$GITHUB_OUTPUT"

      - uses: actions/checkout@1d96c772d19495a3b5c517cd2bc0cb401ea0529f # v4.1.3

      # TODO: Replace once https://github.com/quic-interop/quic-interop-runner/pull/356 is merged.
      - uses: ./.github/actions/quic-interop-runner
        with:
          client: ${{ steps.depair.outputs.client }}
          server: ${{ steps.depair.outputs.server }}
          implementations: ${{ needs.implementations.outputs.implementations }}

  report:
    name: Report results
    needs: run-qns
    runs-on: ubuntu-latest
    steps:
      - name: Download cached main-branch results
        uses: actions/cache/restore@0c45773b623bea8c8e75f6c82b208c3cf94ea4f9 # v4.0.2
        with:
          path: results-main
          key: qns-${{ runner.os }}-${{ github.sha }}
          restore-keys: qns-${{ runner.os }}-

      - uses: actions/checkout@1d96c772d19495a3b5c517cd2bc0cb401ea0529f # v4.1.3
      - uses: actions/download-artifact@65a9edc5881444af0b9093a5e628f2fe47ea3b2e # v4.1.7
        with:
          pattern: '*results'
          path: results

      - run: |
          ls -l results-main || true
          cat results-main/result.json || true
          echo "[]" > result.json
          for RUN in results/*; do
            [ -e "$RUN/result.json" ] || continue
            CLIENT=$(jq -r < "$RUN/result.json" '.clients[0]')
            SERVER=$(jq -r < "$RUN/result.json" '.servers[0]')
            jq < "$RUN/result.json" '
                . as $data |
                {
                  results: [.results[] | group_by(.result)[] | {(.[0].result): [.[] | .abbr]}] |
                  add
                } |
                . + {log_url: $data.log_url}
              ' > "$RUN/grouped.json"
            for GROUP in $(jq -r < "$RUN/grouped.json" '.results | keys[]'); do
              RESULT=$(jq < "$RUN/grouped.json" -r '.results.'"$GROUP"'[]' | fmt -w 1000)
              LOG=$(jq -r < "$RUN/grouped.json" -r '.log_url')
              [ -n "$RESULT" ] || continue
              {
                echo -n "* ["
                [ "$CLIENT" == "$LATEST" ] || echo -n "<ins>"
                echo -n "$CLIENT"
                [ "$CLIENT" == "$LATEST" ] || echo -n "</ins>"
                echo -n "$DELIM"
                [ "$SERVER" == "$LATEST" ] || echo -n "<ins>"
                echo -n "$SERVER"
                [ "$SERVER" == "$LATEST" ] || echo -n "</ins>"
                echo -n "]($LOG): "
                echo "**$RESULT**"
              } >> "$GROUP.md"
            done
            jq < "$RUN/grouped.json" ". += { client: \"$CLIENT\", server: \"$SERVER\" }" > new.json && \
              jq < result.json --argjson new "$(cat new.json)" '. += [$new]' > result.json.tmp && \
              rm new.json && \
              mv result.json.tmp result.json
          done
          DIFFER='def post_recurse(f): def r: (f | select(. != null) | r), .; r; def post_recurse: post_recurse(.[]?); (. | (post_recurse | arrays) |= sort)'
          diff <(jq -S "$DIFFER" results-main/result.json) <(jq -S "$DIFFER" result.json) || true
          diff -Baur results-main/result.json result.json || true
          {
            echo "### Failed Interop Tests"
            SHA=$(cat results-main/baseline-sha.txt || true)
            if [ -n "$SHA" ]; then
              {
                echo "Interop failures relative to $SHA."
                echo
              } >> results.md
            fi
            if [ -e failed.md ]; then
              echo "[QUIC Interop Runner](https://github.com/quic-interop/quic-interop-runner), *client* vs. *server*"
              cat failed.md
            else
              echo "None :tada:"
            fi
            echo "<details><summary>All results</summary>"
            echo
            for GROUP in succeeded unsupported; do
              echo "### ${GROUP^} Interop Tests"
              if [ -e "$GROUP.md" ]; then
                echo "[QUIC Interop Runner](https://github.com/quic-interop/quic-interop-runner), *client* vs. *server*"
                cat "$GROUP.md"
              else
                echo "None :question:"
              fi
            done
            echo
            echo "</details>"
          } >> comment.md

      - name: Remember main-branch push URL
        if: github.ref == 'refs/heads/main'
        run: echo "${{ github.sha }}" > baseline-sha.txt

      - name: Cache main-branch results
        if: github.ref == 'refs/heads/main'
        uses: actions/cache/save@0c45773b623bea8c8e75f6c82b208c3cf94ea4f9 # v4.0.2
        with:
          path: |
            result.json
            baseline-sha.txt
          key: qns-${{ runner.os }}-${{ github.sha }}

      - uses: ./.github/actions/pr-comment-data-export
        with:
          name: ${{ github.workflow }}
          contents: comment.md<|MERGE_RESOLUTION|>--- conflicted
+++ resolved
@@ -1,9 +1,5 @@
-<<<<<<< HEAD
 name: QNS
 
-=======
-name: QUIC Network Simulator
->>>>>>> adb65078
 on:
   push:
     branches: ["main"]
