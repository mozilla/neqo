--- conflicted
+++ resolved
@@ -71,10 +71,6 @@
           name: 'neqo-latest'
           image: ${{ steps.docker_build_and_push.outputs.imageID }}
           url: https://github.com/mozilla/neqo
-<<<<<<< HEAD
-          test: handshake,ecn
-=======
           test: handshake,ecn,keyupdate
->>>>>>> 670237d0
           client: neqo-latest,quic-go,ngtcp2,neqo,msquic
           server: neqo-latest,quic-go,ngtcp2,neqo,msquic