--- conflicted
+++ resolved
@@ -174,7 +174,6 @@
       # during the hyperfine runs.
       - name: Compare QUIC implementations
         run: |
-<<<<<<< HEAD
           python3 neqo/.github/scripts/compare-quic-implementations.py \
             --host 127.0.0.1 \
             --port 4433 \
@@ -183,258 +182,6 @@
             --workspace "${{ github.workspace }}" \
             --perf-opt "record -F2999 --call-graph fp -g" \
             --mtu 1504 # https://github.com/microsoft/msquic/issues/4618
-=======
-          TMP=$(mktemp -d)
-          mkdir -p "$TMP/out"
-          echo "COMPARE_TMP=$TMP" >> "$GITHUB_ENV"
-          mkdir -p binaries hyperfine hyperfine-main
-          touch results.txt
-          # Make a cert and key for msquic and google.
-          openssl req -nodes -new -x509 -keyout "$TMP/key" -out "$TMP/cert" -subj "/CN=DOMAIN" 2>/dev/null
-          # Make test files to serve.
-          truncate -s "$SIZE" "$TMP/$SIZE"
-          BIGSIZE=$(bc -l <<< "$SIZE * 20")
-          truncate -s "$BIGSIZE" "$TMP/$BIGSIZE"
-          # Define the commands to run for each client and server.
-          declare -A client_cmd=(
-            ["neqo"]="binaries/neqo/neqo-client _cc _pacing _disk _flags -Q 1 https://$HOST:$PORT/$SIZE"
-            ["msquic"]="msquic/build/bin/Release/quicinterop -test:D -custom:$HOST -port:$PORT -urls:https://$HOST:$PORT/$SIZE"
-            ["google"]="google-quiche/bazel-bin/quiche/quic_client --disable_certificate_verification https://$HOST:$PORT/$SIZE"
-            ["quiche"]="quiche/target/release/quiche-client _disk --no-verify https://$HOST:$PORT/$SIZE"
-            ["s2n"]="s2n-quic/target/release/s2n-quic-qns interop client --tls rustls --disable-cert-verification _disk --local-ip $HOST https://$HOST:$PORT/$SIZE"
-          )
-          declare -A server_cmd=(
-            ["neqo"]="binaries/neqo/neqo-server _cc _pacing _flags -Q 1 $HOST:$PORT"
-            ["msquic"]="msquic/build/bin/Release/quicinteropserver -root:$TMP -listen:$HOST -port:$PORT -file:$TMP/cert -key:$TMP/key -noexit"
-            ["google"]="google-quiche/bazel-bin/quiche/quic_server --generate_dynamic_responses --port $PORT --certificate_file $TMP/cert --key_file $TMP/key"
-            ["quiche"]="quiche/target/release/quiche-server --root $TMP --listen $HOST:$PORT --cert $TMP/cert --key $TMP/key"
-            ["s2n"]="s2n-quic/target/release/s2n-quic-qns interop server --www-dir $TMP --certificate $TMP/cert --private-key $TMP/key --ip $HOST --port $PORT"
-          )
-          # Flags to append to client_cmd to make the client dump the retrieved file to disk.
-          declare -A disk_flags=(
-            ["neqo"]="--output-dir ."
-            ["msquic"]="" # msquic always dumps to disk :-(
-            ["google"]="" # needs special handling below
-            ["quiche"]="--dump-responses ."
-            ["s2n"]="--download-dir ."
-          )
-          # Flags to pass to neqo when it runs against another implementation.
-          declare -A neqo_flags=(
-            ["neqo"]=""
-            ["msquic"]="-a hq-interop"
-            ["google"]=""
-            ["quiche"]=""
-            ["s2n"]="-a hq-interop"
-          )
-
-          # Replace various placeholders in the commands with the actual values.
-          # Also generate an extension to append to the file name.
-          function transmogrify {
-            CMD=$1
-            local cc=$2
-            local pacing=$3
-            local flags=$4
-            local disk=$5
-            if [[ "$cc" != "" ]]; then
-              CMD=${CMD//_cc/--cc $cc}
-              EXT="-$cc"
-            else
-              CMD=${CMD//_cc/}
-            fi
-            if [[ "$pacing" == "on" ]]; then
-              CMD=${CMD//_pacing/}
-            else
-              CMD=${CMD//_pacing/--no-pacing}
-              EXT="$EXT-nopacing"
-            fi
-            CMD=${CMD//_flags/$flags}
-            CMD=${CMD//_disk/$disk}
-          }
-
-          # A Welch's t-test to determine if a performance change is statistically significant.
-          # We use this later to highlight significant changes in the results.
-          cat <<EOF > welch.R
-            args <- commandArgs(trailingOnly = TRUE)
-            baseline <- scan(args[1], what = numeric())
-            result <- scan(args[2], what = numeric())
-            t_result <- t.test(baseline, result, alternative = "two.sided")
-            p_value <- t_result\$p.value
-            alpha <- 0.05
-            quit(status = as.integer(p_value < alpha))
-          EOF
-
-          # See https://github.com/microsoft/msquic/issues/4618#issuecomment-2422611592
-          sudo ip link set dev lo mtu "$MTU"
-          for server in "${!server_cmd[@]}"; do
-            cp "$(echo "${server_cmd[$server]}" | cut -f1 -d' ')" binaries/
-            for client in "${!client_cmd[@]}"; do
-              # Do not run msquic and s2n-quic against google-quiche and quiche; the latter only support H3.
-              if [[ "$client" != "$server" && "$client" != "neqo" && "$server" != "neqo" ]]; then
-                echo "Skipping $client vs. $server"
-                continue
-              fi
-              echo "*** Running $client vs. $server"
-              cp "$(echo "${client_cmd[$client]}" | cut -f1 -d' ')" binaries/
-              # google-quiche binaries don't have write permissions by default?!
-              chmod u+w binaries/*
-              # google and msquic don't let us configure the congestion control or pacing.
-              # TODO: Support quiche and s2n-quic here.
-              if [[ "$client" != "neqo" && "$server" == "neqo" || "$client" == "neqo" && "$server" != "neqo" ]]; then
-                cc_opt=("cubic")
-                pacing_opt=("on")
-              elif [[ "$client" == "neqo" && "$server" == "neqo" ]]; then
-                cc_opt=("reno" "cubic")
-                pacing_opt=("on" "")
-              else
-                cc_opt=("")
-                pacing_opt=("")
-              fi
-              for cc in "${cc_opt[@]}"; do
-                for pacing in "${pacing_opt[@]}"; do
-                  echo "*** Running size verification test for $client vs. $server"
-                  transmogrify "${server_cmd[$server]}" "$cc" "$pacing" "${neqo_flags[$client]}" ""
-                  FILENAME="$client-$server$EXT"
-                  SERVER_CMD="$CMD"
-                  # pkill only matches on the first 15 characters of the command?!
-                  SERVER_TAG="$(basename "$(echo "${server_cmd[$server]}" | cut -f1 -d' ')" | cut -c1-15)"
-                  transmogrify "${client_cmd[$client]}" "$cc" "$pacing" "${neqo_flags[$server]}" "${disk_flags[$client]}"
-                  cd "$TMP/out"
-
-                  # Do a single test run where we check the size of the file that is downloaded.
-                  # This is to ensure that the server actually served the file, and that the client
-                  # downloaded it. We're not doing this during hyperfine or perf runs, because the
-                  # writing-to-disk incurrs overheads we're not interested in.
-                  # shellcheck disable=SC2086
-                  $WORKSPACE/$SERVER_CMD &
-                  sleep 0.2
-                  if [ "$client" == "google" ]; then
-                    # shellcheck disable=SC2086
-                    $WORKSPACE/$CMD > "$SIZE" 2>&1
-                  else
-                    # shellcheck disable=SC2086
-                    $WORKSPACE/$CMD > /dev/null 2>&1
-                  fi
-                  pkill "$SERVER_TAG"
-                  pgrep "$SERVER_TAG" || true
-                  # Sanity check the size of the last retrieved file.
-                  # google/quiche outputs the HTTP header, too, so we can't just check for -eq.
-                  FILE_SIZE=$(wc -c <"$TMP/out/$SIZE")
-                  if [ "$FILE_SIZE" -lt "$SIZE" ]; then
-                    echo "Error: File size mismatch for $client vs. $server, $SIZE expected, got $FILE_SIZE"
-                    exit 1
-                  fi
-                  # Don't write to disk following this.
-                  transmogrify "${client_cmd[$client]}" "$cc" "$pacing" "${neqo_flags[$server]}" ""
-
-                  # Make a tag string for this test.
-                  COMMAND="$client vs. $server${cc:+ (}$cc${pacing:+, paced}${cc:+)}"
-                  if [[ "$client" == "neqo" || "$server" == "neqo" ]]; then
-                    echo "*** Running main-branch hyperfine tests for $client vs. $server"
-                    nice -n -20 setarch --addr-no-randomize hyperfine \
-                      --command-name "$COMMAND" --time-unit millisecond  \
-                      --export-json "$WORKSPACE/hyperfine-main/$FILENAME.json" \
-                      --output null --warmup 5 --min-runs "$RUNS" \
-                      --prepare "$WORKSPACE/${SERVER_CMD/neqo/neqo-main} & echo \$! >> /cpusets/cpu2/tasks; sleep 0.2" \
-                      --conclude "pkill $SERVER_TAG" \
-                      "echo \$\$ >> /cpusets/cpu3/tasks; $WORKSPACE/${CMD/neqo/neqo-main}"
-                  fi
-
-                  # Now do the actual hyperfine runs.
-                  echo "*** Running PR-branch hyperfine tests for $client vs. $server"
-                  nice -n -20 setarch --addr-no-randomize hyperfine \
-                    --command-name "$COMMAND" --time-unit millisecond  \
-                    --export-json "$WORKSPACE/hyperfine/$FILENAME.json" \
-                    --export-markdown "$WORKSPACE/hyperfine/$FILENAME.md" \
-                    --output null --warmup 5 --min-runs "$RUNS" \
-                    --prepare "$WORKSPACE/$SERVER_CMD & echo \$! >> /cpusets/cpu2/tasks; sleep 0.2" \
-                    --conclude "pkill $SERVER_TAG" \
-                    "echo \$\$ >> /cpusets/cpu3/tasks; $WORKSPACE/$CMD"
-
-                  # Do a longer run with perf separately. We used to just wrap the hyperfine command above in perf,
-                  # but that uses different processes for the individual runs, and there is apparently no way to merge
-                  # the perf profiles of those different runs.
-                  echo "*** Running PR-branch perf tests for $client vs. $server"
-                  pgrep "$SERVER_TAG" || true
-                  # shellcheck disable=SC2086
-                  nice -n -20 setarch --addr-no-randomize cset proc --set=cpu2 --exec \
-                    perf -- $PERF_OPT -o "$WORKSPACE/$FILENAME.server.perf" $WORKSPACE/$SERVER_CMD &
-                  sleep 0.2
-                  CMD=${CMD//$SIZE/$BIGSIZE}
-                  # shellcheck disable=SC2086
-                  nice -n -20 setarch --addr-no-randomize cset proc --set=cpu3 --exec \
-                    perf -- $PERF_OPT -o "$WORKSPACE/$FILENAME.client.perf" $WORKSPACE/$CMD > /dev/null 2>&1
-                  pkill "$SERVER_TAG"
-                  cd "$WORKSPACE"
-
-                  echo "*** Preparing results report for $client vs. $server"
-                  if [[ "$client" == "neqo" && "$server" == "neqo" && "$cc" == "cubic" && "$pacing" == "on" ||
-                        "$client" == "$server" && "$client" != "neqo" && "$server" != "neqo" ]]; then
-                    BOLD="**"
-                  else
-                    BOLD=""
-                  fi
-                  grep -Ev '^\|(:| Command)' < "hyperfine/$FILENAME.md" | \
-                    sed -E -e 's/`//g;' -e "s/(^\| )([^\|]*) \|/\1$BOLD\2$BOLD \|/" | \
-                    cut -f1-5 -d\| | tr -d '\n' >> steps.md
-
-                  # Compute throughput in MiB/s.
-                  RESULT="hyperfine/$FILENAME.json"
-                  MEAN=$(jq -r '.results[0].mean' "$RESULT")
-                  RANGE=$(grep -Po '^.*± *\K.*' < "hyperfine/$FILENAME.md" | cut -d' ' -f1)
-                  MIBS=$(bc -l <<< "($SIZE / 1048576) / $MEAN")
-                  MIBS_RANGE=$(bc -l <<< "($SIZE / 1048576) / $RANGE")
-                  printf "| %.1f ± %.1f " "$MIBS" "$MIBS_RANGE"  >> steps.md
-                  BASELINE="hyperfine-main/$FILENAME.json"
-
-                  # Figure out if any performance difference to `main` is statistically relevant, and indicate that.
-                  if [ -e "$BASELINE" ]; then
-                    BASELINE_MEAN=$(jq -r '.results[0].mean' "$BASELINE")
-                    # Even though we tell hyperfine to use milliseconds, it still outputs in seconds when dumping to JSON.
-                    DELTA=$(bc -l <<< "($MEAN - $BASELINE_MEAN) * 1000")
-                    PERCENT=$(bc -l <<< "(($MEAN - $BASELINE_MEAN) / $BASELINE_MEAN) * 100")
-
-                    # If a performance change is statistically significant, highlight it.
-                    jq -r '.results[0].times[]' "$BASELINE" > baseline.txt
-                    jq -r '.results[0].times[]' "$RESULT" > result.txt
-                    if ! Rscript welch.R baseline.txt result.txt 2> /dev/null; then
-                      if (( $(bc -l <<< "$DELTA > 0") )); then
-                        echo "Performance has regressed: $BASELINE_MEAN -> $MEAN"
-                        SYMBOL=":broken_heart:"
-                        FORMAT='**'
-                      else
-                        echo "Performance has improved: $BASELINE_MEAN -> $MEAN"
-                        SYMBOL=":green_heart:"
-                        FORMAT='**'
-                      fi
-                    else
-                      echo "No statistically significant change: $BASELINE_MEAN -> $MEAN"
-                      SYMBOL=""
-                      FORMAT=""
-                    fi
-                    rm result.txt baseline.txt
-                    printf "| %s %s%.1f%s | %s%.1f%%%s |\n" "$SYMBOL" "$FORMAT" "$DELTA" "$FORMAT" "$FORMAT" "$PERCENT" "$FORMAT" >> steps.md
-                  elif [ "$client" == "neqo" ] || [ "$server" == "neqo" ]; then
-                    echo No cached baseline from main found.
-                    echo '| :question: | :question: |' >> steps.md
-                  else
-                    echo '| | |' >> steps.md
-                  fi
-                done
-              done
-            done
-          done
-
-          # Make a single results table.
-          {
-            echo "Transfer of $SIZE bytes over loopback, $MTU-byte MTU, min. $RUNS runs. All unit-less numbers are in milliseconds."
-            echo
-            # shellcheck disable=SC2016
-            echo '| Client vs. server (params) | Mean ± σ | Min | Max | MiB/s ± σ | Δ `main` | Δ `main` |'
-            echo '|:---|---:|---:|---:|---:|---:|---:|'
-            sed -E -e 's/^\| \*\*/\| /' steps.md | sort | sed -E -e 's/^\| ([^\|]+\*\* \|)/\| \*\*\1/'
-          } > comparison.md
-          rm -r "$TMP"
->>>>>>> d0a5a513
 
       # Re-enable turboboost, hyperthreading and use powersave governor. Remove all CPU sets.
       - name: Restore machine
