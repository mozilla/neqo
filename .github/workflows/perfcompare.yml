name: Performance comparison
on:
  workflow_dispatch:
  workflow_call:
<<<<<<< HEAD
  pull_request:
    branches: ["main"]
  merge_group:

=======
  workflow_dispatch:
    inputs:
      bencher:
        type: choice
        description: Which benchmarking testbed to run on.
        required: true
        default: on-prem
        options:
          - on-prem
          - gcp
>>>>>>> 2644f39b
env:
  CARGO_PROFILE_BENCH_BUILD_OVERRIDE_DEBUG: true
  CARGO_PROFILE_RELEASE_DEBUG: true
  RUSTUP_TOOLCHAIN: stable
  PERF_OPT: record -F2999 --call-graph fp -g
  SCCACHE_CACHE_SIZE: 128G
  SCCACHE_DIRECT: true
  MTU: 1504 # https://github.com/microsoft/msquic/issues/4618
  CFLAGS: -fno-omit-frame-pointer
  CXXFLAGS: -fno-omit-frame-pointer
  WORKSPACE: ${{ github.workspace}}

concurrency:
  group: ${{ github.workflow }}-${{ github.ref_name }}
  cancel-in-progress: true

permissions:
  contents: read

jobs:
  perfcompare:
    name: Performance comparison
    runs-on: ${{ inputs.bencher == 'on-prem' && fromJson('["self-hosted", "moonshot"]') || format('gcp-cirun-bencher--{0}', github.run_id) }}
    defaults:
      run:
        shell: bash

    steps:
      - name: Checkout mozilla/neqo
        uses: actions/checkout@11bd71901bbe5b1630ceea73d27597364c9af683 # v4.2.2
        with:
          repository: mozilla/neqo
          path: neqo
          submodules: 'recursive'
          persist-credentials: false
          clean: false
      - run: |
          cd neqo
          git fetch --no-tags --depth=1 origin main

      - name: Checkout microsoft/msquic
        uses: actions/checkout@11bd71901bbe5b1630ceea73d27597364c9af683 # v4.2.2
        with:
          repository: microsoft/msquic
          ref: v2.4.12
          path: msquic
          submodules: 'recursive'
          persist-credentials: false
          clean: false

      - name: Checkout google/quiche
        uses: actions/checkout@11bd71901bbe5b1630ceea73d27597364c9af683 # v4.2.2
        with:
          repository: google/quiche
          ref: 520b4e9e361f3a1b52f1490e9a0f1a2f46e1df9f # Google doesn't tag release, just update the hash occasionally
          path: google-quiche
          submodules: 'recursive'
          persist-credentials: false
          clean: false

      - name: Checkout cloudflare/quiche
        uses: actions/checkout@11bd71901bbe5b1630ceea73d27597364c9af683 # v4.2.2
        with:
          repository: cloudflare/quiche
          ref: 0.24.4
          path: quiche
          submodules: 'recursive'
          persist-credentials: false
          clean: false

      - name: Checkout aws/s2n-quic
        uses: actions/checkout@11bd71901bbe5b1630ceea73d27597364c9af683 # v4.2.2
        with:
          repository: aws/s2n-quic
          ref: v1.60.0
          path: s2n-quic
          submodules: 'recursive'
          persist-credentials: false
          clean: false

      - name: Set PATH and environment
        run: |
          echo "/home/bench/.cargo/bin" >> "${GITHUB_PATH}"

      - name: Install Rust
        uses: ./neqo/.github/actions/rust
        with:
          version: ${{ env.RUSTUP_TOOLCHAIN }}
          tools: hyperfine, flamegraph, samply
          token: ${{ secrets.GITHUB_TOKEN }}
          workspaces: |
            neqo
            quiche
            s2n-quic

      - name: Get minimum NSS version
        id: nss-version
        run: |
          cd neqo
          cat neqo-crypto/min_version.txt > versions.txt
          git show origin/main:neqo-crypto/min_version.txt >> versions.txt
          # Use the maximum version from both branches.
          echo "minimum=$(sort -u versions.txt | tail -n1)" >> "$GITHUB_OUTPUT"

      - name: Install NSS
        id: nss
        uses: ./neqo/.github/actions/nss
        with:
          minimum-version: ${{ steps.nss-version.outputs.minimum }}

      - name: Build neqo
        run: |
          # See https://github.com/flamegraph-rs/flamegraph for why we append to RUSTFLAGS here.
          export RUSTFLAGS="-C link-arg=-Wl,--no-rosegment, -C force-frame-pointers=yes $RUSTFLAGS"
          echo "RUSTFLAGS=$RUSTFLAGS" >> "$GITHUB_ENV"
          mkdir -p binaries/neqo-main
          mkdir -p binaries/neqo
          cd neqo
          git checkout origin/main
          cargo build --locked --release --bin neqo-client --bin neqo-server
          cp target/release/neqo-client ../binaries/neqo-main/
          cp target/release/neqo-server ../binaries/neqo-main/
          git checkout -
          cargo build --locked --release --bin neqo-client --bin neqo-server
          cp target/release/neqo-client ../binaries/neqo/
          cp target/release/neqo-server ../binaries/neqo/

      - name: Build msquic
        run: |
          mkdir -p msquic/build
          cd msquic/build
          cmake -GNinja -DCMAKE_BUILD_TYPE=RelWithDebInfo -DQUIC_BUILD_TOOLS=1 -DQUIC_BUILD_PERF=1 ..
          cmake --build .

      - name: Build google/quiche
        run: |
          cd google-quiche
          bazel build -c opt --copt=-fno-omit-frame-pointer --copt=-g --strip=never --sandbox_writable_path=/home/bench/.cache/sccache quiche:quic_server quiche:quic_client
          bazel shutdown

      - name: Build cloudflare/quiche
        run: |
          # We already changed RUSTFLAGS above; this depends on that having happened.
          cd quiche
          cargo build --release --bin quiche-client --bin quiche-server # --locked not working

      - name: Build aws/s2n-quic
        run: |
          # We already changed RUSTFLAGS above; this depends on that having happened.
          cd s2n-quic
          cargo build --release --bin s2n-quic-qns # --locked not working

      # Disable turboboost, hyperthreading and use performance governor.
      # Also creates "cpu23", "cpu2" and "cpu3" CPU sets for use with cset.
      # On the bencher, logical cores 2 and 3 have been isolated for use by the benchmarks.
      - name: Prepare machine
        run: sudo /root/bin/prep.sh

      # Compare various configurations of neqo against msquic and google/quiche, and gather perf data
      # during the hyperfine runs.
      - name: Compare QUIC implementations
        env:
          HOST: 127.0.0.1
          PORT: 4433
          SIZE: 33554432 # 32 MB
          RUNS: 100
          NSS_DB_PATH: ${{ github.workspace }}/neqo/test-fixture/db
        run: |
          TMP=$(mktemp -d)
          mkdir -p "$TMP/out"
          echo "COMPARE_TMP=$TMP" >> "$GITHUB_ENV"
          mkdir -p binaries hyperfine hyperfine-main
          touch results.txt
          # Make a cert and key for msquic and google.
          openssl req -nodes -new -x509 -keyout "$TMP/key" -out "$TMP/cert" -subj "/CN=DOMAIN" 2>/dev/null
          # Make test files to serve.
          truncate -s "$SIZE" "$TMP/$SIZE"
          BIGSIZE=$(bc -l <<< "$SIZE * 20")
          truncate -s "$BIGSIZE" "$TMP/$BIGSIZE"
          # Define the commands to run for each client and server.
          declare -A client_cmd=(
            ["neqo"]="binaries/neqo/neqo-client _cc _pacing _disk _flags -Q 1 https://$HOST:$PORT/$SIZE"
            ["msquic"]="msquic/build/bin/Release/quicinterop -test:D -custom:$HOST -port:$PORT -urls:https://$HOST:$PORT/$SIZE"
            ["google"]="google-quiche/bazel-bin/quiche/quic_client --disable_certificate_verification https://$HOST:$PORT/$SIZE"
            ["quiche"]="quiche/target/release/quiche-client _disk --no-verify https://$HOST:$PORT/$SIZE"
            ["s2n"]="s2n-quic/target/release/s2n-quic-qns interop client --tls rustls --disable-cert-verification _disk --local-ip $HOST https://$HOST:$PORT/$SIZE"
          )
          declare -A server_cmd=(
            ["neqo"]="binaries/neqo/neqo-server _cc _pacing _flags -Q 1 $HOST:$PORT"
            ["msquic"]="msquic/build/bin/Release/quicinteropserver -root:$TMP -listen:$HOST -port:$PORT -file:$TMP/cert -key:$TMP/key -noexit"
            ["google"]="google-quiche/bazel-bin/quiche/quic_server --generate_dynamic_responses --port $PORT --certificate_file $TMP/cert --key_file $TMP/key"
            ["quiche"]="quiche/target/release/quiche-server --root $TMP --listen $HOST:$PORT --cert $TMP/cert --key $TMP/key"
            ["s2n"]="s2n-quic/target/release/s2n-quic-qns interop server --www-dir $TMP --certificate $TMP/cert --private-key $TMP/key --ip $HOST --port $PORT"
          )
          # Flags to append to client_cmd to make the client dump the retrieved file to disk.
          declare -A disk_flags=(
            ["neqo"]="--output-dir ."
            ["msquic"]="" # msquic always dumps to disk :-(
            ["google"]="" # needs special handling below
            ["quiche"]="--dump-responses ."
            ["s2n"]="--download-dir ."
          )
          # Flags to pass to neqo when it runs against another implementation.
          declare -A neqo_flags=(
            ["neqo"]=""
            ["msquic"]="-a hq-interop"
            ["google"]=""
            ["quiche"]=""
            ["s2n"]="-a hq-interop"
          )

          # Replace various placeholders in the commands with the actual values.
          # Also generate an extension to append to the file name.
          function transmogrify {
            CMD=$1
            local cc=$2
            local pacing=$3
            local flags=$4
            local disk=$5
            if [[ "$cc" != "" ]]; then
              CMD=${CMD//_cc/--cc $cc}
              EXT="-$cc"
            else
              CMD=${CMD//_cc/}
            fi
            if [[ "$pacing" == "on" ]]; then
              CMD=${CMD//_pacing/}
            else
              CMD=${CMD//_pacing/--no-pacing}
              EXT="$EXT-nopacing"
            fi
            CMD=${CMD//_flags/$flags}
            CMD=${CMD//_disk/$disk}
          }

          # A Welch's t-test to determine if a performance change is statistically significant.
          # We use this later to highlight significant changes in the results.
          cat <<EOF > welch.R
            args <- commandArgs(trailingOnly = TRUE)
            baseline <- scan(args[1], what = numeric())
            result <- scan(args[2], what = numeric())
            t_result <- t.test(baseline, result, alternative = "two.sided")
            p_value <- t_result\$p.value
            alpha <- 0.05
            quit(status = as.integer(p_value < alpha))
          EOF

          # See https://github.com/microsoft/msquic/issues/4618#issuecomment-2422611592
          sudo ip link set dev lo mtu "$MTU"
          for server in "${!server_cmd[@]}"; do
            cp "$(echo "${server_cmd[$server]}" | cut -f1 -d' ')" binaries/
            for client in "${!client_cmd[@]}"; do
              # Do not run msquic and s2n-quic against google-quiche and quiche; the latter only support H3.
              if [[ "$client" != "$server" && "$client" != "neqo" && "$server" != "neqo" ]]; then
                echo "Skipping $client vs. $server"
                continue
              fi
              echo "*** Running $client vs. $server"
              cp "$(echo "${client_cmd[$client]}" | cut -f1 -d' ')" binaries/
              # google-quiche binaries don't have write permissions by default?!
              chmod u+w binaries/*
              # google and msquic don't let us configure the congestion control or pacing.
              # TODO: Support quiche and s2n-quic here.
              if [[ "$client" != "neqo" && "$server" == "neqo" || "$client" == "neqo" && "$server" != "neqo" ]]; then
                cc_opt=("cubic")
                pacing_opt=("on")
              elif [[ "$client" == "neqo" && "$server" == "neqo" ]]; then
                cc_opt=("reno" "cubic")
                pacing_opt=("on" "")
              else
                cc_opt=("")
                pacing_opt=("")
              fi
              for cc in "${cc_opt[@]}"; do
                for pacing in "${pacing_opt[@]}"; do
                  echo "*** Running size verification test for $client vs. $server"
                  transmogrify "${server_cmd[$server]}" "$cc" "$pacing" "${neqo_flags[$client]}" ""
                  FILENAME="$client-$server$EXT"
                  SERVER_CMD="$CMD"
                  # pkill only matches on the first 15 characters of the command?!
                  SERVER_TAG="$(basename "$(echo "${server_cmd[$server]}" | cut -f1 -d' ')" | cut -c1-15)"
                  transmogrify "${client_cmd[$client]}" "$cc" "$pacing" "${neqo_flags[$server]}" "${disk_flags[$client]}"
                  cd "$TMP/out"

                  # Do a single test run where we check the size of the file that is downloaded.
                  # This is to ensure that the server actually served the file, and that the client
                  # downloaded it. We're not doing this during hyperfine or perf runs, because the
                  # writing-to-disk incurrs overheads we're not interested in.
                  # shellcheck disable=SC2086
                  $WORKSPACE/$SERVER_CMD &
                  sleep 0.2
                  if [ "$client" == "google" ]; then
                    # shellcheck disable=SC2086
                    $WORKSPACE/$CMD > "$SIZE" 2>&1
                  else
                    # shellcheck disable=SC2086
                    $WORKSPACE/$CMD > /dev/null 2>&1
                  fi
                  pkill "$SERVER_TAG"
                  pgrep "$SERVER_TAG" || true
                  # Sanity check the size of the last retrieved file.
                  # google/quiche outputs the HTTP header, too, so we can't just check for -eq.
                  FILE_SIZE=$(wc -c <"$TMP/out/$SIZE")
                  if [ "$FILE_SIZE" -lt "$SIZE" ]; then
                    echo "Error: File size mismatch for $client vs. $server, $SIZE expected, got $FILE_SIZE"
                    exit 1
                  fi
                  # Don't write to disk following this.
                  transmogrify "${client_cmd[$client]}" "$cc" "$pacing" "${neqo_flags[$server]}" ""

                  # Make a tag string for this test.
                  COMMAND="$client vs. $server${cc:+ (}$cc${pacing:+, paced}${cc:+)}"
                  if [[ "$client" == "neqo" || "$server" == "neqo" ]]; then
                    echo "*** Running main-branch hyperfine tests for $client vs. $server"
                    nice -n -20 setarch --addr-no-randomize hyperfine \
                      --command-name "$COMMAND" --time-unit millisecond  \
                      --export-json "$WORKSPACE/hyperfine-main/$FILENAME.json" \
                      --output null --warmup 5 --min-runs "$RUNS" \
                      --prepare "$WORKSPACE/${SERVER_CMD/neqo/neqo-main} & echo \$! >> /cpusets/cpu2/tasks; sleep 0.2" \
                      --conclude "pkill $SERVER_TAG" \
                      "echo \$\$ >> /cpusets/cpu3/tasks; $WORKSPACE/${CMD/neqo/neqo-main}"
                  fi

                  # Now do the actual hyperfine runs.
                  echo "*** Running PR-branch hyperfine tests for $client vs. $server"
                  nice -n -20 setarch --addr-no-randomize hyperfine \
                    --command-name "$COMMAND" --time-unit millisecond  \
                    --export-json "$WORKSPACE/hyperfine/$FILENAME.json" \
                    --export-markdown "$WORKSPACE/hyperfine/$FILENAME.md" \
                    --output null --warmup 5 --min-runs "$RUNS" \
                    --prepare "$WORKSPACE/$SERVER_CMD & echo \$! >> /cpusets/cpu2/tasks; sleep 0.2" \
                    --conclude "pkill $SERVER_TAG" \
                    "echo \$\$ >> /cpusets/cpu3/tasks; $WORKSPACE/$CMD"

                  # Do a longer run with perf separately. We used to just wrap the hyperfine command above in perf,
                  # but that uses different processes for the individual runs, and there is apparently no way to merge
                  # the perf profiles of those different runs.
                  echo "*** Running PR-branch perf tests for $client vs. $server"
                  pgrep "$SERVER_TAG" || true
                  # shellcheck disable=SC2086
                  nice -n -20 setarch --addr-no-randomize cset proc --set=cpu2 --exec \
                    perf -- $PERF_OPT -o "$WORKSPACE/$FILENAME.server.perf" $WORKSPACE/$SERVER_CMD &
                  sleep 0.2
                  CMD=${CMD//$SIZE/$BIGSIZE}
                  # shellcheck disable=SC2086
                  nice -n -20 setarch --addr-no-randomize cset proc --set=cpu3 --exec \
                    perf -- $PERF_OPT -o "$WORKSPACE/$FILENAME.client.perf" $WORKSPACE/$CMD > /dev/null 2>&1
                  pkill "$SERVER_TAG"
                  cd "$WORKSPACE"

                  echo "*** Preparing results report for $client vs. $server"
                  if [[ "$client" == "neqo" && "$server" == "neqo" && "$cc" == "cubic" && "$pacing" == "on" ||
                        "$client" == "$server" && "$client" != "neqo" && "$server" != "neqo" ]]; then
                    BOLD="**"
                  else
                    BOLD=""
                  fi
                  grep -Ev '^\|(:| Command)' < "hyperfine/$FILENAME.md" | \
                    sed -E -e 's/`//g;' -e "s/(^\| )([^\|]*) \|/\1$BOLD\2$BOLD \|/" | \
                    cut -f1-5 -d\| | tr -d '\n' >> steps.md

                  # Compute throughput in MiB/s.
                  RESULT="hyperfine/$FILENAME.json"
                  MEAN=$(jq -r '.results[0].mean' "$RESULT")
                  RANGE=$(grep -Po '^.*± *\K.*' < "hyperfine/$FILENAME.md" | cut -d' ' -f1)
                  MIBS=$(bc -l <<< "($SIZE / 1048576) / $MEAN")
                  MIBS_RANGE=$(bc -l <<< "($SIZE / 1048576) / $RANGE")
                  printf "| %.1f ± %.1f " "$MIBS" "$MIBS_RANGE"  >> steps.md
                  BASELINE="hyperfine-main/$FILENAME.json"

                  # Figure out if any performance difference to `main` is statistically relevant, and indicate that.
                  if [ -e "$BASELINE" ]; then
                    BASELINE_MEAN=$(jq -r '.results[0].mean' "$BASELINE")
                    # Even though we tell hyperfine to use milliseconds, it still outputs in seconds when dumping to JSON.
                    DELTA=$(bc -l <<< "($MEAN - $BASELINE_MEAN) * 1000")
                    PERCENT=$(bc -l <<< "(($MEAN - $BASELINE_MEAN) / $BASELINE_MEAN) * 100")

                    # If a performance change is statistically significant, highlight it.
                    jq -r '.results[0].times[]' "$BASELINE" > baseline.txt
                    jq -r '.results[0].times[]' "$RESULT" > result.txt
                    if ! Rscript welch.R baseline.txt result.txt 2> /dev/null; then
                      if (( $(bc -l <<< "$DELTA > 0") )); then
                        echo "Performance has regressed: $BASELINE_MEAN -> $MEAN"
                        SYMBOL=":broken_heart:"
                        FORMAT='**'
                      else
                        echo "Performance has improved: $BASELINE_MEAN -> $MEAN"
                        SYMBOL=":green_heart:"
                        FORMAT='**'
                      fi
                    else
                      echo "No statistically significant change: $BASELINE_MEAN -> $MEAN"
                      SYMBOL=""
                      FORMAT=""
                    fi
                    rm result.txt baseline.txt
                    printf "| %s %s%.1f%s | %s%.1f%%%s |\n" "$SYMBOL" "$FORMAT" "$DELTA" "$FORMAT" "$FORMAT" "$PERCENT" "$FORMAT" >> steps.md
                  elif [ "$client" == "neqo" ] || [ "$server" == "neqo" ]; then
                    echo No cached baseline from main found.
                    echo '| :question: | :question: |' >> steps.md
                  else
                    echo '| | |' >> steps.md
                  fi
                done
              done
            done
          done

          # Make a single results table.
          {
            echo "Transfer of $SIZE bytes over loopback, min. $RUNS runs. All unit-less numbers are in milliseconds."
            echo
            # shellcheck disable=SC2016
            echo '| Client vs. server (params) | Mean ± σ | Min | Max | MiB/s ± σ | Δ `main` | Δ `main` |'
            echo '|:---|---:|---:|---:|---:|---:|---:|'
            sed -E -e 's/^\| \*\*/\| /' steps.md | sort | sed -E -e 's/^\| ([^\|]+\*\* \|)/\| \*\*\1/'
          } > comparison.md
          rm -r "$TMP"

      # Re-enable turboboost, hyperthreading and use powersave governor. Remove all CPU sets.
      - name: Restore machine
        if: success() || failure() || cancelled()
        run: |
          sudo /root/bin/unprep.sh
          # In case the previous test failed:
          sudo ip link set dev lo mtu 65536

      - name: Post-process perf data
        run: |
          for f in *.perf; do
            # Convert for profiler.firefox.com
            samply import "$f" -o "$f.samply.json.gz" --save-only --unstable-presymbolicate
            # Generate flamegraphs
            flamegraph --perfdata "$f" --palette rust -o "${f//.perf/.svg}"
          done

      - name: Format results as Markdown
        id: results
        env:
          EVENT_PATH: ${{ github.event_path }}
          RUNNER_NAME: ${{ runner.name }}
        run: |
          SHA=$(cd neqo && git log origin/main -1 --format=%H)
          echo "$SHA" > main-sha.txt
          {
            echo "### Client/server transfer results"
            echo
            echo "Performance differences relative to $SHA."
            echo
            cat comparison.md
          } >> results.md
          cat results.md > "$GITHUB_STEP_SUMMARY"
          echo "$RUNNER_NAME" > testbed.txt
          cp "$EVENT_PATH" event.json

      - name: Export profiler.firefox.com data
        id: export_samply
        uses: actions/upload-artifact@ea165f8d65b6e75b540449e92b4886f43607fa02 # v4.6.2
        with:
          name: ${{ github.event.repository.name }}-${{ github.sha }}-perfcompare-samply
          path: |
            *.samply.json.gz
            *.syms.json
            binaries
          compression-level: 9

      - name: Export performance data
        id: export_perf
        uses: actions/upload-artifact@ea165f8d65b6e75b540449e92b4886f43607fa02 # v4.6.2
        with:
          name: ${{ github.event.repository.name }}-${{ github.sha }}-perfcompare-perf
          path: |
            *.svg
            *.txt
            *.md
            event.json
            results.*
            results-main.*
            hyperfine
            hyperfine-main
          compression-level: 9

      - name: Export PR comment data
        uses: ./neqo/.github/actions/pr-comment-data-export
        with:
          name: ${{ github.workflow }}
          contents: results.md
          log-md: ${{ format('[Download data for `profiler.firefox.com`]({0}) or [download performance comparison data]({1}).', steps.export_samply.outputs.artifact-url, steps.export_perf.outputs.artifact-url) }}

      - name: Fail on regression
        # Don't check for regressions when running on main.
        if: github.ref != 'refs/heads/main'
        run: |
          if grep -q "Performance has regressed." results.txt; then
            echo "Performance regression detected."
            exit 1
          else
            echo "No performance regression detected."
          fi

      - name: Remove benchmark artifacts
        if: always()
        run: |
          rm -- * || true
          rm -r -- binaries comment-data hyperfine hyperfine-main "$COMPARE_TMP" || true<|MERGE_RESOLUTION|>--- conflicted
+++ resolved
@@ -2,12 +2,9 @@
 on:
   workflow_dispatch:
   workflow_call:
-<<<<<<< HEAD
   pull_request:
     branches: ["main"]
   merge_group:
-
-=======
   workflow_dispatch:
     inputs:
       bencher:
@@ -18,7 +15,6 @@
         options:
           - on-prem
           - gcp
->>>>>>> 2644f39b
 env:
   CARGO_PROFILE_BENCH_BUILD_OVERRIDE_DEBUG: true
   CARGO_PROFILE_RELEASE_DEBUG: true
