name: Lint GitHub Actions workflows
on:
  push:
    branches: ["main"]
    paths: [".github/**"]
  pull_request:
    branches: ["main"]
    paths: [".github/**"]
  merge_group:

concurrency:
  group: ${{ github.workflow }}-${{ github.ref_name }}
  cancel-in-progress: true

permissions:
  contents: read

jobs:
  actionlint:
    name: actionlint 🛠️
    runs-on: ubuntu-24.04
    defaults:
      run:
        shell: bash
    steps:
      - uses: actions/checkout@08c6903cd8c0fde910a37f88322edcfb5dd907a8 # v5.0.0
        with:
          persist-credentials: false

      - name: Download actionlint
        id: get_actionlint
        run: bash <(curl https://raw.githubusercontent.com/rhysd/actionlint/main/scripts/download-actionlint.bash)

      - name: Check workflow files
        env:
          ACTIONLINT: ${{ steps.get_actionlint.outputs.executable }}
        run: |
          echo "::add-matcher::.github/actionlint-matcher.json"
          $ACTIONLINT -color

  zizmor:
    name: zizmor 🌈
    runs-on: ubuntu-24.04
    permissions:
<<<<<<< HEAD
      security-events: write # This permission is required to upload SARIF files.
=======
      security-events: write # Needs to upload SARIF info.
>>>>>>> 58b6e72b
    steps:
      - uses: actions/checkout@08c6903cd8c0fde910a37f88322edcfb5dd907a8 # v5.0.0
        with:
          persist-credentials: false

      - uses: astral-sh/setup-uv@d0cc045d04ccac9d8b7881df0226f9e82c39688e # v6.8.0

      - run: uvx zizmor --persona auditor --format sarif . > results.sarif
        env:
          GH_TOKEN: ${{ secrets.GITHUB_TOKEN }}

      - uses: github/codeql-action/upload-sarif@64d10c13136e1c5bce3e5fbde8d4906eeaafc885 # v3.30.6
        with:
          sarif_file: results.sarif
          category: zizmor<|MERGE_RESOLUTION|>--- conflicted
+++ resolved
@@ -42,11 +42,7 @@
     name: zizmor 🌈
     runs-on: ubuntu-24.04
     permissions:
-<<<<<<< HEAD
       security-events: write # This permission is required to upload SARIF files.
-=======
-      security-events: write # Needs to upload SARIF info.
->>>>>>> 58b6e72b
     steps:
       - uses: actions/checkout@08c6903cd8c0fde910a37f88322edcfb5dd907a8 # v5.0.0
         with:
