name: Firefox
on:
  workflow_dispatch:
  # Don't run this as part of CI anymore; takes too many resources and fails too often.
  # pull_request:
  #   branches: ["main"]
  #   types: [opened, synchronize, reopened, ready_for_review]

concurrency:
  group: ${{ github.workflow }}-${{ github.ref_name }}
  cancel-in-progress: true

permissions:
  contents: read

env:
  FIREFOX: Firefox

jobs:
  firefox:
    name: Build Firefox
    # if: ${{ github.event.pull_request.draft == false }}
    strategy:
      fail-fast: false
      matrix:
<<<<<<< HEAD
        os: [ubuntu-24.04, ubuntu-24.04-arm, macos-14, windows-2025, windows-11-arm]
=======
        os: [ubuntu-24.04, macos-15, windows-2025]
>>>>>>> 76a8a60b
        type: [debug, release]
    runs-on: ${{ matrix.os }}
    defaults:
      run:
        shell: bash
    env:
      MOZBUILD_STATE_PATH: ${{ github.workspace }}/mozbuild
      CARGO_HOME: ${{ github.workspace }}/cargo

    steps:
      - name: Check out Neqo
        uses: actions/checkout@11bd71901bbe5b1630ceea73d27597364c9af683 # v4.2.2
        with:
          persist-credentials: false

      - name: Maximize build space
        if: ${{ runner.os == 'Linux' }}
        run: |
          sudo rm -rf /usr/local/lib/android || true
          sudo rm -rf /usr/share/dotnet || true
          sudo rm -rf /opt/ghc || true
          sudo rm -rf /usr/local/.ghcup || true
          sudo apt-get remove -y '^aspnetcore-.*' '^dotnet-.*' '^llvm-.*' 'php.*' '^mongodb-.*' '^mysql-.*' \
            azure-cli google-chrome-stable firefox powershell mono-devel libgl1-mesa-dri google-cloud-sdk \
            google-cloud-cli --fix-missing --quiet || true
          sudo apt-get autoremove -y || true
          sudo apt-get clean || true
          sudo docker image prune --all --force || true
          sudo rm -rf "$AGENT_TOOLSDIRECTORY" || true
          df -h

      - name: Check out Firefox
        uses: actions/checkout@11bd71901bbe5b1630ceea73d27597364c9af683 # v4.2.2
        with:
          repository: mozilla/gecko-dev
          path: mozilla-unified
          persist-credentials: false

      - name: Install deps (Windows)
        if: ${{ runner.os == 'Windows' }}
        run: choco install -y mozillabuild --version 4.0.2

      - name: Install Rust
        uses: ./.github/actions/rust
        with:
          version: stable
          token: ${{ secrets.GITHUB_TOKEN }}

      - name: Bootstrap Firefox
        env:
          RUNNER_OS: ${{ runner.os }}
          MATRIX_TYPE: ${{ matrix.type }}
        run: |
          cd mozilla-unified
          {
            echo "mk_add_options MOZ_OBJDIR=../$FIREFOX"
            echo "ac_add_options --with-ccache=sccache"
            echo "ac_add_options --enable-application=browser"
            # Work around https://bugzilla.mozilla.org/show_bug.cgi?id=1894031
            if [ "$RUNNER_OS" != "Windows" ] || [ "$MATRIX_TYPE" != "debug" ]; then
              echo "ac_add_options --disable-tests"
            fi
            echo "ac_add_options --enable-$MATRIX_TYPE"
          } >> mozconfig
          ./mach bootstrap --application-choice browser

      - name: Plumb in Neqo
        run: |
          # Get qlog and mtu version used by neqo
          cargo generate-lockfile
          QLOG_VERSION=$(cargo pkgid qlog | cut -d@ -f2)
          MTU_VERSION=$(cargo pkgid mtu | cut -d@ -f2)
          rm Cargo.lock
          cd mozilla-unified
          {
            echo '[[audits.qlog]]'
            echo 'who = "CI"'
            echo 'criteria = "safe-to-deploy"'
            echo "version = \"$QLOG_VERSION\""
            echo '[[audits.mtu]]'
            echo 'who = "CI"'
            echo 'criteria = "safe-to-deploy"'
            echo "version = \"$MTU_VERSION\""
          } >> supply-chain/audits.toml
          sed -i'' -e "s/qlog =.*/qlog = \"$QLOG_VERSION\"/" netwerk/socket/neqo_glue/Cargo.toml
          {
            echo '[patch."https://github.com/mozilla/neqo"]'
            echo 'neqo-http3 = { path = "../neqo-http3" }'
            echo 'neqo-transport = { path = "../neqo-transport" }'
            echo 'neqo-common = { path = "../neqo-common" }'
            echo 'neqo-qpack = { path = "../neqo-qpack" }'
            echo 'neqo-crypto = { path = "../neqo-crypto" }'
          } >> Cargo.toml
          {
            echo '[[trusted.windows-bindgen]]'
            echo 'criteria = "safe-to-deploy"'
            echo 'user-id = 64539 # Kenny Kerr (kennykerr)'
            echo 'start = "2021-11-15"'
            echo 'end = "2024-09-12"'
            echo '[[trusted.windows-metadata]]'
            echo 'criteria = "safe-to-deploy"'
            echo 'user-id = 64539 # Kenny Kerr (kennykerr)'
            echo 'start = "2021-11-15"'
            echo 'end = "2024-09-12"'
          } >> supply-chain/audits.toml
          cargo update neqo-http3 neqo-transport neqo-common neqo-qpack neqo-crypto
          ./mach vendor rust --ignore-modified

      - name: Build Firefox
        env:
          NAME: ${{ runner.os == 'macOS' && 'Nightly' || 'bin' }}
          TYPE: ${{ runner.os == 'macOS' && matrix.type == 'debug' && 'Debug' || '' }}
          EXT: ${{ runner.os == 'macOS' && '.app' || '' }}
          RUNNER_OS: ${{ runner.os }}
        run: |
          cd mozilla-unified
          # Work around "ERROR: WINDOWSSDKDIR cannot be set when using the bootstrapped WINSYSROOT"
          # (Capitalization "WindowsSdkDir" matters)
          [ "$RUNNER_OS" == "Windows" ] && unset WindowsSdkDir
          ./mach build && tar -cf "../$FIREFOX.tar" -C "../$FIREFOX/dist" "$NAME$TYPE$EXT"

      - name: Export binary
        id: upload
        uses: actions/upload-artifact@ea165f8d65b6e75b540449e92b4886f43607fa02 # v4.6.2
        with:
          name: ${{ runner.os }}-${{ env.FIREFOX }}-${{ matrix.type }}.tgz
          path: ${{ env.FIREFOX }}.tar
          compression-level: 9

      - env:
          ARTIFACT_URL: ${{ steps.upload.outputs.artifact-url }}
        run: echo "$ARTIFACT_URL" >> artifact

      - name: Export artifact URL
        uses: actions/upload-artifact@ea165f8d65b6e75b540449e92b4886f43607fa02 # v4.6.2
        with:
          name: artifact-${{ runner.os }}-${{ env.FIREFOX }}-${{ matrix.type }}
          path: artifact
          retention-days: 1

  comment:
    name: Comment on PR
    # if: ${{ github.event.pull_request.draft == false }}
    needs: firefox
    runs-on: ubuntu-24.04
    steps:
      - uses: actions/checkout@11bd71901bbe5b1630ceea73d27597364c9af683 # v4.2.2
        with:
          persist-credentials: false

      - uses: actions/download-artifact@d3f86a106a0bac45b974a628896c90dbdf5c8093 # v4.3.0
        with:
          pattern: 'artifact-*'
          path: artifacts

      - run: |
          {
            echo "### Firefox builds for this PR"
            echo "The following builds are available for testing. Crossed-out builds did not succeed."
            for os in Linux macOS Windows; do
              echo -n "* **$os**:"
              for type in debug release; do
                artifact="artifacts/artifact-$os-$FIREFOX-$type/artifact"
                if [ -e "$artifact" ]; then
                  echo -n " [${type^}]($(cat "$artifact"))"
                else
                  echo -n " ~~${type^}~~"
                fi
              done
              echo
            done
          } > comment.md
          cat comment.md > "$GITHUB_STEP_SUMMARY"

      - uses: ./.github/actions/pr-comment-data-export
        with:
          name: ${{ github.workflow }}
          contents: comment.md<|MERGE_RESOLUTION|>--- conflicted
+++ resolved
@@ -23,11 +23,7 @@
     strategy:
       fail-fast: false
       matrix:
-<<<<<<< HEAD
-        os: [ubuntu-24.04, ubuntu-24.04-arm, macos-14, windows-2025, windows-11-arm]
-=======
-        os: [ubuntu-24.04, macos-15, windows-2025]
->>>>>>> 76a8a60b
+        os: [ubuntu-24.04, ubuntu-24.04-arm, macos-15, windows-2025, windows-11-arm]
         type: [debug, release]
     runs-on: ${{ matrix.os }}
     defaults:
